<!--
$PostgreSQL: pgsql/doc/src/sgml/ref/select_into.sgml,v 1.43 2008/11/14 10:22:47 petere Exp $
PostgreSQL documentation
-->

<refentry id="SQL-SELECTINTO">
 <refmeta>
  <refentrytitle id="SQL-SELECTINTO-TITLE">SELECT INTO</refentrytitle>
  <manvolnum>7</manvolnum>
  <refmiscinfo>SQL - Language Statements</refmiscinfo>
 </refmeta>

 <refnamediv>
  <refname>SELECT INTO</refname>
  <refpurpose>define a new table from the results of a query</refpurpose>
 </refnamediv>

 <indexterm zone="sql-selectinto">
  <primary>SELECT INTO</primary>
 </indexterm>

 <refsynopsisdiv>
<synopsis>
[ WITH [ RECURSIVE ] <replaceable class="parameter">with_query</replaceable> [, ...] ]
SELECT [ ALL | DISTINCT [ ON ( <replaceable class="parameter">expression</replaceable> [, ...] ) ] ]
    * | <replaceable class="parameter">expression</replaceable> [ [ AS ] <replaceable class="parameter">output_name</replaceable> ] [, ...]
    INTO [ TEMPORARY | TEMP ] [ TABLE ] <replaceable class="parameter">new_table</replaceable>
    [ FROM <replaceable class="parameter">from_item</replaceable> [, ...] ]
    [ WHERE <replaceable class="parameter">condition</replaceable> ]
    [ GROUP BY <replaceable class="parameter">expression</replaceable> [, ...] ]
    [ HAVING <replaceable class="parameter">condition</replaceable> [, ...] ]
    [ { UNION | INTERSECT | EXCEPT } [ ALL ] <replaceable class="parameter">select</replaceable> ]
    [ ORDER BY <replaceable class="parameter">expression</replaceable> [ ASC | DESC | USING <replaceable class="parameter">operator</replaceable> ] [ NULLS { FIRST | LAST } ] [, ...] ]
    [ LIMIT { <replaceable class="parameter">count</replaceable> | ALL } ]
<<<<<<< HEAD
    [ OFFSET <replaceable class="parameter">start</replaceable> ]
=======
    [ OFFSET <replaceable class="parameter">start</replaceable> [ ROW | ROWS ] ]
    [ FETCH { FIRST | NEXT } [ <replaceable class="parameter">count</replaceable> ] { ROW | ROWS } ONLY ]
>>>>>>> 38e93482
    [ FOR { UPDATE | SHARE } [ OF <replaceable class="parameter">table_name</replaceable> [, ...] ] [ NOWAIT ] [...] ]
</synopsis>
 </refsynopsisdiv>

 <refsect1>
  <title>Description</title>

  <para>
   <command>SELECT INTO</command> creates a new table and fills it
   with data computed by a query.  The data is not returned to the
   client, as it is with a normal <command>SELECT</command>.  The new
   table's columns have the names and data types associated with the
   output columns of the <command>SELECT</command>.
  </para>
 </refsect1>

 <refsect1>
  <title>Parameters</title>

  <variablelist>
  <varlistentry>
   <term><literal>TEMPORARY</literal> or <literal>TEMP</literal></term>
   <listitem>
    <para>
     If specified, the table is created as a temporary table.  Refer
     to <xref linkend="sql-createtable"
     endterm="sql-createtable-title"> for details.
    </para>
   </listitem>
  </varlistentry>

   <varlistentry>
    <term><replaceable class="PARAMETER">new_table</replaceable></term>
    <listitem>
     <para>
      The name (optionally schema-qualified) of the table to be created.
     </para>
    </listitem>
   </varlistentry>
  </variablelist>

  <para>
   All other parameters are described in detail under <xref
   linkend="sql-select" endterm="sql-select-title">.
  </para>
 </refsect1>

 <refsect1>
  <title>Notes</title>

  <para>
   <xref linkend="sql-createtableas"
   endterm="sql-createtableas-title"> is functionally similar to
   <command>SELECT INTO</command>.  <command>CREATE TABLE AS</command>
   is the recommended syntax, since this form of <command>SELECT
   INTO</command> is not available in <application>ECPG</application>
   or <application>PL/pgSQL</application>, because they interpret the
   <literal>INTO</literal> clause differently. Furthermore,
   <command>CREATE TABLE AS</command> offers a superset of the
   functionality provided by <command>SELECT INTO</command>.
  </para>

  <para>
   Prior to <productname>PostgreSQL</> 8.1, the table created by
   <command>SELECT INTO</command> included OIDs by default. In
   <productname>PostgreSQL</productname> 8.1, this is not the case
   &mdash; to include OIDs in the new table, the <xref
   linkend="guc-default-with-oids"> configuration variable must be
   enabled. Alternatively, <command>CREATE TABLE AS</command> can be
   used with the <literal>WITH OIDS</literal> clause.
  </para>
 </refsect1>

 <refsect1>
  <title>Examples</title>

  <para>
   Create a new table <literal>films_recent</literal> consisting of only
   recent entries from the table <literal>films</literal>:

<programlisting>
SELECT * INTO films_recent FROM films WHERE date_prod &gt;= '2002-01-01';
</programlisting>
  </para>
 </refsect1>

 <refsect1>
  <title>Compatibility</title>

  <para>
   The SQL standard uses <command>SELECT INTO</command> to
   represent selecting values into scalar variables of a host program,
   rather than creating a new table.  This indeed is the usage found
   in <application>ECPG</application> (see <xref linkend="ecpg">) and
   <application>PL/pgSQL</application> (see <xref linkend="plpgsql">).
   The <productname>PostgreSQL</productname> usage of <command>SELECT
   INTO</command> to represent table creation is historical.  It is
   best to use <command>CREATE TABLE AS</command> for this purpose in
   new code.
  </para>
 </refsect1>

 <refsect1>
  <title>See Also</title>

  <simplelist type="inline">
   <member><xref linkend="sql-createtableas" endterm="sql-createtableas-title"></member>
  </simplelist>
 </refsect1>
</refentry><|MERGE_RESOLUTION|>--- conflicted
+++ resolved
@@ -32,12 +32,8 @@
     [ { UNION | INTERSECT | EXCEPT } [ ALL ] <replaceable class="parameter">select</replaceable> ]
     [ ORDER BY <replaceable class="parameter">expression</replaceable> [ ASC | DESC | USING <replaceable class="parameter">operator</replaceable> ] [ NULLS { FIRST | LAST } ] [, ...] ]
     [ LIMIT { <replaceable class="parameter">count</replaceable> | ALL } ]
-<<<<<<< HEAD
-    [ OFFSET <replaceable class="parameter">start</replaceable> ]
-=======
     [ OFFSET <replaceable class="parameter">start</replaceable> [ ROW | ROWS ] ]
     [ FETCH { FIRST | NEXT } [ <replaceable class="parameter">count</replaceable> ] { ROW | ROWS } ONLY ]
->>>>>>> 38e93482
     [ FOR { UPDATE | SHARE } [ OF <replaceable class="parameter">table_name</replaceable> [, ...] ] [ NOWAIT ] [...] ]
 </synopsis>
  </refsynopsisdiv>
