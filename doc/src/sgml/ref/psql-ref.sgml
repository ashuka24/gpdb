<!--
doc/src/sgml/ref/psql-ref.sgml
PostgreSQL documentation
-->

<refentry id="APP-PSQL">
 <indexterm zone="app-psql">
  <primary>psql</primary>
 </indexterm>

  <refmeta>
    <refentrytitle><application>psql</application></refentrytitle>
    <manvolnum>1</manvolnum>
    <refmiscinfo>Application</refmiscinfo>
  </refmeta>

  <refnamediv>
    <refname><application>psql</application></refname>
    <refpurpose>
      <productname>PostgreSQL</productname> interactive terminal
    </refpurpose>
  </refnamediv>

 <refsynopsisdiv>
  <cmdsynopsis>
   <command>psql</command>
   <arg rep="repeat"><replaceable class="parameter">option</replaceable></arg>
   <arg choice="opt"><replaceable class="parameter">dbname</replaceable>
   <arg choice="opt"><replaceable class="parameter">username</replaceable></arg></arg>
  </cmdsynopsis>
 </refsynopsisdiv>

 <refsect1>
  <title>Description</title>

    <para>
     <application>psql</application> is a terminal-based front-end to
     <productname>PostgreSQL</productname>. It enables you to type in
     queries interactively, issue them to
     <productname>PostgreSQL</productname>, and see the query results.
     Alternatively, input can be from a file or from command line
     arguments. In addition, <application>psql</application> provides a
     number of meta-commands and various shell-like features to
     facilitate writing scripts and automating a wide variety of tasks.
    </para>
 </refsect1>

 <refsect1 id="R1-APP-PSQL-3">
  <title>Options</title>

  <variablelist>
    <varlistentry>
      <term><option>-a</></term>
      <term><option>--echo-all</></term>
      <listitem>
      <para>
      Print all nonempty input lines to standard output as they are read.
      (This does not apply to lines read interactively.) This is
      equivalent to setting the variable <varname>ECHO</varname> to
      <literal>all</literal>.
      </para>
      </listitem>
    </varlistentry>

    <varlistentry>
      <term><option>-A</></term>
      <term><option>--no-align</></term>
      <listitem>
      <para>
      Switches to unaligned output mode. (The default output mode is
      otherwise aligned.)
      </para>
      </listitem>
    </varlistentry>

    <varlistentry>
      <term><option>-b</></term>
      <term><option>--echo-errors</></term>
      <listitem>
      <para>
      Print failed SQL commands to standard error output. This is
      equivalent to setting the variable <varname>ECHO</varname> to
      <literal>errors</literal>.
      </para>
      </listitem>
    </varlistentry>

    <varlistentry>
      <term><option>-c <replaceable class="parameter">command</replaceable></></term>
      <term><option>--command=<replaceable class="parameter">command</replaceable></></term>
      <listitem>
      <para>
       Specifies that <application>psql</application> is to execute the given
       command string, <replaceable class="parameter">command</replaceable>.
       This option can be repeated and combined in any order with
       the <option>-f</option> option.  When either <option>-c</option>
       or <option>-f</option> is specified, <application>psql</application>
       does not read commands from standard input; instead it terminates
       after processing all the <option>-c</option> and <option>-f</option>
       options in sequence.
      </para>
      <para>
       <replaceable class="parameter">command</replaceable> must be either
       a command string that is completely parsable by the server (i.e.,
       it contains no <application>psql</application>-specific features),
       or a single backslash command. Thus you cannot mix
       <acronym>SQL</acronym> and <application>psql</application>
       meta-commands within a <option>-c</option> option. To achieve that,
       you could use repeated <option>-c</option> options or pipe the string
       into <application>psql</application>, for example:
<programlisting>
psql -c '\x' -c 'SELECT * FROM foo;'
</programlisting>
       or
<programlisting>
echo '\x \\ SELECT * FROM foo;' | psql
</programlisting>
       (<literal>\\</> is the separator meta-command.)
      </para>
      <para>
       Each <acronym>SQL</acronym> command string passed
       to <option>-c</option> is sent to the server as a single query.
       Because of this, the server executes it as a single transaction even
       if the string contains multiple <acronym>SQL</acronym> commands,
       unless there are explicit <command>BEGIN</>/<command>COMMIT</>
       commands included in the string to divide it into multiple
       transactions.  Also, <application>psql</application> only prints the
       result of the last <acronym>SQL</acronym> command in the string.
       This is different from the behavior when the same string is read from
       a file or fed to <application>psql</application>'s standard input,
       because then <application>psql</application> sends
       each <acronym>SQL</acronym> command separately.
      </para>
      <para>
       Because of this behavior, putting more than one command in a
       single <option>-c</option> string often has unexpected results.
       It's better to use repeated <option>-c</option> commands or feed
       multiple commands to <application>psql</application>'s standard input,
       either using <application>echo</application> as illustrated above, or
       via a shell here-document, for example:
<programlisting>
psql &lt;&lt;EOF
\x
SELECT * FROM foo;
EOF
</programlisting>
      </para>
      </listitem>
    </varlistentry>

    <varlistentry>
      <term><option>-d <replaceable class="parameter">dbname</replaceable></></term>
      <term><option>--dbname=<replaceable class="parameter">dbname</replaceable></></term>
      <listitem>
      <para>
       Specifies the name of the database to connect to. This is
       equivalent to specifying <replaceable
       class="parameter">dbname</replaceable> as the first non-option
       argument on the command line.
      </para>
      <para>
       If this parameter contains an <symbol>=</symbol> sign or starts
       with a valid <acronym>URI</acronym> prefix
       (<literal>postgresql://</literal>
       or <literal>postgres://</literal>), it is treated as a
       <parameter>conninfo</parameter> string. See <xref
       linkend="libpq-connstring"> for more information.
      </para>
      </listitem>
    </varlistentry>

    <varlistentry>
      <term><option>-e</></term>
      <term><option>--echo-queries</></term>
      <listitem>
      <para>
      Copy all SQL commands sent to the server to standard output as well.
      This is equivalent
      to setting the variable <varname>ECHO</varname> to
      <literal>queries</literal>.
      </para>
      </listitem>
    </varlistentry>

    <varlistentry>
      <term><option>-E</></term>
      <term><option>--echo-hidden</></term>
      <listitem>
      <para>
      Echo the actual queries generated by <command>\d</command> and other backslash
      commands. You can use this to study <application>psql</application>'s
      internal operations. This is equivalent to
      setting the variable <varname>ECHO_HIDDEN</varname> to <literal>on</>.
      </para>
      </listitem>
    </varlistentry>

    <varlistentry>
      <term><option>-f <replaceable class="parameter">filename</replaceable></></term>
      <term><option>--file=<replaceable class="parameter">filename</replaceable></></term>
      <listitem>
      <para>
       Read commands from the
       file <replaceable class="parameter">filename</replaceable>,
       rather than standard input.
       This option can be repeated and combined in any order with
       the <option>-c</option> option.  When either <option>-c</option>
       or <option>-f</option> is specified, <application>psql</application>
       does not read commands from standard input; instead it terminates
       after processing all the <option>-c</option> and <option>-f</option>
       options in sequence.
       Except for that, this option is largely equivalent to the
       meta-command <command>\i</command>.
      </para>

      <para>
       If <replaceable>filename</replaceable> is <literal>-</literal>
       (hyphen), then standard input is read until an EOF indication
<<<<<<< HEAD
       or <command>\q</> meta-command.  Note however that Readline
=======
       or <command>\q</> meta-command.  This can be used to intersperse
       interactive input with input from files.  Note however that Readline
>>>>>>> b5bce6c1
       is not used in this case (much as if <option>-n</option> had been
       specified).
      </para>

      <para>
      Using this option is subtly different from writing <literal>psql
      &lt; <replaceable
      class="parameter">filename</replaceable></literal>. In general,
      both will do what you expect, but using <literal>-f</literal>
      enables some nice features such as error messages with line
      numbers. There is also a slight chance that using this option will
      reduce the start-up overhead. On the other hand, the variant using
      the shell's input redirection is (in theory) guaranteed to yield
      exactly the same output you would have received had you entered
      everything by hand.
      </para>
      </listitem>
    </varlistentry>

    <varlistentry>
      <term><option>-F <replaceable class="parameter">separator</replaceable></></term>
      <term><option>--field-separator=<replaceable class="parameter">separator</replaceable></></term>
      <listitem>
      <para>
      Use <replaceable class="parameter">separator</replaceable> as the
      field separator for unaligned output. This is equivalent to
      <command>\pset fieldsep</command> or <command>\f</command>.
      </para>
      </listitem>
    </varlistentry>

    <varlistentry>
      <term><option>-h <replaceable class="parameter">hostname</replaceable></></term>
      <term><option>--host=<replaceable class="parameter">hostname</replaceable></></term>
      <listitem>
      <para>
      Specifies the host name of the machine on which the
      server is running. If the value begins
      with a slash, it is used as the directory for the Unix-domain
      socket.
      </para>
      </listitem>
    </varlistentry>

    <varlistentry>
      <term><option>-H</></term>
      <term><option>--html</></term>
      <listitem>
      <para>
      Turn on <acronym>HTML</acronym> tabular output. This is
      equivalent to <literal>\pset format html</literal> or the
      <command>\H</command> command.
      </para>
      </listitem>
    </varlistentry>

    <varlistentry>
      <term><option>-l</></term>
      <term><option>--list</></term>
      <listitem>
      <para>
      List all available databases, then exit. Other non-connection
      options are ignored. This is similar to the meta-command
      <command>\list</command>.
      </para>
      </listitem>
    </varlistentry>

    <varlistentry>
      <term><option>-L <replaceable class="parameter">filename</replaceable></></term>
      <term><option>--log-file=<replaceable class="parameter">filename</replaceable></></term>
      <listitem>
      <para>
       Write all query output into file <replaceable
       class="parameter">filename</replaceable>, in addition to the
       normal output destination.
      </para>
      </listitem>
    </varlistentry>

    <varlistentry>
      <term><option>-n</></term>
      <term><option>--no-readline</></term>
      <listitem>
      <para>
       Do not use <application>Readline</application> for line editing and do
       not use the command history.
       This can be useful to turn off tab expansion when cutting and pasting.
      </para>
      </listitem>
    </varlistentry>

    <varlistentry>
      <term><option>-o <replaceable class="parameter">filename</replaceable></></term>
      <term><option>--output=<replaceable class="parameter">filename</replaceable></></term>
      <listitem>
      <para>
      Put all query output into file <replaceable
      class="parameter">filename</replaceable>. This is equivalent to
      the command <command>\o</command>.
      </para>
      </listitem>
    </varlistentry>

    <varlistentry>
      <term><option>-p <replaceable class="parameter">port</replaceable></></term>
      <term><option>--port=<replaceable class="parameter">port</replaceable></></term>
      <listitem>
      <para>
      Specifies the TCP port or the local Unix-domain
      socket file extension on which the server is listening for
      connections. Defaults to the value of the <envar>PGPORT</envar>
      environment variable or, if not set, to the port specified at
      compile time, usually 5432.
      </para>
      </listitem>
    </varlistentry>

    <varlistentry>
      <term><option>-P <replaceable class="parameter">assignment</replaceable></></term>
      <term><option>--pset=<replaceable class="parameter">assignment</replaceable></></term>
      <listitem>
      <para>
      Specifies printing options, in the style of
      <command>\pset</command>. Note that here you
      have to separate name and value with an equal sign instead of a
      space. For example, to set the output format to <application>LaTeX</application>, you could write
      <literal>-P format=latex</literal>.
      </para>
      </listitem>
    </varlistentry>

    <varlistentry>
      <term><option>-q</></term>
      <term><option>--quiet</></term>
      <listitem>
      <para>
      Specifies that <application>psql</application> should do its work
      quietly. By default, it prints welcome messages and various
      informational output. If this option is used, none of this
      happens. This is useful with the <option>-c</option> option.
      This is equivalent to setting the variable <varname>QUIET</varname>
      to <literal>on</>.
      </para>
      </listitem>
    </varlistentry>

    <varlistentry>
      <term><option>-R <replaceable class="parameter">separator</replaceable></></term>
      <term><option>--record-separator=<replaceable class="parameter">separator</replaceable></></term>
      <listitem>
      <para>
      Use <replaceable class="parameter">separator</replaceable> as the
      record separator for unaligned output. This is equivalent to the
      <command>\pset recordsep</command> command.
      </para>
      </listitem>
    </varlistentry>

    <varlistentry>
      <term><option>-s</></term>
      <term><option>--single-step</></term>
      <listitem>
      <para>
      Run in single-step mode. That means the user is prompted before
      each command is sent to the server, with the option to cancel
      execution as well. Use this to debug scripts.
      </para>
      </listitem>
    </varlistentry>

    <varlistentry>
      <term><option>-S</></term>
      <term><option>--single-line</></term>
      <listitem>
      <para>
      Runs in single-line mode where a newline terminates an SQL command, as a
      semicolon does.
      </para>

      <note>
      <para>
      This mode is provided for those who insist on it, but you are not
      necessarily encouraged to use it. In particular, if you mix
      <acronym>SQL</acronym> and meta-commands on a line the order of
      execution might not always be clear to the inexperienced user.
      </para>
      </note>
      </listitem>
    </varlistentry>

    <varlistentry>
      <term><option>-t</></term>
      <term><option>--tuples-only</></term>
      <listitem>
      <para>
      Turn off printing of column names and result row count footers,
      etc. This is equivalent to the <command>\t</command> command.
      </para>
      </listitem>
    </varlistentry>

    <varlistentry>
      <term><option>-T <replaceable class="parameter">table_options</replaceable></></term>
      <term><option>--table-attr=<replaceable class="parameter">table_options</replaceable></></term>
      <listitem>
      <para>
      Specifies options to be placed within the
      <acronym>HTML</acronym> <sgmltag>table</sgmltag> tag. See
      <command>\pset</command> for details.
      </para>
      </listitem>
    </varlistentry>

    <varlistentry>
      <term><option>-U <replaceable class="parameter">username</replaceable></></term>
      <term><option>--username=<replaceable class="parameter">username</replaceable></></term>
      <listitem>
      <para>
      Connect to the database as the user <replaceable
      class="parameter">username</replaceable> instead of the default.
      (You must have permission to do so, of course.)
      </para>
      </listitem>
    </varlistentry>

    <varlistentry>
      <term><option>-v <replaceable class="parameter">assignment</replaceable></></term>
      <term><option>--set=<replaceable class="parameter">assignment</replaceable></></term>
      <term><option>--variable=<replaceable class="parameter">assignment</replaceable></></term>
      <listitem>
      <para>
      Perform a variable assignment, like the <command>\set</command>
      meta-command. Note that you must separate name and value, if
      any, by an equal sign on the command line. To unset a variable,
      leave off the equal sign. To set a variable with an empty value,
      use the equal sign but leave off the value. These assignments are
      done during a very early stage of start-up, so variables reserved
      for internal purposes might get overwritten later.
      </para>
      </listitem>
    </varlistentry>

    <varlistentry>
      <term><option>-V</></term>
      <term><option>--version</></term>
      <listitem>
      <para>
      Print the <application>psql</application> version and exit.
      </para>
      </listitem>
    </varlistentry>

    <varlistentry>
     <term><option>-w</></term>
     <term><option>--no-password</></term>
     <listitem>
      <para>
       Never issue a password prompt.  If the server requires password
       authentication and a password is not available by other means
       such as a <filename>.pgpass</filename> file, the connection
       attempt will fail.  This option can be useful in batch jobs and
       scripts where no user is present to enter a password.
      </para>

      <para>
       Note that this option will remain set for the entire session,
       and so it affects uses of the meta-command
       <command>\connect</command> as well as the initial connection attempt.
      </para>
     </listitem>
    </varlistentry>

    <varlistentry>
      <term><option>-W</></term>
      <term><option>--password</></term>
      <listitem>
      <para>
       Force <application>psql</application> to prompt for a
       password before connecting to a database.
      </para>

      <para>
       This option is never essential, since <application>psql</application>
       will automatically prompt for a password if the server demands
       password authentication.  However, <application>psql</application>
       will waste a connection attempt finding out that the server wants a
       password.  In some cases it is worth typing <option>-W</> to avoid
       the extra connection attempt.
      </para>

      <para>
       Note that this option will remain set for the entire session,
       and so it affects uses of the meta-command
       <command>\connect</command> as well as the initial connection attempt.
      </para>
      </listitem>
    </varlistentry>

    <varlistentry>
      <term><option>-x</></term>
      <term><option>--expanded</></term>
      <listitem>
      <para>
      Turn on the expanded table formatting mode. This is equivalent to the
      <command>\x</command> command.
      </para>
      </listitem>
    </varlistentry>

    <varlistentry>
      <term><option>-X,</></term>
      <term><option>--no-psqlrc</></term>
      <listitem>
      <para>
      Do not read the start-up file (neither the system-wide
      <filename>psqlrc</filename> file nor the user's
      <filename>~/.psqlrc</filename> file).
      </para>
      </listitem>
    </varlistentry>

    <varlistentry>
      <term><option>-z</option></term>
      <term><option>--field-separator-zero</option></term>
      <listitem>
      <para>
      Set the field separator for unaligned output to a zero byte.
      </para>
      </listitem>
    </varlistentry>

    <varlistentry>
      <term><option>-0</option></term>
      <term><option>--record-separator-zero</option></term>
      <listitem>
      <para>
      Set the record separator for unaligned output to a zero byte.  This is
      useful for interfacing, for example, with <literal>xargs -0</literal>.
      </para>
      </listitem>
    </varlistentry>

     <varlistentry>
      <term><option>-1</option></term>
      <term><option>--single-transaction</option></term>
      <listitem>
       <para>
        This option can only be used in combination with one or more
        <option>-c</option> and/or <option>-f</option> options.  It causes
        <application>psql</application> to issue a <command>BEGIN</> command
        before the first such option and a <command>COMMIT</> command after
        the last one, thereby wrapping all the commands into a single
        transaction.  This ensures that either all the commands complete
        successfully, or no changes are applied.
       </para>

       <para>
        If the commands themselves
        contain <command>BEGIN</>, <command>COMMIT</>,
        or <command>ROLLBACK</>, this option will not have the desired
        effects.  Also, if an individual command cannot be executed inside a
        transaction block, specifying this option will cause the whole
        transaction to fail.
       </para>
      </listitem>
     </varlistentry>

    <varlistentry>
      <term><option>-?</></term>
      <term><option>--help[=<replaceable class="parameter">topic</>]</option></term>
      <listitem>
      <para>
      Show help about <application>psql</application> and exit. The optional
      <replaceable class="parameter">topic</> parameter (defaulting
      to <literal>options</literal>) selects which part of <application>psql</application> is
      explained: <literal>commands</> describes <application>psql</>'s
      backslash commands; <literal>options</> describes the command-line
      options that can be passed to <application>psql</>;
      and <literal>variables</> shows help about <application>psql</application> configuration
      variables.
      </para>
      </listitem>
    </varlistentry>

  </variablelist>
 </refsect1>


 <refsect1>
  <title>Exit Status</title>

  <para>
   <application>psql</application> returns 0 to the shell if it
   finished normally, 1 if a fatal error of its own occurs (e.g. out of memory,
   file not found), 2 if the connection to the server went bad
   and the session was not interactive, and 3 if an error occurred in a
   script and the variable <varname>ON_ERROR_STOP</varname> was set.
  </para>
 </refsect1>


 <refsect1>
  <title>Usage</title>

  <refsect2 id="R2-APP-PSQL-connecting">
    <title>Connecting to a Database</title>

    <para>
    <application>psql</application> is a regular
    <productname>PostgreSQL</productname> client application. In order
    to connect to a database you need to know the name of your target
    database, the host name and port number of the server, and what user
    name you want to connect as. <application>psql</application> can be
    told about those parameters via command line options, namely
    <option>-d</option>, <option>-h</option>, <option>-p</option>, and
    <option>-U</option> respectively. If an argument is found that does
    not belong to any option it will be interpreted as the database name
    (or the user name, if the database name is already given). Not all
    of these options are required; there are useful defaults. If you omit the host
    name, <application>psql</> will connect via a Unix-domain socket
    to a server on the local host, or via TCP/IP to <literal>localhost</> on
    machines that don't have Unix-domain sockets. The default port number is
    determined at compile time.
    Since the database server uses the same default, you will not have
    to specify the port in most cases. The default user name is your
    operating-system user name, as is the default database name.
    Note that you cannot
    just connect to any database under any user name. Your database
    administrator should have informed you about your access rights.
    </para>

    <para>
    When the defaults aren't quite right, you can save yourself
    some typing by setting the environment variables
    <envar>PGDATABASE</envar>, <envar>PGHOST</envar>,
    <envar>PGPORT</envar> and/or <envar>PGUSER</envar> to appropriate
    values. (For additional environment variables, see <xref
    linkend="libpq-envars">.) It is also convenient to have a
    <filename>~/.pgpass</> file to avoid regularly having to type in
    passwords. See <xref linkend="libpq-pgpass"> for more information.
    </para>

    <para>
     An alternative way to specify connection parameters is in a
     <parameter>conninfo</parameter> string or
     a <acronym>URI</acronym>, which is used instead of a database
     name. This mechanism give you very wide control over the
     connection. For example:
<programlisting>
$ <userinput>psql "service=myservice sslmode=require"</userinput>
$ <userinput>psql postgresql://dbmaster:5433/mydb?sslmode=require</userinput>
</programlisting>
     This way you can also use <acronym>LDAP</acronym> for connection
     parameter lookup as described in <xref linkend="libpq-ldap">.
     See <xref linkend="libpq-paramkeywords"> for more information on all the
     available connection options.
    </para>

    <para>
     An alternative way to specify connection parameters is in a
     <parameter>conninfo</parameter> string, which is used instead of a
     database name. This mechanism give you very wide control over the
     connection. For example:
<programlisting>
$ <userinput>psql "service=myservice sslmode=require"</userinput>
</programlisting>
     This way you can also use LDAP for connection parameter lookup as
     described in <xref linkend="libpq-ldap">.
     See <xref linkend="libpq-connect"> for more information on all the
     available connection options.
    </para>

    <para>
    If the connection could not be made for any reason (e.g., insufficient
    privileges, server is not running on the targeted host, etc.),
    <application>psql</application> will return an error and terminate.
    </para>

    <para>
     If both standard input and standard output are a
     terminal, then <application>psql</application> sets the client
     encoding to <quote>auto</quote>, which will detect the
     appropriate client encoding from the locale settings
     (<envar>LC_CTYPE</envar> environment variable on Unix systems).
     If this doesn't work out as expected, the client encoding can be
     overridden using the environment
     variable <envar>PGCLIENTENCODING</envar>.
    </para>
  </refsect2>

  <refsect2 id="R2-APP-PSQL-4">
    <title>Entering SQL Commands</title>

    <para>
    In normal operation, <application>psql</application> provides a
    prompt with the name of the database to which
    <application>psql</application> is currently connected, followed by
    the string <literal>=&gt;</literal>. For example:
<programlisting>
$ <userinput>psql testdb</userinput>
psql (&version;)
Type "help" for help.

testdb=&gt;
</programlisting>
    </para>

    <para>
    At the prompt, the user can type in <acronym>SQL</acronym> commands.
    Ordinarily, input lines are sent to the server when a
    command-terminating semicolon is reached. An end of line does not
    terminate a command.  Thus commands can be spread over several lines for
    clarity. If the command was sent and executed without error, the results
    of the command are displayed on the screen.
    </para>

    <para>
    If untrusted users have access to a database that has not adopted a
    <link linkend="ddl-schemas-patterns">secure schema usage pattern</link>,
    begin your session by removing publicly-writable schemas
    from <varname>search_path</varname>.  One can
    add <literal>options=-csearch_path=</literal> to the connection string or
    issue <literal>SELECT pg_catalog.set_config('search_path', '',
    false)</literal> before other SQL commands.  This consideration is not
    specific to <application>psql</application>; it applies to every interface
    for executing arbitrary SQL commands.
    </para>

    <para>
    Whenever a command is executed, <application>psql</application> also polls
    for asynchronous notification events generated by
    <xref linkend="SQL-LISTEN"> and
    <xref linkend="SQL-NOTIFY">.
    </para>

    <para>
    While C-style block comments are passed to the server for
    processing and removal, SQL-standard comments are removed by
    <application>psql</application>.
    </para>
  </refsect2>

  <refsect2 id="APP-PSQL-meta-commands">
    <title>Meta-Commands</title>

    <para>
    Anything you enter in <application>psql</application> that begins
    with an unquoted backslash is a <application>psql</application>
    meta-command that is processed by <application>psql</application>
    itself. These commands make
    <application>psql</application> more useful for administration or
    scripting. Meta-commands are often called slash or backslash commands.
    </para>

    <para>
    The format of a <application>psql</application> command is the backslash,
    followed immediately by a command verb, then any arguments. The arguments
    are separated from the command verb and each other by any number of
    whitespace characters.
    </para>

    <para>
    To include whitespace in an argument you can quote it with
    single quotes. To include a single quote in an argument,
    write two single quotes within single-quoted text.
    Anything contained in single quotes is
    furthermore subject to C-like substitutions for
    <literal>\n</literal> (new line), <literal>\t</literal> (tab),
    <literal>\b</literal> (backspace), <literal>\r</literal> (carriage return),
    <literal>\f</literal> (form feed),
    <literal>\</literal><replaceable>digits</replaceable> (octal), and
    <literal>\x</literal><replaceable>digits</replaceable> (hexadecimal).
    A backslash preceding any other character within single-quoted text
    quotes that single character, whatever it is.
    </para>

    <para>
    Within an argument, text that is enclosed in backquotes
    (<literal>`</literal>) is taken as a command line that is passed to the
    shell. The output of the command (with any trailing newline removed)
    replaces the backquoted text.
    </para>

    <para>
    If an unquoted colon (<literal>:</literal>) followed by a
    <application>psql</> variable name appears within an argument, it is
    replaced by the variable's value, as described in <xref
    linkend="APP-PSQL-interpolation" endterm="APP-PSQL-interpolation-title">.
    </para>

    <para>
    Some commands take an <acronym>SQL</acronym> identifier (such as a
    table name) as argument. These arguments follow the syntax rules
    of <acronym>SQL</acronym>: Unquoted letters are forced to
    lowercase, while double quotes (<literal>"</>) protect letters
    from case conversion and allow incorporation of whitespace into
    the identifier.  Within double quotes, paired double quotes reduce
    to a single double quote in the resulting name.  For example,
    <literal>FOO"BAR"BAZ</> is interpreted as <literal>fooBARbaz</>,
    and <literal>"A weird"" name"</> becomes <literal>A weird"
    name</>.
    </para>

    <para>
    Parsing for arguments stops at the end of the line, or when another
    unquoted backslash is found.  An unquoted backslash
    is taken as the beginning of a new meta-command. The special
    sequence <literal>\\</literal> (two backslashes) marks the end of
    arguments and continues parsing <acronym>SQL</acronym> commands, if
    any. That way <acronym>SQL</acronym> and
    <application>psql</application> commands can be freely mixed on a
    line. But in any case, the arguments of a meta-command cannot
    continue beyond the end of the line.
    </para>

    <para>
    The following meta-commands are defined:

    <variablelist>
      <varlistentry>
        <term><literal>\a</literal></term>
        <listitem>
        <para>
        If the current table output format is unaligned, it is switched to aligned.
        If it is not unaligned, it is set to unaligned. This command is
        kept for backwards compatibility. See <command>\pset</command> for a
        more general solution.
        </para>
        </listitem>
      </varlistentry>

      <varlistentry>
        <term><literal>\c</literal> or <literal>\connect [ -reuse-previous=<replaceable class="parameter">on|off</replaceable> ] [ <replaceable class="parameter">dbname</replaceable> [ <replaceable class="parameter">username</replaceable> ] [ <replaceable class="parameter">host</replaceable> ] [ <replaceable class="parameter">port</replaceable> ] | <replaceable class="parameter">conninfo</replaceable> ]</literal></term>
        <listitem>
        <para>
        Establishes a new connection to a <productname>PostgreSQL</>
        server.  The connection parameters to use can be specified either
        using a positional syntax, or using <literal>conninfo</> connection
        strings as detailed in <xref linkend="libpq-connstring">.
        </para>

        <para>
        Where the command omits database name, user, host, or port, the new
        connection can reuse values from the previous connection.  By default,
        values from the previous connection are reused except when processing
        a <literal>conninfo</> string.  Passing a first argument
        of <literal>-reuse-previous=on</>
        or <literal>-reuse-previous=off</literal> overrides that default.
        When the command neither specifies nor reuses a particular parameter,
        the <application>libpq</application> default is used.  Specifying any
        of <replaceable class="parameter">dbname</replaceable>,
        <replaceable class="parameter">username</replaceable>,
        <replaceable class="parameter">host</replaceable> or
        <replaceable class="parameter">port</replaceable>
        as <literal>-</literal> is equivalent to omitting that parameter.
        </para>

        <para>
        If the new connection is successfully made, the previous
        connection is closed.
        If the connection attempt failed (wrong user name, access
        denied, etc.), the previous connection will only be kept if
        <application>psql</application> is in interactive mode. When
        executing a non-interactive script, processing will
        immediately stop with an error. This distinction was chosen as
        a user convenience against typos on the one hand, and a safety
        mechanism that scripts are not accidentally acting on the
        wrong database on the other hand.
        </para>

        <para>
        Examples:
        </para>
<programlisting>
=&gt; \c mydb myuser host.dom 6432
=&gt; \c service=foo
=&gt; \c "host=localhost port=5432 dbname=mydb connect_timeout=10 sslmode=disable"
=&gt; \c postgresql://tom@localhost/mydb?application_name=myapp
</programlisting>
        </listitem>
      </varlistentry>

      <varlistentry>
        <term><literal>\C [ <replaceable class="parameter">title</replaceable> ]</literal></term>
        <listitem>
        <para>
        Sets the title of any tables being printed as the result of a
        query or unset any such title. This command is equivalent to
        <literal>\pset title <replaceable
        class="parameter">title</replaceable></literal>. (The name of
        this command derives from <quote>caption</quote>, as it was
        previously only used to set the caption in an
        <acronym>HTML</acronym> table.)
        </para>
        </listitem>
      </varlistentry>

      <varlistentry>
       <term><literal>\cd [ <replaceable>directory</replaceable> ]</literal></term>
       <listitem>
        <para>
         Changes the current working directory to
         <replaceable>directory</replaceable>. Without argument, changes
         to the current user's home directory.
        </para>

        <tip>
         <para>
          To print your current working directory, use <literal>\! pwd</literal>.
         </para>
        </tip>
       </listitem>
      </varlistentry>

      <varlistentry>
        <term><literal>\conninfo</literal></term>
        <listitem>
        <para>
        Outputs information about the current database connection.
        </para>
        </listitem>
      </varlistentry>

      <varlistentry id="APP-PSQL-meta-commands-copy">
        <term><literal>\copy { <replaceable class="parameter">table</replaceable> [ ( <replaceable class="parameter">column_list</replaceable> ) ] | ( <replaceable class="parameter">query</replaceable> ) }
        { <literal>from</literal> | <literal>to</literal> }
        { <replaceable class="parameter">'filename'</replaceable> | program <replaceable class="parameter">'command'</replaceable> | stdin | stdout | pstdin | pstdout }
        [ [ with ] ( <replaceable class="parameter">option</replaceable> [, ...] ) ]</literal></term>

        <listitem>
        <para>
        Performs a frontend (client) copy. This is an operation that
        runs an <acronym>SQL</acronym> <xref linkend="SQL-COPY">
        command, but instead of the server
        reading or writing the specified file,
        <application>psql</application> reads or writes the file and
        routes the data between the server and the local file system.
        This means that file accessibility and privileges are those of
        the local user, not the server, and no SQL superuser
        privileges are required.
        </para>

        <para>
        When <literal>program</> is specified,
        <replaceable class="parameter">command</replaceable> is
        executed by <application>psql</application> and the data passed from
        or to <replaceable class="parameter">command</replaceable> is
        routed between the server and the client.
        Again, the execution privileges are those of
        the local user, not the server, and no SQL superuser
        privileges are required.
        </para>

        <para>
        For <literal>\copy ... from stdin</>, data rows are read from the same
        source that issued the command, continuing until <literal>\.</literal>
        is read or the stream reaches <acronym>EOF</>. This option is useful
        for populating tables in-line within a SQL script file.
        For <literal>\copy ... to stdout</>, output is sent to the same place
        as <application>psql</> command output, and
        the <literal>COPY <replaceable>count</></literal> command status is
        not printed (since it might be confused with a data row).
        To read/write <application>psql</application>'s standard input or
        output regardless of the current command source or <literal>\o</>
        option, write <literal>from pstdin</> or <literal>to pstdout</>.
        </para>

        <para>
        The syntax of this command is similar to that of the
        <acronym>SQL</acronym> <xref linkend="sql-copy">
        command.  All options other than the data source/destination are
        as specified for <xref linkend="sql-copy">.
        Because of this, special parsing rules apply to the <command>\copy</>
        command. In particular, <application>psql</>'s variable substitution
        rules and backslash escapes do not apply.
        </para>

        <tip>
        <para>
        This operation is not as efficient as the <acronym>SQL</acronym>
        <command>COPY</command> command because all data must pass
        through the client/server connection. For large
        amounts of data the <acronym>SQL</acronym> command might be preferable.
        </para>
        </tip>

        </listitem>
      </varlistentry>

      <varlistentry>
        <term><literal>\copyright</literal></term>
        <listitem>
        <para>
        Shows the copyright and distribution terms of
        <productname>PostgreSQL</productname>.
        </para>
        </listitem>
      </varlistentry>


      <varlistentry id="APP-PSQL-meta-commands-crosstabview">
        <term><literal>\crosstabview [
            <replaceable class="parameter">colV</replaceable>
            [ <replaceable class="parameter">colH</replaceable>
            [ <replaceable class="parameter">colD</replaceable>
            [ <replaceable class="parameter">sortcolH</replaceable>
            ] ] ] ] </literal></term>
        <listitem>
        <para>
        Executes the current query buffer (like <literal>\g</literal>) and
        shows the results in a crosstab grid.
        The query must return at least three columns.
        The output column identified by <replaceable class="parameter">colV</>
        becomes a vertical header and the output column identified by
        <replaceable class="parameter">colH</replaceable>
        becomes a horizontal header.
        <replaceable class="parameter">colD</replaceable> identifies
        the output column to display within the grid.
        <replaceable class="parameter">sortcolH</replaceable> identifies
        an optional sort column for the horizontal header.
        </para>

        <para>
        Each column specification can be a column number (starting at 1) or
        a column name.  The usual SQL case folding and quoting rules apply to
        column names.  If omitted,
        <replaceable class="parameter">colV</replaceable> is taken as column 1
        and <replaceable class="parameter">colH</replaceable> as column 2.
        <replaceable class="parameter">colH</replaceable> must differ from
        <replaceable class="parameter">colV</replaceable>.
        If <replaceable class="parameter">colD</replaceable> is not
        specified, then there must be exactly three columns in the query
        result, and the column that is neither
        <replaceable class="parameter">colV</replaceable> nor
        <replaceable class="parameter">colH</replaceable>
        is taken to be <replaceable class="parameter">colD</replaceable>.
        </para>

        <para>
        The vertical header, displayed as the leftmost column, contains the
        values found in column <replaceable class="parameter">colV</>, in the
        same order as in the query results, but with duplicates removed.
        </para>

        <para>
        The horizontal header, displayed as the first row, contains the values
        found in column <replaceable class="parameter">colH</replaceable>,
        with duplicates removed.  By default, these appear in the same order
        as in the query results.  But if the
        optional <replaceable class="parameter">sortcolH</> argument is given,
        it identifies a column whose values must be integer numbers, and the
        values from <replaceable class="parameter">colH</replaceable> will
        appear in the horizontal header sorted according to the
        corresponding <replaceable class="parameter">sortcolH</> values.
        </para>

        <para>
        Inside the crosstab grid, for each distinct value <literal>x</literal>
        of <replaceable class="parameter">colH</replaceable> and each distinct
        value <literal>y</literal>
        of <replaceable class="parameter">colV</replaceable>, the cell located
        at the intersection <literal>(x,y)</literal> contains the value of
        the <literal>colD</literal> column in the query result row for which
        the value of <replaceable class="parameter">colH</replaceable>
        is <literal>x</literal> and the value
        of <replaceable class="parameter">colV</replaceable>
        is <literal>y</>.  If there is no such row, the cell is empty.  If
        there are multiple such rows, an error is reported.
        </para>
        </listitem>
      </varlistentry>


      <varlistentry>
        <term><literal>\d[S+] [ <link linkend="APP-PSQL-patterns"><replaceable class="parameter">pattern</replaceable></link> ]</literal></term>

        <listitem>
        <para>
        For each relation (table, view, materialized view, index, sequence,
        or foreign table)
        or composite type matching the
        <replaceable class="parameter">pattern</replaceable>, show all
        columns, their types, the tablespace (if not the default) and any
        special attributes such as <literal>NOT NULL</literal> or defaults.
        Associated indexes, constraints, rules, and triggers are
        also shown.  For foreign tables, the associated foreign
        server is shown as well.
        (<quote>Matching the pattern</> is defined in
        <xref linkend="APP-PSQL-patterns" endterm="APP-PSQL-patterns-title">
        below.)
        </para>

        <para>
        For some types of relation, <literal>\d</> shows additional information
        for each column: column values for sequences, indexed expressions for
        indexes, and foreign data wrapper options for foreign tables.
        </para>

        <para>
        The command form <literal>\d+</literal> is identical, except that
        more information is displayed: any comments associated with the
        columns of the table are shown, as is the presence of OIDs in the
        table, the view definition if the relation is a view, a non-default
        <link linkend="SQL-CREATETABLE-REPLICA-IDENTITY">replica
        identity</link> setting.
        </para>

        <para>
        By default, only user-created objects are shown;  supply a
        pattern or the <literal>S</literal> modifier to include system
        objects.
        </para>

        <note>
        <para>
        If <command>\d</command> is used without a
        <replaceable class="parameter">pattern</replaceable> argument, it is
        equivalent to <command>\dtvmsE</command> which will show a list of
        all visible tables, views, materialized views, sequences and
        foreign tables.
        This is purely a convenience measure.
        </para>
        </note>
        </listitem>
      </varlistentry>

      <varlistentry>
        <term><literal>\da[S] [ <link linkend="APP-PSQL-patterns"><replaceable class="parameter">pattern</replaceable></link> ]</literal></term>

        <listitem>
        <para>
        Lists aggregate functions, together with their
        return type and the data types they operate on. If <replaceable
        class="parameter">pattern</replaceable>
        is specified, only aggregates whose names match the pattern are shown.
        By default, only user-created objects are shown;  supply a
        pattern or the <literal>S</literal> modifier to include system
        objects.
        </para>
        </listitem>
      </varlistentry>

      <varlistentry>
        <term><literal>\dA[+] [ <link linkend="APP-PSQL-patterns"><replaceable class="parameter">pattern</replaceable></link> ]</literal></term>

        <listitem>
        <para>
        Lists access methods. If <replaceable
        class="parameter">pattern</replaceable> is specified, only access
        methods whose names match the pattern are shown. If
        <literal>+</literal> is appended to the command name, each access
        method is listed with its associated handler function and description.
        </para>
        </listitem>
      </varlistentry>

      <varlistentry>
        <term><literal>\db[+] [ <link linkend="APP-PSQL-patterns"><replaceable class="parameter">pattern</replaceable></link> ]</literal></term>

        <listitem>
        <para>
        Lists tablespaces. If <replaceable
        class="parameter">pattern</replaceable>
        is specified, only tablespaces whose names match the pattern are shown.
        If <literal>+</literal> is appended to the command name, each tablespace
        is listed with its associated options, on-disk size, permissions and
        description.
        </para>
        </listitem>
      </varlistentry>


      <varlistentry>
        <term><literal>\dc[S+] [ <link linkend="APP-PSQL-patterns"><replaceable class="parameter">pattern</replaceable></link> ]</literal></term>
        <listitem>
        <para>
        Lists conversions between character-set encodings.
        If <replaceable class="parameter">pattern</replaceable>
        is specified, only conversions whose names match the pattern are
        listed.
        By default, only user-created objects are shown;  supply a
        pattern or the <literal>S</literal> modifier to include system
        objects.
        If <literal>+</literal> is appended to the command name, each object
        is listed with its associated description.
        </para>
        </listitem>
      </varlistentry>


      <varlistentry>
        <term><literal>\dC[+] [ <link linkend="APP-PSQL-patterns"><replaceable class="parameter">pattern</replaceable></link> ]</literal></term>
        <listitem>
        <para>
        Lists type casts.
        If <replaceable class="parameter">pattern</replaceable>
        is specified, only casts whose source or target types match the
        pattern are listed.
        If <literal>+</literal> is appended to the command name, each object
        is listed with its associated description.
        </para>
        </listitem>
      </varlistentry>


      <varlistentry>
        <term><literal>\dd[S] [ <link linkend="APP-PSQL-patterns"><replaceable class="parameter">pattern</replaceable></link> ]</literal></term>
        <listitem>
        <para>
        Shows the descriptions of objects of type <literal>constraint</>,
        <literal>operator class</>, <literal>operator family</>,
        <literal>rule</>, and <literal>trigger</>. All
        other comments may be viewed by the respective backslash commands for
        those object types.
        </para>

        <para><literal>\dd</literal> displays descriptions for objects matching the
        <replaceable class="parameter">pattern</replaceable>, or of visible
        objects of the appropriate type if no argument is given.  But in either
        case, only objects that have a description are listed.
        By default, only user-created objects are shown;  supply a
        pattern or the <literal>S</literal> modifier to include system
        objects.
        </para>

        <para>
        Descriptions for objects can be created with the <xref
        linkend="sql-comment">
        <acronym>SQL</acronym> command.
       </para>
        </listitem>
      </varlistentry>


      <varlistentry>
        <term><literal>\ddp [ <link linkend="APP-PSQL-patterns"><replaceable class="parameter">pattern</replaceable></link> ]</literal></term>
        <listitem>
        <para>
        Lists default access privilege settings.  An entry is shown for
        each role (and schema, if applicable) for which the default
        privilege settings have been changed from the built-in defaults.
        If <replaceable class="parameter">pattern</replaceable> is
        specified, only entries whose role name or schema name matches
        the pattern are listed.
        </para>

        <para>
        The <xref linkend="sql-alterdefaultprivileges"> command is used to set
        default access privileges.  The meaning of the
        privilege display is explained under
        <xref linkend="sql-grant">.
        </para>
        </listitem>
      </varlistentry>


      <varlistentry>
        <term><literal>\dD[S+] [ <link linkend="APP-PSQL-patterns"><replaceable class="parameter">pattern</replaceable></link> ]</literal></term>
        <listitem>
        <para>
        Lists domains. If <replaceable
        class="parameter">pattern</replaceable>
        is specified, only domains whose names match the pattern are shown.
        By default, only user-created objects are shown;  supply a
        pattern or the <literal>S</literal> modifier to include system
        objects.
        If <literal>+</literal> is appended to the command name, each object
        is listed with its associated permissions and description.
        </para>
        </listitem>
      </varlistentry>


      <varlistentry>
        <term><literal>\dE[S+] [ <link linkend="APP-PSQL-patterns"><replaceable class="parameter">pattern</replaceable></link> ]</literal></term>
        <term><literal>\di[S+] [ <link linkend="APP-PSQL-patterns"><replaceable class="parameter">pattern</replaceable></link> ]</literal></term>
        <term><literal>\dP[S+] [ <link linkend="APP-PSQL-patterns"><replaceable class="parameter">pattern</replaceable></link> ]</literal></term>
        <term><literal>\dm[S+] [ <link linkend="APP-PSQL-patterns"><replaceable class="parameter">pattern</replaceable></link> ]</literal></term>
        <term><literal>\ds[S+] [ <link linkend="APP-PSQL-patterns"><replaceable class="parameter">pattern</replaceable></link> ]</literal></term>
        <term><literal>\dt[S+] [ <link linkend="APP-PSQL-patterns"><replaceable class="parameter">pattern</replaceable></link> ]</literal></term>
        <term><literal>\dv[S+] [ <link linkend="APP-PSQL-patterns"><replaceable class="parameter">pattern</replaceable></link> ]</literal></term>

        <listitem>
        <para>
        In this group of commands, the letters <literal>E</literal>,
        <literal>i</literal>, <literal>m</literal>, <literal>s</literal>,
        <literal>t</literal>, <literal>P</literal>, and <literal>v</literal>
        stand for foreign table, index, materialized view, sequence, table, parent table, and view,
        respectively.
        You can specify any or all of
        these letters, in any order, to obtain a listing of objects
        of these types.  For example, <literal>\dit</> lists indexes
        and tables.  If <literal>+</literal> is
        appended to the command name, each object is listed with its
        physical size on disk and its associated description, if any.
        If <replaceable class="parameter">pattern</replaceable> is
        specified, only objects whose names match the pattern are listed.
        By default, only user-created objects are shown; supply a
        pattern or the <literal>S</literal> modifier to include system
        objects.
        </para>
        </listitem>
      </varlistentry>


      <varlistentry>
        <term><literal>\des[+] [ <link linkend="APP-PSQL-patterns"><replaceable class="parameter">pattern</replaceable></link> ]</literal></term>
        <listitem>
        <para>
        Lists foreign servers (mnemonic: <quote>external
        servers</quote>).
        If <replaceable class="parameter">pattern</replaceable> is
        specified, only those servers whose name matches the pattern
        are listed.  If the form <literal>\des+</literal> is used, a
        full description of each server is shown, including the
        server's ACL, type, version, options, and description.
        </para>
        </listitem>
      </varlistentry>


      <varlistentry>
        <term><literal>\det[+] [ <link linkend="APP-PSQL-patterns"><replaceable class="parameter">pattern</replaceable></link> ]</literal></term>
        <listitem>
        <para>
        Lists foreign tables (mnemonic: <quote>external tables</quote>).
        If <replaceable class="parameter">pattern</replaceable> is
        specified, only entries whose table name or schema name matches
        the pattern are listed.  If the form <literal>\det+</literal>
        is used, generic options and the foreign table description
        are also displayed.
        </para>
        </listitem>
      </varlistentry>


      <varlistentry>
        <term><literal>\deu[+] [ <link linkend="APP-PSQL-patterns"><replaceable class="parameter">pattern</replaceable></link> ]</literal></term>
        <listitem>
        <para>
        Lists user mappings (mnemonic: <quote>external
        users</quote>).
        If <replaceable class="parameter">pattern</replaceable> is
        specified, only those mappings whose user names match the
        pattern are listed.  If the form <literal>\deu+</literal> is
        used, additional information about each mapping is shown.
        </para>

        <caution>
        <para>
        <literal>\deu+</literal> might also display the user name and
        password of the remote user, so care should be taken not to
        disclose them.
        </para>
        </caution>
        </listitem>
      </varlistentry>


      <varlistentry>
        <term><literal>\dew[+] [ <link linkend="APP-PSQL-patterns"><replaceable class="parameter">pattern</replaceable></link> ]</literal></term>
        <listitem>
        <para>
        Lists foreign-data wrappers (mnemonic: <quote>external
        wrappers</quote>).
        If <replaceable class="parameter">pattern</replaceable> is
        specified, only those foreign-data wrappers whose name matches
        the pattern are listed.  If the form <literal>\dew+</literal>
        is used, the ACL, options, and description of the foreign-data
        wrapper are also shown.
        </para>
        </listitem>
      </varlistentry>


      <varlistentry>
        <term><literal>\df[antwS+] [ <link linkend="APP-PSQL-patterns"><replaceable class="parameter">pattern</replaceable></link> ]</literal></term>

        <listitem>
        <para>
        Lists functions, together with their result data types, argument data
        types, and function types, which are classified as <quote>agg</>
        (aggregate), <quote>normal</>, <quote>trigger</>, or <quote>window</>.
        To display only functions
        of specific type(s), add the corresponding letters <literal>a</>,
        <literal>n</>, <literal>t</>, or <literal>w</> to the command.
        If <replaceable
        class="parameter">pattern</replaceable> is specified, only
        functions whose names match the pattern are shown.
        By default, only user-created
        objects are shown; supply a pattern or the <literal>S</literal>
        modifier to include system objects.
        If the form <literal>\df+</literal> is used, additional information
        about each function is shown, including volatility,
        parallel safety, owner, security classification, access privileges,
        language, source code and description.
        </para>

        <tip>
        <para>
        To look up functions taking arguments or returning values of a specific
        data type, use your pager's search capability to scroll through the
        <literal>\df</> output.
        </para>
        </tip>

        </listitem>
      </varlistentry>

      <varlistentry>
        <term><literal>\dF[+] [ <link linkend="APP-PSQL-patterns"><replaceable class="parameter">pattern</replaceable></link> ]</literal></term>
        <listitem>
        <para>
         Lists text search configurations.
         If <replaceable class="parameter">pattern</replaceable> is specified,
         only configurations whose names match the pattern are shown.
         If the form <literal>\dF+</literal> is used, a full description of
         each configuration is shown, including the underlying text search
         parser and the dictionary list for each parser token type.
        </para>
        </listitem>
      </varlistentry>

      <varlistentry>
        <term><literal>\dFd[+] [ <link linkend="APP-PSQL-patterns"><replaceable class="parameter">pattern</replaceable></link> ]</literal></term>
        <listitem>
        <para>
         Lists text search dictionaries.
         If <replaceable class="parameter">pattern</replaceable> is specified,
         only dictionaries whose names match the pattern are shown.
         If the form <literal>\dFd+</literal> is used, additional information
         is shown about each selected dictionary, including the underlying
         text search template and the option values.
        </para>
        </listitem>
      </varlistentry>

      <varlistentry>
        <term><literal>\dFp[+] [ <link linkend="APP-PSQL-patterns"><replaceable class="parameter">pattern</replaceable></link> ]</literal></term>
        <listitem>
        <para>
         Lists text search parsers.
         If <replaceable class="parameter">pattern</replaceable> is specified,
         only parsers whose names match the pattern are shown.
         If the form <literal>\dFp+</literal> is used, a full description of
         each parser is shown, including the underlying functions and the
         list of recognized token types.
        </para>
        </listitem>
      </varlistentry>

      <varlistentry>
        <term><literal>\dFt[+] [ <link linkend="APP-PSQL-patterns"><replaceable class="parameter">pattern</replaceable></link> ]</literal></term>
        <listitem>
        <para>
         Lists text search templates.
         If <replaceable class="parameter">pattern</replaceable> is specified,
         only templates whose names match the pattern are shown.
         If the form <literal>\dFt+</literal> is used, additional information
         is shown about each template, including the underlying function names.
        </para>
        </listitem>
      </varlistentry>


      <varlistentry>
        <term><literal>\dg[S+] [ <link linkend="APP-PSQL-patterns"><replaceable class="parameter">pattern</replaceable></link> ]</literal></term>
        <listitem>
        <para>
        Lists database roles.
        (Since the concepts of <quote>users</> and <quote>groups</> have been
        unified into <quote>roles</>, this command is now equivalent to
        <literal>\du</literal>.)
        By default, only user-created roles are shown; supply the
        <literal>S</literal> modifier to include system roles.
        If <replaceable class="parameter">pattern</replaceable> is specified,
        only those roles whose names match the pattern are listed.
        If the form <literal>\dg+</literal> is used, additional information
        is shown about each role; currently this adds the comment for each
        role.
        </para>
        </listitem>
      </varlistentry>


      <varlistentry>
        <term><literal>\dl</literal></term>
        <listitem>
        <para>
        This is an alias for <command>\lo_list</command>, which shows a
        list of large objects.
        </para>
        </listitem>
      </varlistentry>

      <varlistentry>
        <term><literal>\dL[S+] [ <link linkend="APP-PSQL-patterns"><replaceable class="parameter">pattern</replaceable></link> ]</literal></term>
        <listitem>
        <para>
        Lists procedural languages. If <replaceable
        class="parameter">pattern</replaceable>
        is specified, only languages whose names match the pattern are listed.
        By default, only user-created languages
        are shown; supply the <literal>S</literal> modifier to include system
        objects. If <literal>+</literal> is appended to the command name, each
        language is listed with its call handler, validator, access privileges,
        and whether it is a system object.
        </para>
        </listitem>
      </varlistentry>


      <varlistentry>
        <term><literal>\dn[S+] [ <link linkend="APP-PSQL-patterns"><replaceable class="parameter">pattern</replaceable></link> ]</literal></term>

        <listitem>
        <para>
        Lists schemas (namespaces). If <replaceable
        class="parameter">pattern</replaceable>
        is specified, only schemas whose names match the pattern are listed.
        By default, only user-created objects are shown; supply a
        pattern or the <literal>S</literal> modifier to include system objects.
        If <literal>+</literal> is appended to the command name, each object
        is listed with its associated permissions and description, if any.
        </para>
        </listitem>
      </varlistentry>


      <varlistentry>
        <term><literal>\do[S+] [ <link linkend="APP-PSQL-patterns"><replaceable class="parameter">pattern</replaceable></link> ]</literal></term>
        <listitem>
        <para>
        Lists operators with their operand and result types.
        If <replaceable class="parameter">pattern</replaceable> is
        specified, only operators whose names match the pattern are listed.
        By default, only user-created objects are shown; supply a
        pattern or the <literal>S</literal> modifier to include system
        objects.
        If <literal>+</literal> is appended to the command name,
        additional information about each operator is shown, currently just
        the name of the underlying function.
        </para>
        </listitem>
      </varlistentry>


      <varlistentry>
        <term><literal>\dO[S+] [ <link linkend="APP-PSQL-patterns"><replaceable class="parameter">pattern</replaceable></link> ]</literal></term>
        <listitem>
        <para>
        Lists collations.
        If <replaceable class="parameter">pattern</replaceable> is
        specified, only collations whose names match the pattern are
        listed.  By default, only user-created objects are shown;
        supply a pattern or the <literal>S</literal> modifier to
        include system objects.  If <literal>+</literal> is appended
        to the command name, each collation is listed with its associated
        description, if any.
        Note that only collations usable with the current database's encoding
        are shown, so the results may vary in different databases of the
        same installation.
        </para>
        </listitem>
      </varlistentry>


      <varlistentry>
        <term><literal>\dp [ <link linkend="APP-PSQL-patterns"><replaceable class="parameter">pattern</replaceable></link> ]</literal></term>
        <listitem>
        <para>
        Lists tables, views and sequences with their
        associated access privileges.
        If <replaceable class="parameter">pattern</replaceable> is
        specified, only tables, views and sequences whose names match the
        pattern are listed.
        </para>

        <para>
        The <xref linkend="sql-grant"> and
        <xref linkend="sql-revoke">
        commands are used to set access privileges.  The meaning of the
        privilege display is explained under
        <xref linkend="sql-grant">.
        </para>
        </listitem>
      </varlistentry>

      <varlistentry>
        <term><literal>\drds [ <link linkend="APP-PSQL-patterns"><replaceable class="parameter">role-pattern</replaceable></link> [ <link linkend="APP-PSQL-patterns"><replaceable class="parameter">database-pattern</replaceable></link> ] ]</literal></term>
        <listitem>
        <para>
        Lists defined configuration settings.  These settings can be
        role-specific, database-specific, or both.
        <replaceable>role-pattern</replaceable> and
        <replaceable>database-pattern</replaceable> are used to select
        specific roles and databases to list, respectively.  If omitted, or if
        <literal>*</> is specified, all settings are listed, including those
        not role-specific or database-specific, respectively.
        </para>

        <para>
        The <xref linkend="sql-alterrole"> and
        <xref linkend="sql-alterdatabase">
        commands are used to define per-role and per-database configuration
        settings.
        </para>
        </listitem>
      </varlistentry>

      <varlistentry>
        <term><literal>\dT[S+] [ <link linkend="APP-PSQL-patterns"><replaceable class="parameter">pattern</replaceable></link> ]</literal></term>
        <listitem>
        <para>
        Lists data types.
        If <replaceable class="parameter">pattern</replaceable> is
        specified, only types whose names match the pattern are listed.
        If <literal>+</literal> is appended to the command name, each type is
        listed with its internal name and size, its allowed values
        if it is an <type>enum</> type, and its associated permissions.
        By default, only user-created objects are shown;  supply a
        pattern or the <literal>S</literal> modifier to include system
        objects.
        </para>
        </listitem>
      </varlistentry>

      <varlistentry>
        <term><literal>\du[S+] [ <link linkend="APP-PSQL-patterns"><replaceable class="parameter">pattern</replaceable></link> ]</literal></term>
        <listitem>
        <para>
        Lists database roles.
        (Since the concepts of <quote>users</> and <quote>groups</> have been
        unified into <quote>roles</>, this command is now equivalent to
        <literal>\dg</literal>.)
        By default, only user-created roles are shown; supply the
        <literal>S</literal> modifier to include system roles.
        If <replaceable class="parameter">pattern</replaceable> is specified,
        only those roles whose names match the pattern are listed.
        If the form <literal>\du+</literal> is used, additional information
        is shown about each role; currently this adds the comment for each
        role.
        </para>
        </listitem>
      </varlistentry>

      <varlistentry>
        <term><literal>\dx[+] [ <link linkend="APP-PSQL-patterns"><replaceable class="parameter">pattern</replaceable></link> ]</literal></term>
        <listitem>
        <para>
        Lists installed extensions.
        If <replaceable class="parameter">pattern</replaceable>
        is specified, only those extensions whose names match the pattern
        are listed.
        If the form <literal>\dx+</literal> is used, all the objects belonging
        to each matching extension are listed.
        </para>
        </listitem>
      </varlistentry>

      <varlistentry>
        <term><literal>\dy[+] [ <link linkend="APP-PSQL-patterns"><replaceable class="parameter">pattern</replaceable></link> ]</literal></term>
        <listitem>
        <para>
        Lists event triggers.
        If <replaceable class="parameter">pattern</replaceable>
        is specified, only those event triggers whose names match the pattern
        are listed.
        If <literal>+</literal> is appended to the command name, each object
        is listed with its associated description.
        </para>
        </listitem>
      </varlistentry>

      <varlistentry>
        <term><literal>\e</literal> or <literal>\edit</> <literal> <optional> <replaceable class="parameter">filename</> </optional> <optional> <replaceable class="parameter">line_number</> </optional> </literal></term>

        <listitem>
        <para>
        If <replaceable class="parameter">filename</replaceable> is
        specified, the file is edited; after the editor exits, its
        content is copied back to the query buffer. If no <replaceable
        class="parameter">filename</replaceable> is given, the current query
        buffer is copied to a temporary file which is then edited in the same
        fashion.
        </para>

        <para>
        The new query buffer is then re-parsed according to the normal
        rules of <application>psql</application>, where the whole buffer
        is treated as a single line. (Thus you cannot make scripts this
        way. Use <command>\i</command> for that.) This means that
        if the query ends with (or contains) a semicolon, it is
        immediately executed. Otherwise it will merely wait in the
        query buffer; type semicolon or <literal>\g</> to send it, or
        <literal>\r</> to cancel.
        </para>

        <para>
        If a line number is specified, <application>psql</application> will
        position the cursor on the specified line of the file or query buffer.
        Note that if a single all-digits argument is given,
        <application>psql</application> assumes it is a line number,
        not a file name.
        </para>

        <tip>
        <para>
        See under <xref linkend="app-psql-environment"
        endterm="app-psql-environment-title"> for how to configure and
        customize your editor.
        </para>
        </tip>
        </listitem>
      </varlistentry>

      <varlistentry>
        <term><literal>\echo <replaceable class="parameter">text</replaceable> [ ... ]</literal></term>
        <listitem>
        <para>
        Prints the arguments to the standard output, separated by one
        space and followed by a newline. This can be useful to
        intersperse information in the output of scripts. For example:
<programlisting>
=&gt; <userinput>\echo `date`</userinput>
Tue Oct 26 21:40:57 CEST 1999
</programlisting>
        If the first argument is an unquoted <literal>-n</literal> the trailing
        newline is not written.
        </para>

        <tip>
        <para>
        If you use the <command>\o</command> command to redirect your
        query output you might wish to use <command>\qecho</command>
        instead of this command.
        </para>
        </tip>
        </listitem>
      </varlistentry>

      <varlistentry>
        <term><literal>\ef <optional> <replaceable class="parameter">function_description</> <optional>  <replaceable class="parameter">line_number</> </optional> </optional> </literal></term>

        <listitem>
        <para>
         This command fetches and edits the definition of the named function,
         in the form of a <command>CREATE OR REPLACE FUNCTION</> command.
         Editing is done in the same way as for <literal>\edit</>.
         After the editor exits, the updated command waits in the query buffer;
         type semicolon or <literal>\g</> to send it, or <literal>\r</>
         to cancel.
        </para>

        <para>
         The target function can be specified by name alone, or by name
         and arguments, for example <literal>foo(integer, text)</>.
         The argument types must be given if there is more
         than one function of the same name.
        </para>

        <para>
         If no function is specified, a blank <command>CREATE FUNCTION</>
         template is presented for editing.
        </para>

        <para>
        If a line number is specified, <application>psql</application> will
        position the cursor on the specified line of the function body.
        (Note that the function body typically does not begin on the first
        line of the file.)
        </para>

        <tip>
        <para>
        See under <xref linkend="app-psql-environment"
        endterm="app-psql-environment-title"> for how to configure and
        customize your editor.
        </para>
        </tip>
        </listitem>
      </varlistentry>


      <varlistentry>
        <term><literal>\encoding [ <replaceable class="parameter">encoding</replaceable> ]</literal></term>

        <listitem>
        <para>
        Sets the client character set encoding.  Without an argument, this command
        shows the current encoding.
        </para>
        </listitem>
      </varlistentry>


      <varlistentry>
        <term><literal>\errverbose</literal></term>

        <listitem>
        <para>
        Repeats the most recent server error message at maximum
        verbosity, as though <varname>VERBOSITY</varname> were set
        to <literal>verbose</> and <varname>SHOW_CONTEXT</varname> were
        set to <literal>always</>.
        </para>
        </listitem>
      </varlistentry>


      <varlistentry>
        <term><literal>\ev <optional> <replaceable class="parameter">view_name</> <optional>  <replaceable class="parameter">line_number</> </optional> </optional> </literal></term>

        <listitem>
        <para>
         This command fetches and edits the definition of the named view,
         in the form of a <command>CREATE OR REPLACE VIEW</> command.
         Editing is done in the same way as for <literal>\edit</>.
         After the editor exits, the updated command waits in the query buffer;
         type semicolon or <literal>\g</> to send it, or <literal>\r</>
         to cancel.
        </para>

        <para>
         If no view is specified, a blank <command>CREATE VIEW</>
         template is presented for editing.
        </para>

        <para>
         If a line number is specified, <application>psql</application> will
         position the cursor on the specified line of the view definition.
        </para>
        </listitem>
      </varlistentry>


      <varlistentry>
        <term><literal>\f [ <replaceable class="parameter">string</replaceable> ]</literal></term>

        <listitem>
        <para>
        Sets the field separator for unaligned query output. The default
        is the vertical bar (<literal>|</literal>). See also
        <command>\pset</command> for a generic way of setting output
        options.
        </para>
        </listitem>
      </varlistentry>


      <varlistentry>
        <term><literal>\g [ <replaceable class="parameter">filename</replaceable> ]</literal></term>
        <term><literal>\g [ |<replaceable class="parameter">command</replaceable> ]</literal></term>
        <listitem>
        <para>
        Sends the current query input buffer to the server, and
        optionally stores the query's output in <replaceable
        class="parameter">filename</replaceable> or pipes the output
        to the shell command <replaceable
        class="parameter">command</replaceable>.  The file or command is
        written to only if the query successfully returns zero or more tuples,
        not if the query fails or is a non-data-returning SQL command.
        </para>
        <para>
        A bare <literal>\g</literal> is essentially equivalent to a semicolon.
        A <literal>\g</literal> with argument is a <quote>one-shot</quote>
        alternative to the <command>\o</command> command.
        </para>
        </listitem>
      </varlistentry>


      <varlistentry>
        <term><literal>\gexec</literal></term>

        <listitem>
        <para>
         Sends the current query input buffer to the server, then treats
         each column of each row of the query's output (if any) as a SQL
         statement to be executed.  For example, to create an index on each
         column of <structname>my_table</>:
<programlisting>
=&gt; <userinput>SELECT format('create index on my_table(%I)', attname)</>
-&gt; <userinput>FROM pg_attribute</>
-&gt; <userinput>WHERE attrelid = 'my_table'::regclass AND attnum &gt; 0</>
-&gt; <userinput>ORDER BY attnum</>
-&gt; <userinput>\gexec</>
CREATE INDEX
CREATE INDEX
CREATE INDEX
CREATE INDEX
</programlisting>
        </para>

        <para>
         The generated queries are executed in the order in which the rows
         are returned, and left-to-right within each row if there is more
         than one column.  NULL fields are ignored.  The generated queries
         are sent literally to the server for processing, so they cannot be
         <application>psql</> meta-commands nor contain <application>psql</>
         variable references.  If any individual query fails, execution of
         the remaining queries continues
         unless <varname>ON_ERROR_STOP</varname> is set.  Execution of each
         query is subject to <varname>ECHO</varname> processing.
         (Setting <varname>ECHO</varname> to <literal>all</literal>
         or <literal>queries</literal> is often advisable when
         using <command>\gexec</>.)  Query logging, single-step mode,
         timing, and other query execution features apply to each generated
         query as well.
        </para>
        </listitem>
      </varlistentry>


      <varlistentry>
        <term><literal>\gset [ <replaceable class="parameter">prefix</replaceable> ]</literal></term>

        <listitem>
        <para>
         Sends the current query input buffer to the server and stores the
         query's output into <application>psql</> variables (see <xref
         linkend="APP-PSQL-variables" endterm="APP-PSQL-variables-title">).
         The query to be executed must return exactly one row.  Each column of
         the row is stored into a separate variable, named the same as the
         column.  For example:
<programlisting>
=&gt; <userinput>SELECT 'hello' AS var1, 10 AS var2</userinput>
-&gt; <userinput>\gset</userinput>
=&gt; <userinput>\echo :var1 :var2</userinput>
hello 10
</programlisting>
        </para>
        <para>
         If you specify a <replaceable class="parameter">prefix</replaceable>,
         that string is prepended to the query's column names to create the
         variable names to use:
<programlisting>
=&gt; <userinput>SELECT 'hello' AS var1, 10 AS var2</userinput>
-&gt; <userinput>\gset result_</userinput>
=&gt; <userinput>\echo :result_var1 :result_var2</userinput>
hello 10
</programlisting>
        </para>
        <para>
         If a column result is NULL, the corresponding variable is unset
         rather than being set.
        </para>
        <para>
         If the query fails or does not return one row,
         no variables are changed.
        </para>
        </listitem>
      </varlistentry>

      <varlistentry>
        <term><literal>\h</literal> or <literal>\help</literal> <literal>[ <replaceable class="parameter">command</replaceable> ]</literal></term>
        <listitem>
        <para>
        Gives syntax help on the specified <acronym>SQL</acronym>
        command. If <replaceable class="parameter">command</replaceable>
        is not specified, then <application>psql</application> will list
        all the commands for which syntax help is available. If
        <replaceable class="parameter">command</replaceable> is an
        asterisk (<literal>*</literal>), then syntax help on all
        <acronym>SQL</acronym> commands is shown.
        </para>

        <note>
        <para>
        To simplify typing, commands that consists of several words do
        not have to be quoted. Thus it is fine to type <userinput>\help
        alter table</userinput>.
        </para>
        </note>
        </listitem>
      </varlistentry>


      <varlistentry>
        <term><literal>\H</literal> or <literal>\html</literal></term>
        <listitem>
        <para>
        Turns on <acronym>HTML</acronym> query output format. If the
        <acronym>HTML</acronym> format is already on, it is switched
        back to the default aligned text format. This command is for
        compatibility and convenience, but see <command>\pset</command>
        about setting other output options.
        </para>
        </listitem>
      </varlistentry>


      <varlistentry>
        <term><literal>\i</literal> or <literal>\include</literal> <replaceable class="parameter">filename</replaceable></term>
        <listitem>
        <para>
        Reads input from the file <replaceable
        class="parameter">filename</replaceable> and executes it as
        though it had been typed on the keyboard.
        </para>
        <para>
        If <replaceable>filename</replaceable> is <literal>-</literal>
        (hyphen), then standard input is read until an EOF indication
        or <command>\q</> meta-command.  This can be used to intersperse
        interactive input with input from files.  Note that Readline behavior
        will be used only if it is active at the outermost level.
        </para>
        <note>
        <para>
        If you want to see the lines on the screen as they are read you
        must set the variable <varname>ECHO</varname> to
        <literal>all</literal>.
        </para>
        </note>
        </listitem>
      </varlistentry>


      <varlistentry>
        <term><literal>\ir</literal> or <literal>\include_relative</literal> <replaceable class="parameter">filename</replaceable></term>
        <listitem>
        <para>
        The <literal>\ir</> command is similar to <literal>\i</>, but resolves
        relative file names differently.  When executing in interactive mode,
        the two commands behave identically.  However, when invoked from a
        script, <literal>\ir</literal> interprets file names relative to the
        directory in which the script is located, rather than the current
        working directory.
        </para>
        </listitem>
      </varlistentry>


      <varlistentry>
        <term><literal>\l[+]</literal> or <literal>\list[+] [ <link linkend="APP-PSQL-patterns"><replaceable class="parameter">pattern</replaceable></link> ]</literal></term>
        <listitem>
        <para>
        List the databases in the server and show their names, owners,
        character set encodings, and access privileges.
        If <replaceable class="parameter">pattern</replaceable> is specified,
        only databases whose names match the pattern are listed.
        If <literal>+</literal> is appended to the command name, database
        sizes, default tablespaces, and descriptions are also displayed.
        (Size information is only available for databases that the current
        user can connect to.)
        </para>
        </listitem>
      </varlistentry>


      <varlistentry>
        <term><literal>\lo_export <replaceable class="parameter">loid</replaceable> <replaceable class="parameter">filename</replaceable></literal></term>

        <listitem>
        <para>
        Reads the large object with <acronym>OID</acronym> <replaceable
        class="parameter">loid</replaceable> from the database and
        writes it to <replaceable
        class="parameter">filename</replaceable>. Note that this is
        subtly different from the server function
        <function>lo_export</function>, which acts with the permissions
        of the user that the database server runs as and on the server's
        file system.
        </para>
        <tip>
        <para>
        Use <command>\lo_list</command> to find out the large object's
        <acronym>OID</acronym>.
        </para>
        </tip>
        </listitem>
      </varlistentry>


      <varlistentry>
        <term><literal>\lo_import <replaceable class="parameter">filename</replaceable> [ <replaceable class="parameter">comment</replaceable> ]</literal></term>

        <listitem>
        <para>
        Stores the file into a <productname>PostgreSQL</productname>
        large object. Optionally, it associates the given
        comment with the object. Example:
<programlisting>
foo=&gt; <userinput>\lo_import '/home/peter/pictures/photo.xcf' 'a picture of me'</userinput>
lo_import 152801
</programlisting>
        The response indicates that the large object received object
        ID 152801, which can be used to access the newly-created large
        object in the future. For the sake of readability, it is
        recommended to always associate a human-readable comment with
        every object. Both OIDs and comments can be viewed with the
        <command>\lo_list</command> command.
        </para>

        <para>
        Note that this command is subtly different from the server-side
        <function>lo_import</function> because it acts as the local user
        on the local file system, rather than the server's user and file
        system.
        </para>
        </listitem>
      </varlistentry>

      <varlistentry>
        <term><literal>\lo_list</literal></term>
        <listitem>
        <para>
        Shows a list of all <productname>PostgreSQL</productname>
        large objects currently stored in the database,
        along with any comments provided for them.
        </para>
        </listitem>
      </varlistentry>

      <varlistentry>
        <term><literal>\lo_unlink <replaceable class="parameter">loid</replaceable></literal></term>

        <listitem>
        <para>
        Deletes the large object with <acronym>OID</acronym>
        <replaceable class="parameter">loid</replaceable> from the
        database.
        </para>

        <tip>
        <para>
        Use <command>\lo_list</command> to find out the large object's
        <acronym>OID</acronym>.
        </para>
        </tip>
        </listitem>
      </varlistentry>


      <varlistentry>
        <term><literal>\o</literal> or <literal>\out [ <replaceable class="parameter">filename</replaceable> ]</literal></term>
        <term><literal>\o</literal> or <literal>\out [ |<replaceable class="parameter">command</replaceable> ]</literal></term>
        <listitem>
        <para>
        Arranges to save future query results to the file <replaceable
        class="parameter">filename</replaceable> or pipe future results
        to the shell command <replaceable
        class="parameter">command</replaceable>. If no argument is
        specified, the query output is reset to the standard output.
        </para>

        <para><quote>Query results</quote> includes all tables, command
        responses, and notices obtained from the database server, as
        well as output of various backslash commands that query the
        database (such as <command>\d</command>), but not error
        messages.
        </para>

        <tip>
        <para>
        To intersperse text output in between query results, use
        <command>\qecho</command>.
        </para>
        </tip>
        </listitem>
      </varlistentry>


      <varlistentry>
        <term><literal>\p</literal> or <literal>\print</literal></term>
        <listitem>
        <para>
        Print the current query buffer to the standard output.
        </para>
        </listitem>
      </varlistentry>

      <varlistentry>
        <term><literal>\password [ <replaceable class="parameter">username</replaceable> ]</literal></term>
        <listitem>
        <para>
        Changes the password of the specified user (by default, the current
        user).  This command prompts for the new password, encrypts it, and
        sends it to the server as an <command>ALTER ROLE</> command.  This
        makes sure that the new password does not appear in cleartext in the
        command history, the server log, or elsewhere.
        </para>
        </listitem>
      </varlistentry>

      <varlistentry>
        <term><literal>\prompt [ <replaceable class="parameter">text</replaceable> ] <replaceable class="parameter">name</replaceable></literal></term>
        <listitem>
        <para>
         Prompts the user to supply text, which is assigned to the variable
         <replaceable class="parameter">name</>.
         An optional prompt string, <replaceable
         class="parameter">text</>, can be specified.  (For multiword
         prompts, surround the text with single quotes.)
        </para>

        <para>
         By default, <literal>\prompt</> uses the terminal for input and
         output.  However, if the <option>-f</> command line switch was
         used, <literal>\prompt</> uses standard input and standard output.
        </para>
        </listitem>
      </varlistentry>

      <varlistentry>
        <term><literal>\pset [ <replaceable class="parameter">option</replaceable> [ <replaceable class="parameter">value</replaceable> ] ]</literal></term>

        <listitem>
        <para>
        This command sets options affecting the output of query result tables.
        <replaceable class="parameter">option</replaceable>
        indicates which option is to be set. The semantics of
        <replaceable class="parameter">value</replaceable> vary depending
        on the selected option.  For some options, omitting <replaceable
        class="parameter">value</replaceable> causes the option to be toggled
        or unset, as described under the particular option.  If no such
        behavior is mentioned, then omitting
        <replaceable class="parameter">value</replaceable> just results in
        the current setting being displayed.
        </para>

        <para>
        <command>\pset</command> without any arguments displays the current status
        of all printing options.
        </para>

        <para>
        Adjustable printing options are:
        <variablelist>
          <varlistentry>
          <term><literal>border</literal></term>
          <listitem>
          <para>
          The <replaceable class="parameter">value</replaceable> must be a
          number. In general, the higher
          the number the more borders and lines the tables will have,
          but details depend on the particular format.
          In <acronym>HTML</acronym> format, this will translate directly
          into the <literal>border=...</literal> attribute.
          In most other formats only values 0 (no border), 1 (internal
          dividing lines), and 2 (table frame) make sense, and values above 2
          will be treated the same as <literal>border = 2</literal>.
          The <literal>latex</literal> and <literal>latex-longtable</literal>
          formats additionally allow a value of 3 to add dividing lines
          between data rows.
          </para>
          </listitem>
          </varlistentry>

          <varlistentry>
          <term><literal>columns</literal></term>
          <listitem>
          <para>
          Sets the target width for the <literal>wrapped</> format, and also
          the width limit for determining whether output is wide enough to
          require the pager or switch to the vertical display in expanded auto
          mode.
          Zero (the default) causes the target width to be controlled by the
          environment variable <envar>COLUMNS</>, or the detected screen width
          if <envar>COLUMNS</> is not set.
          In addition, if <literal>columns</> is zero then the
          <literal>wrapped</> format only affects screen output.
          If <literal>columns</> is nonzero then file and pipe output is
          wrapped to that width as well.
          </para>
          </listitem>
          </varlistentry>

          <varlistentry>
          <term><literal>expanded</literal> (or <literal>x</literal>)</term>
          <listitem>
          <para>
          If <replaceable class="parameter">value</replaceable> is specified it
          must be either <literal>on</literal> or <literal>off</literal>, which
          will enable or disable expanded mode, or <literal>auto</literal>.
          If <replaceable class="parameter">value</replaceable> is omitted the
          command toggles between the on and off settings.  When expanded mode
          is enabled, query results are displayed in two columns, with the
          column name on the left and the data on the right. This mode is
          useful if the data wouldn't fit on the screen in the
          normal <quote>horizontal</quote> mode.  In the auto setting, the
          expanded mode is used whenever the query output has more than one
          column and is wider than the screen; otherwise, the regular mode is
          used.  The auto setting is only
          effective in the aligned and wrapped formats.  In other formats, it
          always behaves as if the expanded mode is off.
          </para>
          </listitem>
          </varlistentry>

          <varlistentry>
          <term><literal>fieldsep</literal></term>
          <listitem>
          <para>
          Specifies the field separator to be used in unaligned output
          format. That way one can create, for example, tab- or
          comma-separated output, which other programs might prefer. To
          set a tab as field separator, type <literal>\pset fieldsep
          '\t'</literal>. The default field separator is
          <literal>'|'</literal> (a vertical bar).
          </para>
          </listitem>
          </varlistentry>

          <varlistentry>
          <term><literal>fieldsep_zero</literal></term>
          <listitem>
          <para>
          Sets the field separator to use in unaligned output format to a zero
          byte.
          </para>
          </listitem>
          </varlistentry>

          <varlistentry>
          <term><literal>footer</literal></term>
          <listitem>
          <para>
          If <replaceable class="parameter">value</replaceable> is specified
          it must be either <literal>on</literal> or <literal>off</literal>
          which will enable or disable display of the table footer
          (the <literal>(<replaceable>n</> rows)</literal> count).
          If <replaceable class="parameter">value</replaceable> is omitted the
          command toggles footer display on or off.
          </para>
          </listitem>
          </varlistentry>

          <varlistentry>
          <term><literal>format</literal></term>
          <listitem>
          <para>
          Sets the output format to one of <literal>unaligned</literal>,
          <literal>aligned</literal>, <literal>wrapped</literal>,
          <literal>html</literal>, <literal>asciidoc</literal>,
          <literal>latex</literal> (uses <literal>tabular</literal>),
          <literal>latex-longtable</literal>, or
          <literal>troff-ms</literal>.
          Unique abbreviations are allowed.  (That would mean one letter
          is enough.)
          </para>

          <para><literal>unaligned</> format writes all columns of a row on one
          line, separated by the currently active field separator. This
          is useful for creating output that might be intended to be read
          in by other programs (for example, tab-separated or comma-separated
          format).
          </para>

          <para><literal>aligned</literal> format is the standard, human-readable,
          nicely formatted text output;  this is the default.
          </para>

          <para><literal>wrapped</> format is like <literal>aligned</> but wraps
          wide data values across lines to make the output fit in the target
          column width.  The target width is determined as described under
          the <literal>columns</> option.  Note that <application>psql</> will
          not attempt to wrap column header titles; therefore,
          <literal>wrapped</> format behaves the same as <literal>aligned</>
          if the total width needed for column headers exceeds the target.
          </para>

          <para>
          The <literal>html</>, <literal>asciidoc</>, <literal>latex</>,
          <literal>latex-longtable</literal>, and <literal>troff-ms</>
          formats put out tables that are intended to
          be included in documents using the respective mark-up
          language. They are not complete documents! This might not be
          necessary in <acronym>HTML</acronym>, but in
          <application>LaTeX</application> you must have a complete
          document wrapper.  <literal>latex-longtable</literal>
          also requires the <application>LaTeX</application>
          <literal>longtable</literal> and <literal>booktabs</> packages.
          </para>
          </listitem>
          </varlistentry>

          <varlistentry>
          <term><literal>linestyle</literal></term>
          <listitem>
          <para>
          Sets the border line drawing style to one
          of <literal>ascii</literal>, <literal>old-ascii</literal>,
          or <literal>unicode</literal>.
          Unique abbreviations are allowed.  (That would mean one
          letter is enough.)
          The default setting is <literal>ascii</>.
          This option only affects the <literal>aligned</> and
          <literal>wrapped</> output formats.
          </para>

          <para><literal>ascii</literal> style uses plain <acronym>ASCII</acronym>
          characters.  Newlines in data are shown using
          a <literal>+</literal> symbol in the right-hand margin.
          When the <literal>wrapped</literal> format wraps data from
          one line to the next without a newline character, a dot
          (<literal>.</>) is shown in the right-hand margin of the first line,
          and again in the left-hand margin of the following line.
          </para>

          <para><literal>old-ascii</literal> style uses plain <acronym>ASCII</>
          characters, using the formatting style used
          in <productname>PostgreSQL</productname> 8.4 and earlier.
          Newlines in data are shown using a <literal>:</literal>
          symbol in place of the left-hand column separator.
          When the data is wrapped from one line
          to the next without a newline character, a <literal>;</>
          symbol is used in place of the left-hand column separator.
          </para>

          <para><literal>unicode</literal> style uses Unicode box-drawing characters.
          Newlines in data are shown using a carriage return symbol
          in the right-hand margin.  When the data is wrapped from one line
          to the next without a newline character, an ellipsis symbol
          is shown in the right-hand margin of the first line, and
          again in the left-hand margin of the following line.
          </para>

          <para>
          When the <literal>border</> setting is greater than zero,
          the <literal>linestyle</literal> option also determines the
          characters with which the border lines are drawn.
          Plain <acronym>ASCII</acronym> characters work everywhere, but
          Unicode characters look nicer on displays that recognize them.
          </para>
          </listitem>
          </varlistentry>

          <varlistentry>
          <term><literal>null</literal></term>
          <listitem>
          <para>
          Sets the string to be printed in place of a null value.
          The default is to print nothing, which can easily be mistaken for
          an empty string. For example, one might prefer <literal>\pset null
          '(null)'</literal>.
          </para>
          </listitem>
          </varlistentry>

          <varlistentry>
          <term><literal>numericlocale</literal></term>
          <listitem>
          <para>
          If <replaceable class="parameter">value</replaceable> is specified
          it must be either <literal>on</literal> or <literal>off</literal>
          which will enable or disable display of a locale-specific character
          to separate groups of digits to the left of the decimal marker.
          If <replaceable class="parameter">value</replaceable> is omitted the
          command toggles between regular and locale-specific numeric output.
          </para>
          </listitem>
          </varlistentry>

          <varlistentry>
          <term><literal>pager</literal></term>
          <listitem>
          <para>
          Controls use of a pager program for query and <application>psql</>
          help output. If the environment variable <envar>PAGER</envar>
          is set, the output is piped to the specified program.
          Otherwise a platform-dependent default (such as
          <filename>more</filename>) is used.
          </para>

          <para>
          When the <literal>pager</> option is <literal>off</>, the pager
          program is not used. When the <literal>pager</> option is
          <literal>on</>, the pager is used when appropriate, i.e., when the
          output is to a terminal and will not fit on the screen.
          The <literal>pager</> option can also be set to <literal>always</>,
          which causes the pager to be used for all terminal output regardless
          of whether it fits on the screen.  <literal>\pset pager</>
          without a <replaceable class="parameter">value</replaceable>
          toggles pager use on and off.
          </para>
          </listitem>
          </varlistentry>

          <varlistentry>
          <term><literal>pager_min_lines</literal></term>
          <listitem>
          <para>
          If <literal>pager_min_lines</> is set to a number greater than the
          page height, the pager program will not be called unless there are
          at least this many lines of output to show. The default setting
          is 0.
          </para>
          </listitem>
          </varlistentry>

          <varlistentry>
          <term><literal>recordsep</literal></term>
          <listitem>
          <para>
          Specifies the record (line) separator to use in unaligned
          output format. The default is a newline character.
          </para>
          </listitem>
          </varlistentry>

          <varlistentry>
          <term><literal>recordsep_zero</literal></term>
          <listitem>
          <para>
          Sets the record separator to use in unaligned output format to a zero
          byte.
          </para>
          </listitem>
          </varlistentry>

          <varlistentry>
          <term><literal>tableattr</literal> (or <literal>T</literal>)</term>
          <listitem>
          <para>
          In <acronym>HTML</acronym> format, this specifies attributes
          to be placed inside the <sgmltag>table</sgmltag> tag.  This
          could for example be <literal>cellpadding</literal> or
          <literal>bgcolor</literal>. Note that you probably don't want
          to specify <literal>border</literal> here, as that is already
          taken care of by <literal>\pset border</literal>.
          If no
          <replaceable class="parameter">value</replaceable> is given,
          the table attributes are unset.
          </para>
          <para>
          In <literal>latex-longtable</literal> format, this controls
          the proportional width of each column containing a left-aligned
          data type.  It is specified as a whitespace-separated list of values,
          e.g. <literal>'0.2 0.2 0.6'</>.  Unspecified output columns
          use the last specified value.
          </para>
          </listitem>
          </varlistentry>

          <varlistentry>
          <term><literal>title</literal> (or <literal>C</literal>)</term>
          <listitem>
          <para>
          Sets the table title for any subsequently printed tables. This
          can be used to give your output descriptive tags. If no
          <replaceable class="parameter">value</replaceable> is given,
          the title is unset.
          </para>
          </listitem>
          </varlistentry>

          <varlistentry>
          <term><literal>tuples_only</literal> (or <literal>t</literal>)</term>
          <listitem>
          <para>
          If <replaceable class="parameter">value</replaceable> is specified
          it must be either <literal>on</literal> or <literal>off</literal>
          which will enable or disable tuples-only mode.
          If <replaceable class="parameter">value</replaceable> is omitted the
          command toggles between regular and tuples-only output.
          Regular output includes extra information such
          as column headers, titles, and various footers. In tuples-only
          mode, only actual table data is shown.
          </para>
          </listitem>
          </varlistentry>

          <varlistentry>
          <term><literal>unicode_border_linestyle</literal></term>
          <listitem>
          <para>
          Sets the border drawing style for the <literal>unicode</literal>
          line style to one of <literal>single</literal>
          or <literal>double</literal>.
          </para>
          </listitem>
          </varlistentry>

          <varlistentry>
          <term><literal>unicode_column_linestyle</literal></term>
          <listitem>
          <para>
          Sets the column drawing style for the <literal>unicode</literal>
          line style to one of <literal>single</literal>
          or <literal>double</literal>.
          </para>
          </listitem>
          </varlistentry>

          <varlistentry>
          <term><literal>unicode_header_linestyle</literal></term>
          <listitem>
          <para>
          Sets the header drawing style for the <literal>unicode</literal>
          line style to one of <literal>single</literal>
          or <literal>double</literal>.
          </para>
          </listitem>
          </varlistentry>
        </variablelist>
        </para>

        <para>
        Illustrations of how these different formats look can be seen in
        the <xref linkend="APP-PSQL-examples"
        endterm="APP-PSQL-examples-title"> section.
        </para>

        <tip>
        <para>
        There are various shortcut commands for <command>\pset</command>. See
        <command>\a</command>, <command>\C</command>, <command>\f</command>,
        <command>\H</command>, <command>\t</command>, <command>\T</command>,
        and <command>\x</command>.
        </para>
        </tip>

        </listitem>
      </varlistentry>


      <varlistentry>
        <term><literal>\q</literal> or <literal>\quit</literal></term>
        <listitem>
        <para>
        Quits the <application>psql</application> program.
        In a script file, only execution of that script is terminated.
        </para>
        </listitem>
      </varlistentry>


      <varlistentry>
        <term><literal>\qecho <replaceable class="parameter">text</replaceable> [ ... ] </literal></term>
        <listitem>
        <para>
        This command is identical to <command>\echo</command> except
        that the output will be written to the query output channel, as
        set by <command>\o</command>.
        </para>
        </listitem>
      </varlistentry>


      <varlistentry>
        <term><literal>\r</literal> or <literal>\reset</literal></term>
        <listitem>
        <para>
        Resets (clears) the query buffer.
        </para>
        </listitem>
      </varlistentry>


      <varlistentry>
        <term><literal>\s [ <replaceable class="parameter">filename</replaceable> ]</literal></term>
        <listitem>
        <para>
        Print <application>psql</application>'s command line history
        to <replaceable class="parameter">filename</replaceable>.
        If <replaceable class="parameter">filename</replaceable> is omitted,
        the history is written to the standard output (using the pager if
        appropriate).  This command is not available
        if <application>psql</application> was built
        without <application>Readline</application> support.
        </para>
        </listitem>
      </varlistentry>


      <varlistentry>
        <term><literal>\set [ <replaceable class="parameter">name</replaceable> [ <replaceable class="parameter">value</replaceable> [ ... ] ] ]</literal></term>

        <listitem>
        <para>
        Sets the <application>psql</> variable <replaceable
        class="parameter">name</replaceable> to <replaceable
        class="parameter">value</replaceable>, or if more than one value
        is given, to the concatenation of all of them. If only one
        argument is given, the variable is set with an empty value. To
        unset a variable, use the <command>\unset</command> command.
        </para>

        <para><command>\set</> without any arguments displays the names and values
        of all currently-set <application>psql</> variables.
        </para>

        <para>
        Valid variable names can contain letters, digits, and
        underscores. See the section <xref
        linkend="APP-PSQL-variables"
        endterm="APP-PSQL-variables-title"> below for details.
        Variable names are case-sensitive.
        </para>

        <para>
        Although you are welcome to set any variable to anything you
        want, <application>psql</application> treats several variables
        as special. They are documented in the section about variables.
        </para>

        <note>
        <para>
        This command is unrelated to the <acronym>SQL</acronym>
        command <xref linkend="SQL-SET">.
        </para>
        </note>
        </listitem>
      </varlistentry>


      <varlistentry>
        <term><literal>\setenv <replaceable class="parameter">name</replaceable> [ <replaceable class="parameter">value</replaceable> ]</literal></term>

        <listitem>
        <para>
        Sets the environment variable <replaceable
        class="parameter">name</replaceable> to <replaceable
        class="parameter">value</replaceable>, or if the
        <replaceable class="parameter">value</replaceable> is
        not supplied, unsets the environment variable. Example:
<programlisting>
testdb=&gt; <userinput>\setenv PAGER less</userinput>
testdb=&gt; <userinput>\setenv LESS -imx4F</userinput>
</programlisting></para>
        </listitem>
      </varlistentry>

      <varlistentry>
        <term><literal>\sf[+] <replaceable class="parameter">function_description</> </literal></term>

        <listitem>
        <para>
         This command fetches and shows the definition of the named function,
         in the form of a <command>CREATE OR REPLACE FUNCTION</> command.
         The definition is printed to the current query output channel,
         as set by <command>\o</command>.
        </para>

        <para>
         The target function can be specified by name alone, or by name
         and arguments, for example <literal>foo(integer, text)</>.
         The argument types must be given if there is more
         than one function of the same name.
        </para>

        <para>
         If <literal>+</literal> is appended to the command name, then the
         output lines are numbered, with the first line of the function body
         being line 1.
        </para>
        </listitem>
      </varlistentry>


      <varlistentry>
        <term><literal>\sv[+] <replaceable class="parameter">view_name</> </literal></term>

        <listitem>
         <para>
          This command fetches and shows the definition of the named view,
          in the form of a <command>CREATE OR REPLACE VIEW</> command.
          The definition is printed to the current query output channel,
          as set by <command>\o</command>.
         </para>

         <para>
          If <literal>+</literal> is appended to the command name, then the
          output lines are numbered from 1.
         </para>
        </listitem>
      </varlistentry>


      <varlistentry>
        <term><literal>\t</literal></term>
        <listitem>
        <para>
        Toggles the display of output column name headings and row count
        footer. This command is equivalent to <literal>\pset
        tuples_only</literal> and is provided for convenience.
        </para>
        </listitem>
      </varlistentry>


      <varlistentry>
        <term><literal>\T <replaceable class="parameter">table_options</replaceable></literal></term>
        <listitem>
        <para>
        Specifies attributes to be placed within the
        <sgmltag>table</sgmltag> tag in <acronym>HTML</acronym>
        output format. This command is equivalent to <literal>\pset
        tableattr <replaceable
        class="parameter">table_options</replaceable></literal>.
        </para>
        </listitem>
      </varlistentry>


      <varlistentry>
       <term><literal>\timing [ <replaceable class="parameter">on</replaceable> | <replaceable class="parameter">off</replaceable> ]</literal></term>
        <listitem>
        <para>
         Without parameter, toggles a display of how long each SQL statement
         takes, in milliseconds.  With parameter, sets same.
        </para>
       </listitem>
      </varlistentry>


      <varlistentry>
        <term><literal>\unset <replaceable class="parameter">name</replaceable></literal></term>

        <listitem>
        <para>
        Unsets (deletes) the <application>psql</> variable <replaceable
        class="parameter">name</replaceable>.
        </para>
        </listitem>
      </varlistentry>


      <varlistentry>
        <term><literal>\w</literal> or <literal>\write</literal> <replaceable class="parameter">filename</replaceable></term>
        <term><literal>\w</literal> or <literal>\write</literal> <literal>|</><replaceable class="parameter">command</replaceable></term>
        <listitem>
        <para>
        Outputs the current query buffer to the file <replaceable
        class="parameter">filename</replaceable> or pipes it to the shell
        command <replaceable class="parameter">command</replaceable>.
        </para>
        </listitem>
      </varlistentry>


      <varlistentry>
        <term><literal>\watch [ <replaceable class="parameter">seconds</replaceable> ]</literal></term>
        <listitem>
        <para>
        Repeatedly execute the current query buffer (as <literal>\g</> does)
        until interrupted or the query fails.  Wait the specified number of
        seconds (default 2) between executions.  Each query result is
        displayed with a header that includes the <literal>\pset title</>
        string (if any), the time as of query start, and the delay interval.
        </para>
        </listitem>
      </varlistentry>


      <varlistentry>
        <term><literal>\x [ <replaceable class="parameter">on</replaceable> | <replaceable class="parameter">off</replaceable> | <replaceable class="parameter">auto</replaceable> ]</literal></term>
        <listitem>
        <para>
        Sets or toggles expanded table formatting mode. As such it is equivalent to
        <literal>\pset expanded</literal>.
       </para>
       </listitem>
      </varlistentry>


      <varlistentry>
        <term><literal>\z [ <link linkend="APP-PSQL-patterns"><replaceable class="parameter">pattern</replaceable></link> ]</literal></term>
        <listitem>
        <para>
        Lists tables, views and sequences with their
        associated access privileges.
        If a <replaceable class="parameter">pattern</replaceable> is
        specified, only tables, views and sequences whose names match the
        pattern are listed.
        </para>

        <para>
        This is an alias for <command>\dp</command> (<quote>display
        privileges</quote>).
        </para>
        </listitem>
      </varlistentry>


      <varlistentry>
        <term><literal>\! [ <replaceable class="parameter">command</replaceable> ]</literal></term>
        <listitem>
        <para>
        Escapes to a separate shell or executes the shell command
        <replaceable class="parameter">command</replaceable>. The
        arguments are not further interpreted; the shell will see them
        as-is.  In particular, the variable substitution rules and
        backslash escapes do not apply.
        </para>
        </listitem>
      </varlistentry>


      <varlistentry>
        <term><literal>\? [ <replaceable class="parameter">topic</> ]</literal></term>
        <listitem>
        <para>
        Shows help information. The optional
        <replaceable class="parameter">topic</> parameter
        (defaulting to <literal>commands</>) selects which part of <application>psql</application> is
        explained: <literal>commands</> describes <application>psql</>'s
        backslash commands; <literal>options</> describes the command-line
        options that can be passed to <application>psql</>;
        and <literal>variables</> shows help about <application>psql</application> configuration
        variables.
        </para>
        </listitem>
      </varlistentry>

    </variablelist>
  </para>

  <refsect3 id="APP-PSQL-patterns">
   <title id="APP-PSQL-patterns-title">Patterns</title>

   <indexterm>
    <primary>patterns</primary>
    <secondary>in psql and pg_dump</secondary>
   </indexterm>

  <para>
   The various <literal>\d</> commands accept a <replaceable
   class="parameter">pattern</replaceable> parameter to specify the
   object name(s) to be displayed.  In the simplest case, a pattern
   is just the exact name of the object.  The characters within a
   pattern are normally folded to lower case, just as in SQL names;
   for example, <literal>\dt FOO</> will display the table named
   <literal>foo</>.  As in SQL names, placing double quotes around
   a pattern stops folding to lower case.  Should you need to include
   an actual double quote character in a pattern, write it as a pair
   of double quotes within a double-quote sequence; again this is in
   accord with the rules for SQL quoted identifiers.  For example,
   <literal>\dt "FOO""BAR"</> will display the table named
   <literal>FOO"BAR</> (not <literal>foo"bar</>).  Unlike the normal
   rules for SQL names, you can put double quotes around just part
   of a pattern, for instance <literal>\dt FOO"FOO"BAR</> will display
   the table named <literal>fooFOObar</>.
  </para>

  <para>
   Whenever the <replaceable class="parameter">pattern</replaceable> parameter
   is omitted completely, the <literal>\d</> commands display all objects
   that are visible in the current schema search path &mdash; this is
   equivalent to using <literal>*</> as the pattern.
   (An object is said to be <firstterm>visible</> if its
   containing schema is in the search path and no object of the same
   kind and name appears earlier in the search path. This is equivalent to the
   statement that the object can be referenced by name without explicit
   schema qualification.)
   To see all objects in the database regardless of visibility,
   use <literal>*.*</> as the pattern.
  </para>

  <para>
   Within a pattern, <literal>*</> matches any sequence of characters
   (including no characters) and <literal>?</> matches any single character.
   (This notation is comparable to Unix shell file name patterns.)
   For example, <literal>\dt int*</> displays tables whose names
   begin with <literal>int</>.  But within double quotes, <literal>*</>
   and <literal>?</> lose these special meanings and are just matched
   literally.
  </para>

  <para>
   A pattern that contains a dot (<literal>.</>) is interpreted as a schema
   name pattern followed by an object name pattern.  For example,
   <literal>\dt foo*.*bar*</> displays all tables whose table name
   includes <literal>bar</> that are in schemas whose schema name
   starts with <literal>foo</>.  When no dot appears, then the pattern
   matches only objects that are visible in the current schema search path.
   Again, a dot within double quotes loses its special meaning and is matched
   literally.
  </para>

  <para>
   Advanced users can use regular-expression notations such as character
   classes, for example <literal>[0-9]</> to match any digit.  All regular
   expression special characters work as specified in
   <xref linkend="functions-posix-regexp">, except for <literal>.</> which
   is taken as a separator as mentioned above, <literal>*</> which is
   translated to the regular-expression notation <literal>.*</>,
   <literal>?</> which is translated to <literal>.</>, and
   <literal>$</> which is matched literally.  You can emulate
   these pattern characters at need by writing
   <literal>?</> for <literal>.</>,
   <literal>(<replaceable class="parameter">R</replaceable>+|)</literal> for
   <literal><replaceable class="parameter">R</replaceable>*</literal>, or
   <literal>(<replaceable class="parameter">R</replaceable>|)</literal> for
   <literal><replaceable class="parameter">R</replaceable>?</literal>.
   <literal>$</> is not needed as a regular-expression character since
   the pattern must match the whole name, unlike the usual
   interpretation of regular expressions (in other words, <literal>$</>
   is automatically appended to your pattern).  Write <literal>*</> at the
   beginning and/or end if you don't wish the pattern to be anchored.
   Note that within double quotes, all regular expression special characters
   lose their special meanings and are matched literally.  Also, the regular
   expression special characters are matched literally in operator name
   patterns (i.e., the argument of <literal>\do</>).
  </para>
  </refsect3>
 </refsect2>

 <refsect2>
  <title>Advanced Features</title>

   <refsect3 id="APP-PSQL-variables">
    <title id="APP-PSQL-variables-title">Variables</title>

    <para>
    <application>psql</application> provides variable substitution
    features similar to common Unix command shells.
    Variables are simply name/value pairs, where the value
    can be any string of any length.  The name must consist of letters
    (including non-Latin letters), digits, and underscores.
    </para>

    <para>
    To set a variable, use the <application>psql</application> meta-command
    <command>\set</command>.  For example,
<programlisting>
testdb=&gt; <userinput>\set foo bar</userinput>
</programlisting>
    sets the variable <literal>foo</literal> to the value
    <literal>bar</literal>. To retrieve the content of the variable, precede
    the name with a colon, for example:
<programlisting>
testdb=&gt; <userinput>\echo :foo</userinput>
bar
</programlisting>
    This works in both regular SQL commands and meta-commands; there is
    more detail in <xref linkend="APP-PSQL-interpolation"
    endterm="APP-PSQL-interpolation-title">, below.
    </para>

    <para>
    If you call <command>\set</command> without a second argument, the
    variable is set, with an empty string as value. To unset (i.e., delete)
    a variable, use the command <command>\unset</command>.  To show the
    values of all variables, call <command>\set</command> without any argument.
    </para>

    <note>
    <para>
    The arguments of <command>\set</command> are subject to the same
    substitution rules as with other commands. Thus you can construct
    interesting references such as <literal>\set :foo
    'something'</literal> and get <quote>soft links</quote> or
    <quote>variable variables</quote> of <productname>Perl</productname>
    or <productname><acronym>PHP</acronym></productname> fame,
    respectively. Unfortunately (or fortunately?), there is no way to do
    anything useful with these constructs. On the other hand,
    <literal>\set bar :foo</literal> is a perfectly valid way to copy a
    variable.
    </para>
    </note>

    <para>
    A number of these variables are treated specially
    by <application>psql</application>. They represent certain option
    settings that can be changed at run time by altering the value of
    the variable, or in some cases represent changeable state of
    <application>psql</application>. Although
    you can use these variables for other purposes, this is not
    recommended, as the program behavior might grow really strange
    really quickly. By convention, all specially treated variables' names
    consist of all upper-case ASCII letters (and possibly digits and
    underscores). To ensure maximum compatibility in the future, avoid
    using such variable names for your own purposes. A list of all specially
    treated variables follows.
   </para>

    <variablelist>
      <varlistentry>
      <term>
       <varname>AUTOCOMMIT</varname>
       <indexterm>
        <primary>autocommit</primary>
        <secondary>psql</secondary>
       </indexterm>
      </term>
        <listitem>
        <para>
        When <literal>on</> (the default), each SQL command is automatically
        committed upon successful completion.  To postpone commit in this
        mode, you must enter a <command>BEGIN</> or <command>START
        TRANSACTION</> SQL command.  When <literal>off</> or unset, SQL
        commands are not committed until you explicitly issue
        <command>COMMIT</> or <command>END</>.  The autocommit-off
        mode works by issuing an implicit <command>BEGIN</> for you, just
        before any command that is not already in a transaction block and
        is not itself a <command>BEGIN</> or other transaction-control
        command, nor a command that cannot be executed inside a transaction
        block (such as <command>VACUUM</>).
        </para>

        <note>
        <para>
         In autocommit-off mode, you must explicitly abandon any failed
         transaction by entering <command>ABORT</> or <command>ROLLBACK</>.
         Also keep in mind that if you exit the session
         without committing, your work will be lost.
        </para>
        </note>

        <note>
        <para>
         The autocommit-on mode is <productname>PostgreSQL</>'s traditional
         behavior, but autocommit-off is closer to the SQL spec.  If you
         prefer autocommit-off, you might wish to set it in the system-wide
         <filename>psqlrc</filename> file or your
         <filename>~/.psqlrc</filename> file.
        </para>
        </note>
        </listitem>
      </varlistentry>

      <varlistentry>
        <term><varname>COMP_KEYWORD_CASE</varname></term>
        <listitem>
        <para>
        Determines which letter case to use when completing an SQL key word.
        If set to <literal>lower</literal> or <literal>upper</literal>, the
        completed word will be in lower or upper case, respectively.  If set
        to <literal>preserve-lower</literal>
        or <literal>preserve-upper</literal> (the default), the completed word
        will be in the case of the word already entered, but words being
        completed without anything entered will be in lower or upper case,
        respectively.
        </para>
        </listitem>
      </varlistentry>

      <varlistentry>
        <term><varname>DBNAME</varname></term>
        <listitem>
        <para>
        The name of the database you are currently connected to. This is
        set every time you connect to a database (including program
        start-up), but can be unset.
        </para>
        </listitem>
      </varlistentry>

      <varlistentry>
        <term><varname>ECHO</varname></term>
        <listitem>
        <para>
        If set to <literal>all</literal>, all nonempty input lines are printed
        to standard output as they are read.  (This does not apply to lines
        read interactively.)  To select this behavior on program
        start-up, use the switch <option>-a</option>. If set to
        <literal>queries</literal>,
        <application>psql</application> prints each query to standard output
        as it is sent to the server. The switch for this is
        <option>-e</option>. If set to <literal>errors</literal>, then only
        failed queries are displayed on standard error output. The switch
        for this is <option>-b</option>. If unset, or if set to
        <literal>none</literal> (or any other value than those above) then
        no queries are displayed.
        </para>
        </listitem>
      </varlistentry>

      <varlistentry>
        <term><varname>ECHO_HIDDEN</varname></term>
        <listitem>
        <para>
        When this variable is set to <literal>on</> and a backslash command
        queries the database, the query is first shown.
        This feature helps you to study
        <productname>PostgreSQL</productname> internals and provide
        similar functionality in your own programs. (To select this behavior
        on program start-up, use the switch <option>-E</option>.)  If you set
        the variable to the value <literal>noexec</literal>, the queries are
        just shown but are not actually sent to the server and executed.
        </para>
        </listitem>
      </varlistentry>

      <varlistentry>
        <term><varname>ENCODING</varname></term>
        <listitem>
        <para>
        The current client character set encoding.
        </para>
        </listitem>
      </varlistentry>

      <varlistentry>
        <term><varname>FETCH_COUNT</varname></term>
        <listitem>
        <para>
        If this variable is set to an integer value &gt; 0,
        the results of <command>SELECT</command> queries are fetched
        and displayed in groups of that many rows, rather than the
        default behavior of collecting the entire result set before
        display.  Therefore only a
        limited amount of memory is used, regardless of the size of
        the result set.  Settings of 100 to 1000 are commonly used
        when enabling this feature.
        Keep in mind that when using this feature, a query might
        fail after having already displayed some rows.
        </para>
        <tip>
        <para>
        Although you can use any output format with this feature,
        the default <literal>aligned</> format tends to look bad
        because each group of <varname>FETCH_COUNT</varname> rows
        will be formatted separately, leading to varying column
        widths across the row groups.  The other output formats work better.
        </para>
        </tip>
        </listitem>
      </varlistentry>

      <varlistentry>
        <term><varname>HISTCONTROL</varname></term>
        <listitem>
        <para>
         If this variable is set to <literal>ignorespace</literal>,
         lines which begin with a space are not entered into the history
         list. If set to a value of <literal>ignoredups</literal>, lines
         matching the previous history line are not entered. A value of
         <literal>ignoreboth</literal> combines the two options. If
         unset, or if set to <literal>none</literal> (or any other value
         than those above), all lines read in interactive mode are
         saved on the history list.
        </para>
        <note>
        <para>
        This feature was shamelessly plagiarized from
        <application>Bash</application>.
        </para>
        </note>
        </listitem>
      </varlistentry>

      <varlistentry>
        <term><varname>HISTFILE</varname></term>
        <listitem>
        <para>
        The file name that will be used to store the history list. The default
        value is <filename>~/.psql_history</filename>.  For example, putting:
<programlisting>
\set HISTFILE ~/.psql_history- :DBNAME
</programlisting>
        in <filename>~/.psqlrc</filename> will cause
        <application>psql</application> to maintain a separate history for
        each database.
        </para>
        <note>
        <para>
        This feature was shamelessly plagiarized from
        <application>Bash</application>.
        </para>
        </note>
        </listitem>
      </varlistentry>

      <varlistentry>
        <term><varname>HISTSIZE</varname></term>
        <listitem>
        <para>
        The number of commands to store in the command history. The
        default value is 500.
        </para>
        <note>
        <para>
        This feature was shamelessly plagiarized from
        <application>Bash</application>.
        </para>
        </note>
        </listitem>
      </varlistentry>

      <varlistentry>
        <term><varname>HOST</varname></term>
        <listitem>
        <para>
        The database server host you are currently connected to. This is
        set every time you connect to a database (including program
        start-up), but can be unset.
        </para>
        </listitem>
      </varlistentry>

      <varlistentry>
        <term><varname>IGNOREEOF</varname></term>
        <listitem>
        <para>
         If unset, sending an <acronym>EOF</> character (usually
         <keycombo action="simul"><keycap>Control</><keycap>D</></>)
         to an interactive session of <application>psql</application>
         will terminate the application. If set to a numeric value,
         that many <acronym>EOF</> characters are ignored before the
         application terminates.  If the variable is set but has no
         numeric value, the default is 10.
        </para>
        <note>
        <para>
        This feature was shamelessly plagiarized from
        <application>Bash</application>.
        </para>
        </note>
        </listitem>
      </varlistentry>

      <varlistentry>
        <term><varname>LASTOID</varname></term>
        <listitem>
        <para>
        The value of the last affected OID, as returned from an
        <command>INSERT</command> or <command>\lo_import</command>
        command. This variable is only guaranteed to be valid until
        after the result of the next <acronym>SQL</acronym> command has
        been displayed.
        </para>
        </listitem>
      </varlistentry>

      <varlistentry>
      <term>
       <varname>ON_ERROR_ROLLBACK</varname>
       <indexterm>
        <primary>rollback</primary>
        <secondary>psql</secondary>
       </indexterm>
      </term>
        <listitem>
        <para>
        When set to <literal>on</>, if a statement in a transaction block
        generates an error, the error is ignored and the transaction
        continues. When set to <literal>interactive</>, such errors are only
        ignored in interactive sessions, and not when reading script
        files. When unset or set to <literal>off</>, a statement in a
        transaction block that generates an error aborts the entire
        transaction. The error rollback mode works by issuing an
        implicit <command>SAVEPOINT</> for you, just before each command
        that is in a transaction block, and then rolling back to the
        savepoint if the command fails.
        </para>
        </listitem>
      </varlistentry>

      <varlistentry>
        <term><varname>ON_ERROR_STOP</varname></term>
        <listitem>
        <para>
        By default, command processing continues after an error.  When this
        variable is set to <literal>on</>, processing will instead stop
        immediately.  In interactive mode,
        <application>psql</application> will return to the command prompt;
        otherwise, <application>psql</application> will exit, returning
        error code 3 to distinguish this case from fatal error
        conditions, which are reported using error code 1.  In either case,
        any currently running scripts (the top-level script, if any, and any
        other scripts which it may have in invoked) will be terminated
        immediately.  If the top-level command string contained multiple SQL
        commands, processing will stop with the current command.
        </para>
        </listitem>
      </varlistentry>

      <varlistentry>
        <term><varname>PORT</varname></term>
        <listitem>
        <para>
        The database server port to which you are currently connected.
        This is set every time you connect to a database (including
        program start-up), but can be unset.
        </para>
        </listitem>
      </varlistentry>

      <varlistentry>
        <term><varname>PROMPT1</varname></term>
        <term><varname>PROMPT2</varname></term>
        <term><varname>PROMPT3</varname></term>
        <listitem>
        <para>
        These specify what the prompts <application>psql</application>
        issues should look like. See <xref
        linkend="APP-PSQL-prompting"
        endterm="APP-PSQL-prompting-title"> below.
        </para>
        </listitem>
      </varlistentry>

      <varlistentry>
        <term><varname>QUIET</varname></term>
        <listitem>
        <para>
        Setting this variable to <literal>on</> is equivalent to the command
        line option <option>-q</option>. It is probably not too useful in
        interactive mode.
        </para>
        </listitem>
      </varlistentry>

      <varlistentry>
        <term><varname>SHOW_CONTEXT</varname></term>
        <listitem>
        <para>
        This variable can be set to the
        values <literal>never</>, <literal>errors</>, or <literal>always</>
        to control whether <literal>CONTEXT</> fields are displayed in
        messages from the server. The default is <literal>errors</> (meaning
        that context will be shown in error messages, but not in notice or
        warning messages).  This setting has no effect
        when <varname>VERBOSITY</> is set to <literal>terse</>.
        (See also <command>\errverbose</>, for use when you want a verbose
        version of the error you just got.)
        </para>
        </listitem>
      </varlistentry>

      <varlistentry>
        <term><varname>SINGLELINE</varname></term>
        <listitem>
        <para>
        Setting this variable to <literal>on</> is equivalent to the command
        line option <option>-S</option>.
        </para>
        </listitem>
      </varlistentry>

      <varlistentry>
        <term><varname>SINGLESTEP</varname></term>
        <listitem>
        <para>
        Setting this variable to <literal>on</> is equivalent to the command
        line option <option>-s</option>.
        </para>
        </listitem>
      </varlistentry>

      <varlistentry>
        <term><varname>USER</varname></term>
        <listitem>
        <para>
        The database user you are currently connected as. This is set
        every time you connect to a database (including program
        start-up), but can be unset.
        </para>
        </listitem>
      </varlistentry>

      <varlistentry>
        <term><varname>VERBOSITY</varname></term>
        <listitem>
        <para>
        This variable can be set to the values <literal>default</>,
        <literal>verbose</>, or <literal>terse</> to control the verbosity
        of error reports.
        (See also <command>\errverbose</>, for use when you want a verbose
        version of the error you just got.)
        </para>
        </listitem>
      </varlistentry>

    </variablelist>

   </refsect3>

   <refsect3 id="APP-PSQL-interpolation">
    <title id="APP-PSQL-interpolation-title"><acronym>SQL</acronym> Interpolation</title>

    <para>
    A key feature of <application>psql</application>
    variables is that you can substitute (<quote>interpolate</quote>)
    them into regular <acronym>SQL</acronym> statements, as well as the
    arguments of meta-commands.  Furthermore,
    <application>psql</application> provides facilities for
    ensuring that variable values used as SQL literals and identifiers are
    properly quoted.  The syntax for interpolating a value without
    any quoting is to prepend the variable name with a colon
    (<literal>:</literal>).  For example,
<programlisting>
testdb=&gt; <userinput>\set foo 'my_table'</userinput>
testdb=&gt; <userinput>SELECT * FROM :foo;</userinput>
</programlisting>
    would query the table <literal>my_table</literal>. Note that this
    may be unsafe: the value of the variable is copied literally, so it can
    contain unbalanced quotes, or even backslash commands. You must make sure
    that it makes sense where you put it.
    </para>

    <para>
    When a value is to be used as an SQL literal or identifier, it is
    safest to arrange for it to be quoted.  To quote the value of
    a variable as an SQL literal, write a colon followed by the variable
    name in single quotes.  To quote the value as an SQL identifier, write
    a colon followed by the variable name in double quotes.
    These constructs deal correctly with quotes and other special
    characters embedded within the variable value.
    The previous example would be more safely written this way:
<programlisting>
testdb=&gt; <userinput>\set foo 'my_table'</userinput>
testdb=&gt; <userinput>SELECT * FROM :"foo";</userinput>
</programlisting>
    </para>

    <para>
    Variable interpolation will not be performed within quoted
    <acronym>SQL</acronym> literals and identifiers.  Therefore, a
    construction such as <literal>':foo'</> doesn't work to produce a quoted
    literal from a variable's value (and it would be unsafe if it did work,
    since it wouldn't correctly handle quotes embedded in the value).
    </para>

    <para>
    One example use of this mechanism is to
    copy the contents of a file into a table column.
    First load the file into a variable and then interpolate the variable's
    value as a quoted string:
<programlisting>
testdb=&gt; <userinput>\set content `cat my_file.txt`</userinput>
testdb=&gt; <userinput>INSERT INTO my_table VALUES (:'content');</userinput>
</programlisting>
    (Note that this still won't work if <filename>my_file.txt</filename> contains NUL bytes.
    <application>psql</application> does not support embedded NUL bytes in variable values.)
    </para>

    <para>
    Since colons can legally appear in SQL commands, an apparent attempt
    at interpolation (that is, <literal>:name</literal>,
    <literal>:'name'</literal>, or <literal>:"name"</literal>) is not
    replaced unless the named variable is currently set. In any case, you
    can escape a colon with a backslash to protect it from substitution.
    </para>

    <para>
    The colon syntax for variables is standard <acronym>SQL</acronym> for
    embedded query languages, such as <application>ECPG</application>.
    The colon syntaxes for array slices and type casts are
    <productname>PostgreSQL</productname> extensions, which can sometimes
    conflict with the standard usage.  The colon-quote syntax for escaping a
    variable's value as an SQL literal or identifier is a
    <application>psql</application> extension.
    </para>

   </refsect3>

   <refsect3 id="APP-PSQL-prompting">
    <title id="APP-PSQL-prompting-title">Prompting</title>

    <para>
    The prompts <application>psql</application> issues can be customized
    to your preference. The three variables <varname>PROMPT1</varname>,
    <varname>PROMPT2</varname>, and <varname>PROMPT3</varname> contain strings
    and special escape sequences that describe the appearance of the
    prompt. Prompt 1 is the normal prompt that is issued when
    <application>psql</application> requests a new command. Prompt 2 is
    issued when more input is expected during command entry, for example
    because the command was not terminated with a semicolon or a quote
    was not closed.
    Prompt 3 is issued when you are running an <acronym>SQL</acronym>
    <command>COPY FROM STDIN</command> command and you need to type in
    a row value on the terminal.
    </para>

    <para>
    The value of the selected prompt variable is printed literally,
    except where a percent sign (<literal>%</literal>) is encountered.
    Depending on the next character, certain other text is substituted
    instead. Defined substitutions are:

    <variablelist>
      <varlistentry>
        <term><literal>%M</literal></term>
        <listitem>
         <para>
          The full host name (with domain name) of the database server,
          or <literal>[local]</literal> if the connection is over a Unix
          domain socket, or
          <literal>[local:<replaceable>/dir/name</replaceable>]</literal>,
          if the Unix domain socket is not at the compiled in default
          location.
        </para>
       </listitem>
      </varlistentry>

      <varlistentry>
        <term><literal>%m</literal></term>
        <listitem>
         <para>
          The host name of the database server, truncated at the
          first dot, or <literal>[local]</literal> if the connection is
          over a Unix domain socket.
         </para>
        </listitem>
      </varlistentry>

      <varlistentry>
        <term><literal>%&gt;</literal></term>
        <listitem><para>The port number at which the database server is listening.</para></listitem>
      </varlistentry>

      <varlistentry>
        <term><literal>%n</literal></term>
        <listitem>
         <para>
          The database session user name.  (The expansion of this
          value might change during a database session as the result
          of the command <command>SET SESSION
          AUTHORIZATION</command>.)
         </para>
        </listitem>
      </varlistentry>

      <varlistentry>
        <term><literal>%/</literal></term>
        <listitem><para>The name of the current database.</para></listitem>
      </varlistentry>

      <varlistentry>
        <term><literal>%~</literal></term>
        <listitem><para>Like <literal>%/</literal>, but the output is <literal>~</literal>
         (tilde) if the database is your default database.</para></listitem>
      </varlistentry>

      <varlistentry>
        <term><literal>%#</literal></term>
        <listitem>
         <para>
          If the session user is a database superuser, then a
          <literal>#</literal>, otherwise a <literal>&gt;</literal>.
          (The expansion of this value might change during a database
          session as the result of the command <command>SET SESSION
          AUTHORIZATION</command>.)
         </para>
        </listitem>
      </varlistentry>

      <varlistentry>
        <term><literal>%p</literal></term>
        <listitem>
         <para>The process ID of the backend currently connected to.</para>
        </listitem>
      </varlistentry>

      <varlistentry>
        <term><literal>%R</literal></term>
        <listitem>
        <para>
        In prompt 1 normally <literal>=</literal>,
        but <literal>^</literal> if in single-line mode,
        or <literal>!</literal> if the session is disconnected from the
        database (which can happen if <command>\connect</command> fails).
        In prompt 2 <literal>%R</literal> is replaced by a character that
        depends on why <application>psql</application> expects more input:
        <literal>-</literal> if the command simply wasn't terminated yet,
        but <literal>*</literal> if there is an unfinished
        <literal>/* ... */</literal> comment,
        a single quote if there is an unfinished quoted string,
        a double quote if there is an unfinished quoted identifier,
        a dollar sign if there is an unfinished dollar-quoted string,
        or <literal>(</literal> if there is an unmatched left parenthesis.
        In prompt 3 <literal>%R</literal> doesn't produce anything.
        </para>
        </listitem>
      </varlistentry>

      <varlistentry>
        <term><literal>%x</literal></term>
        <listitem>
        <para>
        Transaction status: an empty string when not in a transaction
        block, or <literal>*</> when in a transaction block, or
        <literal>!</> when in a failed transaction block, or <literal>?</>
        when the transaction state is indeterminate (for example, because
        there is no connection).
        </para>
        </listitem>
      </varlistentry>

      <varlistentry>
        <term><literal>%l</literal></term>
        <listitem>
         <para>
          The line number inside the current statement, starting from <literal>1</>.
         </para>
        </listitem>
      </varlistentry>

      <varlistentry>
        <term><literal>%</literal><replaceable class="parameter">digits</replaceable></term>
        <listitem>
        <para>
        The character with the indicated octal code is substituted.
        </para>
        </listitem>
      </varlistentry>

      <varlistentry>
        <term><literal>%:</literal><replaceable class="parameter">name</replaceable><literal>:</literal></term>
        <listitem>
        <para>
        The value of the <application>psql</application> variable
        <replaceable class="parameter">name</replaceable>. See the
        section <xref linkend="APP-PSQL-variables"
        endterm="APP-PSQL-variables-title"> for details.
        </para>
        </listitem>
      </varlistentry>

      <varlistentry>
        <term><literal>%`</literal><replaceable class="parameter">command</replaceable><literal>`</literal></term>
        <listitem>
        <para>
        The output of <replaceable
        class="parameter">command</replaceable>, similar to ordinary
        <quote>back-tick</quote> substitution.
        </para>
        </listitem>
      </varlistentry>

      <varlistentry>
        <term><literal>%[</literal> ... <literal>%]</literal></term>
        <listitem>
         <para>
         Prompts can contain terminal control characters which, for
         example, change the color, background, or style of the prompt
         text, or change the title of the terminal window. In order for
         the line editing features of <application>Readline</application> to work properly, these
         non-printing control characters must be designated as invisible
         by surrounding them with <literal>%[</literal> and
         <literal>%]</literal>. Multiple pairs of these can occur within
         the prompt.  For example:
<programlisting>
testdb=&gt; \set PROMPT1 '%[%033[1;33;40m%]%n@%/%R%[%033[0m%]%# '
</programlisting>
         results in a boldfaced (<literal>1;</literal>) yellow-on-black
         (<literal>33;40</literal>) prompt on VT100-compatible, color-capable
         terminals.
        </para>
        </listitem>
      </varlistentry>

    </variablelist>

    To insert a percent sign into your prompt, write
    <literal>%%</literal>. The default prompts are
    <literal>'%/%R%# '</literal> for prompts 1 and 2, and
    <literal>'&gt;&gt; '</literal> for prompt 3.
    </para>

    <note>
    <para>
    This feature was shamelessly plagiarized from
    <application>tcsh</application>.
    </para>
    </note>

   </refsect3>

   <refsect3>
    <title>Command-Line Editing</title>

    <para>
    <application>psql</application> supports the <application>Readline</application>
    library for convenient line editing and retrieval. The command
    history is automatically saved when <application>psql</application>
    exits and is reloaded when
    <application>psql</application> starts up. Tab-completion is also
    supported, although the completion logic makes no claim to be an
    <acronym>SQL</acronym> parser.  The queries generated by tab-completion
    can also interfere with other SQL commands, e.g. <literal>SET
    TRANSACTION ISOLATION LEVEL</>.
    If for some reason you do not like the tab completion, you
    can turn it off by putting this in a file named
    <filename>.inputrc</filename> in your home directory:
<programlisting>
$if psql
set disable-completion on
$endif
</programlisting>
    (This is not a <application>psql</application> but a
    <application>Readline</application> feature. Read its documentation
    for further details.)
    </para>
   </refsect3>
  </refsect2>
 </refsect1>


 <refsect1 id="app-psql-environment">
  <title id="app-psql-environment-title">Environment</title>

  <variablelist>

   <varlistentry>
    <term><envar>COLUMNS</envar></term>

    <listitem>
     <para>
      If <literal>\pset columns</> is zero, controls the
      width for the <literal>wrapped</> format and width for determining
      if wide output requires the pager or should be switched to the
      vertical format in expanded auto mode.
     </para>
    </listitem>
   </varlistentry>

   <varlistentry>
    <term><envar>PAGER</envar></term>

    <listitem>
     <para>
      If the query results do not fit on the screen, they are piped
      through this command.  Typical values are
      <literal>more</literal> or <literal>less</literal>.  The default
      is platform-dependent.  Use of the pager can be disabled by setting
      <envar>PAGER</envar> to empty, or by using pager-related options of
      the <command>\pset</command> command.
     </para>
    </listitem>
   </varlistentry>

   <varlistentry>
    <term><envar>PGDATABASE</envar></term>
    <term><envar>PGHOST</envar></term>
    <term><envar>PGPORT</envar></term>
    <term><envar>PGUSER</envar></term>

    <listitem>
     <para>
      Default connection parameters (see <xref linkend="libpq-envars">).
     </para>
    </listitem>
   </varlistentry>

   <varlistentry>
    <term><envar>PSQL_EDITOR</envar></term>
    <term><envar>EDITOR</envar></term>
    <term><envar>VISUAL</envar></term>

    <listitem>
     <para>
      Editor used by the <command>\e</command>, <command>\ef</command>,
      and <command>\ev</command> commands.
      These variables are examined in the order listed;
      the first that is set is used.
     </para>

     <para>
      The built-in default editors are <filename>vi</filename> on Unix
      systems and <filename>notepad.exe</filename> on Windows systems.
     </para>
    </listitem>
   </varlistentry>

   <varlistentry>
    <term><envar>PSQL_EDITOR_LINENUMBER_ARG</envar></term>

    <listitem>
     <para>
      When <command>\e</command>, <command>\ef</command>, or
      <command>\ev</command> is used
      with a line number argument, this variable specifies the
      command-line argument used to pass the starting line number to
      the user's editor.  For editors such as <productname>Emacs</> or
      <productname>vi</>, this is a plus sign.  Include a trailing
      space in the value of the variable if there needs to be space
      between the option name and the line number.  Examples:
<programlisting>
PSQL_EDITOR_LINENUMBER_ARG='+'
PSQL_EDITOR_LINENUMBER_ARG='--line '
</programlisting>
     </para>

     <para>
      The default is <literal>+</literal> on Unix systems
      (corresponding to the default editor <filename>vi</filename>,
      and useful for many other common editors); but there is no
      default on Windows systems.
     </para>
    </listitem>
   </varlistentry>

   <varlistentry>
    <term><envar>PSQL_HISTORY</envar></term>

    <listitem>
     <para>
      Alternative location for the command history file. Tilde (<literal>~</literal>) expansion is performed.
     </para>
    </listitem>
   </varlistentry>

   <varlistentry>
    <term><envar>PSQLRC</envar></term>

    <listitem>
     <para>
      Alternative location of the user's <filename>.psqlrc</filename> file. Tilde (<literal>~</literal>) expansion is performed.
     </para>
    </listitem>
   </varlistentry>

   <varlistentry>
    <term><envar>SHELL</envar></term>

    <listitem>
     <para>
      Command executed by the <command>\!</command> command.
     </para>
    </listitem>
   </varlistentry>

   <varlistentry>
    <term><envar>TMPDIR</envar></term>

    <listitem>
     <para>
      Directory for storing temporary files.  The default is
      <filename>/tmp</filename>.
     </para>
    </listitem>
   </varlistentry>
  </variablelist>

  <para>
   This utility, like most other <productname>PostgreSQL</> utilities,
   also uses the environment variables supported by <application>libpq</>
   (see <xref linkend="libpq-envars">).
  </para>

 </refsect1>


 <refsect1>
  <title>Files</title>

 <variablelist>
  <varlistentry>
   <term><filename>psqlrc</filename> and <filename>~/.psqlrc</filename></term>
   <listitem>
    <para>
     Unless it is passed an <option>-X</option> option,
     <application>psql</application> attempts to read and execute commands
     from the system-wide startup file (<filename>psqlrc</filename>) and then
     the user's personal startup file (<filename>~/.psqlrc</filename>), after
     connecting to the database but before accepting normal commands.
     These files can be used to set up the client and/or the server to taste,
     typically with <command>\set</command> and <command>SET</command>
     commands.
    </para>
    <para>
     The system-wide startup file is named <filename>psqlrc</filename> and is
     sought in the installation's <quote>system configuration</> directory,
     which is most reliably identified by running <literal>pg_config
     --sysconfdir</>.  By default this directory will be <filename>../etc/</>
     relative to the directory containing
     the <productname>PostgreSQL</productname> executables.  The name of this
     directory can be set explicitly via the <envar>PGSYSCONFDIR</envar>
     environment variable.
    </para>
    <para>
     The user's personal startup file is named <filename>.psqlrc</filename>
     and is sought in the invoking user's home directory.  On Windows, which
     lacks such a concept, the personal startup file is named
     <filename>%APPDATA%\postgresql\psqlrc.conf</filename>.
     The location of the user's startup file can be set explicitly via
     the <envar>PSQLRC</envar> environment variable.
    </para>
    <para>
     Both the system-wide startup file and the user's personal startup file
     can be made <application>psql</application>-version-specific
     by appending a dash and the <productname>PostgreSQL</productname>
     major or minor release number to the file name,
     for example <filename>~/.psqlrc-9.2</filename> or
     <filename>~/.psqlrc-9.2.5</filename>.  The most specific
     version-matching file will be read in preference to a
     non-version-specific file.
    </para>
   </listitem>
  </varlistentry>

  <varlistentry>
   <term><filename>.psql_history</filename></term>
   <listitem>
    <para>
     The command-line history is stored in the file
     <filename>~/.psql_history</filename>, or
     <filename>%APPDATA%\postgresql\psql_history</filename> on Windows.
    </para>
    <para>
     The location of the history file can be set explicitly via
     the <envar>PSQL_HISTORY</envar> environment variable.
    </para>
   </listitem>
  </varlistentry>
 </variablelist>
 </refsect1>


 <refsect1>
  <title>Notes</title>

    <itemizedlist>
      <listitem>
      <para><application>psql</application> works best with servers of the same
       or an older major version.  Backslash commands are particularly likely
       to fail if the server is of a newer version than <application>psql</>
       itself.  However, backslash commands of the <literal>\d</> family should
       work with servers of versions back to 7.4, though not necessarily with
       servers newer than <application>psql</> itself.  The general
       functionality of running SQL commands and displaying query results
       should also work with servers of a newer major version, but this cannot
       be guaranteed in all cases.
      </para>
      <para>
       If you want to use <application>psql</application> to connect to several
       servers of different major versions, it is recommended that you use the
       newest version of <application>psql</application>.  Alternatively, you
       can keep around a copy of <application>psql</application> from each
       major version and be sure to use the version that matches the
       respective server.  But in practice, this additional complication should
       not be necessary.
      </para>
      </listitem>

      <listitem>
      <para>
       Before <productname>PostgreSQL</productname> 9.6,
       the <option>-c</option> option implied <option>-X</option>
       (<option>--no-psqlrc</>); this is no longer the case.
      </para>
      </listitem>

      <listitem>
      <para>
       Before <productname>PostgreSQL</productname> 8.4,
       <application>psql</application> allowed the
       first argument of a single-letter backslash command to start
       directly after the command, without intervening whitespace.
       Now, some whitespace is required.
      </para>
      </listitem>
    </itemizedlist>
 </refsect1>


 <refsect1>
  <title>Notes for Windows Users</title>

 <para>
  <application>psql</application> is built as a <quote>console
  application</>.  Since the Windows console windows use a different
  encoding than the rest of the system, you must take special care
  when using 8-bit characters within <application>psql</application>.
  If <application>psql</application> detects a problematic
  console code page, it will warn you at startup. To change the
  console code page, two things are necessary:

   <itemizedlist>
    <listitem>
     <para>
      Set the code page by entering <userinput>cmd.exe /c chcp
      1252</userinput>. (1252 is a code page that is appropriate for
      German; replace it with your value.) If you are using Cygwin,
      you can put this command in <filename>/etc/profile</filename>.
     </para>
    </listitem>

    <listitem>
     <para>
      Set the console font to <literal>Lucida Console</>, because the
      raster font does not work with the ANSI code page.
     </para>
    </listitem>
   </itemizedlist></para>

 </refsect1>


 <refsect1 id="APP-PSQL-examples">
  <title id="APP-PSQL-examples-title">Examples</title>

  <para>
  The first example shows how to spread a command over several lines of
  input. Notice the changing prompt:
<programlisting>
testdb=&gt; <userinput>CREATE TABLE my_table (</userinput>
testdb(&gt; <userinput> first integer not null default 0,</userinput>
testdb(&gt; <userinput> second text)</userinput>
testdb-&gt; <userinput>;</userinput>
CREATE TABLE
</programlisting>
  Now look at the table definition again:
<programlisting>
testdb=&gt; <userinput>\d my_table</userinput>
             Table "my_table"
 Attribute |  Type   |      Modifier
-----------+---------+--------------------
 first     | integer | not null default 0
 second    | text    |

</programlisting>
  Now we change the prompt to something more interesting:
<programlisting>
testdb=&gt; <userinput>\set PROMPT1 '%n@%m %~%R%# '</userinput>
peter@localhost testdb=&gt;
</programlisting>
  Let's assume you have filled the table with data and want to take a
  look at it:
<programlisting>
peter@localhost testdb=&gt; SELECT * FROM my_table;
 first | second
-------+--------
     1 | one
     2 | two
     3 | three
     4 | four
(4 rows)

</programlisting>
  You can display tables in different ways by using the
  <command>\pset</command> command:
<programlisting>
peter@localhost testdb=&gt; <userinput>\pset border 2</userinput>
Border style is 2.
peter@localhost testdb=&gt; <userinput>SELECT * FROM my_table;</userinput>
+-------+--------+
| first | second |
+-------+--------+
|     1 | one    |
|     2 | two    |
|     3 | three  |
|     4 | four   |
+-------+--------+
(4 rows)

peter@localhost testdb=&gt; <userinput>\pset border 0</userinput>
Border style is 0.
peter@localhost testdb=&gt; <userinput>SELECT * FROM my_table;</userinput>
first second
----- ------
    1 one
    2 two
    3 three
    4 four
(4 rows)

peter@localhost testdb=&gt; <userinput>\pset border 1</userinput>
Border style is 1.
peter@localhost testdb=&gt; <userinput>\pset format unaligned</userinput>
Output format is unaligned.
peter@localhost testdb=&gt; <userinput>\pset fieldsep ","</userinput>
Field separator is ",".
peter@localhost testdb=&gt; <userinput>\pset tuples_only</userinput>
Showing only tuples.
peter@localhost testdb=&gt; <userinput>SELECT second, first FROM my_table;</userinput>
one,1
two,2
three,3
four,4
</programlisting>
  Alternatively, use the short commands:
<programlisting>
peter@localhost testdb=&gt; <userinput>\a \t \x</userinput>
Output format is aligned.
Tuples only is off.
Expanded display is on.
peter@localhost testdb=&gt; <userinput>SELECT * FROM my_table;</userinput>
-[ RECORD 1 ]-
first  | 1
second | one
-[ RECORD 2 ]-
first  | 2
second | two
-[ RECORD 3 ]-
first  | 3
second | three
-[ RECORD 4 ]-
first  | 4
second | four
</programlisting></para>

<para>
  When suitable, query results can be shown in a crosstab representation
  with the <command>\crosstabview</command> command:
<programlisting>
testdb=&gt; <userinput>SELECT first, second, first &gt; 2 AS gt2 FROM my_table;</userinput>
 first | second | ge2 
-------+--------+-----
     1 | one    | f
     2 | two    | f
     3 | three  | t
     4 | four   | t
(4 rows)

testdb=&gt; <userinput>\crosstabview first second</userinput>
 first | one | two | three | four 
-------+-----+-----+-------+------
     1 | f   |     |       | 
     2 |     | f   |       | 
     3 |     |     | t     | 
     4 |     |     |       | t
(4 rows)
</programlisting>

This second example shows a multiplication table with rows sorted in reverse
numerical order and columns with an independent, ascending numerical order.
<programlisting>
testdb=&gt; <userinput>SELECT t1.first as "A", t2.first+100 AS "B", t1.first*(t2.first+100) as "AxB",</userinput>
testdb(&gt; <userinput>row_number() over(order by t2.first) AS ord</userinput>
testdb(&gt; <userinput>FROM my_table t1 CROSS JOIN my_table t2 ORDER BY 1 DESC</userinput>
testdb(&gt; <userinput>\crosstabview "A" "B" "AxB" ord</userinput>
 A | 101 | 102 | 103 | 104 
---+-----+-----+-----+-----
 4 | 404 | 408 | 412 | 416
 3 | 303 | 306 | 309 | 312
 2 | 202 | 204 | 206 | 208
 1 | 101 | 102 | 103 | 104
(4 rows)
</programlisting>

</para>

 </refsect1>

</refentry><|MERGE_RESOLUTION|>--- conflicted
+++ resolved
@@ -216,12 +216,8 @@
       <para>
        If <replaceable>filename</replaceable> is <literal>-</literal>
        (hyphen), then standard input is read until an EOF indication
-<<<<<<< HEAD
-       or <command>\q</> meta-command.  Note however that Readline
-=======
        or <command>\q</> meta-command.  This can be used to intersperse
        interactive input with input from files.  Note however that Readline
->>>>>>> b5bce6c1
        is not used in this case (much as if <option>-n</option> had been
        specified).
       </para>
