--- conflicted
+++ resolved
@@ -649,50 +649,7 @@
 -- should get 'connection "myconn" not available' error
 SELECT dblink_disconnect('myconn');
 ERROR:  connection "myconn" not available
-<<<<<<< HEAD
 -- test nested query for GPDB
-=======
--- test asynchronous queries
-SELECT dblink_connect('dtest1', 'dbname=contrib_regression');
- dblink_connect 
-----------------
- OK
-(1 row)
-
-SELECT * from
- dblink_send_query('dtest1', 'select * from foo where f1 < 3') as t1;
- t1 
-----
-  1
-(1 row)
-
-SELECT dblink_connect('dtest2', 'dbname=contrib_regression');
- dblink_connect 
-----------------
- OK
-(1 row)
-
-SELECT * from
- dblink_send_query('dtest2', 'select * from foo where f1 > 2 and f1 < 7') as t1;
- t1 
-----
-  1
-(1 row)
-
-SELECT dblink_connect('dtest3', 'dbname=contrib_regression');
- dblink_connect 
-----------------
- OK
-(1 row)
-
-SELECT * from
- dblink_send_query('dtest3', 'select * from foo where f1 > 6') as t1;
- t1 
-----
-  1
-(1 row)
-
->>>>>>> a4bebdd9
 CREATE TEMPORARY TABLE result AS
 (SELECT * from dblink('dbname=contrib_regression','select * from foo where f1 > 2 and f1 < 7') as t1(f1 int, f2 text, f3 text[]))
 UNION
@@ -731,7 +688,6 @@
  10 | k  | {a10,b10,c10}
 (11 rows)
 
-<<<<<<< HEAD
 SELECT * FROM (SELECT * FROM dblink('dbname=contrib_regression','select * from foo') AS t(f1 int, f2 text, f3 text[])) AS t1;
  f1 | f2 |      f3       
 ----+----+---------------
@@ -747,38 +703,6 @@
   9 | j  | {a9,b9,c9}
  10 | k  | {a10,b10,c10}
 (11 rows)
-=======
-SELECT dblink_connect('dtest1', 'dbname=contrib_regression');
- dblink_connect 
-----------------
- OK
-(1 row)
-
-SELECT * from
- dblink_send_query('dtest1', 'select * from foo where f1 < 3') as t1;
- t1 
-----
-  1
-(1 row)
-
-SELECT dblink_cancel_query('dtest1');
- dblink_cancel_query 
----------------------
- OK
-(1 row)
-
-SELECT dblink_error_message('dtest1');
- dblink_error_message 
-----------------------
- OK
-(1 row)
-
-SELECT dblink_disconnect('dtest1');
- dblink_disconnect 
--------------------
- OK
-(1 row)
->>>>>>> a4bebdd9
 
 -- test foreign data wrapper functionality
 CREATE ROLE dblink_regression_test;
