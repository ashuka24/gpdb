CREATE EXTENSION dblink;

CREATE TABLE foo(f1 int, f2 text, f3 text[], primary key (f1,f2));
INSERT INTO foo VALUES (0,'a','{"a0","b0","c0"}');
INSERT INTO foo VALUES (1,'b','{"a1","b1","c1"}');
INSERT INTO foo VALUES (2,'c','{"a2","b2","c2"}');
INSERT INTO foo VALUES (3,'d','{"a3","b3","c3"}');
INSERT INTO foo VALUES (4,'e','{"a4","b4","c4"}');
INSERT INTO foo VALUES (5,'f','{"a5","b5","c5"}');
INSERT INTO foo VALUES (6,'g','{"a6","b6","c6"}');
INSERT INTO foo VALUES (7,'h','{"a7","b7","c7"}');
INSERT INTO foo VALUES (8,'i','{"a8","b8","c8"}');
INSERT INTO foo VALUES (9,'j','{"a9","b9","c9"}');

-- misc utilities

-- list the primary key fields
SELECT *
FROM dblink_get_pkey('foo');

-- build an insert statement based on a local tuple,
-- replacing the primary key values with new ones
SELECT dblink_build_sql_insert('foo','1 2',2,'{"0", "a"}','{"99", "xyz"}');
-- too many pk fields, should fail
SELECT dblink_build_sql_insert('foo','1 2 3 4',4,'{"0", "a", "{a0,b0,c0}"}','{"99", "xyz", "{za0,zb0,zc0}"}');

-- build an update statement based on a local tuple,
-- replacing the primary key values with new ones
SELECT dblink_build_sql_update('foo','1 2',2,'{"0", "a"}','{"99", "xyz"}');
-- too many pk fields, should fail
SELECT dblink_build_sql_update('foo','1 2 3 4',4,'{"0", "a", "{a0,b0,c0}"}','{"99", "xyz", "{za0,zb0,zc0}"}');

-- build a delete statement based on a local tuple,
SELECT dblink_build_sql_delete('foo','1 2',2,'{"0", "a"}');
-- too many pk fields, should fail
SELECT dblink_build_sql_delete('foo','1 2 3 4',4,'{"0", "a", "{a0,b0,c0}"}');

-- retest using a quoted and schema qualified table
CREATE SCHEMA "MySchema";
CREATE TABLE "MySchema"."Foo"(f1 int, f2 text, f3 text[], primary key (f1,f2));
INSERT INTO "MySchema"."Foo" VALUES (0,'a','{"a0","b0","c0"}');

-- list the primary key fields
SELECT *
FROM dblink_get_pkey('"MySchema"."Foo"');

-- build an insert statement based on a local tuple,
-- replacing the primary key values with new ones
SELECT dblink_build_sql_insert('"MySchema"."Foo"','1 2',2,'{"0", "a"}','{"99", "xyz"}');

-- build an update statement based on a local tuple,
-- replacing the primary key values with new ones
SELECT dblink_build_sql_update('"MySchema"."Foo"','1 2',2,'{"0", "a"}','{"99", "xyz"}');

-- build a delete statement based on a local tuple,
SELECT dblink_build_sql_delete('"MySchema"."Foo"','1 2',2,'{"0", "a"}');

-- regular old dblink
SELECT *
FROM dblink('dbname=contrib_regression','SELECT * FROM foo') AS t(a int, b text, c text[])
WHERE t.a > 7;

-- should generate "connection not available" error
SELECT *
FROM dblink('SELECT * FROM foo') AS t(a int, b text, c text[])
WHERE t.a > 7;

-- create a persistent connection
SELECT dblink_connect('dbname=contrib_regression');

-- use the persistent connection
SELECT *
FROM dblink('SELECT * FROM foo') AS t(a int, b text, c text[])
WHERE t.a > 7;

-- open a cursor with bad SQL and fail_on_error set to false
SELECT dblink_open('rmt_foo_cursor','SELECT * FROM foobar',false);

-- reset remote transaction state
SELECT dblink_exec('ABORT');

-- open a cursor
SELECT dblink_open('rmt_foo_cursor','SELECT * FROM foo');

-- close the cursor
SELECT dblink_close('rmt_foo_cursor',false);

-- open the cursor again
SELECT dblink_open('rmt_foo_cursor','SELECT * FROM foo ORDER BY f1');

-- fetch some data
SELECT *
FROM dblink_fetch('rmt_foo_cursor',4) AS t(a int, b text, c text[]);

SELECT *
FROM dblink_fetch('rmt_foo_cursor',4) AS t(a int, b text, c text[]);

-- this one only finds two rows left
SELECT *
FROM dblink_fetch('rmt_foo_cursor',4) AS t(a int, b text, c text[]);

-- intentionally botch a fetch
SELECT *
FROM dblink_fetch('rmt_foobar_cursor',4,false) AS t(a int, b text, c text[]);

-- reset remote transaction state
SELECT dblink_exec('ABORT');

-- close the wrong cursor
SELECT dblink_close('rmt_foobar_cursor',false);

-- should generate 'cursor "rmt_foo_cursor" not found' error
SELECT *
FROM dblink_fetch('rmt_foo_cursor',4) AS t(a int, b text, c text[]);

-- this time, 'cursor "rmt_foo_cursor" not found' as a notice
SELECT *
FROM dblink_fetch('rmt_foo_cursor',4,false) AS t(a int, b text, c text[]);

-- close the persistent connection
SELECT dblink_disconnect();

-- should generate "connection not available" error
SELECT *
FROM dblink('SELECT * FROM foo') AS t(a int, b text, c text[])
WHERE t.a > 7;

-- put more data into our slave table, first using arbitrary connection syntax
-- but truncate the actual return value so we can use diff to check for success
SELECT substr(dblink_exec('dbname=contrib_regression','INSERT INTO foo VALUES(10,''k'',''{"a10","b10","c10"}'')'),1,6);

-- create a persistent connection
SELECT dblink_connect('dbname=contrib_regression');

-- put more data into our slave table, using persistent connection syntax
-- but truncate the actual return value so we can use diff to check for success
SELECT substr(dblink_exec('INSERT INTO foo VALUES(11,''l'',''{"a11","b11","c11"}'')'),1,6);

-- let's see it
SELECT *
FROM dblink('SELECT * FROM foo') AS t(a int, b text, c text[]);

-- bad remote select
SELECT *
FROM dblink('SELECT * FROM foobar',false) AS t(a int, b text, c text[]);

-- change some data
SELECT dblink_exec('UPDATE foo SET f3[2] = ''b99'' WHERE f1 = 11');

-- let's see it
SELECT *
FROM dblink('SELECT * FROM foo') AS t(a int, b text, c text[])
WHERE a = 11;

-- botch a change to some other data
SELECT dblink_exec('UPDATE foobar SET f3[2] = ''b99'' WHERE f1 = 11',false);

-- delete some data
SELECT dblink_exec('DELETE FROM foo WHERE f1 = 11');

-- let's see it
SELECT *
FROM dblink('SELECT * FROM foo') AS t(a int, b text, c text[])
WHERE a = 11;

-- close the persistent connection
SELECT dblink_disconnect();

--
-- tests for the new named persistent connection syntax
--

-- should generate "missing "=" after "myconn" in connection info string" error
SELECT *
FROM dblink('myconn','SELECT * FROM foo') AS t(a int, b text, c text[])
WHERE t.a > 7;

-- create a named persistent connection
SELECT dblink_connect('myconn','dbname=contrib_regression');

-- use the named persistent connection
SELECT *
FROM dblink('myconn','SELECT * FROM foo') AS t(a int, b text, c text[])
WHERE t.a > 7;

-- use the named persistent connection, but get it wrong
SELECT *
FROM dblink('myconn','SELECT * FROM foobar',false) AS t(a int, b text, c text[])
WHERE t.a > 7;

-- create a second named persistent connection
-- should error with "duplicate connection name"
SELECT dblink_connect('myconn','dbname=contrib_regression');

-- create a second named persistent connection with a new name
SELECT dblink_connect('myconn2','dbname=contrib_regression');

-- use the second named persistent connection
SELECT *
FROM dblink('myconn2','SELECT * FROM foo') AS t(a int, b text, c text[])
WHERE t.a > 7;

-- close the second named persistent connection
SELECT dblink_disconnect('myconn2');

-- open a cursor incorrectly
SELECT dblink_open('myconn','rmt_foo_cursor','SELECT * FROM foobar',false);

-- reset remote transaction state
SELECT dblink_exec('myconn','ABORT');

-- test opening cursor in a transaction
SELECT dblink_exec('myconn','BEGIN');

-- an open transaction will prevent dblink_open() from opening its own
SELECT dblink_open('myconn','rmt_foo_cursor','SELECT * FROM foo');

-- this should not commit the transaction because the client opened it
SELECT dblink_close('myconn','rmt_foo_cursor');

-- this should succeed because we have an open transaction
SELECT dblink_exec('myconn','DECLARE xact_test CURSOR FOR SELECT * FROM foo');

-- commit remote transaction
SELECT dblink_exec('myconn','COMMIT');

-- test automatic transactions for multiple cursor opens
SELECT dblink_open('myconn','rmt_foo_cursor','SELECT * FROM foo');

-- the second cursor
SELECT dblink_open('myconn','rmt_foo_cursor2','SELECT * FROM foo');

-- this should not commit the transaction
SELECT dblink_close('myconn','rmt_foo_cursor2');

-- this should succeed because we have an open transaction
SELECT dblink_exec('myconn','DECLARE xact_test CURSOR FOR SELECT * FROM foo');

-- this should commit the transaction
SELECT dblink_close('myconn','rmt_foo_cursor');

-- this should fail because there is no open transaction
SELECT dblink_exec('myconn','DECLARE xact_test CURSOR FOR SELECT * FROM foo');

-- reset remote transaction state
SELECT dblink_exec('myconn','ABORT');

-- open a cursor
SELECT dblink_open('myconn','rmt_foo_cursor','SELECT * FROM foo ORDER BY f1');

-- fetch some data
SELECT *
FROM dblink_fetch('myconn','rmt_foo_cursor',4) AS t(a int, b text, c text[]);

SELECT *
FROM dblink_fetch('myconn','rmt_foo_cursor',4) AS t(a int, b text, c text[]);

-- this one only finds three rows left
SELECT *
FROM dblink_fetch('myconn','rmt_foo_cursor',4) AS t(a int, b text, c text[]);

-- fetch some data incorrectly
SELECT *
FROM dblink_fetch('myconn','rmt_foobar_cursor',4,false) AS t(a int, b text, c text[]);

-- reset remote transaction state
SELECT dblink_exec('myconn','ABORT');

-- should generate 'cursor "rmt_foo_cursor" not found' error
SELECT *
FROM dblink_fetch('myconn','rmt_foo_cursor',4) AS t(a int, b text, c text[]);

-- close the named persistent connection
SELECT dblink_disconnect('myconn');

-- should generate "missing "=" after "myconn" in connection info string" error
SELECT *
FROM dblink('myconn','SELECT * FROM foo') AS t(a int, b text, c text[])
WHERE t.a > 7;

-- create a named persistent connection
SELECT dblink_connect('myconn','dbname=contrib_regression');

-- put more data into our slave table, using named persistent connection syntax
-- but truncate the actual return value so we can use diff to check for success
SELECT substr(dblink_exec('myconn','INSERT INTO foo VALUES(11,''l'',''{"a11","b11","c11"}'')'),1,6);

-- let's see it
SELECT *
FROM dblink('myconn','SELECT * FROM foo') AS t(a int, b text, c text[]);

-- change some data
SELECT dblink_exec('myconn','UPDATE foo SET f3[2] = ''b99'' WHERE f1 = 11');

-- let's see it
SELECT *
FROM dblink('myconn','SELECT * FROM foo') AS t(a int, b text, c text[])
WHERE a = 11;

-- delete some data
SELECT dblink_exec('myconn','DELETE FROM foo WHERE f1 = 11');

-- let's see it
SELECT *
FROM dblink('myconn','SELECT * FROM foo') AS t(a int, b text, c text[])
WHERE a = 11;

-- close the named persistent connection
SELECT dblink_disconnect('myconn');

-- close the named persistent connection again
-- should get 'connection "myconn" not available' error
SELECT dblink_disconnect('myconn');

-- test nested query for GPDB
CREATE TEMPORARY TABLE result AS
(SELECT * from dblink('dbname=contrib_regression','select * from foo where f1 > 2 and f1 < 7') as t1(f1 int, f2 text, f3 text[]))
UNION
(SELECT * from dblink('dbname=contrib_regression','select * from foo where f1 < 3') as t2(f1 int, f2 text, f3 text[]))
UNION
(SELECT * from dblink('dbname=contrib_regression','select * from foo where f1 > 2 and f1 < 7') as t3(f1 int, f2 text, f3 text[]))
ORDER by f1;
SELECT * FROM result;
DROP TABLE result;
CREATE TEMPORARY TABLE result (f1 int, f2 text, f3 text[]);
INSERT INTO result SELECT * FROM dblink ('dbname=contrib_regression','select * from foo') AS t(f1 int, f2 text, f3 text[]);
SELECT * FROM result;
SELECT * FROM (SELECT * FROM dblink('dbname=contrib_regression','select * from foo') AS t(f1 int, f2 text, f3 text[])) AS t1;

-- test foreign data wrapper functionality
<<<<<<< HEAD
CREATE ROLE dblink_regression_test;

CREATE FOREIGN DATA WRAPPER postgresql;
CREATE SERVER fdtest FOREIGN DATA WRAPPER postgresql OPTIONS (dbname 'contrib_regression', host 'localhost');
CREATE USER MAPPING FOR public SERVER fdtest OPTIONS (user :'USER');
=======
CREATE USER dblink_regression_test;
CREATE SERVER fdtest FOREIGN DATA WRAPPER dblink_fdw
  OPTIONS (dbname 'contrib_regression');
CREATE USER MAPPING FOR public SERVER fdtest
  OPTIONS (server 'localhost');  -- fail, can't specify server here
CREATE USER MAPPING FOR public SERVER fdtest;

>>>>>>> e472b921
GRANT USAGE ON FOREIGN SERVER fdtest TO dblink_regression_test;
GRANT EXECUTE ON FUNCTION dblink_connect_u(text, text) TO dblink_regression_test;

SET SESSION AUTHORIZATION dblink_regression_test;
-- should fail
SELECT dblink_connect('myconn', 'fdtest');
-- should succeed
SELECT dblink_connect_u('myconn', 'fdtest');
SELECT * FROM dblink('myconn','SELECT * FROM foo') AS t(a int, b text, c text[]);

\c - -
REVOKE USAGE ON FOREIGN SERVER fdtest FROM dblink_regression_test;
REVOKE EXECUTE ON FUNCTION dblink_connect_u(text, text) FROM dblink_regression_test;
DROP USER dblink_regression_test;
DROP USER MAPPING FOR public SERVER fdtest;
DROP SERVER fdtest;

-- test asynchronous notifications
SELECT dblink_connect('dbname=contrib_regression');

--should return listen
SELECT dblink_exec('LISTEN regression');
--should return listen
SELECT dblink_exec('LISTEN foobar');

SELECT dblink_exec('NOTIFY regression');
SELECT dblink_exec('NOTIFY foobar');

SELECT notify_name, be_pid = (select t.be_pid from dblink('select pg_backend_pid()') as t(be_pid int)) AS is_self_notify, extra from dblink_get_notify();

SELECT * from dblink_get_notify();

SELECT dblink_disconnect();

-- test dropped columns in dblink_build_sql_insert, dblink_build_sql_update
CREATE TEMP TABLE test_dropped
(
	col1 INT NOT NULL DEFAULT 111,
	id SERIAL PRIMARY KEY,
	col2 INT NOT NULL DEFAULT 112,
	col2b INT NOT NULL DEFAULT 113
);

INSERT INTO test_dropped VALUES(default);

ALTER TABLE test_dropped
	DROP COLUMN col1,
	DROP COLUMN col2,
	ADD COLUMN col3 VARCHAR(10) NOT NULL DEFAULT 'foo',
	ADD COLUMN col4 INT NOT NULL DEFAULT 42;

SELECT dblink_build_sql_insert('test_dropped', '1', 1,
                               ARRAY['1'::TEXT], ARRAY['2'::TEXT]);

SELECT dblink_build_sql_update('test_dropped', '1', 1,
                               ARRAY['1'::TEXT], ARRAY['2'::TEXT]);

SELECT dblink_build_sql_delete('test_dropped', '1', 1,
                               ARRAY['2'::TEXT]);

-- test local mimicry of remote GUC values that affect datatype I/O
SET datestyle = ISO, MDY;
SET intervalstyle = postgres;
SET timezone = UTC;
SELECT dblink_connect('myconn','dbname=contrib_regression');
SELECT dblink_exec('myconn', 'SET datestyle = GERMAN, DMY;');

-- single row synchronous case
SELECT *
FROM dblink('myconn',
    'SELECT * FROM (VALUES (''12.03.2013 00:00:00+00'')) t')
  AS t(a timestamptz);

-- multi-row synchronous case
SELECT *
FROM dblink('myconn',
    'SELECT * FROM
     (VALUES (''12.03.2013 00:00:00+00''),
             (''12.03.2013 00:00:00+00'')) t')
  AS t(a timestamptz);

-- single-row asynchronous case
SELECT *
FROM dblink_send_query('myconn',
    'SELECT * FROM
     (VALUES (''12.03.2013 00:00:00+00'')) t');
CREATE TEMPORARY TABLE result AS
(SELECT * from dblink_get_result('myconn') as t(t timestamptz))
UNION ALL
(SELECT * from dblink_get_result('myconn') as t(t timestamptz));
SELECT * FROM result;
DROP TABLE result;

-- multi-row asynchronous case
SELECT *
FROM dblink_send_query('myconn',
    'SELECT * FROM
     (VALUES (''12.03.2013 00:00:00+00''),
             (''12.03.2013 00:00:00+00'')) t');
CREATE TEMPORARY TABLE result AS
(SELECT * from dblink_get_result('myconn') as t(t timestamptz))
UNION ALL
(SELECT * from dblink_get_result('myconn') as t(t timestamptz))
UNION ALL
(SELECT * from dblink_get_result('myconn') as t(t timestamptz));
SELECT * FROM result;
DROP TABLE result;

-- Try an ambiguous interval
SELECT dblink_exec('myconn', 'SET intervalstyle = sql_standard;');
SELECT *
FROM dblink('myconn',
    'SELECT * FROM (VALUES (''-1 2:03:04'')) i')
  AS i(i interval);

-- Try swapping to another format to ensure the GUCs are tracked
-- properly through a change.
CREATE TEMPORARY TABLE result (t timestamptz);

SELECT dblink_exec('myconn', 'SET datestyle = ISO, MDY;');
INSERT INTO result
  SELECT *
  FROM dblink('myconn',
              'SELECT * FROM (VALUES (''03.12.2013 00:00:00+00'')) t')
    AS t(a timestamptz);

SELECT dblink_exec('myconn', 'SET datestyle = GERMAN, DMY;');
INSERT INTO result
  SELECT *
  FROM dblink('myconn',
              'SELECT * FROM (VALUES (''12.03.2013 00:00:00+00'')) t')
    AS t(a timestamptz);

SELECT * FROM result;

DROP TABLE result;

-- Check error throwing in dblink_fetch
SELECT dblink_open('myconn','error_cursor',
       'SELECT * FROM (VALUES (''1''), (''not an int'')) AS t(text);');
SELECT *
FROM dblink_fetch('myconn','error_cursor', 1) AS t(i int);
SELECT *
FROM dblink_fetch('myconn','error_cursor', 1) AS t(i int);

-- Make sure that the local settings have retained their values in spite
-- of shenanigans on the connection.
SHOW datestyle;
SHOW intervalstyle;

-- Clean up GUC-setting tests
SELECT dblink_disconnect('myconn');
RESET datestyle;
RESET intervalstyle;
RESET timezone;<|MERGE_RESOLUTION|>--- conflicted
+++ resolved
@@ -328,21 +328,13 @@
 SELECT * FROM (SELECT * FROM dblink('dbname=contrib_regression','select * from foo') AS t(f1 int, f2 text, f3 text[])) AS t1;
 
 -- test foreign data wrapper functionality
-<<<<<<< HEAD
-CREATE ROLE dblink_regression_test;
-
-CREATE FOREIGN DATA WRAPPER postgresql;
-CREATE SERVER fdtest FOREIGN DATA WRAPPER postgresql OPTIONS (dbname 'contrib_regression', host 'localhost');
-CREATE USER MAPPING FOR public SERVER fdtest OPTIONS (user :'USER');
-=======
 CREATE USER dblink_regression_test;
 CREATE SERVER fdtest FOREIGN DATA WRAPPER dblink_fdw
-  OPTIONS (dbname 'contrib_regression');
+  OPTIONS (dbname 'contrib_regression', host 'localhost');
 CREATE USER MAPPING FOR public SERVER fdtest
   OPTIONS (server 'localhost');  -- fail, can't specify server here
-CREATE USER MAPPING FOR public SERVER fdtest;
-
->>>>>>> e472b921
+CREATE USER MAPPING FOR public SERVER fdtest OPTIONS (user :'USER');
+
 GRANT USAGE ON FOREIGN SERVER fdtest TO dblink_regression_test;
 GRANT EXECUTE ON FUNCTION dblink_connect_u(text, text) TO dblink_regression_test;
 
@@ -425,6 +417,8 @@
   AS t(a timestamptz);
 
 -- single-row asynchronous case
+-- start_ignore
+-- Async more not supported in GPDB
 SELECT *
 FROM dblink_send_query('myconn',
     'SELECT * FROM
@@ -435,8 +429,11 @@
 (SELECT * from dblink_get_result('myconn') as t(t timestamptz));
 SELECT * FROM result;
 DROP TABLE result;
+-- end_ignore
 
 -- multi-row asynchronous case
+-- start_ignore
+-- Async more not supported in GPDB
 SELECT *
 FROM dblink_send_query('myconn',
     'SELECT * FROM
@@ -450,6 +447,7 @@
 (SELECT * from dblink_get_result('myconn') as t(t timestamptz));
 SELECT * FROM result;
 DROP TABLE result;
+-- end_ignore
 
 -- Try an ambiguous interval
 SELECT dblink_exec('myconn', 'SET intervalstyle = sql_standard;');
@@ -462,6 +460,10 @@
 -- properly through a change.
 CREATE TEMPORARY TABLE result (t timestamptz);
 
+-- These don't work correctly in GPDB. The first dblink_exec() is executed
+-- in the QE node, while the second, in the INSERT statement, is executed
+-- in an entrydb worker process. The 'myconn' connection established earlier
+-- is only visible in the QE process.
 SELECT dblink_exec('myconn', 'SET datestyle = ISO, MDY;');
 INSERT INTO result
   SELECT *
