--- conflicted
+++ resolved
@@ -142,14 +142,9 @@
 	initCachedPage(&buildstate);
 
 	/* Do the heap scan */
-<<<<<<< HEAD
-	reltuples = IndexBuildScan(heap, index, indexInfo, true,
-								   bloomBuildCallback, (void *) &buildstate);
-=======
 	reltuples = table_index_build_scan(heap, index, indexInfo, true, true,
 									   bloomBuildCallback, (void *) &buildstate,
 									   NULL);
->>>>>>> 9e1c9f95
 
 	/* Flush last page if needed (it will be, unless heap was empty) */
 	if (buildstate.count > 0)
