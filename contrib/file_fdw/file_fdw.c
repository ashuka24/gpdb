/*-------------------------------------------------------------------------
 *
 * file_fdw.c
 *		  foreign-data wrapper for server-side flat files.
 *
 * Copyright (c) 2010-2013, PostgreSQL Global Development Group
 *
 * IDENTIFICATION
 *		  contrib/file_fdw/file_fdw.c
 *
 *-------------------------------------------------------------------------
 */
#include "postgres.h"

#include <sys/stat.h>
#include <unistd.h>

#include "access/htup_details.h"
#include "access/reloptions.h"
#include "access/sysattr.h"
#include "catalog/pg_foreign_table.h"
#include "commands/copy.h"
#include "commands/defrem.h"
#include "commands/explain.h"
#include "commands/vacuum.h"
#include "foreign/fdwapi.h"
#include "foreign/foreign.h"
#include "miscadmin.h"
#include "nodes/makefuncs.h"
#include "optimizer/cost.h"
#include "optimizer/pathnode.h"
#include "optimizer/planmain.h"
#include "optimizer/restrictinfo.h"
#include "optimizer/var.h"
#include "utils/memutils.h"
#include "utils/rel.h"

PG_MODULE_MAGIC;

/*
 * Describes the valid options for objects that use this wrapper.
 */
struct FileFdwOption
{
	const char *optname;
	Oid			optcontext;		/* Oid of catalog in which option may appear */
};

/*
 * Valid options for file_fdw.
 * These options are based on the options for COPY FROM command.
 * But note that force_not_null is handled as a boolean option attached to
 * each column, not as a table option.
 *
 * Note: If you are adding new option for user mapping, you need to modify
 * fileGetOptions(), which currently doesn't bother to look at user mappings.
 */
static const struct FileFdwOption valid_options[] = {
	/* File options */
	{"filename", ForeignTableRelationId},

	/* Format options */
	/* oids option is not supported */
	{"format", ForeignTableRelationId},
	{"header", ForeignTableRelationId},
	{"delimiter", ForeignTableRelationId},
	{"quote", ForeignTableRelationId},
	{"escape", ForeignTableRelationId},
	{"null", ForeignTableRelationId},
	{"encoding", ForeignTableRelationId},
	{"force_not_null", AttributeRelationId},

	/*
	 * force_quote is not supported by file_fdw because it's for COPY TO.
	 */

	/* Sentinel */
	{NULL, InvalidOid}
};

/*
 * FDW-specific information for RelOptInfo.fdw_private.
 */
typedef struct FileFdwPlanState
{
	char	   *filename;		/* file to read */
	List	   *options;		/* merged COPY options, excluding filename */
	BlockNumber pages;			/* estimate of file's physical size */
	double		ntuples;		/* estimate of number of rows in file */
} FileFdwPlanState;

/*
 * FDW-specific information for ForeignScanState.fdw_state.
 */
typedef struct FileFdwExecutionState
{
	char	   *filename;		/* file to read */
	List	   *options;		/* merged COPY options, excluding filename */
	CopyState	cstate;			/* state of reading file */
} FileFdwExecutionState;

/*
 * SQL functions
 */
extern Datum file_fdw_handler(PG_FUNCTION_ARGS);
extern Datum file_fdw_validator(PG_FUNCTION_ARGS);

PG_FUNCTION_INFO_V1(file_fdw_handler);
PG_FUNCTION_INFO_V1(file_fdw_validator);

/*
 * FDW callback routines
 */
static void fileGetForeignRelSize(PlannerInfo *root,
					  RelOptInfo *baserel,
					  Oid foreigntableid);
static void fileGetForeignPaths(PlannerInfo *root,
					RelOptInfo *baserel,
					Oid foreigntableid);
static ForeignScan *fileGetForeignPlan(PlannerInfo *root,
				   RelOptInfo *baserel,
				   Oid foreigntableid,
				   ForeignPath *best_path,
				   List *tlist,
				   List *scan_clauses);
static void fileExplainForeignScan(ForeignScanState *node, ExplainState *es);
static void fileBeginForeignScan(ForeignScanState *node, int eflags);
static TupleTableSlot *fileIterateForeignScan(ForeignScanState *node);
static void fileReScanForeignScan(ForeignScanState *node);
static void fileEndForeignScan(ForeignScanState *node);
static bool fileAnalyzeForeignTable(Relation relation,
						AcquireSampleRowsFunc *func,
						BlockNumber *totalpages);

/*
 * Helper functions
 */
static bool is_valid_option(const char *option, Oid context);
static void fileGetOptions(Oid foreigntableid,
			   char **filename, List **other_options);
static List *get_file_fdw_attribute_options(Oid relid);
static bool check_selective_binary_conversion(RelOptInfo *baserel,
								  Oid foreigntableid,
								  List **columns);
static void estimate_size(PlannerInfo *root, RelOptInfo *baserel,
			  FileFdwPlanState *fdw_private);
static void estimate_costs(PlannerInfo *root, RelOptInfo *baserel,
			   FileFdwPlanState *fdw_private,
			   Cost *startup_cost, Cost *total_cost);
static int file_acquire_sample_rows(Relation onerel, int elevel,
						 HeapTuple *rows, int targrows,
						 double *totalrows, double *totaldeadrows);


/*
 * Foreign-data wrapper handler function: return a struct with pointers
 * to my callback routines.
 */
Datum
file_fdw_handler(PG_FUNCTION_ARGS)
{
	FdwRoutine *fdwroutine = makeNode(FdwRoutine);

	fdwroutine->GetForeignRelSize = fileGetForeignRelSize;
	fdwroutine->GetForeignPaths = fileGetForeignPaths;
	fdwroutine->GetForeignPlan = fileGetForeignPlan;
	fdwroutine->ExplainForeignScan = fileExplainForeignScan;
	fdwroutine->BeginForeignScan = fileBeginForeignScan;
	fdwroutine->IterateForeignScan = fileIterateForeignScan;
	fdwroutine->ReScanForeignScan = fileReScanForeignScan;
	fdwroutine->EndForeignScan = fileEndForeignScan;
	fdwroutine->AnalyzeForeignTable = fileAnalyzeForeignTable;

	PG_RETURN_POINTER(fdwroutine);
}

/*
 * Validate the generic options given to a FOREIGN DATA WRAPPER, SERVER,
 * USER MAPPING or FOREIGN TABLE that uses file_fdw.
 *
 * Raise an ERROR if the option or its value is considered invalid.
 */
Datum
file_fdw_validator(PG_FUNCTION_ARGS)
{
	List	   *options_list = untransformRelOptions(PG_GETARG_DATUM(0));
	Oid			catalog = PG_GETARG_OID(1);
	char	   *filename = NULL;
	DefElem    *force_not_null = NULL;
	List	   *other_options = NIL;
	ListCell   *cell;

	/*
	 * Only superusers are allowed to set options of a file_fdw foreign table.
	 * This is because the filename is one of those options, and we don't want
	 * non-superusers to be able to determine which file gets read.
	 *
	 * Putting this sort of permissions check in a validator is a bit of a
	 * crock, but there doesn't seem to be any other place that can enforce
	 * the check more cleanly.
	 *
	 * Note that the valid_options[] array disallows setting filename at any
	 * options level other than foreign table --- otherwise there'd still be a
	 * security hole.
	 */
	if (catalog == ForeignTableRelationId && !superuser())
		ereport(ERROR,
				(errcode(ERRCODE_INSUFFICIENT_PRIVILEGE),
				 errmsg("only superuser can change options of a file_fdw foreign table")));

	/*
	 * Check that only options supported by file_fdw, and allowed for the
	 * current object type, are given.
	 */
	foreach(cell, options_list)
	{
		DefElem    *def = (DefElem *) lfirst(cell);

		if (!is_valid_option(def->defname, catalog))
		{
			const struct FileFdwOption *opt;
			StringInfoData buf;

			/*
			 * Unknown option specified, complain about it. Provide a hint
			 * with list of valid options for the object.
			 */
			initStringInfo(&buf);
			for (opt = valid_options; opt->optname; opt++)
			{
				if (catalog == opt->optcontext)
					appendStringInfo(&buf, "%s%s", (buf.len > 0) ? ", " : "",
									 opt->optname);
			}

			ereport(ERROR,
					(errcode(ERRCODE_FDW_INVALID_OPTION_NAME),
					 errmsg("invalid option \"%s\"", def->defname),
					 buf.len > 0
					 ? errhint("Valid options in this context are: %s",
							   buf.data)
				  : errhint("There are no valid options in this context.")));
		}

		/*
		 * Separate out filename and force_not_null, since ProcessCopyOptions
		 * won't accept them.  (force_not_null only comes in a boolean
		 * per-column flavor here.)
		 */
		if (strcmp(def->defname, "filename") == 0)
		{
			if (filename)
				ereport(ERROR,
						(errcode(ERRCODE_SYNTAX_ERROR),
						 errmsg("conflicting or redundant options")));
			filename = defGetString(def);
		}
		else if (strcmp(def->defname, "force_not_null") == 0)
		{
			if (force_not_null)
				ereport(ERROR,
						(errcode(ERRCODE_SYNTAX_ERROR),
						 errmsg("conflicting or redundant options")));
			force_not_null = def;
			/* Don't care what the value is, as long as it's a legal boolean */
			(void) defGetBoolean(def);
		}
		else
			other_options = lappend(other_options, def);
	}

	/*
	 * Now apply the core COPY code's validation logic for more checks.
	 */
	ProcessCopyOptions(NULL, true, other_options, 0, true);

	/*
	 * Filename option is required for file_fdw foreign tables.
	 */
	if (catalog == ForeignTableRelationId && filename == NULL)
		ereport(ERROR,
				(errcode(ERRCODE_FDW_DYNAMIC_PARAMETER_VALUE_NEEDED),
				 errmsg("filename is required for file_fdw foreign tables")));

	PG_RETURN_VOID();
}

/*
 * Check if the provided option is one of the valid options.
 * context is the Oid of the catalog holding the object the option is for.
 */
static bool
is_valid_option(const char *option, Oid context)
{
	const struct FileFdwOption *opt;

	for (opt = valid_options; opt->optname; opt++)
	{
		if (context == opt->optcontext && strcmp(opt->optname, option) == 0)
			return true;
	}
	return false;
}

/*
 * Fetch the options for a file_fdw foreign table.
 *
 * We have to separate out "filename" from the other options because
 * it must not appear in the options list passed to the core COPY code.
 */
static void
fileGetOptions(Oid foreigntableid,
			   char **filename, List **other_options)
{
	ForeignTable *table;
	ForeignServer *server;
	ForeignDataWrapper *wrapper;
	List	   *options;
	ListCell   *lc,
			   *prev;

	/*
	 * Extract options from FDW objects.  We ignore user mappings because
	 * file_fdw doesn't have any options that can be specified there.
	 *
	 * (XXX Actually, given the current contents of valid_options[], there's
	 * no point in examining anything except the foreign table's own options.
	 * Simplify?)
	 */
	table = GetForeignTable(foreigntableid);
	server = GetForeignServer(table->serverid);
	wrapper = GetForeignDataWrapper(server->fdwid);

	options = NIL;
	options = list_concat(options, wrapper->options);
	options = list_concat(options, server->options);
	options = list_concat(options, table->options);
	options = list_concat(options, get_file_fdw_attribute_options(foreigntableid));

	/*
	 * Separate out the filename.
	 */
	*filename = NULL;
	prev = NULL;
	foreach(lc, options)
	{
		DefElem    *def = (DefElem *) lfirst(lc);

		if (strcmp(def->defname, "filename") == 0)
		{
			*filename = defGetString(def);
			options = list_delete_cell(options, lc, prev);
			break;
		}
		prev = lc;
	}

	/*
	 * The validator should have checked that a filename was included in the
	 * options, but check again, just in case.
	 */
	if (*filename == NULL)
		elog(ERROR, "filename is required for file_fdw foreign tables");

	*other_options = options;
}

/*
 * Retrieve per-column generic options from pg_attribute and construct a list
 * of DefElems representing them.
 *
 * At the moment we only have "force_not_null", which should be combined into
 * a single DefElem listing all such columns, since that's what COPY expects.
 */
static List *
get_file_fdw_attribute_options(Oid relid)
{
	Relation	rel;
	TupleDesc	tupleDesc;
	AttrNumber	natts;
	AttrNumber	attnum;
	List	   *fnncolumns = NIL;

	rel = heap_open(relid, AccessShareLock);
	tupleDesc = RelationGetDescr(rel);
	natts = tupleDesc->natts;

	/* Retrieve FDW options for all user-defined attributes. */
	for (attnum = 1; attnum <= natts; attnum++)
	{
		Form_pg_attribute attr = tupleDesc->attrs[attnum - 1];
		List	   *options;
		ListCell   *lc;

		/* Skip dropped attributes. */
		if (attr->attisdropped)
			continue;

		options = GetForeignColumnOptions(relid, attnum);
		foreach(lc, options)
		{
			DefElem    *def = (DefElem *) lfirst(lc);

			if (strcmp(def->defname, "force_not_null") == 0)
			{
				if (defGetBoolean(def))
				{
					char	   *attname = pstrdup(NameStr(attr->attname));

					fnncolumns = lappend(fnncolumns, makeString(attname));
				}
			}
			/* maybe in future handle other options here */
		}
	}

	heap_close(rel, AccessShareLock);

	/* Return DefElem only when some column(s) have force_not_null */
	if (fnncolumns != NIL)
		return list_make1(makeDefElem("force_not_null", (Node *) fnncolumns));
	else
		return NIL;
}

/*
 * fileGetForeignRelSize
 *		Obtain relation size estimates for a foreign table
 */
static void
fileGetForeignRelSize(PlannerInfo *root,
					  RelOptInfo *baserel,
					  Oid foreigntableid)
{
	FileFdwPlanState *fdw_private;

	/*
	 * Fetch options.  We only need filename at this point, but we might as
	 * well get everything and not need to re-fetch it later in planning.
	 */
	fdw_private = (FileFdwPlanState *) palloc(sizeof(FileFdwPlanState));
	fileGetOptions(foreigntableid,
				   &fdw_private->filename, &fdw_private->options);
	baserel->fdw_private = (void *) fdw_private;

	/* Estimate relation size */
	estimate_size(root, baserel, fdw_private);
}

/*
 * fileGetForeignPaths
 *		Create possible access paths for a scan on the foreign table
 *
 *		Currently we don't support any push-down feature, so there is only one
 *		possible access path, which simply returns all records in the order in
 *		the data file.
 */
static void
fileGetForeignPaths(PlannerInfo *root,
					RelOptInfo *baserel,
					Oid foreigntableid)
{
	FileFdwPlanState *fdw_private = (FileFdwPlanState *) baserel->fdw_private;
	Cost		startup_cost;
	Cost		total_cost;
	List	   *columns;
	List	   *coptions = NIL;

	/* Decide whether to selectively perform binary conversion */
	if (check_selective_binary_conversion(baserel,
										  foreigntableid,
										  &columns))
		coptions = list_make1(makeDefElem("convert_selectively",
										  (Node *) columns));

	/* Estimate costs */
	estimate_costs(root, baserel, fdw_private,
				   &startup_cost, &total_cost);

	/*
	 * Create a ForeignPath node and add it as only possible path.	We use the
	 * fdw_private list of the path to carry the convert_selectively option;
	 * it will be propagated into the fdw_private list of the Plan node.
	 */
	add_path(baserel, (Path *)
			 create_foreignscan_path(root, baserel,
									 baserel->rows,
									 startup_cost,
									 total_cost,
									 NIL,		/* no pathkeys */
									 NULL,		/* no outer rel either */
									 coptions));

	/*
	 * If data file was sorted, and we knew it somehow, we could insert
	 * appropriate pathkeys into the ForeignPath node to tell the planner
	 * that.
	 */
}

/*
 * fileGetForeignPlan
 *		Create a ForeignScan plan node for scanning the foreign table
 */
static ForeignScan *
fileGetForeignPlan(PlannerInfo *root,
				   RelOptInfo *baserel,
				   Oid foreigntableid,
				   ForeignPath *best_path,
				   List *tlist,
				   List *scan_clauses)
{
	Index		scan_relid = baserel->relid;

	/*
	 * We have no native ability to evaluate restriction clauses, so we just
	 * put all the scan_clauses into the plan node's qual list for the
	 * executor to check.  So all we have to do here is strip RestrictInfo
	 * nodes from the clauses and ignore pseudoconstants (which will be
	 * handled elsewhere).
	 */
	scan_clauses = extract_actual_clauses(scan_clauses, false);

	/* Create the ForeignScan node */
	return make_foreignscan(tlist,
							scan_clauses,
							scan_relid,
							NIL,	/* no expressions to evaluate */
							best_path->fdw_private);
}

/*
 * fileExplainForeignScan
 *		Produce extra output for EXPLAIN
 */
static void
fileExplainForeignScan(ForeignScanState *node, ExplainState *es)
{
	char	   *filename;
	List	   *options;

	/* Fetch options --- we only need filename at this point */
	fileGetOptions(RelationGetRelid(node->ss.ss_currentRelation),
				   &filename, &options);

	ExplainPropertyText("Foreign File", filename, es);

	/* Suppress file size if we're not showing cost details */
	if (es->costs)
	{
		struct stat stat_buf;

		if (stat(filename, &stat_buf) == 0)
			ExplainPropertyLong("Foreign File Size", (long) stat_buf.st_size,
								es);
	}
}

/*
 * fileBeginForeignScan
 *		Initiate access to the file by creating CopyState
 */
static void
fileBeginForeignScan(ForeignScanState *node, int eflags)
{
	ForeignScan *plan = (ForeignScan *) node->ss.ps.plan;
	char	   *filename;
	List	   *options;
	CopyState	cstate;
	FileFdwExecutionState *festate;

	/*
	 * Do nothing in EXPLAIN (no ANALYZE) case.  node->fdw_state stays NULL.
	 */
	if (eflags & EXEC_FLAG_EXPLAIN_ONLY)
		return;

	/* Fetch options of foreign table */
	fileGetOptions(RelationGetRelid(node->ss.ss_currentRelation),
				   &filename, &options);

	/* Add any options from the plan (currently only convert_selectively) */
	options = list_concat(options, plan->fdw_private);

	/*
	 * Create CopyState from FDW options.  We always acquire all columns, so
	 * as to match the expected ScanTupleSlot signature.
	 */
	cstate = BeginCopyFrom(node->ss.ss_currentRelation,
						   filename,
<<<<<<< HEAD
						   false, /* is_program */
						   NULL,  /* data_source_cb */
						   NULL,  /* data_source_cb_extra */
						   NIL,   /* attnamelist */
						   options,
						   NIL);  /* ao_segnos */
=======
						   false,
						   NIL,
						   options);
>>>>>>> e472b921

	/*
	 * Save state in node->fdw_state.  We must save enough information to call
	 * BeginCopyFrom() again.
	 */
	festate = (FileFdwExecutionState *) palloc(sizeof(FileFdwExecutionState));
	festate->filename = filename;
	festate->options = options;
	festate->cstate = cstate;

	node->fdw_state = (void *) festate;
}

/*
 * fileIterateForeignScan
 *		Read next record from the data file and store it into the
 *		ScanTupleSlot as a virtual tuple
 */
static TupleTableSlot *
fileIterateForeignScan(ForeignScanState *node)
{
	FileFdwExecutionState *festate = (FileFdwExecutionState *) node->fdw_state;
	TupleTableSlot *slot = node->ss.ss_ScanTupleSlot;
	bool		found;
	ErrorContextCallback errcallback;

	/* Set up callback to identify error line number. */
	errcallback.callback = CopyFromErrorCallback;
	errcallback.arg = (void *) festate->cstate;
	errcallback.previous = error_context_stack;
	error_context_stack = &errcallback;

	/*
	 * The protocol for loading a virtual tuple into a slot is first
	 * ExecClearTuple, then fill the values/isnull arrays, then
	 * ExecStoreVirtualTuple.  If we don't find another row in the file, we
	 * just skip the last step, leaving the slot empty as required.
	 *
	 * We can pass ExprContext = NULL because we read all columns from the
	 * file, so no need to evaluate default expressions.
	 *
	 * We can also pass tupleOid = NULL because we don't allow oids for
	 * foreign tables.
	 */
	ExecClearTuple(slot);
	found = NextCopyFrom(festate->cstate, NULL,
						 slot_get_values(slot), slot_get_isnull(slot),
						 NULL);
	if (found)
		ExecStoreVirtualTuple(slot);

	/* Remove error callback. */
	error_context_stack = errcallback.previous;

	return slot;
}

/*
 * fileReScanForeignScan
 *		Rescan table, possibly with new parameters
 */
static void
fileReScanForeignScan(ForeignScanState *node)
{
	FileFdwExecutionState *festate = (FileFdwExecutionState *) node->fdw_state;

	EndCopyFrom(festate->cstate);

	festate->cstate = BeginCopyFrom(node->ss.ss_currentRelation,
									festate->filename,
<<<<<<< HEAD
									false, /* is_program */
									NULL,  /* data_source_cb */
									NULL,  /* data_source_cb_extra */
									NIL,   /* attnamelist */
									festate->options,
									NIL);  /* ao_segnos */
=======
									false,
									NIL,
									festate->options);
>>>>>>> e472b921
}

/*
 * fileEndForeignScan
 *		Finish scanning foreign table and dispose objects used for this scan
 */
static void
fileEndForeignScan(ForeignScanState *node)
{
	FileFdwExecutionState *festate = (FileFdwExecutionState *) node->fdw_state;

	/* if festate is NULL, we are in EXPLAIN; nothing to do */
	if (festate)
		EndCopyFrom(festate->cstate);
}

/*
 * fileAnalyzeForeignTable
 *		Test whether analyzing this foreign table is supported
 */
static bool
fileAnalyzeForeignTable(Relation relation,
						AcquireSampleRowsFunc *func,
						BlockNumber *totalpages)
{
	char	   *filename;
	List	   *options;
	struct stat stat_buf;

	/* Fetch options of foreign table */
	fileGetOptions(RelationGetRelid(relation), &filename, &options);

	/*
	 * Get size of the file.  (XXX if we fail here, would it be better to just
	 * return false to skip analyzing the table?)
	 */
	if (stat(filename, &stat_buf) < 0)
		ereport(ERROR,
				(errcode_for_file_access(),
				 errmsg("could not stat file \"%s\": %m",
						filename)));

	/*
	 * Convert size to pages.  Must return at least 1 so that we can tell
	 * later on that pg_class.relpages is not default.
	 */
	*totalpages = (stat_buf.st_size + (BLCKSZ - 1)) / BLCKSZ;
	if (*totalpages < 1)
		*totalpages = 1;

	*func = file_acquire_sample_rows;

	return true;
}

/*
 * check_selective_binary_conversion
 *
 * Check to see if it's useful to convert only a subset of the file's columns
 * to binary.  If so, construct a list of the column names to be converted,
 * return that at *columns, and return TRUE.  (Note that it's possible to
 * determine that no columns need be converted, for instance with a COUNT(*)
 * query.  So we can't use returning a NIL list to indicate failure.)
 */
static bool
check_selective_binary_conversion(RelOptInfo *baserel,
								  Oid foreigntableid,
								  List **columns)
{
	ForeignTable *table;
	ListCell   *lc;
	Relation	rel;
	TupleDesc	tupleDesc;
	AttrNumber	attnum;
	Bitmapset  *attrs_used = NULL;
	bool		has_wholerow = false;
	int			numattrs;
	int			i;

	*columns = NIL;				/* default result */

	/*
	 * Check format of the file.  If binary format, this is irrelevant.
	 */
	table = GetForeignTable(foreigntableid);
	foreach(lc, table->options)
	{
		DefElem    *def = (DefElem *) lfirst(lc);

		if (strcmp(def->defname, "format") == 0)
		{
			char	   *format = defGetString(def);

			if (strcmp(format, "binary") == 0)
				return false;
			break;
		}
	}

	/* Collect all the attributes needed for joins or final output. */
	pull_varattnos((Node *) baserel->reltargetlist, baserel->relid,
				   &attrs_used);

	/* Add all the attributes used by restriction clauses. */
	foreach(lc, baserel->baserestrictinfo)
	{
		RestrictInfo *rinfo = (RestrictInfo *) lfirst(lc);

		pull_varattnos((Node *) rinfo->clause, baserel->relid,
					   &attrs_used);
	}

	/* Convert attribute numbers to column names. */
	rel = heap_open(foreigntableid, AccessShareLock);
	tupleDesc = RelationGetDescr(rel);

	while ((attnum = bms_first_member(attrs_used)) >= 0)
	{
		/* Adjust for system attributes. */
		attnum += FirstLowInvalidHeapAttributeNumber;

		if (attnum == 0)
		{
			has_wholerow = true;
			break;
		}

		/* Ignore system attributes. */
		if (attnum < 0)
			continue;

		/* Get user attributes. */
		if (attnum > 0)
		{
			Form_pg_attribute attr = tupleDesc->attrs[attnum - 1];
			char	   *attname = NameStr(attr->attname);

			/* Skip dropped attributes (probably shouldn't see any here). */
			if (attr->attisdropped)
				continue;
			*columns = lappend(*columns, makeString(pstrdup(attname)));
		}
	}

	/* Count non-dropped user attributes while we have the tupdesc. */
	numattrs = 0;
	for (i = 0; i < tupleDesc->natts; i++)
	{
		Form_pg_attribute attr = tupleDesc->attrs[i];

		if (attr->attisdropped)
			continue;
		numattrs++;
	}

	heap_close(rel, AccessShareLock);

	/* If there's a whole-row reference, fail: we need all the columns. */
	if (has_wholerow)
	{
		*columns = NIL;
		return false;
	}

	/* If all the user attributes are needed, fail. */
	if (numattrs == list_length(*columns))
	{
		*columns = NIL;
		return false;
	}

	return true;
}

/*
 * Estimate size of a foreign table.
 *
 * The main result is returned in baserel->rows.  We also set
 * fdw_private->pages and fdw_private->ntuples for later use in the cost
 * calculation.
 */
static void
estimate_size(PlannerInfo *root, RelOptInfo *baserel,
			  FileFdwPlanState *fdw_private)
{
	struct stat stat_buf;
	BlockNumber pages;
	double		ntuples;
	double		nrows;

	/*
	 * Get size of the file.  It might not be there at plan time, though, in
	 * which case we have to use a default estimate.
	 */
	if (stat(fdw_private->filename, &stat_buf) < 0)
		stat_buf.st_size = 10 * BLCKSZ;

	/*
	 * Convert size to pages for use in I/O cost estimate later.
	 */
	pages = (stat_buf.st_size + (BLCKSZ - 1)) / BLCKSZ;
	if (pages < 1)
		pages = 1;
	fdw_private->pages = pages;

	/*
	 * Estimate the number of tuples in the file.
	 */
	if (baserel->pages > 0)
	{
		/*
		 * We have # of pages and # of tuples from pg_class (that is, from a
		 * previous ANALYZE), so compute a tuples-per-page estimate and scale
		 * that by the current file size.
		 */
		double		density;

		density = baserel->tuples / (double) baserel->pages;
		ntuples = clamp_row_est(density * (double) pages);
	}
	else
	{
		/*
		 * Otherwise we have to fake it.  We back into this estimate using the
		 * planner's idea of the relation width; which is bogus if not all
		 * columns are being read, not to mention that the text representation
		 * of a row probably isn't the same size as its internal
		 * representation.	Possibly we could do something better, but the
		 * real answer to anyone who complains is "ANALYZE" ...
		 */
		int			tuple_width;

		tuple_width = MAXALIGN(baserel->width) +
			MAXALIGN(sizeof(HeapTupleHeaderData));
		ntuples = clamp_row_est((double) stat_buf.st_size /
								(double) tuple_width);
	}
	fdw_private->ntuples = ntuples;

	/*
	 * Now estimate the number of rows returned by the scan after applying the
	 * baserestrictinfo quals.
	 */
	nrows = ntuples *
		clauselist_selectivity(root,
							   baserel->baserestrictinfo,
							   0,
							   JOIN_INNER,
							   NULL,
							   false); /* GPDB_91_MERGE_FIXME: do we need damping? */

	nrows = clamp_row_est(nrows);

	/* Save the output-rows estimate for the planner */
	baserel->rows = nrows;
}

/*
 * Estimate costs of scanning a foreign table.
 *
 * Results are returned in *startup_cost and *total_cost.
 */
static void
estimate_costs(PlannerInfo *root, RelOptInfo *baserel,
			   FileFdwPlanState *fdw_private,
			   Cost *startup_cost, Cost *total_cost)
{
	BlockNumber pages = fdw_private->pages;
	double		ntuples = fdw_private->ntuples;
	Cost		run_cost = 0;
	Cost		cpu_per_tuple;

	/*
	 * We estimate costs almost the same way as cost_seqscan(), thus assuming
	 * that I/O costs are equivalent to a regular table file of the same size.
	 * However, we take per-tuple CPU costs as 10x of a seqscan, to account
	 * for the cost of parsing records.
	 */
	run_cost += seq_page_cost * pages;

	*startup_cost = baserel->baserestrictcost.startup;
	cpu_per_tuple = cpu_tuple_cost * 10 + baserel->baserestrictcost.per_tuple;
	run_cost += cpu_per_tuple * ntuples;
	*total_cost = *startup_cost + run_cost;
}

/*
 * file_acquire_sample_rows -- acquire a random sample of rows from the table
 *
 * Selected rows are returned in the caller-allocated array rows[],
 * which must have at least targrows entries.
 * The actual number of rows selected is returned as the function result.
 * We also count the total number of rows in the file and return it into
 * *totalrows.	Note that *totaldeadrows is always set to 0.
 *
 * Note that the returned list of rows is not always in order by physical
 * position in the file.  Therefore, correlation estimates derived later
 * may be meaningless, but it's OK because we don't use the estimates
 * currently (the planner only pays attention to correlation for indexscans).
 */
static int
file_acquire_sample_rows(Relation onerel, int elevel,
						 HeapTuple *rows, int targrows,
						 double *totalrows, double *totaldeadrows)
{
	int			numrows = 0;
	double		rowstoskip = -1;	/* -1 means not set yet */
	double		rstate;
	TupleDesc	tupDesc;
	Datum	   *values;
	bool	   *nulls;
	bool		found;
	char	   *filename;
	List	   *options;
	CopyState	cstate;
	ErrorContextCallback errcallback;
	MemoryContext oldcontext = CurrentMemoryContext;
	MemoryContext tupcontext;

	Assert(onerel);
	Assert(targrows > 0);

	tupDesc = RelationGetDescr(onerel);
	values = (Datum *) palloc(tupDesc->natts * sizeof(Datum));
	nulls = (bool *) palloc(tupDesc->natts * sizeof(bool));

	/* Fetch options of foreign table */
	fileGetOptions(RelationGetRelid(onerel), &filename, &options);

	/*
	 * Create CopyState from FDW options.
	 */
<<<<<<< HEAD
	/*
	 * GPDB_92_MERGE_FIXME: what is the expected args?
	 */
	cstate = BeginCopyFrom(onerel, filename, false, NULL, NULL, NIL, options, NIL);
=======
	cstate = BeginCopyFrom(onerel, filename, false, NIL, options);
>>>>>>> e472b921

	/*
	 * Use per-tuple memory context to prevent leak of memory used to read
	 * rows from the file with Copy routines.
	 */
	tupcontext = AllocSetContextCreate(CurrentMemoryContext,
									   "file_fdw temporary context",
									   ALLOCSET_DEFAULT_MINSIZE,
									   ALLOCSET_DEFAULT_INITSIZE,
									   ALLOCSET_DEFAULT_MAXSIZE);

	/* Prepare for sampling rows */
	rstate = anl_init_selection_state(targrows);

	/* Set up callback to identify error line number. */
	errcallback.callback = CopyFromErrorCallback;
	errcallback.arg = (void *) cstate;
	errcallback.previous = error_context_stack;
	error_context_stack = &errcallback;

	*totalrows = 0;
	*totaldeadrows = 0;
	for (;;)
	{
		/* Check for user-requested abort or sleep */
		vacuum_delay_point();

		/* Fetch next row */
		MemoryContextReset(tupcontext);
		MemoryContextSwitchTo(tupcontext);

		found = NextCopyFrom(cstate, NULL, values, nulls, NULL);

		MemoryContextSwitchTo(oldcontext);

		if (!found)
			break;

		/*
		 * The first targrows sample rows are simply copied into the
		 * reservoir.  Then we start replacing tuples in the sample until we
		 * reach the end of the relation. This algorithm is from Jeff Vitter's
		 * paper (see more info in commands/analyze.c).
		 */
		if (numrows < targrows)
		{
			rows[numrows++] = heap_form_tuple(tupDesc, values, nulls);
		}
		else
		{
			/*
			 * t in Vitter's paper is the number of records already processed.
			 * If we need to compute a new S value, we must use the
			 * not-yet-incremented value of totalrows as t.
			 */
			if (rowstoskip < 0)
				rowstoskip = anl_get_next_S(*totalrows, targrows, &rstate);

			if (rowstoskip <= 0)
			{
				/*
				 * Found a suitable tuple, so save it, replacing one old tuple
				 * at random
				 */
				int			k = (int) (targrows * anl_random_fract());

				Assert(k >= 0 && k < targrows);
				heap_freetuple(rows[k]);
				rows[k] = heap_form_tuple(tupDesc, values, nulls);
			}

			rowstoskip -= 1;
		}

		*totalrows += 1;
	}

	/* Remove error callback. */
	error_context_stack = errcallback.previous;

	/* Clean up. */
	MemoryContextDelete(tupcontext);

	EndCopyFrom(cstate);

	pfree(values);
	pfree(nulls);

	/*
	 * Emit some interesting relation info
	 */
	ereport(elevel,
			(errmsg("\"%s\": file contains %.0f rows; "
					"%d rows in sample",
					RelationGetRelationName(onerel),
					*totalrows, numrows)));

	return numrows;
}<|MERGE_RESOLUTION|>--- conflicted
+++ resolved
@@ -588,18 +588,12 @@
 	 */
 	cstate = BeginCopyFrom(node->ss.ss_currentRelation,
 						   filename,
-<<<<<<< HEAD
 						   false, /* is_program */
 						   NULL,  /* data_source_cb */
 						   NULL,  /* data_source_cb_extra */
 						   NIL,   /* attnamelist */
 						   options,
 						   NIL);  /* ao_segnos */
-=======
-						   false,
-						   NIL,
-						   options);
->>>>>>> e472b921
 
 	/*
 	 * Save state in node->fdw_state.  We must save enough information to call
@@ -670,18 +664,12 @@
 
 	festate->cstate = BeginCopyFrom(node->ss.ss_currentRelation,
 									festate->filename,
-<<<<<<< HEAD
 									false, /* is_program */
 									NULL,  /* data_source_cb */
 									NULL,  /* data_source_cb_extra */
 									NIL,   /* attnamelist */
 									festate->options,
 									NIL);  /* ao_segnos */
-=======
-									false,
-									NIL,
-									festate->options);
->>>>>>> e472b921
 }
 
 /*
@@ -1014,14 +1002,10 @@
 	/*
 	 * Create CopyState from FDW options.
 	 */
-<<<<<<< HEAD
 	/*
 	 * GPDB_92_MERGE_FIXME: what is the expected args?
 	 */
 	cstate = BeginCopyFrom(onerel, filename, false, NULL, NULL, NIL, options, NIL);
-=======
-	cstate = BeginCopyFrom(onerel, filename, false, NIL, options);
->>>>>>> e472b921
 
 	/*
 	 * Use per-tuple memory context to prevent leak of memory used to read
