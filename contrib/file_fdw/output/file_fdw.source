--
-- Test foreign-data wrapper file_fdw.
--
-- Clean up in case a prior regression run failed
SET client_min_messages TO 'warning';
DROP ROLE IF EXISTS regress_file_fdw_superuser, regress_file_fdw_user, regress_no_priv_user;
RESET client_min_messages;
<<<<<<< HEAD
CREATE ROLE file_fdw_superuser LOGIN SUPERUSER; -- is a superuser
CREATE ROLE file_fdw_user LOGIN;                -- has priv and user mapping
NOTICE:  resource queue required -- using default resource queue "pg_default"
CREATE ROLE no_priv_user LOGIN;                 -- has priv but no user mapping
NOTICE:  resource queue required -- using default resource queue "pg_default"
=======
CREATE ROLE regress_file_fdw_superuser LOGIN SUPERUSER; -- is a superuser
CREATE ROLE regress_file_fdw_user LOGIN;                -- has priv and user mapping
CREATE ROLE regress_no_priv_user LOGIN;                 -- has priv but no user mapping
>>>>>>> b5bce6c1
-- Install file_fdw
CREATE EXTENSION file_fdw;
-- regress_file_fdw_superuser owns fdw-related objects
SET ROLE regress_file_fdw_superuser;
CREATE SERVER file_server FOREIGN DATA WRAPPER file_fdw;
-- privilege tests
SET ROLE regress_file_fdw_user;
CREATE FOREIGN DATA WRAPPER file_fdw2 HANDLER file_fdw_handler VALIDATOR file_fdw_validator;   -- ERROR
ERROR:  permission denied to create foreign-data wrapper "file_fdw2"
HINT:  Must be superuser to create a foreign-data wrapper.
CREATE SERVER file_server2 FOREIGN DATA WRAPPER file_fdw;   -- ERROR
ERROR:  permission denied for foreign-data wrapper file_fdw
CREATE USER MAPPING FOR regress_file_fdw_user SERVER file_server;   -- ERROR
ERROR:  permission denied for foreign server file_server
SET ROLE regress_file_fdw_superuser;
GRANT USAGE ON FOREIGN SERVER file_server TO regress_file_fdw_user;
SET ROLE regress_file_fdw_user;
CREATE USER MAPPING FOR regress_file_fdw_user SERVER file_server;
-- create user mappings and grant privilege to test users
SET ROLE regress_file_fdw_superuser;
CREATE USER MAPPING FOR regress_file_fdw_superuser SERVER file_server;
CREATE USER MAPPING FOR regress_no_priv_user SERVER file_server;
-- validator tests
CREATE FOREIGN TABLE tbl () SERVER file_server OPTIONS (format 'xml');  -- ERROR
ERROR:  COPY format "xml" not recognized
CREATE FOREIGN TABLE tbl () SERVER file_server OPTIONS (format 'text', quote ':');          -- ERROR
ERROR:  quote available only in CSV mode
CREATE FOREIGN TABLE tbl () SERVER file_server OPTIONS (format 'binary', header 'true');    -- ERROR
ERROR:  cannot specify HEADER in BINARY mode
CREATE FOREIGN TABLE tbl () SERVER file_server OPTIONS (format 'binary', quote ':');        -- ERROR
ERROR:  quote available only in CSV mode
CREATE FOREIGN TABLE tbl () SERVER file_server OPTIONS (format 'text', delimiter 'a');      -- ERROR
ERROR:  delimiter cannot be "a"
CREATE FOREIGN TABLE tbl () SERVER file_server OPTIONS (format 'csv', quote '-', null '=-=');   -- ERROR
ERROR:  CSV quote character must not appear in the NULL specification
CREATE FOREIGN TABLE tbl () SERVER file_server OPTIONS (format 'csv', delimiter '-', null '=-=');    -- ERROR
ERROR:  COPY delimiter must not appear in the NULL specification
CREATE FOREIGN TABLE tbl () SERVER file_server OPTIONS (format 'csv', delimiter '-', quote '-');    -- ERROR
ERROR:  delimiter and quote must be different
CREATE FOREIGN TABLE tbl () SERVER file_server OPTIONS (format 'csv', delimiter '---');     -- ERROR
ERROR:  COPY delimiter must be a single one-byte character
CREATE FOREIGN TABLE tbl () SERVER file_server OPTIONS (format 'csv', quote '---');         -- ERROR
ERROR:  quote must be a single one-byte character
CREATE FOREIGN TABLE tbl () SERVER file_server OPTIONS (format 'csv', escape '---');        -- ERROR
ERROR:  escape in CSV format must be a single character
CREATE FOREIGN TABLE tbl () SERVER file_server OPTIONS (format 'text', delimiter '\');       -- ERROR
ERROR:  delimiter cannot be "\"
CREATE FOREIGN TABLE tbl () SERVER file_server OPTIONS (format 'text', delimiter '.');       -- ERROR
ERROR:  delimiter cannot be "."
CREATE FOREIGN TABLE tbl () SERVER file_server OPTIONS (format 'text', delimiter '1');       -- ERROR
ERROR:  delimiter cannot be "1"
CREATE FOREIGN TABLE tbl () SERVER file_server OPTIONS (format 'text', delimiter 'a');       -- ERROR
ERROR:  delimiter cannot be "a"
CREATE FOREIGN TABLE tbl () SERVER file_server OPTIONS (format 'csv', delimiter '
');       -- ERROR
ERROR:  COPY delimiter cannot be newline or carriage return
CREATE FOREIGN TABLE tbl () SERVER file_server OPTIONS (format 'csv', null '
');       -- ERROR
ERROR:  COPY null representation cannot use newline or carriage return
CREATE FOREIGN TABLE tbl () SERVER file_server;  -- ERROR
ERROR:  filename is required for file_fdw foreign tables
CREATE FOREIGN TABLE agg_text (
	a	int2 CHECK (a >= 0),
	b	float4
) SERVER file_server
OPTIONS (format 'text', filename '@abs_srcdir@/data/agg.data', delimiter '	', null '\N');
GRANT SELECT ON agg_text TO regress_file_fdw_user;
CREATE FOREIGN TABLE agg_csv (
	a	int2,
	b	float4
) SERVER file_server
OPTIONS (format 'csv', filename '@abs_srcdir@/data/agg.csv', header 'true', delimiter ';', quote '@', escape '"', null '');
ALTER FOREIGN TABLE agg_csv ADD CHECK (a >= 0);
CREATE FOREIGN TABLE agg_bad (
	a	int2,
	b	float4
) SERVER file_server
OPTIONS (format 'csv', filename '@abs_srcdir@/data/agg.bad', header 'true', delimiter ';', quote '@', escape '"', null '');
ALTER FOREIGN TABLE agg_bad ADD CHECK (a >= 0);
-- per-column options tests
CREATE FOREIGN TABLE text_csv (
    word1 text OPTIONS (force_not_null 'true'),
    word2 text OPTIONS (force_not_null 'off'),
    word3 text OPTIONS (force_null 'true'),
    word4 text OPTIONS (force_null 'off')
) SERVER file_server
OPTIONS (format 'text', filename '@abs_srcdir@/data/text.csv', null 'NULL');
SELECT * FROM text_csv; -- ERROR
ERROR:  force not null available only in CSV mode
ALTER FOREIGN TABLE text_csv OPTIONS (SET format 'csv');
\pset null _null_
SELECT * FROM text_csv;
 word1 | word2  | word3  | word4  
-------+--------+--------+--------
 AAA   | aaa    | 123    | 
 XYZ   | xyz    |        | 321
 NULL  | _null_ | _null_ | _null_
 NULL  | _null_ | _null_ | _null_
 ABC   | abc    |        | 
(5 rows)

-- force_not_null and force_null can be used together on the same column
ALTER FOREIGN TABLE text_csv ALTER COLUMN word1 OPTIONS (force_null 'true');
ALTER FOREIGN TABLE text_csv ALTER COLUMN word3 OPTIONS (force_not_null 'true');
-- force_not_null is not allowed to be specified at any foreign object level:
ALTER FOREIGN DATA WRAPPER file_fdw OPTIONS (ADD force_not_null '*'); -- ERROR
ERROR:  invalid option "force_not_null"
HINT:  There are no valid options in this context.
ALTER SERVER file_server OPTIONS (ADD force_not_null '*'); -- ERROR
ERROR:  invalid option "force_not_null"
HINT:  There are no valid options in this context.
CREATE USER MAPPING FOR public SERVER file_server OPTIONS (force_not_null '*'); -- ERROR
ERROR:  invalid option "force_not_null"
HINT:  There are no valid options in this context.
CREATE FOREIGN TABLE tbl () SERVER file_server OPTIONS (force_not_null '*'); -- ERROR
ERROR:  invalid option "force_not_null"
HINT:  Valid options in this context are: filename, format, header, delimiter, quote, escape, null, encoding
-- force_null is not allowed to be specified at any foreign object level:
ALTER FOREIGN DATA WRAPPER file_fdw OPTIONS (ADD force_null '*'); -- ERROR
ERROR:  invalid option "force_null"
HINT:  There are no valid options in this context.
ALTER SERVER file_server OPTIONS (ADD force_null '*'); -- ERROR
ERROR:  invalid option "force_null"
HINT:  There are no valid options in this context.
CREATE USER MAPPING FOR public SERVER file_server OPTIONS (force_null '*'); -- ERROR
ERROR:  invalid option "force_null"
HINT:  There are no valid options in this context.
CREATE FOREIGN TABLE tbl () SERVER file_server OPTIONS (force_null '*'); -- ERROR
ERROR:  invalid option "force_null"
HINT:  Valid options in this context are: filename, format, header, delimiter, quote, escape, null, encoding
-- basic query tests
SELECT * FROM agg_text WHERE b > 10.0 ORDER BY a;
  a  |   b    
-----+--------
  42 | 324.78
 100 | 99.097
(2 rows)

SELECT * FROM agg_csv ORDER BY a;
  a  |    b    
-----+---------
   0 | 0.09561
  42 |  324.78
 100 |  99.097
(3 rows)

SELECT * FROM agg_csv c JOIN agg_text t ON (t.a = c.a) ORDER BY c.a;
  a  |    b    |  a  |    b    
-----+---------+-----+---------
   0 | 0.09561 |   0 | 0.09561
  42 |  324.78 |  42 |  324.78
 100 |  99.097 | 100 |  99.097
(3 rows)

-- error context report tests
SELECT * FROM agg_bad;               -- ERROR
ERROR:  invalid input syntax for type real: "aaa"
CONTEXT:  COPY agg_bad, line 3, column b: "aaa"
-- misc query tests
\t on
EXPLAIN (VERBOSE, COSTS FALSE) SELECT * FROM agg_csv;
 Foreign Scan on public.agg_csv
   Output: a, b
   Foreign File: @abs_srcdir@/data/agg.csv
 Optimizer: Postgres query optimizer
 Settings: optimizer=off

\t off
PREPARE st(int) AS SELECT * FROM agg_csv WHERE a = $1;
EXECUTE st(100);
  a  |   b    
-----+--------
 100 | 99.097
(1 row)

EXECUTE st(100);
  a  |   b    
-----+--------
 100 | 99.097
(1 row)

DEALLOCATE st;
-- tableoid
SELECT tableoid::regclass, b FROM agg_csv;
 tableoid |    b    
----------+---------
 agg_csv  |  99.097
 agg_csv  | 0.09561
 agg_csv  |  324.78
(3 rows)

-- updates aren't supported
INSERT INTO agg_csv VALUES(1,2.0);
ERROR:  cannot insert into foreign table "agg_csv"
UPDATE agg_csv SET a = 1;
ERROR:  cannot update foreign table "agg_csv"
DELETE FROM agg_csv WHERE a = 100;
ERROR:  cannot delete from foreign table "agg_csv"
-- but this should be allowed
SELECT * FROM agg_csv FOR UPDATE;
  a  |    b    
-----+---------
 100 |  99.097
   0 | 0.09561
  42 |  324.78
(3 rows)

-- constraint exclusion tests
\t on
EXPLAIN (VERBOSE, COSTS FALSE) SELECT * FROM agg_csv WHERE a < 0;
 Result
   Output: a, b
   One-Time Filter: false
 Optimizer: Postgres query optimizer
 Settings: optimizer=off

\t off
SELECT * FROM agg_csv WHERE a < 0;
 a | b 
---+---
(0 rows)

SET constraint_exclusion = 'on';
\t on
EXPLAIN (VERBOSE, COSTS FALSE) SELECT * FROM agg_csv WHERE a < 0;
 Result
   Output: a, b
   One-Time Filter: false
 Optimizer: Postgres query optimizer
 Settings: constraint_exclusion=on, optimizer=off

\t off
SELECT * FROM agg_csv WHERE a < 0;
 a | b 
---+---
(0 rows)

RESET constraint_exclusion;
-- table inheritance tests
CREATE TABLE agg (a int2, b float4);
NOTICE:  Table doesn't have 'DISTRIBUTED BY' clause -- Using column named 'a' as the Greenplum Database data distribution key for this table.
HINT:  The 'DISTRIBUTED BY' clause determines the distribution of data. Make sure column(s) chosen are the optimal data distribution key to minimize skew.
ALTER FOREIGN TABLE agg_csv INHERIT agg;
SELECT tableoid::regclass, * FROM agg;
 tableoid |  a  |    b    
----------+-----+---------
 agg_csv  | 100 |  99.097
 agg_csv  |   0 | 0.09561
 agg_csv  |  42 |  324.78
(3 rows)

SELECT tableoid::regclass, * FROM agg_csv;
 tableoid |  a  |    b    
----------+-----+---------
 agg_csv  | 100 |  99.097
 agg_csv  |   0 | 0.09561
 agg_csv  |  42 |  324.78
(3 rows)

SELECT tableoid::regclass, * FROM ONLY agg;
 tableoid | a | b 
----------+---+---
(0 rows)

-- updates aren't supported
UPDATE agg SET a = 1;
ERROR:  incompatible loci in target inheritance set
DELETE FROM agg WHERE a = 100;
ERROR:  incompatible loci in target inheritance set
-- but this should be allowed
SELECT tableoid::regclass, * FROM agg FOR UPDATE;
 tableoid |  a  |    b    
----------+-----+---------
 agg_csv  | 100 |  99.097
 agg_csv  |   0 | 0.09561
 agg_csv  |  42 |  324.78
(3 rows)

ALTER FOREIGN TABLE agg_csv NO INHERIT agg;
DROP TABLE agg;
-- privilege tests
SET ROLE regress_file_fdw_superuser;
SELECT * FROM agg_text ORDER BY a;
  a  |    b    
-----+---------
   0 | 0.09561
  42 |  324.78
  56 |     7.8
 100 |  99.097
(4 rows)

SET ROLE regress_file_fdw_user;
SELECT * FROM agg_text ORDER BY a;
  a  |    b    
-----+---------
   0 | 0.09561
  42 |  324.78
  56 |     7.8
 100 |  99.097
(4 rows)

SET ROLE regress_no_priv_user;
SELECT * FROM agg_text ORDER BY a;   -- ERROR
ERROR:  permission denied for relation agg_text
SET ROLE regress_file_fdw_user;
\t on
EXPLAIN (VERBOSE, COSTS FALSE) SELECT * FROM agg_text WHERE a > 0;
 Foreign Scan on public.agg_text
   Output: a, b
   Filter: (agg_text.a > 0)
   Foreign File: @abs_srcdir@/data/agg.data
 Optimizer: Postgres query optimizer
 Settings: optimizer=off

\t off
-- file FDW allows foreign tables to be accessed without user mapping
DROP USER MAPPING FOR regress_file_fdw_user SERVER file_server;
SELECT * FROM agg_text ORDER BY a;
  a  |    b    
-----+---------
   0 | 0.09561
  42 |  324.78
  56 |     7.8
 100 |  99.097
(4 rows)

-- privilege tests for object
SET ROLE regress_file_fdw_superuser;
ALTER FOREIGN TABLE agg_text OWNER TO regress_file_fdw_user;
ALTER FOREIGN TABLE agg_text OPTIONS (SET format 'text');
SET ROLE regress_file_fdw_user;
ALTER FOREIGN TABLE agg_text OPTIONS (SET format 'text');
ERROR:  only superuser can change options of a file_fdw foreign table
SET ROLE regress_file_fdw_superuser;
-- cleanup
RESET ROLE;
DROP EXTENSION file_fdw CASCADE;
NOTICE:  drop cascades to 7 other objects
DETAIL:  drop cascades to server file_server
drop cascades to user mapping for regress_file_fdw_superuser on server file_server
drop cascades to user mapping for regress_no_priv_user on server file_server
drop cascades to foreign table agg_text
drop cascades to foreign table agg_csv
drop cascades to foreign table agg_bad
drop cascades to foreign table text_csv
DROP ROLE regress_file_fdw_superuser, regress_file_fdw_user, regress_no_priv_user;<|MERGE_RESOLUTION|>--- conflicted
+++ resolved
@@ -5,17 +5,11 @@
 SET client_min_messages TO 'warning';
 DROP ROLE IF EXISTS regress_file_fdw_superuser, regress_file_fdw_user, regress_no_priv_user;
 RESET client_min_messages;
-<<<<<<< HEAD
-CREATE ROLE file_fdw_superuser LOGIN SUPERUSER; -- is a superuser
-CREATE ROLE file_fdw_user LOGIN;                -- has priv and user mapping
-NOTICE:  resource queue required -- using default resource queue "pg_default"
-CREATE ROLE no_priv_user LOGIN;                 -- has priv but no user mapping
-NOTICE:  resource queue required -- using default resource queue "pg_default"
-=======
 CREATE ROLE regress_file_fdw_superuser LOGIN SUPERUSER; -- is a superuser
 CREATE ROLE regress_file_fdw_user LOGIN;                -- has priv and user mapping
+NOTICE:  resource queue required -- using default resource queue "pg_default"
 CREATE ROLE regress_no_priv_user LOGIN;                 -- has priv but no user mapping
->>>>>>> b5bce6c1
+NOTICE:  resource queue required -- using default resource queue "pg_default"
 -- Install file_fdw
 CREATE EXTENSION file_fdw;
 -- regress_file_fdw_superuser owns fdw-related objects
