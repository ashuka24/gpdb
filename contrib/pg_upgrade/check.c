--- conflicted
+++ resolved
@@ -3,13 +3,8 @@
  *
  *	server checks and output routines
  *
-<<<<<<< HEAD
- *	Copyright (c) 2010, PostgreSQL Global Development Group
- *	$PostgreSQL: pgsql/contrib/pg_upgrade/check.c,v 1.11.2.3 2010/07/25 03:47:33 momjian Exp $
-=======
  *	Copyright (c) 2010-2011, PostgreSQL Global Development Group
  *	contrib/pg_upgrade/check.c
->>>>>>> a4bebdd9
  */
 
 #include "pg_upgrade.h"
@@ -20,20 +15,15 @@
 static void check_old_cluster_has_new_cluster_dbs(void);
 static void check_locale_and_encoding(ControlData *oldctrl,
 						  ControlData *newctrl);
-<<<<<<< HEAD
-static void check_proper_datallowconn(migratorContext *ctx, Cluster whichCluster);
-static void check_for_isn_and_int8_passing_mismatch(migratorContext *ctx,
-												Cluster whichCluster);
-static void check_for_reg_data_type_usage(migratorContext *ctx, Cluster whichCluster);
-static void check_external_partition(migratorContext *ctx);
-static void check_covering_aoindex(migratorContext *ctx);
-static void check_hash_partition_usage(migratorContext *ctx);
-static void check_partition_indexes(migratorContext *ctx);
-=======
 static void check_is_super_user(ClusterInfo *cluster);
+static void check_proper_datallowconn(ClusterInfo *cluster);
 static void check_for_isn_and_int8_passing_mismatch(ClusterInfo *cluster);
 static void check_for_reg_data_type_usage(ClusterInfo *cluster);
->>>>>>> a4bebdd9
+
+static void check_external_partition(void);
+static void check_covering_aoindex(void);
+static void check_hash_partition_usage(void);
+static void check_partition_indexes(void);
 
 
 /*
@@ -44,14 +34,14 @@
  * like RMDIR and DEL.
  */
 static char *
-fix_path_separator(migratorContext *ctx, char *path)
+fix_path_separator(char *path)
 {
 #ifdef WIN32
 
 	char *result;
 	char *c;
 
-	result = pg_strdup(ctx, path);
+	result = pg_strdup(path);
 
 	for (c = result; *c != '\0'; c++)
 		if (*c == '/')
@@ -75,13 +65,8 @@
 		if (old_cluster.port == new_cluster.port)
 			pg_log(PG_FATAL, "When checking a live server, "
 				   "the old and new port numbers must be different.\n");
-<<<<<<< HEAD
-		pg_log(ctx, PG_REPORT, "Performing Consistency Checks on Old Live Server\n");
-		pg_log(ctx, PG_REPORT, "------------------------------------------------\n");
-=======
-		pg_log(PG_REPORT, "PerForming Consistency Checks on Old Live Server\n");
+		pg_log(PG_REPORT, "Performing Consistency Checks on Old Live Server\n");
 		pg_log(PG_REPORT, "------------------------------------------------\n");
->>>>>>> a4bebdd9
 	}
 	else
 	{
@@ -115,16 +100,17 @@
 	/*
 	 * Check for various failure cases
 	 */
-<<<<<<< HEAD
-
-	report_progress(ctx, CLUSTER_OLD, CHECK, "Failure checks");
-	check_proper_datallowconn(ctx, CLUSTER_OLD);
-	check_for_reg_data_type_usage(ctx, CLUSTER_OLD);
-	check_for_isn_and_int8_passing_mismatch(ctx, CLUSTER_OLD);
-	check_external_partition(ctx);
-	check_covering_aoindex(ctx);
-	check_hash_partition_usage(ctx);
-	check_partition_indexes(ctx);
+	report_progress(&old_cluster, CHECK, "Failure checks");
+
+	check_is_super_user(&old_cluster);
+	check_proper_datallowconn(&old_cluster);
+	check_for_reg_data_type_usage(&old_cluster);
+	check_for_isn_and_int8_passing_mismatch(&old_cluster);
+
+	check_external_partition();
+	check_covering_aoindex();
+	check_hash_partition_usage();
+	check_partition_indexes();
 
 	/* old = PG 8.3 checks? */
 	/*
@@ -132,36 +118,27 @@
 	 * this to upgrade only to 8.3. Needs to be removed when we merge
 	 * with PostgreSQL 8.4.
 	 *
+	 * GPDB_91_MERGE_FIXME: that comment doesn't make sense to me; what checks
+	 * have been disabled?
+	 *
 	 * The change to name datatype's alignment was backported to GPDB 5.0,
 	 * so we need to check even when upgradeing to GPDB 5.0.
 	 */
-	if (GET_MAJOR_VERSION(ctx->old.major_version) <= 802)
-	{
-		old_8_3_check_for_name_data_type_usage(ctx, CLUSTER_OLD);
-
-		old_GPDB4_check_for_money_data_type_usage(ctx, CLUSTER_OLD);
-		old_GPDB4_check_no_free_aoseg(ctx, CLUSTER_OLD);
-	}
-
-	if (GET_MAJOR_VERSION(ctx->old.major_version) <= 803 &&
-		GET_MAJOR_VERSION(ctx->new.major_version) >= 804)
-	{
-		old_8_3_check_for_name_data_type_usage(ctx, CLUSTER_OLD);
-		old_8_3_check_for_tsquery_usage(ctx, CLUSTER_OLD);
-		old_8_3_check_ltree_usage(ctx, CLUSTER_OLD);
-		if (ctx->check)
-=======
-	check_is_super_user(&old_cluster);
-	check_for_reg_data_type_usage(&old_cluster);
-	check_for_isn_and_int8_passing_mismatch(&old_cluster);
-
-	/* old = PG 8.3 checks? */
-	if (GET_MAJOR_VERSION(old_cluster.major_version) <= 803)
+	if (GET_MAJOR_VERSION(old_cluster.major_version) <= 802)
+	{
+		old_8_3_check_for_name_data_type_usage(&old_cluster);
+
+		old_GPDB4_check_for_money_data_type_usage(&old_cluster);
+		old_GPDB4_check_no_free_aoseg(&old_cluster);
+	}
+
+	if (GET_MAJOR_VERSION(old_cluster.major_version) <= 803 &&
+		GET_MAJOR_VERSION(new_cluster.major_version) >= 804)
 	{
 		old_8_3_check_for_name_data_type_usage(&old_cluster);
 		old_8_3_check_for_tsquery_usage(&old_cluster);
+		old_8_3_check_ltree_usage(&old_cluster);
 		if (user_opts.check)
->>>>>>> a4bebdd9
 		{
 			old_8_3_rebuild_tsvector_tables(&old_cluster, true);
 			old_8_3_invalidate_hash_gin_indexes(&old_cluster, true);
@@ -180,14 +157,9 @@
 
 #ifdef GPDB_90_MERGE_FIXME
 	/* Pre-PG 9.0 had no large object permissions */
-<<<<<<< HEAD
-	if (GET_MAJOR_VERSION(ctx->old.major_version) <= 804)
-		new_9_0_populate_pg_largeobject_metadata(ctx, true, CLUSTER_OLD);
-#endif
-=======
 	if (GET_MAJOR_VERSION(old_cluster.major_version) <= 804)
 		new_9_0_populate_pg_largeobject_metadata(&old_cluster, true);
->>>>>>> a4bebdd9
+#endif
 
 	/*
 	 * While not a check option, we do this now because this is the only time
@@ -195,17 +167,12 @@
 	 */
 	if (!user_opts.check)
 	{
-<<<<<<< HEAD
-		if (ctx->dispatcher_mode)
-			get_old_oids(ctx);
-
-		report_progress(ctx, CLUSTER_OLD, SCHEMA_DUMP, "Creating catalog dump");
-		generate_old_dump(ctx);
-		split_old_dump(ctx);
-=======
+		if (user_opts.dispatcher_mode)
+			get_old_oids();
+
+		report_progress(&old_cluster, SCHEMA_DUMP, "Creating catalog dump");
 		generate_old_dump();
 		split_old_dump();
->>>>>>> a4bebdd9
 	}
 
 	if (!live_check)
@@ -254,37 +221,21 @@
 void
 issue_warnings(char *sequence_script_file_name)
 {
-<<<<<<< HEAD
-	start_postmaster(ctx, CLUSTER_NEW, true);
+	start_postmaster(&new_cluster);
 
 	/* old == GPDB4 warnings */
-	if (GET_MAJOR_VERSION(ctx->old.major_version) <= 802)
-	{
-		new_gpdb5_0_invalidate_indexes(ctx, false, CLUSTER_NEW);
-	}
-=======
+	if (GET_MAJOR_VERSION(old_cluster.major_version) <= 802)
+	{
+		new_gpdb5_0_invalidate_indexes(false);
+	}
+
 	/* old = PG 8.3 warnings? */
-	if (GET_MAJOR_VERSION(old_cluster.major_version) <= 803)
-	{
-		start_postmaster(&new_cluster);
->>>>>>> a4bebdd9
-
-	/* old = PG 8.3 warnings? */
-	if (GET_MAJOR_VERSION(ctx->old.major_version) <= 803 &&
-		GET_MAJOR_VERSION(ctx->new.major_version) >= 804)
+	if (GET_MAJOR_VERSION(old_cluster.major_version) <= 803 &&
+		GET_MAJOR_VERSION(new_cluster.major_version) >= 804)
 	{
 		/* restore proper sequence values using file created from old server */
 		if (sequence_script_file_name)
 		{
-<<<<<<< HEAD
-			prep_status(ctx, "Adjusting sequences");
-			exec_prog(ctx, true,
-					  SYSTEMQUOTE "\"%s/psql\" --set ON_ERROR_STOP=on "
-					  "--no-psqlrc --port %d --username \"%s\" "
-					  "-f \"%s\" --dbname template1 >> \"%s\"" SYSTEMQUOTE,
-					  ctx->new.bindir, ctx->new.port, ctx->user,
-					  sequence_script_file_name, ctx->logfile);
-=======
 			prep_status("Adjusting sequences");
 			exec_prog(true,
 					  SYSTEMQUOTE "\"%s/psql\" --set ON_ERROR_STOP=on "
@@ -292,38 +243,24 @@
 					  "-f \"%s\" --dbname template1 >> \"%s\"" SYSTEMQUOTE,
 					  new_cluster.bindir, new_cluster.port, os_info.user,
 					  sequence_script_file_name, log_opts.filename);
->>>>>>> a4bebdd9
 			unlink(sequence_script_file_name);
 			check_ok();
 		}
 
-<<<<<<< HEAD
-		old_8_3_rebuild_tsvector_tables(ctx, false, CLUSTER_NEW);
-		old_8_3_invalidate_hash_gin_indexes(ctx, false, CLUSTER_NEW);
-		old_8_3_invalidate_bpchar_pattern_ops_indexes(ctx, false, CLUSTER_NEW);
-=======
 		old_8_3_rebuild_tsvector_tables(&new_cluster, false);
 		old_8_3_invalidate_hash_gin_indexes(&new_cluster, false);
 		old_8_3_invalidate_bpchar_pattern_ops_indexes(&new_cluster, false);
-		stop_postmaster(false);
->>>>>>> a4bebdd9
 	}
 
 #ifdef GPDB_90_MERGE_FIXME
 	/* Create dummy large object permissions for old < PG 9.0? */
 	if (GET_MAJOR_VERSION(old_cluster.major_version) <= 804)
 	{
-<<<<<<< HEAD
-		new_9_0_populate_pg_largeobject_metadata(ctx, false, CLUSTER_NEW);
-=======
-		start_postmaster(&new_cluster);
 		new_9_0_populate_pg_largeobject_metadata(&new_cluster, false);
-		stop_postmaster(false);
->>>>>>> a4bebdd9
 	}
 #endif
 
-	stop_postmaster(ctx, false, true);
+	stop_postmaster(false);
 }
 
 
@@ -364,13 +301,8 @@
 	 * upgrades
 	 */
 
-<<<<<<< HEAD
-	if (GET_MAJOR_VERSION(ctx->old.major_version) < 802)
-		pg_log(ctx, PG_FATAL, "This utility can only upgrade from Greenplum version 4.3.XX and later.\n");
-=======
-	if (GET_MAJOR_VERSION(old_cluster.major_version) < 803)
-		pg_log(PG_FATAL, "This utility can only upgrade from PostgreSQL version 8.3 and later.\n");
->>>>>>> a4bebdd9
+	if (GET_MAJOR_VERSION(old_cluster.major_version) < 802)
+		pg_log(PG_FATAL, "This utility can only upgrade from Greenplum version 4.3.XX and later.\n");
 
 	/* Only current PG version is supported as a target */
 	if (GET_MAJOR_VERSION(new_cluster.major_version) != GET_MAJOR_VERSION(PG_VERSION_NUM))
@@ -411,15 +343,9 @@
 	check_control_data(&old_cluster.controldata, &new_cluster.controldata);
 
 	/* Is it 9.0 but without tablespace directories? */
-<<<<<<< HEAD
-	if (GET_MAJOR_VERSION(ctx->new.major_version) == 900 &&
-		ctx->new.controldata.cat_ver < TABLE_SPACE_SUBDIRS_CAT_VER)
-		pg_log(ctx, PG_FATAL, "This utility can only upgrade to PostgreSQL version 9.0 after 2010-01-11\n"
-=======
 	if (GET_MAJOR_VERSION(new_cluster.major_version) == 900 &&
 		new_cluster.controldata.cat_ver < TABLE_SPACE_SUBDIRS_CAT_VER)
 		pg_log(PG_FATAL, "This utility can only upgrade to PostgreSQL version 9.0 after 2010-01-11\n"
->>>>>>> a4bebdd9
 			   "because of backend API changes made during development.\n");
 }
 
@@ -567,11 +493,7 @@
 	prep_status("Creating script to delete old cluster");
 
 	snprintf(*deletion_script_file_name, MAXPGPATH, "%s/delete_old_cluster.%s",
-<<<<<<< HEAD
-			 ctx->cwd, SHELL_EXT);
-=======
 			 os_info.cwd, SCRIPT_EXT);
->>>>>>> a4bebdd9
 
 	if ((script = fopen(*deletion_script_file_name, "w")) == NULL)
 		pg_log(PG_FATAL, "Could not create necessary file:  %s\n",
@@ -583,11 +505,7 @@
 #endif
 
 	/* delete old cluster's default tablespace */
-<<<<<<< HEAD
-	fprintf(script, RMDIR_CMD " \"%s\"\n", fix_path_separator(ctx, ctx->old.pgdata));
-=======
-	fprintf(script, RMDIR_CMD " %s\n", old_cluster.pgdata);
->>>>>>> a4bebdd9
+	fprintf(script, RMDIR_CMD " \"%s\"\n", fix_path_separator(old_cluster.pgdata));
 
 	/* delete old cluster's alternate tablespaces */
 	for (tblnum = 0; tblnum < os_info.num_tablespaces; tblnum++)
@@ -603,30 +521,18 @@
 
 			fprintf(script, "\n");
 			/* remove PG_VERSION? */
-<<<<<<< HEAD
-			if (GET_MAJOR_VERSION(ctx->old.major_version) <= 804)
+			if (GET_MAJOR_VERSION(old_cluster.major_version) <= 804)
 				fprintf(script, RM_CMD " %s%s%cPG_VERSION\n",
-						fix_path_separator(ctx, ctx->tablespaces[tblnum]),
-						fix_path_separator(ctx, ctx->old.tablespace_suffix),
+						fix_path_separator(os_info.tablespaces[tblnum]),
+						fix_path_separator(old_cluster.tablespace_suffix),
 						PATH_SEPARATOR);
 
-			for (dbnum = 0; dbnum < ctx->new.dbarr.ndbs; dbnum++)
+			for (dbnum = 0; dbnum < new_cluster.dbarr.ndbs; dbnum++)
 			{
 				fprintf(script, RMDIR_CMD " \"%s%s%c%d\"\n",
-						fix_path_separator(ctx, ctx->tablespaces[tblnum]),
-						fix_path_separator(ctx, ctx->old.tablespace_suffix),
-						PATH_SEPARATOR, ctx->old.dbarr.dbs[dbnum].db_oid);
-=======
-			if (GET_MAJOR_VERSION(old_cluster.major_version) <= 804)
-				fprintf(script, RM_CMD " %s%s/PG_VERSION\n",
-				 os_info.tablespaces[tblnum], old_cluster.tablespace_suffix);
-
-			for (dbnum = 0; dbnum < new_cluster.dbarr.ndbs; dbnum++)
-			{
-				fprintf(script, RMDIR_CMD " %s%s/%d\n",
-				  os_info.tablespaces[tblnum], old_cluster.tablespace_suffix,
-						old_cluster.dbarr.dbs[dbnum].db_oid);
->>>>>>> a4bebdd9
+						fix_path_separator(os_info.tablespaces[tblnum]),
+						fix_path_separator(old_cluster.tablespace_suffix),
+						PATH_SEPARATOR, old_cluster.dbarr.dbs[dbnum].db_oid);
 			}
 		}
 		else
@@ -635,14 +541,9 @@
 			 * Simply delete the tablespace directory, which might be ".old"
 			 * or a version-specific subdirectory.
 			 */
-<<<<<<< HEAD
 			fprintf(script, RMDIR_CMD " \"%s%s\"\n",
-					fix_path_separator(ctx, ctx->tablespaces[tblnum]),
-					fix_path_separator(ctx, ctx->old.tablespace_suffix));
-=======
-			fprintf(script, RMDIR_CMD " %s%s\n",
-				 os_info.tablespaces[tblnum], old_cluster.tablespace_suffix);
->>>>>>> a4bebdd9
+					fix_path_separator(os_info.tablespaces[tblnum]),
+					fix_path_separator(old_cluster.tablespace_suffix));
 	}
 
 	fclose(script);
@@ -653,76 +554,6 @@
 			   *deletion_script_file_name);
 #endif
 
-<<<<<<< HEAD
-	check_ok(ctx);
-}
-
-
-static void
-check_proper_datallowconn(migratorContext *ctx, Cluster whichCluster)
-{
-	int			dbnum;
-	PGconn	   *conn_template1;
-	PGresult   *dbres;
-	int			ntups;
-	int			i_datname;
-	int			i_datallowconn;
-
-	prep_status(ctx, "Checking database connection settings");
-
-	conn_template1 = connectToServer(ctx, "template1", whichCluster);
-
-	/* get database names */
-	dbres = executeQueryOrDie(ctx, conn_template1,
-							  "SELECT	datname, datallowconn "
-							  "FROM	pg_catalog.pg_database");
-
-	i_datname = PQfnumber(dbres, "datname");
-	i_datallowconn = PQfnumber(dbres, "datallowconn");
-
-	ntups = PQntuples(dbres);
-	for (dbnum = 0; dbnum < ntups; dbnum++)
-	{
-		char	   *datname = PQgetvalue(dbres, dbnum, i_datname);
-		char	   *datallowconn = PQgetvalue(dbres, dbnum, i_datallowconn);
-
-		if (strcmp(datname, "template0") == 0)
-		{
-			/* avoid restore failure when pg_dumpall tries to create template0 */
-			if (strcmp(datallowconn, "t") == 0)
-				pg_log(ctx, PG_FATAL, "template0 must not allow connections, "
-						 "i.e. its pg_database.datallowconn must be false\n");
-		}
-		else
-		{
-			/* avoid datallowconn == false databases from being skipped on restore */
-			if (strcmp(datallowconn, "f") == 0)
-				pg_log(ctx, PG_FATAL, "All non-template0 databases must allow connections, "
-						 "i.e. their pg_database.datallowconn must be true\n");
-		}
-	}
-
-	PQclear(dbres);
-
-	PQfinish(conn_template1);
-
-	check_ok(ctx);
-}
-
-
-/*
- * 	check_for_isn_and_int8_passing_mismatch()
- *
- *	/contrib/isn relies on data type int8, and in 8.4 int8 can now be passed
- *	by value.  The schema dumps the CREATE TYPE PASSEDBYVALUE setting so
- *	it must match for the old and new servers.
- */
-void
-check_for_isn_and_int8_passing_mismatch(migratorContext *ctx, Cluster whichCluster)
-{
-	ClusterInfo *active_cluster = (whichCluster == CLUSTER_OLD) ?
-	&ctx->old : &ctx->new;
-=======
 	check_ok();
 }
 
@@ -768,21 +599,11 @@
 static void
 check_for_isn_and_int8_passing_mismatch(ClusterInfo *cluster)
 {
->>>>>>> a4bebdd9
 	int			dbnum;
 	FILE	   *script = NULL;
 	bool		found = false;
 	char		output_path[MAXPGPATH];
 
-<<<<<<< HEAD
-	prep_status(ctx, "Checking for /contrib/isn with bigint-passing mismatch");
-
-	if (ctx->old.controldata.float8_pass_by_value ==
-		ctx->new.controldata.float8_pass_by_value)
-	{
-		/* no mismatch */
-		check_ok(ctx);
-=======
 	prep_status("Checking for contrib/isn with bigint-passing mismatch");
 
 	if (old_cluster.controldata.float8_pass_by_value ==
@@ -790,20 +611,13 @@
 	{
 		/* no mismatch */
 		check_ok();
->>>>>>> a4bebdd9
 		return;
 	}
 
 	snprintf(output_path, sizeof(output_path), "%s/contrib_isn_and_int8_pass_by_value.txt",
-<<<<<<< HEAD
-			 ctx->cwd);
-
-	for (dbnum = 0; dbnum < active_cluster->dbarr.ndbs; dbnum++)
-=======
 			 os_info.cwd);
 
 	for (dbnum = 0; dbnum < cluster->dbarr.ndbs; dbnum++)
->>>>>>> a4bebdd9
 	{
 		PGresult   *res;
 		bool		db_used = false;
@@ -811,19 +625,11 @@
 		int			rowno;
 		int			i_nspname,
 					i_proname;
-<<<<<<< HEAD
-		DbInfo	   *active_db = &active_cluster->dbarr.dbs[dbnum];
-		PGconn	   *conn = connectToServer(ctx, active_db->db_name, whichCluster);
-
-		/* Find any functions coming from contrib/isn */
-		res = executeQueryOrDie(ctx, conn,
-=======
 		DbInfo	   *active_db = &cluster->dbarr.dbs[dbnum];
 		PGconn	   *conn = connectToServer(cluster, active_db->db_name);
 
 		/* Find any functions coming from contrib/isn */
 		res = executeQueryOrDie(conn,
->>>>>>> a4bebdd9
 								"SELECT n.nspname, p.proname "
 								"FROM	pg_catalog.pg_proc p, "
 								"		pg_catalog.pg_namespace n "
@@ -837,11 +643,7 @@
 		{
 			found = true;
 			if (script == NULL && (script = fopen(output_path, "w")) == NULL)
-<<<<<<< HEAD
-				pg_log(ctx, PG_FATAL, "Could not create necessary file:  %s\n", output_path);
-=======
 				pg_log(PG_FATAL, "Could not create necessary file:  %s\n", output_path);
->>>>>>> a4bebdd9
 			if (!db_used)
 			{
 				fprintf(script, "Database:  %s\n", active_db->db_name);
@@ -857,20 +659,6 @@
 		PQfinish(conn);
 	}
 
-<<<<<<< HEAD
-	if (found)
-	{
-		fclose(script);
-		pg_log(ctx, PG_REPORT, "fatal\n");
-		pg_log(ctx, PG_FATAL,
-			   "| Your installation contains \"/contrib/isn\" functions\n"
-			   "| which rely on the bigint data type.  Your old and\n"
-			   "| new clusters pass bigint values differently so this\n"
-			   "| cluster cannot currently be upgraded.  You can\n"
-			   "| manually migrate data that use \"/contrib/isn\"\n"
-			   "| facilities and remove \"/contrib/isn\" from the\n"
-			   "| old cluster and restart the migration.  A list\n"
-=======
 	if (script)
 		fclose(script);
 
@@ -885,16 +673,11 @@
 			   "| manually upgrade data that use \"contrib/isn\"\n"
 			   "| facilities and remove \"contrib/isn\" from the\n"
 			   "| old cluster and restart the upgrade.  A list\n"
->>>>>>> a4bebdd9
 			   "| of the problem functions is in the file:\n"
 			   "| \t%s\n\n", output_path);
 	}
 	else
-<<<<<<< HEAD
-		check_ok(ctx);
-=======
 		check_ok();
->>>>>>> a4bebdd9
 }
 
 
@@ -905,17 +688,6 @@
  *		pg_type.oid
  *		pg_enum.oid
  *
-<<<<<<< HEAD
- *  Most of the reg* data types reference system catalog info that is
- *	not preserved, and hence these data types cannot be used in user
- *	tables upgraded by pg_upgrade.
- */
-void
-check_for_reg_data_type_usage(migratorContext *ctx, Cluster whichCluster)
-{
-	ClusterInfo *active_cluster = (whichCluster == CLUSTER_OLD) ?
-	&ctx->old : &ctx->new;
-=======
  *	Most of the reg* data types reference system catalog info that is
  *	not preserved, and hence these data types cannot be used in user
  *	tables upgraded by pg_upgrade.
@@ -923,27 +695,17 @@
 static void
 check_for_reg_data_type_usage(ClusterInfo *cluster)
 {
->>>>>>> a4bebdd9
 	int			dbnum;
 	FILE	   *script = NULL;
 	bool		found = false;
 	char		output_path[MAXPGPATH];
 
-<<<<<<< HEAD
-	prep_status(ctx, "Checking for reg* system oid user data types");
-
-	snprintf(output_path, sizeof(output_path), "%s/tables_using_reg.txt",
-			 ctx->cwd);
-
-	for (dbnum = 0; dbnum < active_cluster->dbarr.ndbs; dbnum++)
-=======
 	prep_status("Checking for reg* system oid user data types");
 
 	snprintf(output_path, sizeof(output_path), "%s/tables_using_reg.txt",
 			 os_info.cwd);
 
 	for (dbnum = 0; dbnum < cluster->dbarr.ndbs; dbnum++)
->>>>>>> a4bebdd9
 	{
 		PGresult   *res;
 		bool		db_used = false;
@@ -952,25 +714,18 @@
 		int			i_nspname,
 					i_relname,
 					i_attname;
-<<<<<<< HEAD
-		DbInfo	   *active_db = &active_cluster->dbarr.dbs[dbnum];
-		PGconn	   *conn = connectToServer(ctx, active_db->db_name, whichCluster);
+		DbInfo	   *active_db = &cluster->dbarr.dbs[dbnum];
+		PGconn	   *conn = connectToServer(cluster, active_db->db_name);
 		char		query[QUERY_ALLOC];
 		char	   *pg83_atts_str;
 
-		if (GET_MAJOR_VERSION(ctx->old.major_version) <= 802)
+		if (GET_MAJOR_VERSION(old_cluster.major_version) <= 802)
 			pg83_atts_str = "0";
 		else
 			pg83_atts_str =		"'pg_catalog.regconfig'::pg_catalog.regtype, "
 								"			'pg_catalog.regdictionary'::pg_catalog.regtype ";
 
 		snprintf(query, sizeof(query),
-=======
-		DbInfo	   *active_db = &cluster->dbarr.dbs[dbnum];
-		PGconn	   *conn = connectToServer(cluster, active_db->db_name);
-
-		res = executeQueryOrDie(conn,
->>>>>>> a4bebdd9
 								"SELECT n.nspname, c.relname, a.attname "
 								"FROM	pg_catalog.pg_class c, "
 								"		pg_catalog.pg_namespace n, "
@@ -978,35 +733,21 @@
 								"WHERE	c.oid = a.attrelid AND "
 								"		NOT a.attisdropped AND "
 								"		a.atttypid IN ( "
-<<<<<<< HEAD
-								"			'pg_catalog.regproc'::pg_catalog.regtype, "
-								"			'pg_catalog.regprocedure'::pg_catalog.regtype, "
-								"			'pg_catalog.regoper'::pg_catalog.regtype, "
-								"			'pg_catalog.regoperator'::pg_catalog.regtype, "
-/*	allow						"			'pg_catalog.regclass'::pg_catalog.regtype, " */
-								/* regtype.oid is preserved, so 'regtype' is OK */
-								"			%s "
-								"			) AND "
-								"		c.relnamespace = n.oid AND "
-							  "		n.nspname != 'pg_catalog' AND "
-								"		n.nspname != 'information_schema'",
-				 pg83_atts_str);
-
-		
-		res = executeQueryOrDie(ctx, conn, query);
-=======
 		  "			'pg_catalog.regproc'::pg_catalog.regtype, "
 								"			'pg_catalog.regprocedure'::pg_catalog.regtype, "
 		  "			'pg_catalog.regoper'::pg_catalog.regtype, "
 								"			'pg_catalog.regoperator'::pg_catalog.regtype, "
+#if 0 /* allowed in GPDB */
 		 "			'pg_catalog.regclass'::pg_catalog.regtype, "
+#endif
 		/* regtype.oid is preserved, so 'regtype' is OK */
-		"			'pg_catalog.regconfig'::pg_catalog.regtype, "
-								"			'pg_catalog.regdictionary'::pg_catalog.regtype) AND "
+								"			%s) AND "
 								"		c.relnamespace = n.oid AND "
 							  "		n.nspname != 'pg_catalog' AND "
-						 "		n.nspname != 'information_schema'");
->>>>>>> a4bebdd9
+						 "		n.nspname != 'information_schema'",
+				 pg83_atts_str);
+
+		res = executeQueryOrDie(conn, query);
 
 		ntups = PQntuples(res);
 		i_nspname = PQfnumber(res, "nspname");
@@ -1016,11 +757,7 @@
 		{
 			found = true;
 			if (script == NULL && (script = fopen(output_path, "w")) == NULL)
-<<<<<<< HEAD
-				pg_log(ctx, PG_FATAL, "Could not create necessary file:  %s\n", output_path);
-=======
 				pg_log(PG_FATAL, "Could not create necessary file:  %s\n", output_path);
->>>>>>> a4bebdd9
 			if (!db_used)
 			{
 				fprintf(script, "Database:  %s\n", active_db->db_name);
@@ -1037,13 +774,6 @@
 		PQfinish(conn);
 	}
 
-<<<<<<< HEAD
-	if (found)
-	{
-		fclose(script);
-		pg_log(ctx, PG_REPORT, "fatal\n");
-		pg_log(ctx, PG_FATAL,
-=======
 	if (script)
 		fclose(script);
 
@@ -1051,23 +781,70 @@
 	{
 		pg_log(PG_REPORT, "fatal\n");
 		pg_log(PG_FATAL,
->>>>>>> a4bebdd9
 			   "| Your installation contains one of the reg* data types in\n"
 			   "| user tables.  These data types reference system oids that\n"
 			   "| are not preserved by pg_upgrade, so this cluster cannot\n"
 			   "| currently be upgraded.  You can remove the problem tables\n"
-<<<<<<< HEAD
-			   "| and restart the migration.  A list of the problem columns\n"
-=======
 			   "| and restart the upgrade.  A list of the problem columns\n"
->>>>>>> a4bebdd9
 			   "| is in the file:\n"
 			   "| \t%s\n\n", output_path);
 	}
 	else
-<<<<<<< HEAD
-		check_ok(ctx);
-}
+		check_ok();
+}
+
+
+static void
+check_proper_datallowconn(ClusterInfo *cluster)
+{
+	int			dbnum;
+	PGconn	   *conn_template1;
+	PGresult   *dbres;
+	int			ntups;
+	int			i_datname;
+	int			i_datallowconn;
+
+	prep_status("Checking database connection settings");
+
+	conn_template1 = connectToServer(cluster, "template1");
+
+	/* get database names */
+	dbres = executeQueryOrDie(conn_template1,
+							  "SELECT	datname, datallowconn "
+							  "FROM	pg_catalog.pg_database");
+
+	i_datname = PQfnumber(dbres, "datname");
+	i_datallowconn = PQfnumber(dbres, "datallowconn");
+
+	ntups = PQntuples(dbres);
+	for (dbnum = 0; dbnum < ntups; dbnum++)
+	{
+		char	   *datname = PQgetvalue(dbres, dbnum, i_datname);
+		char	   *datallowconn = PQgetvalue(dbres, dbnum, i_datallowconn);
+
+		if (strcmp(datname, "template0") == 0)
+		{
+			/* avoid restore failure when pg_dumpall tries to create template0 */
+			if (strcmp(datallowconn, "t") == 0)
+				pg_log(PG_FATAL, "template0 must not allow connections, "
+						 "i.e. its pg_database.datallowconn must be false\n");
+		}
+		else
+		{
+			/* avoid datallowconn == false databases from being skipped on restore */
+			if (strcmp(datallowconn, "f") == 0)
+				pg_log(PG_FATAL, "All non-template0 databases must allow connections, "
+						 "i.e. their pg_database.datallowconn must be true\n");
+		}
+	}
+
+	PQclear(dbres);
+
+	PQfinish(conn_template1);
+
+	check_ok();
+}
+
 
 /*
  *	check_external_partition
@@ -1084,19 +861,18 @@
  *	found.
  */
 static void
-check_external_partition(migratorContext *ctx)
-{
-	ClusterInfo *old_cluster = &ctx->old;
+check_external_partition(void)
+{
 	char		query[QUERY_ALLOC];
 	char		output_path[MAXPGPATH];
 	FILE	   *script = NULL;
 	bool		found = false;
 	int			dbnum;
 
-	prep_status(ctx, "Checking for external tables used in partitioning");
+	prep_status("Checking for external tables used in partitioning");
 
 	snprintf(output_path, sizeof(output_path), "%s/external_partitions.txt",
-			 ctx->cwd);
+			 os_info.cwd);
 	/*
 	 * We need to query the inheritance catalog rather than the partitioning
 	 * catalogs since they are not available on the segments.
@@ -1108,16 +884,16 @@
 			 "       JOIN pg_class cc ON (i.inhparent = cc.oid);",
 			 RELSTORAGE_EXTERNAL);
 
-	for (dbnum = 0; dbnum < old_cluster->dbarr.ndbs; dbnum++)
+	for (dbnum = 0; dbnum < old_cluster.dbarr.ndbs; dbnum++)
 	{
 		PGresult   *res;
 		int			ntups;
 		int			rowno;
-		DbInfo	   *active_db = &old_cluster->dbarr.dbs[dbnum];
+		DbInfo	   *active_db = &old_cluster.dbarr.dbs[dbnum];
 		PGconn	   *conn;
 
-		conn = connectToServer(ctx, active_db->db_name, CLUSTER_OLD);
-		res = executeQueryOrDie(ctx, conn, query);
+		conn = connectToServer(&old_cluster, active_db->db_name);
+		res = executeQueryOrDie(conn, query);
 
 		ntups = PQntuples(res);
 
@@ -1126,7 +902,7 @@
 			found = true;
 
 			if (script == NULL && (script = fopen(output_path, "w")) == NULL)
-				pg_log(ctx, PG_FATAL, "Could not create necessary file:  %s\n",
+				pg_log(PG_FATAL, "Could not create necessary file:  %s\n",
 					   output_path);
 
 			for (rowno = 0; rowno < ntups; rowno++)
@@ -1143,8 +919,8 @@
 	if (found)
 	{
 		fclose(script);
-		pg_log(ctx, PG_REPORT, "fatal\n");
-		pg_log(ctx, PG_FATAL,
+		pg_log(PG_REPORT, "fatal\n");
+		pg_log(PG_FATAL,
 			   "| Your installation contains partitioned tables with external\n"
 			   "| tables as partitions.  These partitions need to be removed\n"
 			   "| from the partition hierarchy before the upgrade.  A list of\n"
@@ -1153,7 +929,7 @@
 	}
 	else
 	{
-		check_ok(ctx);
+		check_ok();
 	}
 }
 
@@ -1197,19 +973,18 @@
  *	cluster which exhibits this.
  */
 static void
-check_covering_aoindex(migratorContext *ctx)
-{
-	ClusterInfo	   *old_cluster = &ctx->old;
+check_covering_aoindex(void)
+{
 	char			query[QUERY_ALLOC];
 	char			output_path[MAXPGPATH];
 	FILE		   *script = NULL;
 	bool			found = false;
 	int				dbnum;
 
-	prep_status(ctx, "Checking for non-covering indexes on partitioned AO tables");
+	prep_status("Checking for non-covering indexes on partitioned AO tables");
 
 	snprintf(output_path, sizeof(output_path), "%s/mismatched_aopartition_indexes.txt",
-			 ctx->cwd);
+			 os_info.cwd);
 
 	snprintf(query, sizeof(query),
 			 "SELECT DISTINCT ao.relid, inh.inhrelid "
@@ -1222,16 +997,16 @@
 			 "         ON (i.indrelid = ao.relid) "
 			 "WHERE  ao.blkdirrelid <> 0;");
 
-	for (dbnum = 0; dbnum < old_cluster->dbarr.ndbs; dbnum++)
+	for (dbnum = 0; dbnum < old_cluster.dbarr.ndbs; dbnum++)
 	{
 		PGresult   *res;
 		PGconn	   *conn;
 		int			ntups;
 		int			rowno;
-		DbInfo	   *active_db = &old_cluster->dbarr.dbs[dbnum];
-
-		conn = connectToServer(ctx, active_db->db_name, CLUSTER_OLD);
-		res = executeQueryOrDie(ctx, conn, query);
+		DbInfo	   *active_db = &old_cluster.dbarr.dbs[dbnum];
+
+		conn = connectToServer(&old_cluster, active_db->db_name);
+		res = executeQueryOrDie(conn, query);
 
 		ntups = PQntuples(res);
 
@@ -1240,7 +1015,7 @@
 			found = true;
 
 			if (script == NULL && (script = fopen(output_path, "w")) == NULL)
-				pg_log(ctx, PG_FATAL, "Could not create necessary file:  %s\n",
+				pg_log(PG_FATAL, "Could not create necessary file:  %s\n",
 					   output_path);
 
 			for (rowno = 0; rowno < ntups; rowno++)
@@ -1258,8 +1033,8 @@
 	if (found)
 	{
 		fclose(script);
-		pg_log(ctx, PG_REPORT, "fatal\n");
-		pg_log(ctx, PG_FATAL,
+		pg_log(PG_REPORT, "fatal\n");
+		pg_log(PG_FATAL,
 			   "| Your installation contains partitioned append-only tables\n"
 			   "| with an index defined on the partition parent which isn't\n"
 			   "| present on all partition members.  These indexes must be\n"
@@ -1270,7 +1045,7 @@
 	}
 	else
 	{
-		check_ok(ctx);
+		check_ok();
 	}
 }
 
@@ -1286,20 +1061,19 @@
  *	This is basically the same problem as with hash indexes in PostgreSQL.
  */
 static void
-check_hash_partition_usage(migratorContext *ctx)
-{
-	ClusterInfo	   *old_cluster = &ctx->old;
+check_hash_partition_usage(void)
+{
 	int				dbnum;
 	FILE		   *script = NULL;
 	bool			found = false;
 	char			output_path[MAXPGPATH];
 
-	prep_status(ctx, "Checking for hash partitioned tables");
+	prep_status("Checking for hash partitioned tables");
 
 	snprintf(output_path, sizeof(output_path), "%s/hash_partitioned_tables.txt",
-			 ctx->cwd);
-
-	for (dbnum = 0; dbnum < old_cluster->dbarr.ndbs; dbnum++)
+			 os_info.cwd);
+
+	for (dbnum = 0; dbnum < old_cluster.dbarr.ndbs; dbnum++)
 	{
 		PGresult   *res;
 		bool		db_used = false;
@@ -1307,10 +1081,10 @@
 		int			rowno;
 		int			i_nspname,
 					i_relname;
-		DbInfo	   *active_db = &old_cluster->dbarr.dbs[dbnum];
-		PGconn	   *conn = connectToServer(ctx, active_db->db_name, CLUSTER_OLD);
-
-		res = executeQueryOrDie(ctx, conn,
+		DbInfo	   *active_db = &old_cluster.dbarr.dbs[dbnum];
+		PGconn	   *conn = connectToServer(&old_cluster, active_db->db_name);
+
+		res = executeQueryOrDie(conn,
 								"SELECT n.nspname, c.relname "
 								"FROM pg_catalog.pg_partition p, pg_catalog.pg_class c, pg_catalog.pg_namespace n "
 								"WHERE p.parrelid = c.oid AND c.relnamespace = n.oid "
@@ -1323,7 +1097,7 @@
 		{
 			found = true;
 			if (script == NULL && (script = fopen(output_path, "w")) == NULL)
-				pg_log(ctx, PG_FATAL, "Could not create necessary file:  %s\n", output_path);
+				pg_log(PG_FATAL, "Could not create necessary file:  %s\n", output_path);
 			if (!db_used)
 			{
 				fprintf(script, "Database:  %s\n", active_db->db_name);
@@ -1342,8 +1116,8 @@
 	if (found)
 	{
 		fclose(script);
-		pg_log(ctx, PG_REPORT, "fatal\n");
-		pg_log(ctx, PG_FATAL,
+		pg_log(PG_REPORT, "fatal\n");
+		pg_log(PG_FATAL,
 			   "| Your installation contains hash partitioned tables.\n"
 			   "| Upgrading hash partitioned tables is not supported,\n"
 			   "| so this cluster cannot currently be upgraded.  You\n"
@@ -1353,7 +1127,7 @@
 			   "| \t%s\n\n", output_path);
 	}
 	else
-		check_ok(ctx);
+		check_ok();
 }
 
 /*
@@ -1366,20 +1140,19 @@
  *	handling them for the end-user.
  */
 static void
-check_partition_indexes(migratorContext *ctx)
-{
-	ClusterInfo	   *old_cluster = &ctx->old;
+check_partition_indexes(void)
+{
 	int				dbnum;
 	FILE		   *script = NULL;
 	bool			found = false;
 	char			output_path[MAXPGPATH];
 
-	prep_status(ctx, "Checking for indexes on partitioned tables");
+	prep_status("Checking for indexes on partitioned tables");
 
 	snprintf(output_path, sizeof(output_path), "%s/partitioned_tables_indexes.txt",
-			 ctx->cwd);
-
-	for (dbnum = 0; dbnum < old_cluster->dbarr.ndbs; dbnum++)
+			 os_info.cwd);
+
+	for (dbnum = 0; dbnum < old_cluster.dbarr.ndbs; dbnum++)
 	{
 		PGresult   *res;
 		bool		db_used = false;
@@ -1388,10 +1161,10 @@
 		int			i_nspname;
 		int			i_relname;
 		int			i_indexes;
-		DbInfo	   *active_db = &old_cluster->dbarr.dbs[dbnum];
-		PGconn	   *conn = connectToServer(ctx, active_db->db_name, CLUSTER_OLD);
-
-		res = executeQueryOrDie(ctx, conn,
+		DbInfo	   *active_db = &old_cluster.dbarr.dbs[dbnum];
+		PGconn	   *conn = connectToServer(&old_cluster, active_db->db_name);
+
+		res = executeQueryOrDie(conn,
 								"WITH partitions AS ("
 								"    SELECT DISTINCT n.nspname, "
 								"           c.relname "
@@ -1422,7 +1195,7 @@
 		{
 			found = true;
 			if (script == NULL && (script = fopen(output_path, "w")) == NULL)
-				pg_log(ctx, PG_FATAL, "Could not create necessary file:  %s\n", output_path);
+				pg_log(PG_FATAL, "Could not create necessary file:  %s\n", output_path);
 			if (!db_used)
 			{
 				fprintf(script, "Database:  %s\n", active_db->db_name);
@@ -1441,8 +1214,8 @@
 	if (found)
 	{
 		fclose(script);
-		pg_log(ctx, PG_REPORT, "fatal\n");
-		pg_log(ctx, PG_FATAL,
+		pg_log(PG_REPORT, "fatal\n");
+		pg_log(PG_FATAL,
 			   "| Your installation contains partitioned tables with\n"
 			   "| indexes defined on them.  Indexes on partition parents,\n"
 			   "| as well as children, must be dropped before upgrade.\n"
@@ -1450,8 +1223,5 @@
 			   "| \t%s\n\n", output_path);
 	}
 	else
-		check_ok(ctx);
-=======
 		check_ok();
->>>>>>> a4bebdd9
 }