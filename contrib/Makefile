--- conflicted
+++ resolved
@@ -5,8 +5,6 @@
 include $(top_builddir)/src/Makefile.global
 
 WANTED_DIRS = \
-<<<<<<< HEAD
-		xlogdump \
 		pgbench \
 		changetrackingdump \
 		formatter \
@@ -17,35 +15,8 @@
 		gp_cancel_query \
 		indexscan
 
-=======
-		adminpack	\
-		btree_gist	\
-		chkpass		\
-		cube		\
-		dblink		\
-		earthdistance	\
-		fuzzystrmatch	\
-		hstore		\
-		intagg		\
-		intarray	\
-		isn		\
-		lo		\
-		ltree		\
-		oid2name	\
-		pg_buffercache	\
-		pg_freespacemap \
-		pg_standby	\
-		pg_trgm		\
-		pgbench		\
-		pgcrypto	\
-		pgrowlocks	\
-		pgstattuple	\
-		seg		\
-		spi		\
-		tablefunc	\
-		tsearch2	\
-		vacuumlo
->>>>>>> acb34166
+
+# 83MERGE_FIXME_DG xlogdump \
 
 ifeq ($(with_openssl),yes)
 WANTED_DIRS += sslinfo
