--- conflicted
+++ resolved
@@ -59,11 +59,7 @@
 char	   *nextWALFileName;	/* the file we need to get from archive */
 char	   *restartWALFileName; /* the file from which we can restart restore */
 char	   *priorWALFileName;	/* the file we need to get from archive */
-<<<<<<< HEAD
-char		WALFilePath[MAXPGPATH * 2];		/* the file path including archive */
-=======
 char		WALFilePath[MAXPGPATH * 2]; /* the file path including archive */
->>>>>>> 9e1c9f95
 char		restoreCommand[MAXPGPATH];	/* run this to restore */
 char		exclusiveCleanupFileName[MAXFNAMELEN];	/* the file we need to get
 													 * from archive */
