/*-------------------------------------------------------------------------
 *
 * dynloader.c
 *	  Dynamic Loader for Postgres for Linux, generated from those for
 *	  Ultrix.
 *
 *	  You need to install the dld library on your Linux system!
 *
<<<<<<< HEAD
 * Portions Copyright (c) 1996-2008, PostgreSQL Global Development Group
=======
 * Portions Copyright (c) 1996-2007, PostgreSQL Global Development Group
>>>>>>> 29dccf5f
 * Portions Copyright (c) 1994, Regents of the University of California
 *
 *
 * IDENTIFICATION
 *	  $PostgreSQL: pgsql/src/backend/port/dynloader/bsdi.c,v 1.29 2007/01/05 22:19:35 momjian Exp $
 *
 *-------------------------------------------------------------------------
 */
#include "postgres.h"
#ifndef HAVE_DLOPEN

extern char my_exec_path[];

void *
pg_dlopen(char *filename)
{
	static int	dl_initialized = 0;

	/*
	 * initializes the dynamic loader with the executable's pathname. (only
	 * needs to do this the first time pg_dlopen is called.)
	 */
	if (!dl_initialized)
	{
		if (dld_init(dld_find_executable(my_exec_path)))
			return NULL;

		/*
		 * if there are undefined symbols, we want dl to search from the
		 * following libraries also.
		 */
		dl_initialized = 1;
	}

	/*
	 * link the file, then check for undefined symbols!
	 */
	if (dld_link(filename))
		return NULL;

	/*
	 * If undefined symbols: try to link with the C and math libraries! This
	 * could be smarter, if the dynamic linker was able to handle shared libs!
	 */
	if (dld_undefined_sym_count > 0)
	{
		if (dld_link("/usr/lib/libc.a"))
		{
			elog(WARNING, "could not link C library");
			return NULL;
		}
		if (dld_undefined_sym_count > 0)
		{
			if (dld_link("/usr/lib/libm.a"))
			{
				elog(WARNING, "could not link math library");
				return NULL;
			}
			if (dld_undefined_sym_count > 0)
			{
				int			count = dld_undefined_sym_count;
				char	  **list = dld_list_undefined_sym();

				/* list the undefined symbols, if any */
				do
				{
					elog(WARNING, "\"%s\" is undefined", *list);
					list++;
					count--;
				} while (count > 0);

				dld_unlink_by_file(filename, 1);
				return NULL;
			}
		}
	}

	return (void *) strdup(filename);
}

char *
pg_dlerror()
{
	return dld_strerror(dld_errno);
}

#endif   /* not HAVE_DLOPEN */<|MERGE_RESOLUTION|>--- conflicted
+++ resolved
@@ -6,11 +6,7 @@
  *
  *	  You need to install the dld library on your Linux system!
  *
-<<<<<<< HEAD
  * Portions Copyright (c) 1996-2008, PostgreSQL Global Development Group
-=======
- * Portions Copyright (c) 1996-2007, PostgreSQL Global Development Group
->>>>>>> 29dccf5f
  * Portions Copyright (c) 1994, Regents of the University of California
  *
  *
