/*-------------------------------------------------------------------------
 *
 * bootstrap.c
 *	  routines to support running postgres in 'bootstrap' mode
 *	bootstrap mode is used to create the initial template database
 *
 * Portions Copyright (c) 1996-2010, PostgreSQL Global Development Group
 * Portions Copyright (c) 1994, Regents of the University of California
 *
 * IDENTIFICATION
 *	  $PostgreSQL: pgsql/src/backend/bootstrap/bootstrap.c,v 1.261 2010/04/20 01:38:52 tgl Exp $
 *
 *-------------------------------------------------------------------------
 */
#include "postgres.h"

#include <time.h>
#include <unistd.h>
#include <signal.h>
#ifdef HAVE_GETOPT_H
#include <getopt.h>
#endif

#include "access/genam.h"
#include "access/heapam.h"
#include "access/xact.h"
#include "bootstrap/bootstrap.h"
#include "catalog/index.h"
#include "catalog/pg_type.h"
#include "libpq/pqsignal.h"
#include "miscadmin.h"
#include "nodes/makefuncs.h"
#include "postmaster/bgwriter.h"
#include "postmaster/walwriter.h"
#include "replication/walreceiver.h"
<<<<<<< HEAD
#include "storage/bufpage.h"
=======
>>>>>>> 1084f317
#include "storage/bufmgr.h"
#include "storage/ipc.h"
#include "storage/proc.h"
#include "storage/procsignal.h"
#include "tcop/tcopprot.h"
#include "utils/builtins.h"
#include "utils/fmgroids.h"
#include "utils/memutils.h"
#include "utils/ps_status.h"
#include "utils/relmapper.h"
#include "utils/tqual.h"

extern int	optind;
extern char *optarg;

uint32 bootstrap_data_checksum_version = 0;  /* No checksum */

#define ALLOC(t, c)		((t *) calloc((unsigned)(c), sizeof(t)))

static void CheckerModeMain(void);
static void BootstrapModeMain(void);
static void bootstrap_signals(void);
static void ShutdownAuxiliaryProcess(int code, Datum arg);
static Form_pg_attribute AllocateAttribute(void);
static Oid	gettype(char *type);
static void cleanup(void);

/* ----------------
 *		global variables
 * ----------------
 */

Relation	boot_reldesc;		/* current relation descriptor */
AuxProcType MyAuxProcType = NotAnAuxProcess;

Form_pg_attribute attrtypes[MAXATTR];	/* points to attribute info */
int			numattr;			/* number of attributes for cur. rel */


/*
 * Basic information associated with each type.  This is used before
 * pg_type is created.
 *
 *		XXX several of these input/output functions do catalog scans
 *			(e.g., F_REGPROCIN scans pg_proc).	this obviously creates some
 *			order dependencies in the catalog creation process.
 */
struct typinfo
{
	char		name[NAMEDATALEN];
	Oid			oid;
	Oid			elem;
	int16		len;
	bool		byval;
	char		align;
	char		storage;
	Oid			inproc;
	Oid			outproc;
};

static const struct typinfo TypInfo[] = {
	{"bool", BOOLOID, 0, 1, true, 'c', 'p',
	F_BOOLIN, F_BOOLOUT},
	{"bytea", BYTEAOID, 0, -1, false, 'i', 'x',
	F_BYTEAIN, F_BYTEAOUT},
	{"char", CHAROID, 0, 1, true, 'c', 'p',
	F_CHARIN, F_CHAROUT},
	{"int2", INT2OID, 0, 2, true, 's', 'p',
	F_INT2IN, F_INT2OUT},
	{"int4", INT4OID, 0, 4, true, 'i', 'p',
	F_INT4IN, F_INT4OUT},
	{"float4", FLOAT4OID, 0, 4, FLOAT4PASSBYVAL, 'i', 'p',
	F_FLOAT4IN, F_FLOAT4OUT},
	{"name", NAMEOID, CHAROID, NAMEDATALEN, false, 'c', 'p',
	F_NAMEIN, F_NAMEOUT},
	{"regclass", REGCLASSOID, 0, 4, true, 'i', 'p',
	F_REGCLASSIN, F_REGCLASSOUT},
	{"regproc", REGPROCOID, 0, 4, true, 'i', 'p',
	F_REGPROCIN, F_REGPROCOUT},
	{"regtype", REGTYPEOID, 0, 4, true, 'i', 'p',
	F_REGTYPEIN, F_REGTYPEOUT},
	{"text", TEXTOID, 0, -1, false, 'i', 'x',
	F_TEXTIN, F_TEXTOUT},
	{"oid", OIDOID, 0, 4, true, 'i', 'p',
	F_OIDIN, F_OIDOUT},
	{"tid", TIDOID, 0, 6, false, 's', 'p',
	F_TIDIN, F_TIDOUT},
	{"xid", XIDOID, 0, 4, true, 'i', 'p',
	F_XIDIN, F_XIDOUT},
	{"cid", CIDOID, 0, 4, true, 'i', 'p',
	F_CIDIN, F_CIDOUT},
	{"int2vector", INT2VECTOROID, INT2OID, -1, false, 'i', 'p',
	F_INT2VECTORIN, F_INT2VECTOROUT},
	{"oidvector", OIDVECTOROID, OIDOID, -1, false, 'i', 'p',
	F_OIDVECTORIN, F_OIDVECTOROUT},
	{"_int4", INT4ARRAYOID, INT4OID, -1, false, 'i', 'x',
	F_ARRAY_IN, F_ARRAY_OUT},
	{"_text", 1009, TEXTOID, -1, false, 'i', 'x',
	F_ARRAY_IN, F_ARRAY_OUT},
	{"_oid", 1028, OIDOID, -1, false, 'i', 'x',
	F_ARRAY_IN, F_ARRAY_OUT},
	{"_char", 1002, CHAROID, -1, false, 'i', 'x',
	F_ARRAY_IN, F_ARRAY_OUT},
	{"_aclitem", 1034, ACLITEMOID, -1, false, 'i', 'x',
	F_ARRAY_IN, F_ARRAY_OUT}
};

static const int n_types = sizeof(TypInfo) / sizeof(struct typinfo);

struct typmap
{								/* a hack */
	Oid			am_oid;
	FormData_pg_type am_typ;
};

static struct typmap **Typ = NULL;
static struct typmap *Ap = NULL;

static Datum values[MAXATTR];	/* current row's attribute values */
static bool Nulls[MAXATTR];

static MemoryContext nogc = NULL;		/* special no-gc mem context */

/*
 *	At bootstrap time, we first declare all the indices to be built, and
 *	then build them.  The IndexList structure stores enough information
 *	to allow us to build the indices after they've been declared.
 */

typedef struct _IndexList
{
	Oid			il_heap;
	Oid			il_ind;
	IndexInfo  *il_info;
	struct _IndexList *il_next;
} IndexList;

static IndexList *ILHead = NULL;

/*
 *	 AuxiliaryProcessMain
 *
 *	 The main entry point for auxiliary processes, such as the bgwriter,
 *	 walwriter, walreceiver, bootstrapper and the shared memory checker code.
 *
 *	 This code is here just because of historical reasons.
 */
void
AuxiliaryProcessMain(int argc, char *argv[])
{
	char	   *progname = argv[0];
	int			flag;
	char	   *userDoption = NULL;
	char		stack_base;

	/*
	 * initialize globals
	 */
	MyProcPid = getpid();

	MyStartTime = time(NULL);

	/* Set up reference point for stack depth checking */
	stack_base_ptr = &stack_base;

	/*
	 * Fire up essential subsystems: error and memory management
	 *
	 * If we are running under the postmaster, this is done already.
	 */
	if (!IsUnderPostmaster)
		MemoryContextInit();

	/* Compute paths, if we didn't inherit them from postmaster */
	if (my_exec_path[0] == '\0')
	{
		if (find_my_exec(progname, my_exec_path) < 0)
			elog(FATAL, "%s: could not locate my own executable path",
				 progname);
	}

	/*
	 * process command arguments
	 */

	/* Set defaults, to be overriden by explicit options below */
	if (!IsUnderPostmaster)
		InitializeGUCOptions();

	/* Ignore the initial --boot argument, if present */
	if (argc > 1 && strcmp(argv[1], "--boot") == 0)
	{
		argv++;
		argc--;
	}

	MyAuxProcType = CheckerProcess;

	while ((flag = getopt(argc, argv, "B:c:d:D:Fkr:x:y:-:")) != -1)
	{
		switch (flag)
		{
			case 'B':
				SetConfigOption("shared_buffers", optarg, PGC_POSTMASTER, PGC_S_ARGV);
				break;
			case 'D':
				userDoption = optarg;
				break;
			case 'd':
				{
					/* Turn on debugging for the bootstrap process. */
					char	   *debugstr = palloc(strlen("debug") + strlen(optarg) + 1);

					sprintf(debugstr, "debug%s", optarg);
					SetConfigOption("log_min_messages", debugstr,
									PGC_POSTMASTER, PGC_S_ARGV);
					SetConfigOption("client_min_messages", debugstr,
									PGC_POSTMASTER, PGC_S_ARGV);
					pfree(debugstr);
				}
				break;
			case 'F':
				SetConfigOption("fsync", "false", PGC_POSTMASTER, PGC_S_ARGV);
				break;
 			case 'k':
				bootstrap_data_checksum_version = PG_DATA_CHECKSUM_VERSION;
 				break;
			case 'r':
				strlcpy(OutputFileName, optarg, MAXPGPATH);
				break;
			case 'x':
				MyAuxProcType = atoi(optarg);
				break;
			case 'c':
			case '-':
				{
					char	   *name,
							   *value;

					ParseLongOption(optarg, &name, &value);
					if (!value)
					{
						if (flag == '-')
							ereport(ERROR,
									(errcode(ERRCODE_SYNTAX_ERROR),
									 errmsg("--%s requires a value",
											optarg)));
						else
							ereport(ERROR,
									(errcode(ERRCODE_SYNTAX_ERROR),
									 errmsg("-c %s requires a value",
											optarg)));
					}

					SetConfigOption(name, value, PGC_POSTMASTER, PGC_S_ARGV);
					free(name);
					if (value)
						free(value);
					break;
				}
			default:
				write_stderr("Try \"%s --help\" for more information.\n",
							 progname);
				proc_exit(1);
				break;
		}
	}

	if (argc != optind)
	{
		write_stderr("%s: invalid command-line arguments\n", progname);
		proc_exit(1);
	}

	/*
	 * Identify myself via ps
	 */
	if (IsUnderPostmaster)
	{
		const char *statmsg;

		switch (MyAuxProcType)
		{
			case StartupProcess:
				statmsg = "startup process";
				break;
			case BgWriterProcess:
				statmsg = "writer process";
				break;
			case WalWriterProcess:
				statmsg = "wal writer process";
				break;
<<<<<<< HEAD
			case CheckpointerProcess:
				statmsg = "checkpointer process";
				break;
=======
>>>>>>> 1084f317
			case WalReceiverProcess:
				statmsg = "wal receiver process";
				break;
			default:
				statmsg = "??? process";
				break;
		}
		init_ps_display(statmsg, "", "", "");
	}

	/* Acquire configuration parameters, unless inherited from postmaster */
	if (!IsUnderPostmaster)
	{
		if (!SelectConfigFiles(userDoption, progname))
			proc_exit(1);
		/* If timezone is not set, determine what the OS uses */
		pg_timezone_initialize();
		/* If timezone_abbreviations is not set, select default */
		pg_timezone_abbrev_initialize();
	}

	/* Validate we have been given a reasonable-looking DataDir */
	Assert(DataDir);
	ValidatePgVersion(DataDir);

	/* Change into DataDir (if under postmaster, should be done already) */
	if (!IsUnderPostmaster)
		ChangeToDataDir();

	/* If standalone, create lockfile for data directory */
	if (!IsUnderPostmaster)
		CreateDataDirLockFile(false);

	SetProcessingMode(BootstrapProcessing);
	IgnoreSystemIndexes = true;

	BaseInit();

	/*
	 * When we are an auxiliary process, we aren't going to do the full
	 * InitPostgres pushups, but there are a couple of things that need to get
	 * lit up even in an auxiliary process.
	 */
	if (IsUnderPostmaster)
	{
		/*
		 * Create a PGPROC so we can use LWLocks.  In the EXEC_BACKEND case,
		 * this was already done by SubPostmasterMain().
		 */
#ifndef EXEC_BACKEND
		InitAuxiliaryProcess();
#endif

		/*
		 * Assign the ProcSignalSlot for an auxiliary process.	Since it
		 * doesn't have a BackendId, the slot is statically allocated based on
		 * the auxiliary process type (MyAuxProcType).  Backends use slots indexed
		 * in the range from 1 to MaxBackends (inclusive), so we use
		 * MaxBackends + AuxProcType + 1 as the index of the slot for an
		 * auxiliary process.
		 *
		 * This will need rethinking if we ever want more than one of a
		 * particular auxiliary process type.
		 */
		ProcSignalInit(MaxBackends + MyAuxProcType + 1);

		/* finish setting up bufmgr.c */
		InitBufferPoolBackend();

		/* register a shutdown callback for LWLock cleanup */
		on_shmem_exit(ShutdownAuxiliaryProcess, 0);
	}

	/*
	 * XLOG operations
	 */
	SetProcessingMode(NormalProcessing);

	switch (MyAuxProcType)
	{
		case CheckerProcess:
			/* don't set signals, they're useless here */
			CheckerModeMain();
			proc_exit(1);		/* should never return */

		case BootstrapProcess:
			bootstrap_signals();
			BootStrapXLOG();
			BootstrapModeMain();
			proc_exit(1);		/* should never return */

		case StartupProcess:
			/* don't set signals, startup process has its own agenda */
			StartupProcessMain();
			proc_exit(1);		/* should never return */

		case BgWriterProcess:
			/* don't set signals, bgwriter has its own agenda */
			BackgroundWriterMain();
			proc_exit(1);		/* should never return */

		case CheckpointerProcess:
			/* don't set signals, checkpointer is similar to bgwriter and has its own agenda */
			InitXLOGAccess();
			CheckpointerMain();
			proc_exit(1);		/* should never return */

		case WalReceiverProcess:
			/* don't set signals, walreceiver has its own agenda */
			WalReceiverMain();
			proc_exit(1);		/* should never return */

		case WalWriterProcess:
			/* don't set signals, walwriter has its own agenda */
			InitXLOGAccess();
			WalWriterMain();
			proc_exit(1);		/* should never return */

		case WalReceiverProcess:
			/* don't set signals, walreceiver has its own agenda */
			WalReceiverMain();
			proc_exit(1);		/* should never return */

		default:
			elog(PANIC, "unrecognized process type: %d", MyAuxProcType);
			proc_exit(1);
	}
}

/*
 * In shared memory checker mode, all we really want to do is create shared
 * memory and semaphores (just to prove we can do it with the current GUC
 * settings).  Since, in fact, that was already done by BaseInit(),
 * we have nothing more to do here.
 */
static void
CheckerModeMain(void)
{
	proc_exit(0);
}

/*
 *	 The main entry point for running the backend in bootstrap mode
 *
 *	 The bootstrap mode is used to initialize the template database.
 *	 The bootstrap backend doesn't speak SQL, but instead expects
 *	 commands in a special bootstrap language.
 */
static void
BootstrapModeMain(void)
{
	int			i;

	Assert(!IsUnderPostmaster);

	SetProcessingMode(BootstrapProcessing);

	/*
	 * Do backend-like initialization for bootstrap mode
	 */
	InitProcess();

	InitPostgres(NULL, InvalidOid, NULL, NULL);

	/* Initialize stuff for bootstrap-file processing */
	for (i = 0; i < MAXATTR; i++)
	{
		attrtypes[i] = NULL;
		Nulls[i] = false;
	}

	/*
	 * Process bootstrap input.
	 */
	boot_yyparse();

	/*
	 * We should now know about all mapped relations, so it's okay to write
	 * out the initial relation mapping files.
	 */
	RelationMapFinishBootstrap();

	/* Clean up and exit */
	cleanup();
	proc_exit(0);
}


/* ----------------------------------------------------------------
 *						misc functions
 * ----------------------------------------------------------------
 */

/*
 * Set up signal handling for a bootstrap process
 */
static void
bootstrap_signals(void)
{
	if (IsUnderPostmaster)
	{
		/*
		 * If possible, make this process a group leader, so that the
		 * postmaster can signal any child processes too.
		 */
#ifdef HAVE_SETSID
		if (setsid() < 0)
			elog(FATAL, "setsid() failed: %m");
#endif

		/*
		 * Properly accept or ignore signals the postmaster might send us
		 */
		pqsignal(SIGHUP, SIG_IGN);
		pqsignal(SIGINT, SIG_IGN);		/* ignore query-cancel */
		pqsignal(SIGTERM, die);
		pqsignal(SIGQUIT, quickdie);
		pqsignal(SIGALRM, SIG_IGN);
		pqsignal(SIGPIPE, SIG_IGN);
		pqsignal(SIGUSR1, SIG_IGN);
		pqsignal(SIGUSR2, SIG_IGN);

		/*
		 * Reset some signals that are accepted by postmaster but not here
		 */
		pqsignal(SIGCHLD, SIG_DFL);
		pqsignal(SIGTTIN, SIG_DFL);
		pqsignal(SIGTTOU, SIG_DFL);
		pqsignal(SIGCONT, SIG_DFL);
		pqsignal(SIGWINCH, SIG_DFL);

		/*
		 * Unblock signals (they were blocked when the postmaster forked us)
		 */
		PG_SETMASK(&UnBlockSig);
	}
	else
	{
		/* Set up appropriately for interactive use */
		pqsignal(SIGHUP, die);
		pqsignal(SIGINT, die);
		pqsignal(SIGTERM, die);
		pqsignal(SIGQUIT, die);
	}
}

/*
 * Begin shutdown of an auxiliary process.	This is approximately the equivalent
 * of ShutdownPostgres() in postinit.c.  We can't run transactions in an
 * auxiliary process, so most of the work of AbortTransaction() is not needed,
 * but we do need to make sure we've released any LWLocks we are holding.
 * (This is only critical during an error exit.)
 */
static void
ShutdownAuxiliaryProcess(int code, Datum arg)
{
	LWLockReleaseAll();
}

/* ----------------------------------------------------------------
 *				MANUAL BACKEND INTERACTIVE INTERFACE COMMANDS
 * ----------------------------------------------------------------
 */

/* ----------------
 *		boot_openrel
 * ----------------
 */
void
boot_openrel(char *relname)
{
	int			i;
	struct typmap **app;
	Relation	rel;
	HeapScanDesc scan;
	HeapTuple	tup;

	if (strlen(relname) >= NAMEDATALEN)
		relname[NAMEDATALEN - 1] = '\0';

	if (Typ == NULL)
	{
		/* We can now load the pg_type data */
		rel = heap_open(TypeRelationId, NoLock);
		scan = heap_beginscan(rel, SnapshotNow, 0, NULL);
		i = 0;
		while ((tup = heap_getnext(scan, ForwardScanDirection)) != NULL)
			++i;
		heap_endscan(scan);
		app = Typ = ALLOC(struct typmap *, i + 1);
		while (i-- > 0)
			*app++ = ALLOC(struct typmap, 1);
		*app = NULL;
		scan = heap_beginscan(rel, SnapshotNow, 0, NULL);
		app = Typ;
		while ((tup = heap_getnext(scan, ForwardScanDirection)) != NULL)
		{
			(*app)->am_oid = HeapTupleGetOid(tup);
			memcpy((char *) &(*app)->am_typ,
				   (char *) GETSTRUCT(tup),
				   sizeof((*app)->am_typ));
			app++;
		}
		heap_endscan(scan);
		heap_close(rel, NoLock);
	}

	if (boot_reldesc != NULL)
		closerel(NULL);

	elog(DEBUG4, "open relation %s, attrsize %d",
		 relname, (int) ATTRIBUTE_FIXED_PART_SIZE);

	boot_reldesc = heap_openrv(makeRangeVar(NULL, relname, -1), NoLock);
	numattr = boot_reldesc->rd_rel->relnatts;
	for (i = 0; i < numattr; i++)
	{
		if (attrtypes[i] == NULL)
			attrtypes[i] = AllocateAttribute();
		memmove((char *) attrtypes[i],
				(char *) boot_reldesc->rd_att->attrs[i],
				ATTRIBUTE_FIXED_PART_SIZE);

		{
			Form_pg_attribute at = attrtypes[i];

			elog(DEBUG4, "create attribute %d name %s len %d num %d type %u",
				 i, NameStr(at->attname), at->attlen, at->attnum,
				 at->atttypid);
		}
	}
}

/* ----------------
 *		closerel
 * ----------------
 */
void
closerel(char *name)
{
	if (name)
	{
		if (boot_reldesc)
		{
			if (strcmp(RelationGetRelationName(boot_reldesc), name) != 0)
				elog(ERROR, "close of %s when %s was expected",
					 name, RelationGetRelationName(boot_reldesc));
		}
		else
			elog(ERROR, "close of %s before any relation was opened",
				 name);
	}

	if (boot_reldesc == NULL)
		elog(ERROR, "no open relation to close");
	else
	{
		elog(DEBUG4, "close relation %s",
			 RelationGetRelationName(boot_reldesc));
		heap_close(boot_reldesc, NoLock);
		boot_reldesc = NULL;
	}
}



/* ----------------
 * DEFINEATTR()
 *
 * define a <field,type> pair
 * if there are n fields in a relation to be created, this routine
 * will be called n times
 * ----------------
 */
void
DefineAttr(char *name, char *type, int attnum)
{
	Oid			typeoid;

	if (boot_reldesc != NULL)
	{
		elog(WARNING, "no open relations allowed with CREATE command");
		closerel(NULL);
	}

	if (attrtypes[attnum] == NULL)
		attrtypes[attnum] = AllocateAttribute();
	MemSet(attrtypes[attnum], 0, ATTRIBUTE_FIXED_PART_SIZE);

	namestrcpy(&attrtypes[attnum]->attname, name);
	elog(DEBUG4, "column %s %s", NameStr(attrtypes[attnum]->attname), type);
	attrtypes[attnum]->attnum = attnum + 1;		/* fillatt */

	typeoid = gettype(type);

	if (Typ != NULL)
	{
		attrtypes[attnum]->atttypid = Ap->am_oid;
		attrtypes[attnum]->attlen = Ap->am_typ.typlen;
		attrtypes[attnum]->attbyval = Ap->am_typ.typbyval;
		attrtypes[attnum]->attstorage = Ap->am_typ.typstorage;
		attrtypes[attnum]->attalign = Ap->am_typ.typalign;
		/* if an array type, assume 1-dimensional attribute */
		if (Ap->am_typ.typelem != InvalidOid && Ap->am_typ.typlen < 0)
			attrtypes[attnum]->attndims = 1;
		else
			attrtypes[attnum]->attndims = 0;
	}
	else
	{
		attrtypes[attnum]->atttypid = TypInfo[typeoid].oid;
		attrtypes[attnum]->attlen = TypInfo[typeoid].len;
		attrtypes[attnum]->attbyval = TypInfo[typeoid].byval;
		attrtypes[attnum]->attstorage = TypInfo[typeoid].storage;
		attrtypes[attnum]->attalign = TypInfo[typeoid].align;
		/* if an array type, assume 1-dimensional attribute */
		if (TypInfo[typeoid].elem != InvalidOid &&
			attrtypes[attnum]->attlen < 0)
			attrtypes[attnum]->attndims = 1;
		else
			attrtypes[attnum]->attndims = 0;
	}

	attrtypes[attnum]->attstattarget = -1;
	attrtypes[attnum]->attcacheoff = -1;
	attrtypes[attnum]->atttypmod = -1;
	attrtypes[attnum]->attislocal = true;

	/*
	 * Mark as "not null" if type is fixed-width and prior columns are too.
	 * This corresponds to case where column can be accessed directly via C
	 * struct declaration.
	 *
	 * oidvector and int2vector are also treated as not-nullable, even though
	 * they are no longer fixed-width.
	 */
#define MARKNOTNULL(att) \
	((att)->attlen > 0 || \
	 (att)->atttypid == OIDVECTOROID || \
	 (att)->atttypid == INT2VECTOROID)

	if (MARKNOTNULL(attrtypes[attnum]))
	{
		int			i;

		for (i = 0; i < attnum; i++)
		{
			if (!MARKNOTNULL(attrtypes[i]))
				break;
		}
		if (i == attnum)
			attrtypes[attnum]->attnotnull = true;
	}
}


/* ----------------
 *		InsertOneTuple
 *
 * If objectid is not zero, it is a specific OID to assign to the tuple.
 * Otherwise, an OID will be assigned (if necessary) by heap_insert.
 * ----------------
 */
void
InsertOneTuple(Oid objectid)
{
	HeapTuple	tuple;
	TupleDesc	tupDesc;
	int			i;

	elog(DEBUG4, "inserting row oid %u, %d columns", objectid, numattr);

	tupDesc = CreateTupleDesc(numattr,
							  RelationGetForm(boot_reldesc)->relhasoids,
							  attrtypes);
	tuple = heap_form_tuple(tupDesc, values, Nulls);
	if (objectid != (Oid) 0)
		HeapTupleSetOid(tuple, objectid);
	pfree(tupDesc);				/* just free's tupDesc, not the attrtypes */

	simple_heap_insert(boot_reldesc, tuple);
	heap_freetuple(tuple);
	elog(DEBUG4, "row inserted");

	/*
	 * Reset null markers for next tuple
	 */
	for (i = 0; i < numattr; i++)
		Nulls[i] = false;
}

/* ----------------
 *		InsertOneValue
 * ----------------
 */
void
InsertOneValue(char *value, int i)
{
	Oid			typoid;
	int16		typlen;
	bool		typbyval;
	char		typalign;
	char		typdelim;
	Oid			typioparam;
	Oid			typinput;
	Oid			typoutput;
	char	   *prt;

	AssertArg(i >= 0 || i < MAXATTR);

	elog(DEBUG4, "inserting column %d value \"%s\"", i, value);

	typoid = boot_reldesc->rd_att->attrs[i]->atttypid;

	boot_get_type_io_data(typoid,
						  &typlen, &typbyval, &typalign,
						  &typdelim, &typioparam,
						  &typinput, &typoutput);

	values[i] = OidInputFunctionCall(typinput, value, typioparam, -1);
	prt = OidOutputFunctionCall(typoutput, values[i]);
	elog(DEBUG4, "inserted -> %s", prt);
	pfree(prt);
}

/* ----------------
 *		InsertOneNull
 * ----------------
 */
void
InsertOneNull(int i)
{
	elog(DEBUG4, "inserting column %d NULL", i);
	Assert(i >= 0 || i < MAXATTR);
	values[i] = PointerGetDatum(NULL);
	Nulls[i] = true;
}

/* ----------------
 *		cleanup
 * ----------------
 */
static void
cleanup(void)
{
	if (boot_reldesc != NULL)
		closerel(NULL);
}

/* ----------------
 *		gettype
 *
 * NB: this is really ugly; it will return an integer index into TypInfo[],
 * and not an OID at all, until the first reference to a type not known in
 * TypInfo[].  At that point it will read and cache pg_type in the Typ array,
 * and subsequently return a real OID (and set the global pointer Ap to
 * point at the found row in Typ).	So caller must check whether Typ is
 * still NULL to determine what the return value is!
 * ----------------
 */
static Oid
gettype(char *type)
{
	int			i;
	Relation	rel;
	HeapScanDesc scan;
	HeapTuple	tup;
	struct typmap **app;

	if (Typ != NULL)
	{
		for (app = Typ; *app != NULL; app++)
		{
			if (strncmp(NameStr((*app)->am_typ.typname), type, NAMEDATALEN) == 0)
			{
				Ap = *app;
				return (*app)->am_oid;
			}
		}
	}
	else
	{
		for (i = 0; i < n_types; i++)
		{
			if (strncmp(type, TypInfo[i].name, NAMEDATALEN) == 0)
				return i;
		}
		elog(DEBUG4, "external type: %s", type);
		rel = heap_open(TypeRelationId, NoLock);
		scan = heap_beginscan(rel, SnapshotNow, 0, NULL);
		i = 0;
		while ((tup = heap_getnext(scan, ForwardScanDirection)) != NULL)
			++i;
		heap_endscan(scan);
		app = Typ = ALLOC(struct typmap *, i + 1);
		while (i-- > 0)
			*app++ = ALLOC(struct typmap, 1);
		*app = NULL;
		scan = heap_beginscan(rel, SnapshotNow, 0, NULL);
		app = Typ;
		while ((tup = heap_getnext(scan, ForwardScanDirection)) != NULL)
		{
			(*app)->am_oid = HeapTupleGetOid(tup);
			memmove((char *) &(*app++)->am_typ,
					(char *) GETSTRUCT(tup),
					sizeof((*app)->am_typ));
		}
		heap_endscan(scan);
		heap_close(rel, NoLock);
		return gettype(type);
	}
	elog(ERROR, "unrecognized type \"%s\"", type);
	/* not reached, here to make compiler happy */
	return 0;
}

/* ----------------
 *		boot_get_type_io_data
 *
 * Obtain type I/O information at bootstrap time.  This intentionally has
 * almost the same API as lsyscache.c's get_type_io_data, except that
 * we only support obtaining the typinput and typoutput routines, not
 * the binary I/O routines.  It is exported so that array_in and array_out
 * can be made to work during early bootstrap.
 * ----------------
 */
void
boot_get_type_io_data(Oid typid,
					  int16 *typlen,
					  bool *typbyval,
					  char *typalign,
					  char *typdelim,
					  Oid *typioparam,
					  Oid *typinput,
					  Oid *typoutput)
{
	if (Typ != NULL)
	{
		/* We have the boot-time contents of pg_type, so use it */
		struct typmap **app;
		struct typmap *ap;

		app = Typ;
		while (*app && (*app)->am_oid != typid)
			++app;
		ap = *app;
		if (ap == NULL)
			elog(ERROR, "type OID %u not found in Typ list", typid);

		*typlen = ap->am_typ.typlen;
		*typbyval = ap->am_typ.typbyval;
		*typalign = ap->am_typ.typalign;
		*typdelim = ap->am_typ.typdelim;

		/* XXX this logic must match getTypeIOParam() */
		if (OidIsValid(ap->am_typ.typelem))
			*typioparam = ap->am_typ.typelem;
		else
			*typioparam = typid;

		*typinput = ap->am_typ.typinput;
		*typoutput = ap->am_typ.typoutput;
	}
	else
	{
		/* We don't have pg_type yet, so use the hard-wired TypInfo array */
		int			typeindex;

		for (typeindex = 0; typeindex < n_types; typeindex++)
		{
			if (TypInfo[typeindex].oid == typid)
				break;
		}
		if (typeindex >= n_types)
			elog(ERROR, "type OID %u not found in TypInfo", typid);

		*typlen = TypInfo[typeindex].len;
		*typbyval = TypInfo[typeindex].byval;
		*typalign = TypInfo[typeindex].align;
		/* We assume typdelim is ',' for all boot-time types */
		*typdelim = ',';

		/* XXX this logic must match getTypeIOParam() */
		if (OidIsValid(TypInfo[typeindex].elem))
			*typioparam = TypInfo[typeindex].elem;
		else
			*typioparam = typid;

		*typinput = TypInfo[typeindex].inproc;
		*typoutput = TypInfo[typeindex].outproc;
	}
}

/* ----------------
 *		AllocateAttribute
 *
 * Note: bootstrap never sets any per-column ACLs, so we only need
 * ATTRIBUTE_FIXED_PART_SIZE space per attribute.
 * ----------------
 */
static Form_pg_attribute
AllocateAttribute(void)
{
	Form_pg_attribute attribute = (Form_pg_attribute) malloc(ATTRIBUTE_FIXED_PART_SIZE);

	if (!PointerIsValid(attribute))
		elog(FATAL, "out of memory");
	MemSet(attribute, 0, ATTRIBUTE_FIXED_PART_SIZE);

	return attribute;
}

/* ----------------
 *		MapArrayTypeName
 * XXX arrays of "basetype" are always "_basetype".
 *	   this is an evil hack inherited from rel. 3.1.
 * XXX array dimension is thrown away because we
 *	   don't support fixed-dimension arrays.  again,
 *	   sickness from 3.1.
 *
 * the string passed in must have a '[' character in it
 *
 * the string returned is a pointer to static storage and should NOT
 * be freed by the CALLER.
 * ----------------
 */
char *
MapArrayTypeName(char *s)
{
	int			i,
				j;
	static char newStr[NAMEDATALEN];	/* array type names < NAMEDATALEN long */

	if (s == NULL || s[0] == '\0')
		return s;

	j = 1;
	newStr[0] = '_';
	for (i = 0; i < NAMEDATALEN - 1 && s[i] != '['; i++, j++)
		newStr[j] = s[i];

	newStr[j] = '\0';

	return newStr;
}


/*
 *	index_register() -- record an index that has been set up for building
 *						later.
 *
 *		At bootstrap time, we define a bunch of indexes on system catalogs.
 *		We postpone actually building the indexes until just before we're
 *		finished with initialization, however.	This is because the indexes
 *		themselves have catalog entries, and those have to be included in the
 *		indexes on those catalogs.	Doing it in two phases is the simplest
 *		way of making sure the indexes have the right contents at the end.
 */
void
index_register(Oid heap,
			   Oid ind,
			   IndexInfo *indexInfo)
{
	IndexList  *newind;
	MemoryContext oldcxt;

	/*
	 * XXX mao 10/31/92 -- don't gc index reldescs, associated info at
	 * bootstrap time.	we'll declare the indexes now, but want to create them
	 * later.
	 */

	if (nogc == NULL)
		nogc = AllocSetContextCreate(NULL,
									 "BootstrapNoGC",
									 ALLOCSET_DEFAULT_MINSIZE,
									 ALLOCSET_DEFAULT_INITSIZE,
									 ALLOCSET_DEFAULT_MAXSIZE);

	oldcxt = MemoryContextSwitchTo(nogc);

	newind = (IndexList *) palloc(sizeof(IndexList));
	newind->il_heap = heap;
	newind->il_ind = ind;
	newind->il_info = (IndexInfo *) palloc(sizeof(IndexInfo));

	memcpy(newind->il_info, indexInfo, sizeof(IndexInfo));
	/* expressions will likely be null, but may as well copy it */
	newind->il_info->ii_Expressions = (List *)
		copyObject(indexInfo->ii_Expressions);
	newind->il_info->ii_ExpressionsState = NIL;
	/* predicate will likely be null, but may as well copy it */
	newind->il_info->ii_Predicate = (List *)
		copyObject(indexInfo->ii_Predicate);
	newind->il_info->ii_PredicateState = NIL;
	/* no exclusion constraints at bootstrap time, so no need to copy */
	Assert(indexInfo->ii_ExclusionOps == NULL);
	Assert(indexInfo->ii_ExclusionProcs == NULL);
	Assert(indexInfo->ii_ExclusionStrats == NULL);

	newind->il_next = ILHead;
	ILHead = newind;

	MemoryContextSwitchTo(oldcxt);
}


/*
 * build_indices -- fill in all the indexes registered earlier
 */
void
build_indices(void)
{
	for (; ILHead != NULL; ILHead = ILHead->il_next)
	{
		Relation	heap;
		Relation	ind;

		/* need not bother with locks during bootstrap */
		heap = heap_open(ILHead->il_heap, NoLock);
		ind = index_open(ILHead->il_ind, NoLock);

		index_build(heap, ind, ILHead->il_info, false, false);

		index_close(ind, NoLock);
		heap_close(heap, NoLock);
	}
}<|MERGE_RESOLUTION|>--- conflicted
+++ resolved
@@ -33,11 +33,8 @@
 #include "postmaster/bgwriter.h"
 #include "postmaster/walwriter.h"
 #include "replication/walreceiver.h"
-<<<<<<< HEAD
+#include "storage/bufmgr.h"
 #include "storage/bufpage.h"
-=======
->>>>>>> 1084f317
-#include "storage/bufmgr.h"
 #include "storage/ipc.h"
 #include "storage/proc.h"
 #include "storage/procsignal.h"
@@ -329,14 +326,11 @@
 			case WalWriterProcess:
 				statmsg = "wal writer process";
 				break;
-<<<<<<< HEAD
+			case WalReceiverProcess:
+				statmsg = "wal receiver process";
+				break;
 			case CheckpointerProcess:
 				statmsg = "checkpointer process";
-				break;
-=======
->>>>>>> 1084f317
-			case WalReceiverProcess:
-				statmsg = "wal receiver process";
 				break;
 			default:
 				statmsg = "??? process";
@@ -438,7 +432,6 @@
 
 		case CheckpointerProcess:
 			/* don't set signals, checkpointer is similar to bgwriter and has its own agenda */
-			InitXLOGAccess();
 			CheckpointerMain();
 			proc_exit(1);		/* should never return */
 
@@ -451,11 +444,6 @@
 			/* don't set signals, walwriter has its own agenda */
 			InitXLOGAccess();
 			WalWriterMain();
-			proc_exit(1);		/* should never return */
-
-		case WalReceiverProcess:
-			/* don't set signals, walreceiver has its own agenda */
-			WalReceiverMain();
 			proc_exit(1);		/* should never return */
 
 		default:
