/*-------------------------------------------------------------------------
 *
 * basebackup.c
 *	  code for taking a base backup and streaming it to a standby
 *
 * Portions Copyright (c) 2010-2013, PostgreSQL Global Development Group
 *
 * IDENTIFICATION
 *	  src/backend/replication/basebackup.c
 *
 *-------------------------------------------------------------------------
 */
#include "postgres.h"

#include <sys/types.h>
#include <sys/stat.h>
#include <unistd.h>
#include <time.h>

#include "miscadmin.h"
#include "access/genam.h"
#include "access/xact.h"
#include "access/xlog_internal.h"		/* for pg_start/stop_backup */
#include "cdb/cdbvars.h"
#include "catalog/catalog.h"
#include "catalog/indexing.h"
#include "catalog/pg_database.h"
#include "catalog/pg_tablespace.h"
#include "catalog/pg_type.h"
#include "common/relpath.h"
#include "lib/stringinfo.h"
#include "libpq/libpq.h"
#include "libpq/pqformat.h"
#include "miscadmin.h"
#include "nodes/pg_list.h"
#include "replication/basebackup.h"
#include "replication/walsender.h"
#include "replication/walsender_private.h"
#include "storage/fd.h"
#include "storage/ipc.h"
#include "storage/lmgr.h"
#include "storage/proc.h"
#include "utils/builtins.h"
#include "utils/elog.h"
<<<<<<< HEAD
#include "utils/memutils.h"
#include "utils/fmgroids.h"
#include "utils/faultinjector.h"
#include "utils/guc.h"
#include "utils/ps_status.h"
#include "utils/snapmgr.h"
=======
#include "utils/ps_status.h"
#include "pgtar.h"
>>>>>>> e472b921

typedef struct
{
	const char *label;
	bool		progress;
	bool		fastcheckpoint;
	bool		nowait;
	bool		includewal;
	List	   *exclude;
} basebackup_options;


<<<<<<< HEAD
static bool match_exclude_list(char *path, List *exclude);
static int64 sendDir(char *path, int basepathlen, bool sizeonly, List *tablespaces, List *exclude);
=======
static int64 sendDir(char *path, int basepathlen, bool sizeonly);
>>>>>>> e472b921
static int64 sendTablespace(char *path, bool sizeonly);
static bool sendFile(char *readfilename, char *tarfilename,
		 struct stat * statbuf, bool missing_ok);
static void sendFileWithContent(const char *filename, const char *content);
static void _tarWriteHeader(const char *filename, const char *linktarget,
				struct stat * statbuf);
static void send_int8_string(StringInfoData *buf, int64 intval);
static void SendBackupHeader(List *tablespaces);
static void base_backup_cleanup(int code, Datum arg);
static void perform_base_backup(basebackup_options *opt, DIR *tblspcdir);
static void parse_basebackup_options(List *options, basebackup_options *opt);
static void SendXlogRecPtrResult(XLogRecPtr ptr, TimeLineID tli);
static int	compareWalFileNames(const void *a, const void *b);

/* Was the backup currently in-progress initiated in recovery mode? */
static bool backup_started_in_recovery = false;

/*
 * Size of each block sent into the tar stream for larger files.
 */
#define TAR_SEND_SIZE 32768

typedef struct
{
	char	   *oid;
	char	   *path;
	char	   *rpath;			/* relative path within PGDATA, or NULL */
	int64		size;
} tablespaceinfo;


/*
 * Called when ERROR or FATAL happens in perform_base_backup() after
 * we have started the backup - make sure we end it!
 */
static void
base_backup_cleanup(int code, Datum arg)
{
	do_pg_abort_backup();
}

/*
 * Actually do a base backup for the specified tablespaces.
 *
 * This is split out mainly to avoid complaints about "variable might be
 * clobbered by longjmp" from stupider versions of gcc.
 */
static void
perform_base_backup(basebackup_options *opt, DIR *tblspcdir)
{
	XLogRecPtr	startptr;
	TimeLineID	starttli;
	XLogRecPtr	endptr;
	TimeLineID	endtli;
	char	   *labelfile;
	int			datadirpathlen;

	datadirpathlen = strlen(DataDir);

<<<<<<< HEAD
	startptr = do_pg_start_backup(opt->label, opt->fastcheckpoint, &labelfile);
	Assert(!XLogRecPtrIsInvalid(startptr));

	elogif(!debug_basebackup, LOG,
		   "basebackup perform -- "
		   "Basebackup start xlog location = %X/%X",
		   startptr.xlogid, startptr.xrecoff);

	/*
	 * Set xlogCleanUpTo so that checkpoint process knows
	 * which old xlog files should not be cleaned
	 */
	WalSndSetXLogCleanUpTo(startptr);

	SIMPLE_FAULT_INJECTOR(BaseBackupPostCreateCheckpoint);
=======
	backup_started_in_recovery = RecoveryInProgress();

	startptr = do_pg_start_backup(opt->label, opt->fastcheckpoint, &starttli,
								  &labelfile);
	SendXlogRecPtrResult(startptr, starttli);
>>>>>>> e472b921

	PG_ENSURE_ERROR_CLEANUP(base_backup_cleanup, (Datum) 0);
	{
		List	   *tablespaces = NIL;
		ListCell   *lc;
		struct dirent *de;
		tablespaceinfo *ti;

		SendXlogRecPtrResult(startptr);

		/* Collect information about all tablespaces */
		while ((de = ReadDir(tblspcdir, "pg_tblspc")) != NULL)
		{
			char		fullpath[MAXPGPATH];
			char		linkpath[MAXPGPATH];
			char	   *relpath = NULL;

			int			rllen;

			/* Skip special stuff */
			if (strcmp(de->d_name, ".") == 0 || strcmp(de->d_name, "..") == 0)
				continue;

			snprintf(fullpath, sizeof(fullpath), "pg_tblspc/%s", de->d_name);

#if defined(HAVE_READLINK) || defined(WIN32)
			rllen = readlink(fullpath, linkpath, sizeof(linkpath));
			if (rllen < 0)
			{
				ereport(WARNING,
						(errmsg("could not read symbolic link \"%s\": %m",
								fullpath)));
				continue;
			}
			else if (rllen >= sizeof(linkpath))
			{
				ereport(WARNING,
						(errmsg("symbolic link \"%s\" target is too long",
								fullpath)));
				continue;
			}
			linkpath[rllen] = '\0';

			/*
			 * Relpath holds the relative path of the tablespace directory
			 * when it's located within PGDATA, or NULL if it's located
			 * elsewhere.
			 */
			if (rllen > datadirpathlen &&
				strncmp(linkpath, DataDir, datadirpathlen) == 0 &&
				IS_DIR_SEP(linkpath[datadirpathlen]))
				relpath = linkpath + datadirpathlen + 1;

			ti = palloc(sizeof(tablespaceinfo));
			ti->oid = pstrdup(de->d_name);
			ti->path = pstrdup(linkpath);
<<<<<<< HEAD
			ti->rpath = relpath ? pstrdup(relpath) : NULL;
=======
>>>>>>> e472b921
			ti->size = opt->progress ? sendTablespace(fullpath, true) : -1;
			tablespaces = lappend(tablespaces, ti);
#else

			/*
			 * If the platform does not have symbolic links, it should not be
			 * possible to have tablespaces - clearly somebody else created
			 * them. Warn about it and ignore.
			 */
			ereport(WARNING,
					(errcode(ERRCODE_FEATURE_NOT_SUPPORTED),
				  errmsg("tablespaces are not supported on this platform")));
#endif
		}

		/* Add a node for the base directory at the end */
		ti = palloc0(sizeof(tablespaceinfo));
		ti->size = opt->progress ? sendDir(".", 1, true, tablespaces, opt->exclude) : -1;
		tablespaces = lappend(tablespaces, ti);

		/* Send tablespace header */
		SendBackupHeader(tablespaces);

		/* Send off our tablespaces one by one */
		foreach(lc, tablespaces)
		{
			tablespaceinfo *ti = (tablespaceinfo *) lfirst(lc);
			StringInfoData buf;

			/* Send CopyOutResponse message */
			pq_beginmessage(&buf, 'H');
			pq_sendbyte(&buf, 0);		/* overall format */
			pq_sendint(&buf, 0, 2);		/* natts */
			pq_endmessage(&buf);

<<<<<<< HEAD
			if (ti->path == NULL)
			{
				struct stat statbuf;

				/* In the main tar, include the backup_label first... */
				sendFileWithContent(BACKUP_LABEL_FILE, labelfile);

				/* ... then the bulk of the files ... */
				sendDir(".", 1, false, tablespaces, opt->exclude);

				/* ... and pg_control after everything else. */
				if (lstat(XLOG_CONTROL_FILE, &statbuf) != 0)
					ereport(ERROR,
							(errcode_for_file_access(),
							 errmsg("could not stat control file \"%s\": %m",
									XLOG_CONTROL_FILE)));
				sendFile(XLOG_CONTROL_FILE, XLOG_CONTROL_FILE, &statbuf, false);
			}
			else
				sendTablespace(ti->path, false);

			/* In the main tar, include pg_control last. */
=======
>>>>>>> e472b921
			if (ti->path == NULL)
			{
				struct stat statbuf;

				/* In the main tar, include the backup_label first... */
				sendFileWithContent(BACKUP_LABEL_FILE, labelfile);

				/* ... then the bulk of the files ... */
				sendDir(".", 1, false);

				/* ... and pg_control after everything else. */
				if (lstat(XLOG_CONTROL_FILE, &statbuf) != 0)
					ereport(ERROR,
							(errcode_for_file_access(),
							 errmsg("could not stat control file \"%s\": %m",
									XLOG_CONTROL_FILE)));
<<<<<<< HEAD
				}

=======
>>>>>>> e472b921
				sendFile(XLOG_CONTROL_FILE, XLOG_CONTROL_FILE, &statbuf, false);
			}
			else
				sendTablespace(ti->path, false);

			/*
			 * If we're including WAL, and this is the main data directory we
			 * don't terminate the tar stream here. Instead, we will append
			 * the xlog files below and terminate it then. This is safe since
			 * the main data directory is always sent *last*.
			 */
			if (opt->includewal && ti->path == NULL)
			{
				Assert(lnext(lc) == NULL);
			}
			else
				pq_putemptymessage('c');		/* CopyDone */
		}
	}
	PG_END_ENSURE_ERROR_CLEANUP(base_backup_cleanup, (Datum) 0);

	endptr = do_pg_stop_backup(labelfile, !opt->nowait, &endtli);

	if (opt->includewal)
	{
		/*
		 * We've left the last tar file "open", so we can now append the
		 * required WAL files to it.
		 */
		char		pathbuf[MAXPGPATH];
		XLogSegNo	segno;
		XLogSegNo	startsegno;
		XLogSegNo	endsegno;
		struct stat statbuf;
		List	   *historyFileList = NIL;
		List	   *walFileList = NIL;
		char	  **walFiles;
		int			nWalFiles;
		char		firstoff[MAXFNAMELEN];
		char		lastoff[MAXFNAMELEN];
		DIR		   *dir;
		struct dirent *de;
		int			i;
		ListCell   *lc;
		TimeLineID	tli;

		/*
		 * I'd rather not worry about timelines here, so scan pg_xlog and
		 * include all WAL files in the range between 'startptr' and 'endptr',
		 * regardless of the timeline the file is stamped with. If there are
		 * some spurious WAL files belonging to timelines that don't belong in
		 * this server's history, they will be included too. Normally there
		 * shouldn't be such files, but if there are, there's little harm in
		 * including them.
		 */
		XLByteToSeg(startptr, startsegno);
		XLogFileName(firstoff, ThisTimeLineID, startsegno);
		XLByteToPrevSeg(endptr, endsegno);
		XLogFileName(lastoff, ThisTimeLineID, endsegno);

		dir = AllocateDir("pg_xlog");
		if (!dir)
			ereport(ERROR,
				 (errmsg("could not open directory \"%s\": %m", "pg_xlog")));
		while ((de = ReadDir(dir, "pg_xlog")) != NULL)
		{
			/* Does it look like a WAL segment, and is it in the range? */
			if (strlen(de->d_name) == 24 &&
				strspn(de->d_name, "0123456789ABCDEF") == 24 &&
				strcmp(de->d_name + 8, firstoff + 8) >= 0 &&
				strcmp(de->d_name + 8, lastoff + 8) <= 0)
			{
				walFileList = lappend(walFileList, pstrdup(de->d_name));
			}
			/* Does it look like a timeline history file? */
			else if (strlen(de->d_name) == 8 + strlen(".history") &&
					 strspn(de->d_name, "0123456789ABCDEF") == 8 &&
					 strcmp(de->d_name + 8, ".history") == 0)
			{
				historyFileList = lappend(historyFileList, pstrdup(de->d_name));
			}
		}
		FreeDir(dir);

		/*
		 * Before we go any further, check that none of the WAL segments we
		 * need were removed.
		 */
		CheckXLogRemoved(startsegno, ThisTimeLineID);

		/*
		 * Put the WAL filenames into an array, and sort. We send the files in
		 * order from oldest to newest, to reduce the chance that a file is
		 * recycled before we get a chance to send it over.
		 */
		nWalFiles = list_length(walFileList);
		walFiles = palloc(nWalFiles * sizeof(char *));
		i = 0;
		foreach(lc, walFileList)
		{
			walFiles[i++] = lfirst(lc);
		}
		qsort(walFiles, nWalFiles, sizeof(char *), compareWalFileNames);

		/*
		 * Sanity check: the first and last segment should cover startptr and
		 * endptr, with no gaps in between.
		 */
		XLogFromFileName(walFiles[0], &tli, &segno);
		if (segno != startsegno)
		{
			char		startfname[MAXFNAMELEN];

			XLogFileName(startfname, ThisTimeLineID, startsegno);
			ereport(ERROR,
					(errmsg("could not find WAL file \"%s\"", startfname)));
		}
		for (i = 0; i < nWalFiles; i++)
		{
			XLogSegNo	currsegno = segno;
			XLogSegNo	nextsegno = segno + 1;

			XLogFromFileName(walFiles[i], &tli, &segno);
			if (!(nextsegno == segno || currsegno == segno))
			{
				char		nextfname[MAXFNAMELEN];

				XLogFileName(nextfname, ThisTimeLineID, nextsegno);
				ereport(ERROR,
					  (errmsg("could not find WAL file \"%s\"", nextfname)));
			}
		}
		if (segno != endsegno)
		{
			char		endfname[MAXFNAMELEN];

			XLogFileName(endfname, ThisTimeLineID, endsegno);
			ereport(ERROR,
					(errmsg("could not find WAL file \"%s\"", endfname)));
		}

		/* Ok, we have everything we need. Send the WAL files. */
		for (i = 0; i < nWalFiles; i++)
		{
			FILE	   *fp;
			char		buf[TAR_SEND_SIZE];
			size_t		cnt;
			pgoff_t		len = 0;

			snprintf(pathbuf, MAXPGPATH, XLOGDIR "/%s", walFiles[i]);
			XLogFromFileName(walFiles[i], &tli, &segno);

			fp = AllocateFile(pathbuf, "rb");
			if (fp == NULL)
			{
				/*
				 * Most likely reason for this is that the file was already
				 * removed by a checkpoint, so check for that to get a better
				 * error message.
				 */
				CheckXLogRemoved(segno, tli);

				ereport(ERROR,
						(errcode_for_file_access(),
						 errmsg("could not open file \"%s\": %m", pathbuf)));
			}

			if (fstat(fileno(fp), &statbuf) != 0)
				ereport(ERROR,
						(errcode_for_file_access(),
						 errmsg("could not stat file \"%s\": %m",
								pathbuf)));
			if (statbuf.st_size != XLogSegSize)
			{
				CheckXLogRemoved(segno, tli);
				ereport(ERROR,
						(errcode_for_file_access(),
					errmsg("unexpected WAL file size \"%s\"", walFiles[i])));
			}

			_tarWriteHeader(pathbuf, NULL, &statbuf);

			while ((cnt = fread(buf, 1, Min(sizeof(buf), XLogSegSize - len), fp)) > 0)
			{
				CheckXLogRemoved(segno, tli);
				/* Send the chunk as a CopyData message */
				if (pq_putmessage('d', buf, cnt))
					ereport(ERROR,
							(errmsg("base backup could not send data, aborting backup")));

				len += cnt;
				if (len == XLogSegSize)
					break;
			}

<<<<<<< HEAD
			elogif(debug_basebackup, LOG,
				   "basebackup perform -- Sent xlog file %s", fn);
=======
			if (len != XLogSegSize)
			{
				CheckXLogRemoved(segno, tli);
				ereport(ERROR,
						(errcode_for_file_access(),
					errmsg("unexpected WAL file size \"%s\"", walFiles[i])));
			}

			/* XLogSegSize is a multiple of 512, so no need for padding */
			FreeFile(fp);
		}
>>>>>>> e472b921

		/*
		 * Send timeline history files too. Only the latest timeline history
		 * file is required for recovery, and even that only if there happens
		 * to be a timeline switch in the first WAL segment that contains the
		 * checkpoint record, or if we're taking a base backup from a standby
		 * server and the target timeline changes while the backup is taken.
		 * But they are small and highly useful for debugging purposes, so
		 * better include them all, always.
		 */
		foreach(lc, historyFileList)
		{
			char	   *fname = lfirst(lc);

			snprintf(pathbuf, MAXPGPATH, XLOGDIR "/%s", fname);

			if (lstat(pathbuf, &statbuf) != 0)
				ereport(ERROR,
						(errcode_for_file_access(),
						 errmsg("could not stat file \"%s\": %m", pathbuf)));

			sendFile(pathbuf, pathbuf, &statbuf, false);
		}

		/* Send CopyDone message for the last tar file */
		pq_putemptymessage('c');
	}
	SendXlogRecPtrResult(endptr, endtli);
}

/*
 * qsort comparison function, to compare log/seg portion of WAL segment
 * filenames, ignoring the timeline portion.
 */
static int
compareWalFileNames(const void *a, const void *b)
{
	char	   *fna = *((char **) a);
	char	   *fnb = *((char **) b);

	return strcmp(fna + 8, fnb + 8);
}

/*
 * Parse the base backup options passed down by the parser
 */
static void
parse_basebackup_options(List *options, basebackup_options *opt)
{
	ListCell   *lopt;
	bool		o_label = false;
	bool		o_progress = false;
	bool		o_fast = false;
	bool		o_nowait = false;
	bool		o_wal = false;

	MemSet(opt, 0, sizeof(*opt));
	opt->exclude = NIL;
	foreach(lopt, options)
	{
		DefElem    *defel = (DefElem *) lfirst(lopt);

		if (strcmp(defel->defname, "label") == 0)
		{
			if (o_label)
				ereport(ERROR,
						(errcode(ERRCODE_SYNTAX_ERROR),
						 errmsg("duplicate option \"%s\"", defel->defname)));
			opt->label = strVal(defel->arg);
			o_label = true;
		}
		else if (strcmp(defel->defname, "progress") == 0)
		{
			if (o_progress)
				ereport(ERROR,
						(errcode(ERRCODE_SYNTAX_ERROR),
						 errmsg("duplicate option \"%s\"", defel->defname)));
			opt->progress = true;
			o_progress = true;
		}
		else if (strcmp(defel->defname, "fast") == 0)
		{
			if (o_fast)
				ereport(ERROR,
						(errcode(ERRCODE_SYNTAX_ERROR),
						 errmsg("duplicate option \"%s\"", defel->defname)));
			opt->fastcheckpoint = true;
			o_fast = true;
		}
		else if (strcmp(defel->defname, "nowait") == 0)
		{
			if (o_nowait)
				ereport(ERROR,
						(errcode(ERRCODE_SYNTAX_ERROR),
						 errmsg("duplicate option \"%s\"", defel->defname)));
			opt->nowait = true;
			o_nowait = true;
		}
		else if (strcmp(defel->defname, "wal") == 0)
		{
			if (o_wal)
				ereport(ERROR,
						(errcode(ERRCODE_SYNTAX_ERROR),
						 errmsg("duplicate option \"%s\"", defel->defname)));
			opt->includewal = true;
			o_wal = true;
		}
		else if (strcmp(defel->defname, "exclude") == 0)
		{
			/* EXCLUDE option can be specified multiple times */
			opt->exclude = lappend(opt->exclude, defel->arg);
		}
		else
			elog(ERROR, "option \"%s\" not recognized",
				 defel->defname);
	}
	if (opt->label == NULL)
		opt->label = "base backup";

	elogif(debug_basebackup, LOG,
			"basebackup options -- "
			"label = %s, "
			"progress = %s, "
			"fastcheckpoint = %s, "
			"nowait = %s, "
			"wal = %s",
			opt->label,
			opt->progress ? "true" : "false",
			opt->fastcheckpoint ? "true" : "false",
			opt->nowait ? "true" : "false",
			opt->includewal ? "true" : "false");
}


/*
 * SendBaseBackup() - send a complete base backup.
 *
 * The function will put the system into backup mode like pg_start_backup()
 * does, so that the backup is consistent even though we read directly from
 * the filesystem, bypassing the buffer cache.
 */
void
SendBaseBackup(BaseBackupCmd *cmd)
{
	DIR		   *dir;
	basebackup_options opt;

	parse_basebackup_options(cmd->options, &opt);

	WalSndSetState(WALSNDSTATE_BACKUP);

	if (update_process_title)
	{
		char		activitymsg[50];

		snprintf(activitymsg, sizeof(activitymsg), "sending backup \"%s\"",
				 opt.label);
		set_ps_display(activitymsg, false);
	}

	/* Make sure we can open the directory with tablespaces in it */
	dir = AllocateDir("pg_tblspc");
	if (!dir)
		ereport(ERROR,
				(errmsg("could not open directory \"%s\": %m", "pg_tblspc")));

	perform_base_backup(&opt, dir);

	FreeDir(dir);
}

static void
send_int8_string(StringInfoData *buf, int64 intval)
{
	char		is[32];

	sprintf(is, INT64_FORMAT, intval);
	pq_sendint(buf, strlen(is), 4);
	pq_sendbytes(buf, is, strlen(is));
}

static void
SendBackupHeader(List *tablespaces)
{
	StringInfoData buf;
	ListCell   *lc;

	/* Construct and send the directory information */
	pq_beginmessage(&buf, 'T'); /* RowDescription */
	pq_sendint(&buf, 3, 2);		/* 3 fields */

	/* First field - spcoid */
	pq_sendstring(&buf, "spcoid");
	pq_sendint(&buf, 0, 4);		/* table oid */
	pq_sendint(&buf, 0, 2);		/* attnum */
	pq_sendint(&buf, OIDOID, 4);	/* type oid */
	pq_sendint(&buf, 4, 2);		/* typlen */
	pq_sendint(&buf, 0, 4);		/* typmod */
	pq_sendint(&buf, 0, 2);		/* format code */

	/* Second field - spcpath */
	pq_sendstring(&buf, "spclocation");
	pq_sendint(&buf, 0, 4);
	pq_sendint(&buf, 0, 2);
	pq_sendint(&buf, TEXTOID, 4);
	pq_sendint(&buf, -1, 2);
	pq_sendint(&buf, 0, 4);
	pq_sendint(&buf, 0, 2);

	/* Third field - size */
	pq_sendstring(&buf, "size");
	pq_sendint(&buf, 0, 4);
	pq_sendint(&buf, 0, 2);
	pq_sendint(&buf, INT8OID, 4);
	pq_sendint(&buf, 8, 2);
	pq_sendint(&buf, 0, 4);
	pq_sendint(&buf, 0, 2);
	pq_endmessage(&buf);

	foreach(lc, tablespaces)
	{
		tablespaceinfo *ti = lfirst(lc);

		/* Send one datarow message */
		pq_beginmessage(&buf, 'D');
		pq_sendint(&buf, 3, 2); /* number of columns */
		if (ti->path == NULL)
		{
			pq_sendint(&buf, -1, 4);	/* Length = -1 ==> NULL */
			pq_sendint(&buf, -1, 4);
		}
		else
		{
			pq_sendint(&buf, strlen(ti->oid), 4);		/* length */
			pq_sendbytes(&buf, ti->oid, strlen(ti->oid));
			pq_sendint(&buf, strlen(ti->path), 4);		/* length */
			pq_sendbytes(&buf, ti->path, strlen(ti->path));
		}
		if (ti->size >= 0)
			send_int8_string(&buf, ti->size / 1024);
		else
			pq_sendint(&buf, -1, 4);	/* NULL */

		pq_endmessage(&buf);
	}

	/* Send a CommandComplete message */
	pq_puttextmessage('C', "SELECT");

	elogif(debug_basebackup, LOG, "basebackup header -- Sent basebackup header.");
}

/*
 * Send a single resultset containing just a single
 * XlogRecPtr record (in text format)
 */
static void
SendXlogRecPtrResult(XLogRecPtr ptr, TimeLineID tli)
{
	StringInfoData buf;
	char		str[MAXFNAMELEN];

	pq_beginmessage(&buf, 'T'); /* RowDescription */
	pq_sendint(&buf, 2, 2);		/* 2 fields */

	/* Field headers */
	pq_sendstring(&buf, "recptr");
	pq_sendint(&buf, 0, 4);		/* table oid */
	pq_sendint(&buf, 0, 2);		/* attnum */
	pq_sendint(&buf, TEXTOID, 4);		/* type oid */
	pq_sendint(&buf, -1, 2);
	pq_sendint(&buf, 0, 4);
	pq_sendint(&buf, 0, 2);

	pq_sendstring(&buf, "tli");
	pq_sendint(&buf, 0, 4);		/* table oid */
	pq_sendint(&buf, 0, 2);		/* attnum */

	/*
	 * int8 may seem like a surprising data type for this, but in thory int4
	 * would not be wide enough for this, as TimeLineID is unsigned.
	 */
	pq_sendint(&buf, INT8OID, 4);		/* type oid */
	pq_sendint(&buf, -1, 2);
	pq_sendint(&buf, 0, 4);
	pq_sendint(&buf, 0, 2);
	pq_endmessage(&buf);

	/* Data row */
	pq_beginmessage(&buf, 'D');
	pq_sendint(&buf, 2, 2);		/* number of columns */

	snprintf(str, sizeof(str), "%X/%X", (uint32) (ptr >> 32), (uint32) ptr);
	pq_sendint(&buf, strlen(str), 4);	/* length */
	pq_sendbytes(&buf, str, strlen(str));

	snprintf(str, sizeof(str), "%u", tli);
	pq_sendint(&buf, strlen(str), 4);	/* length */
	pq_sendbytes(&buf, str, strlen(str));
	pq_endmessage(&buf);

	/* Send a CommandComplete message */
	pq_puttextmessage('C', "SELECT");
}

/*
 * Inject a file with given name and content in the output tar stream.
 */
static void
sendFileWithContent(const char *filename, const char *content)
{
	struct stat statbuf;
	int			pad,
				len;

	len = strlen(content);

	/*
	 * Construct a stat struct for the backup_label file we're injecting in
	 * the tar.
	 */
	/* Windows doesn't have the concept of uid and gid */
#ifdef WIN32
	statbuf.st_uid = 0;
	statbuf.st_gid = 0;
#else
	statbuf.st_uid = geteuid();
	statbuf.st_gid = getegid();
#endif
	statbuf.st_mtime = time(NULL);
	statbuf.st_mode = S_IRUSR | S_IWUSR;
	statbuf.st_size = len;

	_tarWriteHeader(filename, NULL, &statbuf);
	/* Send the contents as a CopyData message */
	pq_putmessage('d', content, len);

	/* Pad to 512 byte boundary, per tar format requirements */
	pad = ((len + 511) & ~511) - len;
	if (pad > 0)
	{
		char		buf[512];

		MemSet(buf, 0, pad);
		pq_putmessage('d', buf, pad);
	}

	elogif(debug_basebackup, LOG,
			"basebackup send file -- Sent file '%s' with content \n%s.",
			filename, content);
}

/*
 * Include the tablespace directory pointed to by 'path' in the output tar
 * stream.  If 'sizeonly' is true, we just calculate a total length and return
 * it, without actually sending anything.
 *
 * Only used to send auxiliary tablespaces, not PGDATA.
 */
static int64
sendTablespace(char *path, bool sizeonly)
{
	int64		size;
	char		pathbuf[MAXPGPATH];
	struct stat statbuf;

	/*
	 * 'path' points to the tablespace location, but we only want to include
	 * the version directory in it that belongs to us.
	 */
	snprintf(pathbuf, sizeof(pathbuf), "%s/%s", path,
			 tablespace_version_directory());

	/*
	 * Store a directory entry in the tar file so we get the permissions right.
	 */
	if (lstat(pathbuf, &statbuf) != 0)
	{
		if (errno != ENOENT)
			ereport(ERROR,
					(errcode_for_file_access(),
					 errmsg("could not stat file or directory \"%s\": %m",
							pathbuf)));

		/* If the tablespace went away while scanning, it's no error. */
		return 0;
	}
	if (!sizeonly)
		_tarWriteHeader(tablespace_version_directory(), NULL, &statbuf);
	size = 512;		/* Size of the header just added */

	/* Send all the files in the tablespace version directory */
	size += sendDir(pathbuf, strlen(path), sizeonly, NIL, NIL);

	return size;
}

/*
 * Check if client EXCLUDE option matches this path.  Current implementation
 * is only the exact match for the relative path from the datadir root (e.g.
 * "./pg_log" etc).
 */
static bool
match_exclude_list(char *path, List *exclude)
{
	ListCell	   *l;

	foreach (l, exclude)
	{
		char	   *val = strVal(lfirst(l));

		if (strcmp(val, path) == 0)
			return true;
	}

	return false;
}

/*
 * Include the tablespace directory pointed to by 'path' in the output tar
 * stream.	If 'sizeonly' is true, we just calculate a total length and return
 * it, without actually sending anything.
 */
static int64
sendTablespace(char *path, bool sizeonly)
{
	int64		size;
	char		pathbuf[MAXPGPATH];
	struct stat statbuf;

	/*
	 * 'path' points to the tablespace location, but we only want to include
	 * the version directory in it that belongs to us.
	 */
	snprintf(pathbuf, sizeof(pathbuf), "%s/%s", path,
			 TABLESPACE_VERSION_DIRECTORY);

	/*
	 * Store a directory entry in the tar file so we get the permissions
	 * right.
	 */
	if (lstat(pathbuf, &statbuf) != 0)
	{
		if (errno != ENOENT)
			ereport(ERROR,
					(errcode_for_file_access(),
					 errmsg("could not stat file or directory \"%s\": %m",
							pathbuf)));

		/* If the tablespace went away while scanning, it's no error. */
		return 0;
	}
	if (!sizeonly)
		_tarWriteHeader(TABLESPACE_VERSION_DIRECTORY, NULL, &statbuf);
	size = 512;					/* Size of the header just added */

	/* Send all the files in the tablespace version directory */
	size += sendDir(pathbuf, strlen(path), sizeonly);

	return size;
}

/*
 * Include all files from the given directory in the output tar stream. If
 * 'sizeonly' is true, we just calculate a total length and return it, without
 * actually sending anything.
 *
 * Omit any directory in the tablespaces list, to avoid backing up
 * tablespaces twice when they were created inside PGDATA.
 *
 * GPDB: Also omit any files in the 'exclude' list.
 */
static int64
sendDir(char *path, int basepathlen, bool sizeonly, List *tablespaces,
		List *exclude)
{
	DIR		   *dir;
	struct dirent *de;
	char		pathbuf[MAXPGPATH];
	struct stat statbuf;
	int64		size = 0;

	dir = AllocateDir(path);
	while ((de = ReadDir(dir, path)) != NULL)
	{
		/* Skip special stuff */
		if (strcmp(de->d_name, ".") == 0 || strcmp(de->d_name, "..") == 0)
			continue;

		/* Skip temporary files */
		if (strncmp(de->d_name,
					PG_TEMP_FILE_PREFIX,
					strlen(PG_TEMP_FILE_PREFIX)) == 0)
			continue;

		/*
		 * If there's a backup_label file, it belongs to a backup started by
		 * the user with pg_start_backup(). It is *not* correct for this
		 * backup, our backup_label is injected into the tar separately.
		 */
		if (strcmp(de->d_name, BACKUP_LABEL_FILE) == 0)
			continue;

		/*
		 * Check if the postmaster has signaled us to exit, and abort with an
		 * error in that case. The error handler further up will call
		 * do_pg_abort_backup() for us. Also check that if the backup was
		 * started while still in recovery, the server wasn't promoted.
		 * dp_pg_stop_backup() will check that too, but it's better to stop
		 * the backup early than continue to the end and fail there.
		 */
<<<<<<< HEAD
		if (ProcDiePending || walsender_ready_to_stop)
=======
		CHECK_FOR_INTERRUPTS();
		if (RecoveryInProgress() != backup_started_in_recovery)
>>>>>>> e472b921
			ereport(ERROR,
					(errcode(ERRCODE_OBJECT_NOT_IN_PREREQUISITE_STATE),
					 errmsg("the standby was promoted during online backup"),
				 errhint("This means that the backup being taken is corrupt "
						 "and should not be used. "
						 "Try taking another online backup.")));

		snprintf(pathbuf, MAXPGPATH, "%s/%s", path, de->d_name);

		/* Skip postmaster.pid and postmaster.opts in the data directory */
		if (strcmp(pathbuf, "./postmaster.pid") == 0 ||
			strcmp(pathbuf, "./postmaster.opts") == 0)
			continue;

		/* Skip pg_control here to back up it last */
		if (strcmp(pathbuf, "./global/pg_control") == 0)
			continue;

		if (lstat(pathbuf, &statbuf) != 0)
		{
			if (errno != ENOENT)
				ereport(ERROR,
						(errcode_for_file_access(),
						 errmsg("could not stat file or directory \"%s\": %m",
								pathbuf)));

			/* If the file went away while scanning, it's no error. */
			continue;
		}

		/*
		 * We can skip pg_xlog, the WAL segments need to be fetched from the
		 * WAL archive anyway. But include it as an empty directory anyway, so
		 * we get permissions right.
		 */
		if (strcmp(pathbuf, "./pg_xlog") == 0)
		{
			if (!sizeonly)
			{
				/* If pg_xlog is a symlink, write it as a directory anyway */
#ifndef WIN32
				if (S_ISLNK(statbuf.st_mode))
#else
				if (pgwin32_is_junction(pathbuf))
#endif
					statbuf.st_mode = S_IFDIR | S_IRWXU;
				_tarWriteHeader(pathbuf + basepathlen + 1, NULL, &statbuf);
			}
			size += 512;		/* Size of the header just added */
			continue;			/* don't recurse into pg_xlog */
		}

		/*
		 * We can skip pg_log because the segment logs should be unique to
		 * each segment. However, include pg_log as an empty directory because
		 * it is required to start the segment.
		 */
		if (strcmp(pathbuf, "./pg_log") == 0)
		{
			if (!sizeonly)
				_tarWriteHeader(pathbuf + basepathlen + 1, NULL, &statbuf);

			continue;
		}

		/* Skip if client does not want */
		if (match_exclude_list(pathbuf, exclude))
			continue;

		/* Allow symbolic links in pg_tblspc only */
		if (strcmp(path, "./pg_tblspc") == 0 &&
#ifndef WIN32
			S_ISLNK(statbuf.st_mode)
#else
			pgwin32_is_junction(pathbuf)
#endif
			)
		{
#if defined(HAVE_READLINK) || defined(WIN32)
			char		linkpath[MAXPGPATH];
			int			rllen;

			rllen = readlink(pathbuf, linkpath, sizeof(linkpath));
			if (rllen < 0)
				ereport(ERROR,
						(errcode_for_file_access(),
						 errmsg("could not read symbolic link \"%s\": %m",
								pathbuf)));
			if (rllen >= sizeof(linkpath))
				ereport(ERROR,
						(errmsg("symbolic link \"%s\" target is too long",
								pathbuf)));
			linkpath[rllen] = '\0';

			if (!sizeonly)
				_tarWriteHeader(pathbuf + basepathlen + 1, linkpath, &statbuf);
			size += 512;		/* Size of the header just added */
#else

			/*
			 * If the platform does not have symbolic links, it should not be
			 * possible to have tablespaces - clearly somebody else created
			 * them. Warn about it and ignore.
			 */
			ereport(WARNING,
					(errcode(ERRCODE_FEATURE_NOT_SUPPORTED),
				  errmsg("tablespaces are not supported on this platform")));
			continue;
#endif   /* HAVE_READLINK */
		}
		else if (S_ISDIR(statbuf.st_mode))
		{
			bool		skip_this_dir = false;
			ListCell   *lc;

			/*
			 * Store a directory entry in the tar file so we can get the
			 * permissions right.
			 */
			if (!sizeonly)
				_tarWriteHeader(pathbuf + basepathlen + 1, NULL, &statbuf);
			size += 512;		/* Size of the header just added */

			/*
			 * Call ourselves recursively for a directory, unless it happens
			 * to be a separate tablespace located within PGDATA.
			 */
			foreach(lc, tablespaces)
			{
				tablespaceinfo *ti = (tablespaceinfo *) lfirst(lc);

				/*
				 * ti->rpath is the tablespace relative path within PGDATA, or
				 * NULL if the tablespace has been properly located somewhere
				 * else.
				 *
				 * Skip past the leading "./" in pathbuf when comparing.
				 */
				if (ti->rpath && strcmp(ti->rpath, pathbuf + 2) == 0)
				{
					skip_this_dir = true;
					break;
				}
			}
			if (!skip_this_dir)
				size += sendDir(pathbuf, basepathlen, sizeonly, tablespaces, exclude);
		}
		else if (S_ISREG(statbuf.st_mode))
		{
<<<<<<< HEAD
			bool sent = false;
=======
			bool		sent = false;
>>>>>>> e472b921

			if (!sizeonly)
				sent = sendFile(pathbuf, pathbuf + basepathlen + 1, &statbuf,
								true);

			if (sent || sizeonly)
			{
				/* Add size, rounded up to 512byte block */
				size += ((statbuf.st_size + 511) & ~511);
<<<<<<< HEAD
				size += 512;		/* Size of the header of the file */
=======
				size += 512;	/* Size of the header of the file */
>>>>>>> e472b921
			}
		}
		else
			ereport(WARNING,
					(errmsg("skipping special file \"%s\"", pathbuf)));
	}
	FreeDir(dir);

	elogif(debug_basebackup && !sizeonly, LOG,
			"baseabckup send dir -- Sent directory %s", path);

	return size;
}

/*****
 * Functions for handling tar file format
 *
 * Copied from pg_dump, but modified to work with libpq for sending
 */


/*
 * Maximum file size for a tar member: The limit inherent in the
 * format is 2^33-1 bytes (nearly 8 GB).  But we don't want to exceed
 * what we can represent in pgoff_t.
 */
#define MAX_TAR_MEMBER_FILELEN (((int64) 1 << Min(33, sizeof(pgoff_t)*8 - 1)) - 1)

<<<<<<< HEAD
static int
_tarChecksum(char *header)
{
	int			i,
				sum;

	sum = 0;
	for (i = 0; i < 512; i++)
		if (i < 148 || i >= 156)
			sum += 0xFF & header[i];
	return sum + 256;			/* Assume 8 blanks in checksum field */
}

=======
>>>>>>> e472b921
/*
 * Given the member, write the TAR header & send the file.
 *
 * If 'missing_ok' is true, will not throw an error if the file is not found.
 *
 * Returns true if the file was successfully sent, false if 'missing_ok',
 * and the file did not exist.
 */
static bool
<<<<<<< HEAD
sendFile(char *readfilename, char *tarfilename, struct stat *statbuf,
=======
sendFile(char *readfilename, char *tarfilename, struct stat * statbuf,
>>>>>>> e472b921
		 bool missing_ok)
{
	FILE	   *fp;
	char		buf[TAR_SEND_SIZE];
	size_t		cnt;
	pgoff_t		len = 0;
	size_t		pad;

	fp = AllocateFile(readfilename, "rb");
	if (fp == NULL)
	{
		if (errno == ENOENT && missing_ok)
			return false;
		ereport(ERROR,
				(errcode_for_file_access(),
				 errmsg("could not open file \"%s\": %m", readfilename)));
	}

	/*
	 * Some compilers will throw a warning knowing this test can never be true
	 * because pgoff_t can't exceed the compared maximum on their platform.
	 */
	if (statbuf->st_size > MAX_TAR_MEMBER_FILELEN)
		ereport(ERROR,
				(errmsg("archive member \"%s\" too large for tar format",
						tarfilename)));

	_tarWriteHeader(tarfilename, NULL, statbuf);

	while ((cnt = fread(buf, 1, Min(sizeof(buf), statbuf->st_size - len), fp)) > 0)
	{
		/* Send the chunk as a CopyData message */
		if (pq_putmessage('d', buf, cnt))
			ereport(ERROR,
			   (errmsg("base backup could not send data, aborting backup")));

		len += cnt;

		if (len >= statbuf->st_size)
		{
			/*
			 * Reached end of file. The file could be longer, if it was
			 * extended while we were sending it, but for a base backup we can
			 * ignore such extended data. It will be restored from WAL.
			 */
			break;
		}
	}

	/* If the file was truncated while we were sending it, pad it with zeros */
	if (len < statbuf->st_size)
	{
		MemSet(buf, 0, sizeof(buf));
		while (len < statbuf->st_size)
		{
			cnt = Min(sizeof(buf), statbuf->st_size - len);
			pq_putmessage('d', buf, cnt);
			len += cnt;
		}
	}

	/* Pad to 512 byte boundary, per tar format requirements */
	pad = ((len + 511) & ~511) - len;
	if (pad > 0)
	{
		MemSet(buf, 0, pad);
		pq_putmessage('d', buf, pad);
	}

	FreeFile(fp);

	return true;
}


static void
_tarWriteHeader(const char *filename, const char *linktarget,
				struct stat * statbuf)
{
	char		h[512];

	tarCreateHeader(h, filename, linktarget, statbuf->st_size,
					statbuf->st_mode, statbuf->st_uid, statbuf->st_gid,
					statbuf->st_mtime);

	pq_putmessage('d', h, 512);
}<|MERGE_RESOLUTION|>--- conflicted
+++ resolved
@@ -42,17 +42,12 @@
 #include "storage/proc.h"
 #include "utils/builtins.h"
 #include "utils/elog.h"
-<<<<<<< HEAD
-#include "utils/memutils.h"
 #include "utils/fmgroids.h"
 #include "utils/faultinjector.h"
 #include "utils/guc.h"
 #include "utils/ps_status.h"
 #include "utils/snapmgr.h"
-=======
-#include "utils/ps_status.h"
 #include "pgtar.h"
->>>>>>> e472b921
 
 typedef struct
 {
@@ -65,12 +60,8 @@
 } basebackup_options;
 
 
-<<<<<<< HEAD
 static bool match_exclude_list(char *path, List *exclude);
 static int64 sendDir(char *path, int basepathlen, bool sizeonly, List *tablespaces, List *exclude);
-=======
-static int64 sendDir(char *path, int basepathlen, bool sizeonly);
->>>>>>> e472b921
 static int64 sendTablespace(char *path, bool sizeonly);
 static bool sendFile(char *readfilename, char *tarfilename,
 		 struct stat * statbuf, bool missing_ok);
@@ -130,14 +121,16 @@
 
 	datadirpathlen = strlen(DataDir);
 
-<<<<<<< HEAD
-	startptr = do_pg_start_backup(opt->label, opt->fastcheckpoint, &labelfile);
+	backup_started_in_recovery = RecoveryInProgress();
+
+	startptr = do_pg_start_backup(opt->label, opt->fastcheckpoint, &starttli,
+								  &labelfile);
 	Assert(!XLogRecPtrIsInvalid(startptr));
 
 	elogif(!debug_basebackup, LOG,
 		   "basebackup perform -- "
 		   "Basebackup start xlog location = %X/%X",
-		   startptr.xlogid, startptr.xrecoff);
+		   (uint32) (startptr >> 32), (uint32) startptr);
 
 	/*
 	 * Set xlogCleanUpTo so that checkpoint process knows
@@ -146,13 +139,6 @@
 	WalSndSetXLogCleanUpTo(startptr);
 
 	SIMPLE_FAULT_INJECTOR(BaseBackupPostCreateCheckpoint);
-=======
-	backup_started_in_recovery = RecoveryInProgress();
-
-	startptr = do_pg_start_backup(opt->label, opt->fastcheckpoint, &starttli,
-								  &labelfile);
-	SendXlogRecPtrResult(startptr, starttli);
->>>>>>> e472b921
 
 	PG_ENSURE_ERROR_CLEANUP(base_backup_cleanup, (Datum) 0);
 	{
@@ -161,7 +147,7 @@
 		struct dirent *de;
 		tablespaceinfo *ti;
 
-		SendXlogRecPtrResult(startptr);
+		SendXlogRecPtrResult(startptr, starttli);
 
 		/* Collect information about all tablespaces */
 		while ((de = ReadDir(tblspcdir, "pg_tblspc")) != NULL)
@@ -209,10 +195,7 @@
 			ti = palloc(sizeof(tablespaceinfo));
 			ti->oid = pstrdup(de->d_name);
 			ti->path = pstrdup(linkpath);
-<<<<<<< HEAD
 			ti->rpath = relpath ? pstrdup(relpath) : NULL;
-=======
->>>>>>> e472b921
 			ti->size = opt->progress ? sendTablespace(fullpath, true) : -1;
 			tablespaces = lappend(tablespaces, ti);
 #else
@@ -248,7 +231,6 @@
 			pq_sendint(&buf, 0, 2);		/* natts */
 			pq_endmessage(&buf);
 
-<<<<<<< HEAD
 			if (ti->path == NULL)
 			{
 				struct stat statbuf;
@@ -265,35 +247,6 @@
 							(errcode_for_file_access(),
 							 errmsg("could not stat control file \"%s\": %m",
 									XLOG_CONTROL_FILE)));
-				sendFile(XLOG_CONTROL_FILE, XLOG_CONTROL_FILE, &statbuf, false);
-			}
-			else
-				sendTablespace(ti->path, false);
-
-			/* In the main tar, include pg_control last. */
-=======
->>>>>>> e472b921
-			if (ti->path == NULL)
-			{
-				struct stat statbuf;
-
-				/* In the main tar, include the backup_label first... */
-				sendFileWithContent(BACKUP_LABEL_FILE, labelfile);
-
-				/* ... then the bulk of the files ... */
-				sendDir(".", 1, false);
-
-				/* ... and pg_control after everything else. */
-				if (lstat(XLOG_CONTROL_FILE, &statbuf) != 0)
-					ereport(ERROR,
-							(errcode_for_file_access(),
-							 errmsg("could not stat control file \"%s\": %m",
-									XLOG_CONTROL_FILE)));
-<<<<<<< HEAD
-				}
-
-=======
->>>>>>> e472b921
 				sendFile(XLOG_CONTROL_FILE, XLOG_CONTROL_FILE, &statbuf, false);
 			}
 			else
@@ -489,10 +442,6 @@
 					break;
 			}
 
-<<<<<<< HEAD
-			elogif(debug_basebackup, LOG,
-				   "basebackup perform -- Sent xlog file %s", fn);
-=======
 			if (len != XLogSegSize)
 			{
 				CheckXLogRemoved(segno, tli);
@@ -501,10 +450,12 @@
 					errmsg("unexpected WAL file size \"%s\"", walFiles[i])));
 			}
 
+			elogif(debug_basebackup, LOG,
+				   "basebackup perform -- Sent xlog file %s", walFiles[i]);
+
 			/* XLogSegSize is a multiple of 512, so no need for padding */
 			FreeFile(fp);
 		}
->>>>>>> e472b921
 
 		/*
 		 * Send timeline history files too. Only the latest timeline history
@@ -879,70 +830,6 @@
 			 tablespace_version_directory());
 
 	/*
-	 * Store a directory entry in the tar file so we get the permissions right.
-	 */
-	if (lstat(pathbuf, &statbuf) != 0)
-	{
-		if (errno != ENOENT)
-			ereport(ERROR,
-					(errcode_for_file_access(),
-					 errmsg("could not stat file or directory \"%s\": %m",
-							pathbuf)));
-
-		/* If the tablespace went away while scanning, it's no error. */
-		return 0;
-	}
-	if (!sizeonly)
-		_tarWriteHeader(tablespace_version_directory(), NULL, &statbuf);
-	size = 512;		/* Size of the header just added */
-
-	/* Send all the files in the tablespace version directory */
-	size += sendDir(pathbuf, strlen(path), sizeonly, NIL, NIL);
-
-	return size;
-}
-
-/*
- * Check if client EXCLUDE option matches this path.  Current implementation
- * is only the exact match for the relative path from the datadir root (e.g.
- * "./pg_log" etc).
- */
-static bool
-match_exclude_list(char *path, List *exclude)
-{
-	ListCell	   *l;
-
-	foreach (l, exclude)
-	{
-		char	   *val = strVal(lfirst(l));
-
-		if (strcmp(val, path) == 0)
-			return true;
-	}
-
-	return false;
-}
-
-/*
- * Include the tablespace directory pointed to by 'path' in the output tar
- * stream.	If 'sizeonly' is true, we just calculate a total length and return
- * it, without actually sending anything.
- */
-static int64
-sendTablespace(char *path, bool sizeonly)
-{
-	int64		size;
-	char		pathbuf[MAXPGPATH];
-	struct stat statbuf;
-
-	/*
-	 * 'path' points to the tablespace location, but we only want to include
-	 * the version directory in it that belongs to us.
-	 */
-	snprintf(pathbuf, sizeof(pathbuf), "%s/%s", path,
-			 TABLESPACE_VERSION_DIRECTORY);
-
-	/*
 	 * Store a directory entry in the tar file so we get the permissions
 	 * right.
 	 */
@@ -958,13 +845,34 @@
 		return 0;
 	}
 	if (!sizeonly)
-		_tarWriteHeader(TABLESPACE_VERSION_DIRECTORY, NULL, &statbuf);
-	size = 512;					/* Size of the header just added */
+		_tarWriteHeader(tablespace_version_directory(), NULL, &statbuf);
+	size = 512;		/* Size of the header just added */
 
 	/* Send all the files in the tablespace version directory */
-	size += sendDir(pathbuf, strlen(path), sizeonly);
+	size += sendDir(pathbuf, strlen(path), sizeonly, NIL, NIL);
 
 	return size;
+}
+
+/*
+ * Check if client EXCLUDE option matches this path.  Current implementation
+ * is only the exact match for the relative path from the datadir root (e.g.
+ * "./pg_log" etc).
+ */
+static bool
+match_exclude_list(char *path, List *exclude)
+{
+	ListCell	   *l;
+
+	foreach (l, exclude)
+	{
+		char	   *val = strVal(lfirst(l));
+
+		if (strcmp(val, path) == 0)
+			return true;
+	}
+
+	return false;
 }
 
 /*
@@ -1016,12 +924,8 @@
 		 * dp_pg_stop_backup() will check that too, but it's better to stop
 		 * the backup early than continue to the end and fail there.
 		 */
-<<<<<<< HEAD
-		if (ProcDiePending || walsender_ready_to_stop)
-=======
 		CHECK_FOR_INTERRUPTS();
 		if (RecoveryInProgress() != backup_started_in_recovery)
->>>>>>> e472b921
 			ereport(ERROR,
 					(errcode(ERRCODE_OBJECT_NOT_IN_PREREQUISITE_STATE),
 					 errmsg("the standby was promoted during online backup"),
@@ -1171,11 +1075,7 @@
 		}
 		else if (S_ISREG(statbuf.st_mode))
 		{
-<<<<<<< HEAD
-			bool sent = false;
-=======
 			bool		sent = false;
->>>>>>> e472b921
 
 			if (!sizeonly)
 				sent = sendFile(pathbuf, pathbuf + basepathlen + 1, &statbuf,
@@ -1185,11 +1085,7 @@
 			{
 				/* Add size, rounded up to 512byte block */
 				size += ((statbuf.st_size + 511) & ~511);
-<<<<<<< HEAD
-				size += 512;		/* Size of the header of the file */
-=======
 				size += 512;	/* Size of the header of the file */
->>>>>>> e472b921
 			}
 		}
 		else
@@ -1218,22 +1114,6 @@
  */
 #define MAX_TAR_MEMBER_FILELEN (((int64) 1 << Min(33, sizeof(pgoff_t)*8 - 1)) - 1)
 
-<<<<<<< HEAD
-static int
-_tarChecksum(char *header)
-{
-	int			i,
-				sum;
-
-	sum = 0;
-	for (i = 0; i < 512; i++)
-		if (i < 148 || i >= 156)
-			sum += 0xFF & header[i];
-	return sum + 256;			/* Assume 8 blanks in checksum field */
-}
-
-=======
->>>>>>> e472b921
 /*
  * Given the member, write the TAR header & send the file.
  *
@@ -1243,11 +1123,7 @@
  * and the file did not exist.
  */
 static bool
-<<<<<<< HEAD
-sendFile(char *readfilename, char *tarfilename, struct stat *statbuf,
-=======
 sendFile(char *readfilename, char *tarfilename, struct stat * statbuf,
->>>>>>> e472b921
 		 bool missing_ok)
 {
 	FILE	   *fp;
