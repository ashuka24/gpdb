/*-------------------------------------------------------------------------
 *
 * xml.c
 *	  XML data type support.
 *
 *
 * Portions Copyright (c) 1996-2011, PostgreSQL Global Development Group
 * Portions Copyright (c) 1994, Regents of the University of California
 *
<<<<<<< HEAD
 * $PostgreSQL: pgsql/src/backend/utils/adt/xml.c,v 1.76 2008/08/25 22:42:34 tgl Exp $
=======
 * $PostgreSQL: pgsql/src/backend/utils/adt/xml.c,v 1.75 2008/07/03 00:04:24 tgl Exp $
>>>>>>> 49f001d8
 *
 *-------------------------------------------------------------------------
 */

/*
 * Generally, XML type support is only available when libxml use was
 * configured during the build.  But even if that is not done, the
 * type and all the functions are available, but most of them will
 * fail.  For one thing, this avoids having to manage variant catalog
 * installations.  But it also has nice effects such as that you can
 * dump a database containing XML type data even if the server is not
 * linked with libxml.  Thus, make sure xml_out() works even if nothing
 * else does.
 */

/*
 * Notes on memory management:
 *
 * Sometimes libxml allocates global structures in the hope that it can reuse
 * them later on.  This makes it impractical to change the xmlMemSetup
 * functions on-the-fly; that is likely to lead to trying to pfree() chunks
 * allocated with malloc() or vice versa.  Since libxml might be used by
 * loadable modules, eg libperl, our only safe choices are to change the
 * functions at postmaster/backend launch or not at all.  Since we'd rather
 * not activate libxml in sessions that might never use it, the latter choice
 * is the preferred one.  However, for debugging purposes it can be awfully
 * handy to constrain libxml's allocations to be done in a specific palloc
 * context, where they're easy to track.  Therefore there is code here that
 * can be enabled in debug builds to redirect libxml's allocations into a
 * special context LibxmlContext.  It's not recommended to turn this on in
 * a production build because of the possibility of bad interactions with
 * external modules.
 */
/* #define USE_LIBXMLCONTEXT */

#include "postgres.h"

#ifdef USE_LIBXML
#include <libxml/chvalid.h>
#include <libxml/parser.h>
#include <libxml/parserInternals.h>
#include <libxml/tree.h>
#include <libxml/uri.h>
#include <libxml/xmlerror.h>
#include <libxml/xmlwriter.h>
#include <libxml/xpath.h>
#include <libxml/xpathInternals.h>
#endif   /* USE_LIBXML */

#include "catalog/namespace.h"
#include "catalog/pg_type.h"
#include "commands/dbcommands.h"
#include "executor/executor.h"
#include "executor/spi.h"
#include "fmgr.h"
#include "lib/stringinfo.h"
#include "libpq/pqformat.h"
#include "mb/pg_wchar.h"
#include "miscadmin.h"
#include "nodes/execnodes.h"
#include "nodes/nodeFuncs.h"
#include "utils/array.h"
#include "utils/builtins.h"
#include "utils/date.h"
#include "utils/datetime.h"
#include "utils/lsyscache.h"
#include "utils/memutils.h"
<<<<<<< HEAD
#include "utils/syscache.h"
=======
>>>>>>> 49f001d8
#include "utils/xml.h"


/* GUC variables */
int xmlbinary;
int xmloption;

#ifdef USE_LIBXML

static StringInfo xml_err_buf = NULL;

static xmlParserInputPtr xmlPgEntityLoader(const char *URL, const char *ID,
				  xmlParserCtxtPtr ctxt);
static void xml_errorHandler(void *ctxt, const char *msg,...);
static void xml_ereport_by_code(int level, int sqlcode,
					const char *msg, int errcode);

#ifdef USE_LIBXMLCONTEXT

static MemoryContext LibxmlContext = NULL;

static void xml_memory_init(void);
static void *xml_palloc(size_t size);
static void *xml_repalloc(void *ptr, size_t size);
static void xml_pfree(void *ptr);
static char *xml_pstrdup(const char *string);
#endif   /* USE_LIBXMLCONTEXT */

static xmlChar *xml_text2xmlChar(text *in);
static int parse_xml_decl(const xmlChar *str, size_t *lenp,
			   xmlChar **version, xmlChar **encoding, int *standalone);
static bool print_xml_decl(StringInfo buf, const xmlChar *version,
			   pg_enc encoding, int standalone);
static xmlDocPtr xml_parse(text *data, XmlOptionType xmloption_arg,
		  bool preserve_whitespace, int encoding);
static text *xml_xmlnodetoxmltype(xmlNodePtr cur);
#endif   /* USE_LIBXML */

static StringInfo query_to_xml_internal(const char *query, char *tablename,
					  const char *xmlschema, bool nulls, bool tableforest,
					  const char *targetns, bool top_level);
static const char *map_sql_table_to_xmlschema(TupleDesc tupdesc, Oid relid,
						 bool nulls, bool tableforest, const char *targetns);
static const char *map_sql_schema_to_xmlschema_types(Oid nspid,
								  List *relid_list, bool nulls,
								  bool tableforest, const char *targetns);
static const char *map_sql_catalog_to_xmlschema_types(List *nspid_list,
								   bool nulls, bool tableforest,
								   const char *targetns);
static const char *map_sql_type_to_xml_name(Oid typeoid, int typmod);
static const char *map_sql_typecoll_to_xmlschema_types(List *tupdesc_list);
static const char *map_sql_type_to_xmlschema_type(Oid typeoid, int typmod);
static void SPI_sql_row_to_xmlelement(int rownum, StringInfo result,
						  char *tablename, bool nulls, bool tableforest,
						  const char *targetns, bool top_level);

#define NO_XML_SUPPORT() \
	ereport(ERROR, \
			(errcode(ERRCODE_FEATURE_NOT_SUPPORTED), \
			 errmsg("unsupported XML feature"), \
			 errdetail("This functionality requires the server to be built with libxml support."), \
			 errhint("You need to rebuild PostgreSQL using --with-libxml.")))


/* from SQL/XML:2008 section 4.9 */
#define NAMESPACE_XSD "http://www.w3.org/2001/XMLSchema"
#define NAMESPACE_XSI "http://www.w3.org/2001/XMLSchema-instance"
#define NAMESPACE_SQLXML "http://standards.iso.org/iso/9075/2003/sqlxml"


#ifdef USE_LIBXML

static int
xmlChar_to_encoding(const xmlChar *encoding_name)
{
	int			encoding = pg_char_to_encoding((const char *) encoding_name);

	if (encoding < 0)
		ereport(ERROR,
				(errcode(ERRCODE_INVALID_PARAMETER_VALUE),
				 errmsg("invalid encoding name \"%s\"",
						(const char *) encoding_name)));
	return encoding;
}
#endif


/*
 * xml_in uses a plain C string to VARDATA conversion, so for the time being
 * we use the conversion function for the text datatype.
 *
 * This is only acceptable so long as xmltype and text use the same
 * representation.
 */
Datum
xml_in(PG_FUNCTION_ARGS)
{
#ifdef USE_LIBXML
	char	   *s = PG_GETARG_CSTRING(0);
	xmltype    *vardata;
	xmlDocPtr	doc;

	vardata = (xmltype *) cstring_to_text(s);

	/*
	 * Parse the data to check if it is well-formed XML data.  Assume that
	 * ERROR occurred if parsing failed.
	 */
	doc = xml_parse(vardata, xmloption, true, GetDatabaseEncoding());
	xmlFreeDoc(doc);

	PG_RETURN_XML_P(vardata);
#else
	NO_XML_SUPPORT();
	return 0;
#endif
}


#define PG_XML_DEFAULT_VERSION "1.0"


/*
 * xml_out_internal uses a plain VARDATA to C string conversion, so for the
 * time being we use the conversion function for the text datatype.
 *
 * This is only acceptable so long as xmltype and text use the same
 * representation.
 */
static char *
xml_out_internal(xmltype *x, pg_enc target_encoding)
{
	char	   *str = text_to_cstring((text *) x);

#ifdef USE_LIBXML
	size_t		len = strlen(str);
	xmlChar    *version;
	int			standalone;
	int			res_code;

	if ((res_code = parse_xml_decl((xmlChar *) str,
								   &len, &version, NULL, &standalone)) == 0)
	{
		StringInfoData buf;

		initStringInfo(&buf);

		if (!print_xml_decl(&buf, version, target_encoding, standalone))
		{
			/*
			 * If we are not going to produce an XML declaration, eat a single
			 * newline in the original string to prevent empty first lines in
			 * the output.
			 */
			if (*(str + len) == '\n')
				len += 1;
		}
		appendStringInfoString(&buf, str + len);

		pfree(str);

		return buf.data;
	}

	xml_ereport_by_code(WARNING, ERRCODE_INTERNAL_ERROR,
						"could not parse XML declaration in stored value",
						res_code);
#endif
	return str;
}


Datum
xml_out(PG_FUNCTION_ARGS)
{
	xmltype    *x = PG_GETARG_XML_P(0);

	/*
	 * xml_out removes the encoding property in all cases.  This is because we
	 * cannot control from here whether the datum will be converted to a
	 * different client encoding, so we'd do more harm than good by including
	 * it.
	 */
	PG_RETURN_CSTRING(xml_out_internal(x, 0));
}


Datum
xml_recv(PG_FUNCTION_ARGS)
{
#ifdef USE_LIBXML
	StringInfo	buf = (StringInfo) PG_GETARG_POINTER(0);
	xmltype    *result;
	char	   *str;
	char	   *newstr;
	int			nbytes;
	xmlDocPtr	doc;
	xmlChar    *encodingStr = NULL;
	int			encoding;

	/*
	 * Read the data in raw format. We don't know yet what the encoding is, as
	 * that information is embedded in the xml declaration; so we have to
	 * parse that before converting to server encoding.
	 */
	nbytes = buf->len - buf->cursor;
	str = (char *) pq_getmsgbytes(buf, nbytes);

	/*
	 * We need a null-terminated string to pass to parse_xml_decl().  Rather
	 * than make a separate copy, make the temporary result one byte bigger
	 * than it needs to be.
	 */
	result = palloc(nbytes + 1 + VARHDRSZ);
	SET_VARSIZE(result, nbytes + VARHDRSZ);
	memcpy(VARDATA(result), str, nbytes);
	str = VARDATA(result);
	str[nbytes] = '\0';

	parse_xml_decl((xmlChar *) str, NULL, NULL, &encodingStr, NULL);

	/*
	 * If encoding wasn't explicitly specified in the XML header, treat it as
	 * UTF-8, as that's the default in XML. This is different from xml_in(),
	 * where the input has to go through the normal client to server encoding
	 * conversion.
	 */
	encoding = encodingStr ? xmlChar_to_encoding(encodingStr) : PG_UTF8;

	/*
	 * Parse the data to check if it is well-formed XML data.  Assume that
	 * xml_parse will throw ERROR if not.
	 */
	doc = xml_parse(result, xmloption, true, encoding);
	xmlFreeDoc(doc);

	/* Now that we know what we're dealing with, convert to server encoding */
	newstr = (char *) pg_do_encoding_conversion((unsigned char *) str,
												nbytes,
												encoding,
												GetDatabaseEncoding());

	if (newstr != str)
	{
		pfree(result);
		result = (xmltype *) cstring_to_text(newstr);
		pfree(newstr);
	}

	PG_RETURN_XML_P(result);
#else
	NO_XML_SUPPORT();
	return 0;
#endif
}


Datum
xml_send(PG_FUNCTION_ARGS)
{
	xmltype    *x = PG_GETARG_XML_P(0);
	char	   *outval;
	StringInfoData buf;

	/*
	 * xml_out_internal doesn't convert the encoding, it just prints the right
	 * declaration. pq_sendtext will do the conversion.
	 */
	outval = xml_out_internal(x, pg_get_client_encoding());

	pq_begintypsend(&buf);
	pq_sendtext(&buf, outval, strlen(outval));
	pfree(outval);
	PG_RETURN_BYTEA_P(pq_endtypsend(&buf));
}


#ifdef USE_LIBXML
static void
appendStringInfoText(StringInfo str, const text *t)
{
	appendBinaryStringInfo(str, VARDATA(t), VARSIZE(t) - VARHDRSZ);
}
#endif


static xmltype *
stringinfo_to_xmltype(StringInfo buf)
{
	return (xmltype *) cstring_to_text_with_len(buf->data, buf->len);
}


static xmltype *
cstring_to_xmltype(const char *string)
{
	return (xmltype *) cstring_to_text(string);
}


#ifdef USE_LIBXML
static xmltype *
xmlBuffer_to_xmltype(xmlBufferPtr buf)
{
	return (xmltype *) cstring_to_text_with_len((char *) xmlBufferContent(buf),
												xmlBufferLength(buf));
}
#endif


Datum
xmlcomment(PG_FUNCTION_ARGS)
{
#ifdef USE_LIBXML
	text	   *arg = PG_GETARG_TEXT_P(0);
	char	   *argdata = VARDATA(arg);
	int			len = VARSIZE(arg) - VARHDRSZ;
	StringInfoData buf;
	int			i;

	/* check for "--" in string or "-" at the end */
	for (i = 1; i < len; i++)
	{
		if (argdata[i] == '-' && argdata[i - 1] == '-')
			ereport(ERROR,
					(errcode(ERRCODE_INVALID_XML_COMMENT),
					 errmsg("invalid XML comment")));
	}
	if (len > 0 && argdata[len - 1] == '-')
		ereport(ERROR,
				(errcode(ERRCODE_INVALID_XML_COMMENT),
				 errmsg("invalid XML comment")));

	initStringInfo(&buf);
	appendStringInfo(&buf, "<!--");
	appendStringInfoText(&buf, arg);
	appendStringInfo(&buf, "-->");

	PG_RETURN_XML_P(stringinfo_to_xmltype(&buf));
#else
	NO_XML_SUPPORT();
	return 0;
#endif
}



/*
 * TODO: xmlconcat needs to merge the notations and unparsed entities
 * of the argument values.  Not very important in practice, though.
 */
xmltype *
xmlconcat(List *args)
{
#ifdef USE_LIBXML
	int			global_standalone = 1;
	xmlChar    *global_version = NULL;
	bool		global_version_no_value = false;
	StringInfoData buf;
	ListCell   *v;

	initStringInfo(&buf);
	foreach(v, args)
	{
		xmltype    *x = DatumGetXmlP(PointerGetDatum(lfirst(v)));
		size_t		len;
		xmlChar    *version;
		int			standalone;
		char	   *str;

		len = VARSIZE(x) - VARHDRSZ;
		str = text_to_cstring((text *) x);

		parse_xml_decl((xmlChar *) str, &len, &version, NULL, &standalone);

		if (standalone == 0 && global_standalone == 1)
			global_standalone = 0;
		if (standalone < 0)
			global_standalone = -1;

		if (!version)
			global_version_no_value = true;
		else if (!global_version)
			global_version = version;
		else if (xmlStrcmp(version, global_version) != 0)
			global_version_no_value = true;

		appendStringInfoString(&buf, str + len);
		pfree(str);
	}

	if (!global_version_no_value || global_standalone >= 0)
	{
		StringInfoData buf2;

		initStringInfo(&buf2);

		print_xml_decl(&buf2,
					   (!global_version_no_value) ? global_version : NULL,
					   0,
					   global_standalone);

		appendStringInfoString(&buf2, buf.data);
		buf = buf2;
	}

	return stringinfo_to_xmltype(&buf);
#else
	NO_XML_SUPPORT();
	return NULL;
#endif
}


/*
 * XMLAGG support
 */
Datum
xmlconcat2(PG_FUNCTION_ARGS)
{
	if (PG_ARGISNULL(0))
	{
		if (PG_ARGISNULL(1))
			PG_RETURN_NULL();
		else
			PG_RETURN_XML_P(PG_GETARG_XML_P(1));
	}
	else if (PG_ARGISNULL(1))
		PG_RETURN_XML_P(PG_GETARG_XML_P(0));
	else
		PG_RETURN_XML_P(xmlconcat(list_make2(PG_GETARG_XML_P(0),
											 PG_GETARG_XML_P(1))));
}


Datum
texttoxml(PG_FUNCTION_ARGS)
{
	text	   *data = PG_GETARG_TEXT_P(0);

	PG_RETURN_XML_P(xmlparse(data, xmloption, true));
}


Datum
xmltotext(PG_FUNCTION_ARGS)
{
	xmltype    *data = PG_GETARG_XML_P(0);

	/* It's actually binary compatible. */
	PG_RETURN_TEXT_P((text *) data);
}


text *
xmltotext_with_xmloption(xmltype *data, XmlOptionType xmloption_arg)
{
	if (xmloption_arg == XMLOPTION_DOCUMENT && !xml_is_document(data))
		ereport(ERROR,
				(errcode(ERRCODE_NOT_AN_XML_DOCUMENT),
				 errmsg("not an XML document")));

	/* It's actually binary compatible, save for the above check. */
	return (text *) data;
}


xmltype *
xmlelement(XmlExprState *xmlExpr, ExprContext *econtext)
{
#ifdef USE_LIBXML
	XmlExpr    *xexpr = (XmlExpr *) xmlExpr->xprstate.expr;
	xmltype    *result;
	List	   *named_arg_strings;
	List	   *arg_strings;
	int			i;
	ListCell   *arg;
	ListCell   *narg;
	xmlBufferPtr buf = NULL;
	xmlTextWriterPtr writer = NULL;

	/*
	 * We first evaluate all the arguments, then start up libxml and create
	 * the result.  This avoids issues if one of the arguments involves a call
	 * to some other function or subsystem that wants to use libxml on its own
	 * terms.
	 */
	named_arg_strings = NIL;
	i = 0;
	foreach(arg, xmlExpr->named_args)
	{
		ExprState  *e = (ExprState *) lfirst(arg);
		Datum		value;
		bool		isnull;
		char	   *str;

		value = ExecEvalExpr(e, econtext, &isnull, NULL);
		if (isnull)
			str = NULL;
		else
			str = map_sql_value_to_xml_value(value, exprType((Node *) e->expr), false);
		named_arg_strings = lappend(named_arg_strings, str);
		i++;
	}

	arg_strings = NIL;
	foreach(arg, xmlExpr->args)
	{
		ExprState  *e = (ExprState *) lfirst(arg);
		Datum		value;
		bool		isnull;
		char	   *str;

		value = ExecEvalExpr(e, econtext, &isnull, NULL);
		/* here we can just forget NULL elements immediately */
		if (!isnull)
		{
			str = map_sql_value_to_xml_value(value,
										   exprType((Node *) e->expr), true);
			arg_strings = lappend(arg_strings, str);
		}
	}

	/* now safe to run libxml */
	pg_xml_init();

	PG_TRY();
	{
		buf = xmlBufferCreate();
		if (!buf)
			xml_ereport(ERROR, ERRCODE_OUT_OF_MEMORY,
						"could not allocate xmlBuffer");
		writer = xmlNewTextWriterMemory(buf, 0);
		if (!writer)
			xml_ereport(ERROR, ERRCODE_OUT_OF_MEMORY,
						"could not allocate xmlTextWriter");

		xmlTextWriterStartElement(writer, (xmlChar *) xexpr->name);

		forboth(arg, named_arg_strings, narg, xexpr->arg_names)
		{
			char	   *str = (char *) lfirst(arg);
			char	   *argname = strVal(lfirst(narg));

			if (str)
				xmlTextWriterWriteAttribute(writer,
											(xmlChar *) argname,
											(xmlChar *) str);
		}

		foreach(arg, arg_strings)
		{
			char	   *str = (char *) lfirst(arg);

			xmlTextWriterWriteRaw(writer, (xmlChar *) str);
		}

		xmlTextWriterEndElement(writer);

		/* we MUST do this now to flush data out to the buffer ... */
		xmlFreeTextWriter(writer);
		writer = NULL;

		result = xmlBuffer_to_xmltype(buf);
	}
	PG_CATCH();
	{
		if (writer)
			xmlFreeTextWriter(writer);
		if (buf)
			xmlBufferFree(buf);
		PG_RE_THROW();
	}
	PG_END_TRY();

	xmlBufferFree(buf);

	return result;
#else
	NO_XML_SUPPORT();
	return NULL;
#endif
}

xmltype *
xmlparse(text *data, XmlOptionType xmloption_arg, bool preserve_whitespace)
{
#ifdef USE_LIBXML
	xmlDocPtr	doc;

	doc = xml_parse(data, xmloption_arg, preserve_whitespace,
					GetDatabaseEncoding());
	xmlFreeDoc(doc);

	return (xmltype *) data;
#else
	NO_XML_SUPPORT();
	return NULL;
#endif
}


xmltype *
xmlpi(char *target, text *arg, bool arg_is_null, bool *result_is_null)
{
#ifdef USE_LIBXML
	xmltype    *result;
	StringInfoData buf;

	if (pg_strcasecmp(target, "xml") == 0)
		ereport(ERROR,
				(errcode(ERRCODE_SYNTAX_ERROR), /* really */
				 errmsg("invalid XML processing instruction"),
				 errdetail("XML processing instruction target name cannot be \"%s\".", target)));

	/*
	 * Following the SQL standard, the null check comes after the syntax check
	 * above.
	 */
	*result_is_null = arg_is_null;
	if (*result_is_null)
		return NULL;

	initStringInfo(&buf);

	appendStringInfo(&buf, "<?%s", target);

	if (arg != NULL)
	{
		char	   *string;

		string = text_to_cstring(arg);
		if (strstr(string, "?>") != NULL)
			ereport(ERROR,
					(errcode(ERRCODE_INVALID_XML_PROCESSING_INSTRUCTION),
					 errmsg("invalid XML processing instruction"),
			errdetail("XML processing instruction cannot contain \"?>\".")));

		appendStringInfoChar(&buf, ' ');
		appendStringInfoString(&buf, string + strspn(string, " "));
		pfree(string);
	}
	appendStringInfoString(&buf, "?>");

	result = stringinfo_to_xmltype(&buf);
	pfree(buf.data);
	return result;
#else
	NO_XML_SUPPORT();
	return NULL;
#endif
}


xmltype *
xmlroot(xmltype *data, text *version, int standalone)
{
#ifdef USE_LIBXML
	char	   *str;
	size_t		len;
	xmlChar    *orig_version;
	int			orig_standalone;
	StringInfoData buf;

	len = VARSIZE(data) - VARHDRSZ;
	str = text_to_cstring((text *) data);

	parse_xml_decl((xmlChar *) str, &len, &orig_version, NULL, &orig_standalone);

	if (version)
		orig_version = xml_text2xmlChar(version);
	else
		orig_version = NULL;

	switch (standalone)
	{
		case XML_STANDALONE_YES:
			orig_standalone = 1;
			break;
		case XML_STANDALONE_NO:
			orig_standalone = 0;
			break;
		case XML_STANDALONE_NO_VALUE:
			orig_standalone = -1;
			break;
		case XML_STANDALONE_OMITTED:
			/* leave original value */
			break;
	}

	initStringInfo(&buf);
	print_xml_decl(&buf, orig_version, 0, orig_standalone);
	appendStringInfoString(&buf, str + len);

	return stringinfo_to_xmltype(&buf);
#else
	NO_XML_SUPPORT();
	return NULL;
#endif
}


/*
 * Validate document (given as string) against DTD (given as external link)
 *
 * This has been removed because it is a security hole: unprivileged users
 * should not be able to use Postgres to fetch arbitrary external files,
 * which unfortunately is exactly what libxml is willing to do with the DTD
 * parameter.
 */
Datum
xmlvalidate(PG_FUNCTION_ARGS)
{
	ereport(ERROR,
			(errcode(ERRCODE_FEATURE_NOT_SUPPORTED),
			 errmsg("xmlvalidate is not implemented")));
	return 0;
}


bool
xml_is_document(xmltype *arg)
{
#ifdef USE_LIBXML
	bool		result;
	xmlDocPtr	doc = NULL;
	MemoryContext ccxt = CurrentMemoryContext;

	/* We want to catch ereport(INVALID_XML_DOCUMENT) and return false */
	PG_TRY();
	{
		doc = xml_parse((text *) arg, XMLOPTION_DOCUMENT, true,
						GetDatabaseEncoding());
		result = true;
	}
	PG_CATCH();
	{
		ErrorData  *errdata;
		MemoryContext ecxt;

		ecxt = MemoryContextSwitchTo(ccxt);
		errdata = CopyErrorData();
		if (errdata->sqlerrcode == ERRCODE_INVALID_XML_DOCUMENT)
		{
			FlushErrorState();
			result = false;
		}
		else
		{
			MemoryContextSwitchTo(ecxt);
			PG_RE_THROW();
		}
	}
	PG_END_TRY();

	if (doc)
		xmlFreeDoc(doc);

	return result;
#else							/* not USE_LIBXML */
	NO_XML_SUPPORT();
	return false;
#endif   /* not USE_LIBXML */
}


#ifdef USE_LIBXML

/*
 * pg_xml_init --- set up for use of libxml
 *
 * This should be called by each function that is about to use libxml
 * facilities.  It has two responsibilities: verify compatibility with the
 * loaded libxml version (done on first call in a session) and establish
 * or re-establish our libxml error handler.  The latter needs to be done
 * anytime we might have passed control to add-on modules (eg libperl) which
 * might have set their own error handler for libxml.
 *
 * This is exported for use by contrib/xml2, as well as other code that might
 * wish to share use of this module's libxml error handler.
 *
 * TODO: xmlChar is utf8-char, make proper tuning (initdb with enc!=utf8 and
 * check)
 */
void
pg_xml_init(void)
{
	static bool first_time = true;

	if (first_time)
	{
		/* Stuff we need do only once per session */
		MemoryContext oldcontext;

		/*
		 * Currently, we have no pure UTF-8 support for internals -- check if
		 * we can work.
		 */
		if (sizeof(char) != sizeof(xmlChar))
			ereport(ERROR,
					(errmsg("could not initialize XML library"),
					 errdetail("libxml2 has incompatible char type: sizeof(char)=%u, sizeof(xmlChar)=%u.",
							   (int) sizeof(char), (int) sizeof(xmlChar))));

		/* create error buffer in permanent context */
		oldcontext = MemoryContextSwitchTo(TopMemoryContext);
		xml_err_buf = makeStringInfo();
		MemoryContextSwitchTo(oldcontext);

		/* Now that xml_err_buf exists, safe to call xml_errorHandler */
		xmlSetGenericErrorFunc(NULL, xml_errorHandler);

		/* set up our entity loader, too */
		xmlSetExternalEntityLoader(xmlPgEntityLoader);

#ifdef USE_LIBXMLCONTEXT
		/* Set up memory allocation our way, too */
		xml_memory_init();
#endif

		/* Check library compatibility */
		LIBXML_TEST_VERSION;

		first_time = false;
	}
	else
	{
		/* Reset pre-existing buffer to empty */
		Assert(xml_err_buf != NULL);
		resetStringInfo(xml_err_buf);

		/*
		 * We re-establish the error callback function every time.  This makes
		 * it safe for other subsystems (PL/Perl, say) to also use libxml with
		 * their own callbacks ... so long as they likewise set up the
		 * callbacks on every use. It's cheap enough to not be worth worrying
		 * about, anyway.
		 */
		xmlSetGenericErrorFunc(NULL, xml_errorHandler);

		/* set up our entity loader, too */
		xmlSetExternalEntityLoader(xmlPgEntityLoader);
	}
}


/*
 * SQL/XML allows storing "XML documents" or "XML content".  "XML
 * documents" are specified by the XML specification and are parsed
 * easily by libxml.  "XML content" is specified by SQL/XML as the
 * production "XMLDecl? content".  But libxml can only parse the
 * "content" part, so we have to parse the XML declaration ourselves
 * to complete this.
 */

#define CHECK_XML_SPACE(p) \
	do { \
		if (!xmlIsBlank_ch(*(p))) \
			return XML_ERR_SPACE_REQUIRED; \
	} while (0)

#define SKIP_XML_SPACE(p) \
	while (xmlIsBlank_ch(*(p))) (p)++

/* Letter | Digit | '.' | '-' | '_' | ':' | CombiningChar | Extender */
/* Beware of multiple evaluations of argument! */
#define PG_XMLISNAMECHAR(c) \
	(xmlIsBaseChar_ch(c) || xmlIsIdeographicQ(c) \
			|| xmlIsDigit_ch(c) \
			|| c == '.' || c == '-' || c == '_' || c == ':' \
			|| xmlIsCombiningQ(c) \
			|| xmlIsExtender_ch(c))

/* pnstrdup, but deal with xmlChar not char; len is measured in xmlChars */
static xmlChar *
xml_pnstrdup(const xmlChar *str, size_t len)
{
	xmlChar    *result;

	result = (xmlChar *) palloc((len + 1) * sizeof(xmlChar));
	memcpy(result, str, len * sizeof(xmlChar));
	result[len] = 0;
	return result;
}

/*
 * str is the null-terminated input string.  Remaining arguments are
 * output arguments; each can be NULL if value is not wanted.
 * version and encoding are returned as locally-palloc'd strings.
 * Result is 0 if OK, an error code if not.
 */
static int
parse_xml_decl(const xmlChar *str, size_t *lenp,
			   xmlChar **version, xmlChar **encoding, int *standalone)
{
	const xmlChar *p;
	const xmlChar *save_p;
	size_t		len;
	int			utf8char;
	int			utf8len;

	pg_xml_init();

	/* Initialize output arguments to "not present" */
	if (version)
		*version = NULL;
	if (encoding)
		*encoding = NULL;
	if (standalone)
		*standalone = -1;

	p = str;

	if (xmlStrncmp(p, (xmlChar *) "<?xml", 5) != 0)
		goto finished;

	/* if next char is name char, it's a PI like <?xml-stylesheet ...?> */
	utf8len = strlen((const char *) (p + 5));
	utf8char = xmlGetUTF8Char(p + 5, &utf8len);
	if (PG_XMLISNAMECHAR(utf8char))
		goto finished;

	p += 5;

	/* version */
	CHECK_XML_SPACE(p);
	SKIP_XML_SPACE(p);
	if (xmlStrncmp(p, (xmlChar *) "version", 7) != 0)
		return XML_ERR_VERSION_MISSING;
	p += 7;
	SKIP_XML_SPACE(p);
	if (*p != '=')
		return XML_ERR_VERSION_MISSING;
	p += 1;
	SKIP_XML_SPACE(p);

	if (*p == '\'' || *p == '"')
	{
		const xmlChar *q;

		q = xmlStrchr(p + 1, *p);
		if (!q)
			return XML_ERR_VERSION_MISSING;

		if (version)
			*version = xml_pnstrdup(p + 1, q - p - 1);
		p = q + 1;
	}
	else
		return XML_ERR_VERSION_MISSING;

	/* encoding */
	save_p = p;
	SKIP_XML_SPACE(p);
	if (xmlStrncmp(p, (xmlChar *) "encoding", 8) == 0)
	{
		CHECK_XML_SPACE(save_p);
		p += 8;
		SKIP_XML_SPACE(p);
		if (*p != '=')
			return XML_ERR_MISSING_ENCODING;
		p += 1;
		SKIP_XML_SPACE(p);

		if (*p == '\'' || *p == '"')
		{
			const xmlChar *q;

			q = xmlStrchr(p + 1, *p);
			if (!q)
				return XML_ERR_MISSING_ENCODING;

			if (encoding)
				*encoding = xml_pnstrdup(p + 1, q - p - 1);
			p = q + 1;
		}
		else
			return XML_ERR_MISSING_ENCODING;
	}
	else
	{
		p = save_p;
	}

	/* standalone */
	save_p = p;
	SKIP_XML_SPACE(p);
	if (xmlStrncmp(p, (xmlChar *) "standalone", 10) == 0)
	{
		CHECK_XML_SPACE(save_p);
		p += 10;
		SKIP_XML_SPACE(p);
		if (*p != '=')
			return XML_ERR_STANDALONE_VALUE;
		p += 1;
		SKIP_XML_SPACE(p);
		if (xmlStrncmp(p, (xmlChar *) "'yes'", 5) == 0 ||
			xmlStrncmp(p, (xmlChar *) "\"yes\"", 5) == 0)
		{
			if (standalone)
				*standalone = 1;
			p += 5;
		}
		else if (xmlStrncmp(p, (xmlChar *) "'no'", 4) == 0 ||
				 xmlStrncmp(p, (xmlChar *) "\"no\"", 4) == 0)
		{
			if (standalone)
				*standalone = 0;
			p += 4;
		}
		else
			return XML_ERR_STANDALONE_VALUE;
	}
	else
	{
		p = save_p;
	}

	SKIP_XML_SPACE(p);
	if (xmlStrncmp(p, (xmlChar *) "?>", 2) != 0)
		return XML_ERR_XMLDECL_NOT_FINISHED;
	p += 2;

finished:
	len = p - str;

	for (p = str; p < str + len; p++)
		if (*p > 127)
			return XML_ERR_INVALID_CHAR;

	if (lenp)
		*lenp = len;

	return XML_ERR_OK;
}


/*
 * Write an XML declaration.  On output, we adjust the XML declaration
 * as follows.  (These rules are the moral equivalent of the clause
 * "Serialization of an XML value" in the SQL standard.)
 *
 * We try to avoid generating an XML declaration if possible.  This is
 * so that you don't get trivial things like xml '<foo/>' resulting in
 * '<?xml version="1.0"?><foo/>', which would surely be annoying.  We
 * must provide a declaration if the standalone property is specified
 * or if we include an encoding declaration.  If we have a
 * declaration, we must specify a version (XML requires this).
 * Otherwise we only make a declaration if the version is not "1.0",
 * which is the default version specified in SQL:2003.
 */
static bool
print_xml_decl(StringInfo buf, const xmlChar *version,
			   pg_enc encoding, int standalone)
{
	pg_xml_init();				/* why is this here? */

	if ((version && strcmp((char *) version, PG_XML_DEFAULT_VERSION) != 0)
		|| (encoding && encoding != PG_UTF8)
		|| standalone != -1)
	{
		appendStringInfoString(buf, "<?xml");

		if (version)
			appendStringInfo(buf, " version=\"%s\"", version);
		else
			appendStringInfo(buf, " version=\"%s\"", PG_XML_DEFAULT_VERSION);

		if (encoding && encoding != PG_UTF8)
		{
			/*
			 * XXX might be useful to convert this to IANA names (ISO-8859-1
			 * instead of LATIN1 etc.); needs field experience
			 */
			appendStringInfo(buf, " encoding=\"%s\"",
							 pg_encoding_to_char(encoding));
		}

		if (standalone == 1)
			appendStringInfoString(buf, " standalone=\"yes\"");
		else if (standalone == 0)
			appendStringInfoString(buf, " standalone=\"no\"");
		appendStringInfoString(buf, "?>");

		return true;
	}
	else
		return false;
}


/*
 * Convert a C string to XML internal representation
 *
 * Note: it is caller's responsibility to xmlFreeDoc() the result,
 * else a permanent memory leak will ensue!
 *
 * TODO maybe libxml2's xmlreader is better? (do not construct DOM,
 * yet do not use SAX - see xmlreader.c)
 */
static xmlDocPtr
xml_parse(text *data, XmlOptionType xmloption_arg, bool preserve_whitespace,
		  int encoding)
{
	int32		len;
	xmlChar    *string;
	xmlChar    *utf8string;
	xmlParserCtxtPtr ctxt;
	xmlDocPtr	doc;

	len = VARSIZE(data) - VARHDRSZ;		/* will be useful later */
	string = xml_text2xmlChar(data);

	utf8string = pg_do_encoding_conversion(string,
										   len,
										   encoding,
										   PG_UTF8);

	/* Start up libxml and its parser (no-ops if already done) */
	pg_xml_init();
	xmlInitParser();

	ctxt = xmlNewParserCtxt();
	if (ctxt == NULL)
		xml_ereport(ERROR, ERRCODE_OUT_OF_MEMORY,
					"could not allocate parser context");

	/* Use a TRY block to ensure the ctxt is released */
	PG_TRY();
	{
		if (xmloption_arg == XMLOPTION_DOCUMENT)
		{
			/*
			 * Note, that here we try to apply DTD defaults
			 * (XML_PARSE_DTDATTR) according to SQL/XML:2008 GR 10.16.7.d:
			 * 'Default values defined by internal DTD are applied'. As for
			 * external DTDs, we try to support them too, (see SQL/XML:2008 GR
			 * 10.16.7.e)
			 */
			doc = xmlCtxtReadDoc(ctxt, utf8string,
								 NULL,
								 "UTF-8",
								 XML_PARSE_NOENT | XML_PARSE_DTDATTR
						   | (preserve_whitespace ? 0 : XML_PARSE_NOBLANKS));
			if (doc == NULL)
				xml_ereport(ERROR, ERRCODE_INVALID_XML_DOCUMENT,
							"invalid XML document");
		}
		else
		{
			int			res_code;
			size_t		count;
			xmlChar    *version;
			int			standalone;

			res_code = parse_xml_decl(utf8string,
									  &count, &version, NULL, &standalone);
			if (res_code != 0)
				xml_ereport_by_code(ERROR, ERRCODE_INVALID_XML_CONTENT,
							  "invalid XML content: invalid XML declaration",
									res_code);

			doc = xmlNewDoc(version);
			Assert(doc->encoding == NULL);
			doc->encoding = xmlStrdup((const xmlChar *) "UTF-8");
			doc->standalone = standalone;

			res_code = xmlParseBalancedChunkMemory(doc, NULL, NULL, 0,
												   utf8string + count, NULL);
			if (res_code != 0)
			{
				xmlFreeDoc(doc);
				xml_ereport(ERROR, ERRCODE_INVALID_XML_CONTENT,
							"invalid XML content");
			}
		}
	}
	PG_CATCH();
	{
		xmlFreeParserCtxt(ctxt);
		PG_RE_THROW();
	}
	PG_END_TRY();

	xmlFreeParserCtxt(ctxt);

	return doc;
}


/*
 * xmlChar<->text conversions
 */
static xmlChar *
xml_text2xmlChar(text *in)
{
	return (xmlChar *) text_to_cstring(in);
}


#ifdef USE_LIBXMLCONTEXT

/*
 * Manage the special context used for all libxml allocations (but only
 * in special debug builds; see notes at top of file)
 */
static void
xml_memory_init(void)
{
	/* Create memory context if not there already */
	if (LibxmlContext == NULL)
		LibxmlContext = AllocSetContextCreate(TopMemoryContext,
											  "LibxmlContext",
											  ALLOCSET_DEFAULT_MINSIZE,
											  ALLOCSET_DEFAULT_INITSIZE,
											  ALLOCSET_DEFAULT_MAXSIZE);

	/* Re-establish the callbacks even if already set */
	xmlMemSetup(xml_pfree, xml_palloc, xml_repalloc, xml_pstrdup);
}

/*
 * Wrappers for memory management functions
 */
static void *
xml_palloc(size_t size)
{
	return MemoryContextAlloc(LibxmlContext, size);
}


static void *
xml_repalloc(void *ptr, size_t size)
{
	return repalloc(ptr, size);
}


static void
xml_pfree(void *ptr)
{
	/* At least some parts of libxml assume xmlFree(NULL) is allowed */
	if (ptr)
		pfree(ptr);
}


static char *
xml_pstrdup(const char *string)
{
	return MemoryContextStrdup(LibxmlContext, string);
}
#endif   /* USE_LIBXMLCONTEXT */


/*
 * xmlPgEntityLoader --- entity loader callback function
 *
 * Silently prevent any external entity URL from being loaded.  We don't want
 * to throw an error, so instead make the entity appear to expand to an empty
 * string.
 *
 * We would prefer to allow loading entities that exist in the system's
 * global XML catalog; but the available libxml2 APIs make that a complex
 * and fragile task.  For now, just shut down all external access.
 */
static xmlParserInputPtr
xmlPgEntityLoader(const char *URL, const char *ID,
				  xmlParserCtxtPtr ctxt)
{
	return xmlNewStringInputStream(ctxt, (const xmlChar *) "");
}


/*
 * xml_ereport --- report an XML-related error
 *
 * The "msg" is the SQL-level message; some can be adopted from the SQL/XML
 * standard.  This function adds libxml's native error message, if any, as
 * detail.
 *
 * This is exported for modules that want to share the core libxml error
 * handler.  Note that pg_xml_init() *must* have been called previously.
 */
void
xml_ereport(int level, int sqlcode, const char *msg)
{
	char	   *detail;

	/*
	 * It might seem that we should just pass xml_err_buf->data directly to
	 * errdetail.  However, we want to clean out xml_err_buf before throwing
	 * error, in case there is another function using libxml further down the
	 * call stack.
	 */
	if (xml_err_buf->len > 0)
	{
		detail = pstrdup(xml_err_buf->data);
		resetStringInfo(xml_err_buf);
	}
	else
		detail = NULL;

	if (detail)
	{
		size_t		len;

		/* libxml error messages end in '\n'; get rid of it */
		len = strlen(detail);
		if (len > 0 && detail[len - 1] == '\n')
			detail[len - 1] = '\0';

		ereport(level,
				(errcode(sqlcode),
				 errmsg_internal("%s", msg),
				 errdetail("%s", detail)));
	}
	else
	{
		ereport(level,
				(errcode(sqlcode),
				 errmsg_internal("%s", msg)));
	}
}


/*
 * Error handler for libxml error messages
 */
static void
xml_errorHandler(void *ctxt, const char *msg,...)
{
	/* Append the formatted text to xml_err_buf */
	for (;;)
	{
		va_list		args;
		bool		success;

		/* Try to format the data. */
		va_start(args, msg);
		success = appendStringInfoVA(xml_err_buf, msg, args);
		va_end(args);

		if (success)
			break;

		/* Double the buffer size and try again. */
		enlargeStringInfo(xml_err_buf, xml_err_buf->maxlen);
	}
}


/*
 * Wrapper for "ereport" function for XML-related errors.  The "msg"
 * is the SQL-level message; some can be adopted from the SQL/XML
 * standard.  This function uses "code" to create a textual detail
 * message.  At the moment, we only need to cover those codes that we
 * may raise in this file.
 */
static void
xml_ereport_by_code(int level, int sqlcode,
					const char *msg, int code)
{
	const char *det;

	switch (code)
	{
		case XML_ERR_INVALID_CHAR:
			det = gettext_noop("Invalid character value.");
			break;
		case XML_ERR_SPACE_REQUIRED:
			det = gettext_noop("Space required.");
			break;
		case XML_ERR_STANDALONE_VALUE:
			det = gettext_noop("standalone accepts only 'yes' or 'no'.");
			break;
		case XML_ERR_VERSION_MISSING:
			det = gettext_noop("Malformed declaration: missing version.");
			break;
		case XML_ERR_MISSING_ENCODING:
			det = gettext_noop("Missing encoding in text declaration.");
			break;
		case XML_ERR_XMLDECL_NOT_FINISHED:
			det = gettext_noop("Parsing XML declaration: '?>' expected.");
			break;
		default:
			det = gettext_noop("Unrecognized libxml error code: %d.");
			break;
	}

	ereport(level,
			(errcode(sqlcode),
			 errmsg_internal("%s", msg),
			 errdetail(det, code)));
}


/*
 * Convert one char in the current server encoding to a Unicode codepoint.
 */
static pg_wchar
sqlchar_to_unicode(char *s)
{
	char	   *utf8string;
	pg_wchar	ret[2];			/* need space for trailing zero */

	utf8string = (char *) pg_do_encoding_conversion((unsigned char *) s,
													pg_mblen(s),
													GetDatabaseEncoding(),
													PG_UTF8);

	pg_encoding_mb2wchar_with_len(PG_UTF8, utf8string, ret,
								  pg_encoding_mblen(PG_UTF8, utf8string));

	if (utf8string != s)
		pfree(utf8string);

	return ret[0];
}


static bool
is_valid_xml_namefirst(pg_wchar c)
{
	/* (Letter | '_' | ':') */
	return (xmlIsBaseCharQ(c) || xmlIsIdeographicQ(c)
			|| c == '_' || c == ':');
}


static bool
is_valid_xml_namechar(pg_wchar c)
{
	/* Letter | Digit | '.' | '-' | '_' | ':' | CombiningChar | Extender */
	return (xmlIsBaseCharQ(c) || xmlIsIdeographicQ(c)
			|| xmlIsDigitQ(c)
			|| c == '.' || c == '-' || c == '_' || c == ':'
			|| xmlIsCombiningQ(c)
			|| xmlIsExtenderQ(c));
}
#endif   /* USE_LIBXML */


/*
 * Map SQL identifier to XML name; see SQL/XML:2008 section 9.1.
 */
char *
map_sql_identifier_to_xml_name(char *ident, bool fully_escaped,
							   bool escape_period)
{
#ifdef USE_LIBXML
	StringInfoData buf;
	char	   *p;

	/*
	 * SQL/XML doesn't make use of this case anywhere, so it's probably a
	 * mistake.
	 */
	Assert(fully_escaped || !escape_period);

	initStringInfo(&buf);

	for (p = ident; *p; p += pg_mblen(p))
	{
		if (*p == ':' && (p == ident || fully_escaped))
			appendStringInfo(&buf, "_x003A_");
		else if (*p == '_' && *(p + 1) == 'x')
			appendStringInfo(&buf, "_x005F_");
		else if (fully_escaped && p == ident &&
				 pg_strncasecmp(p, "xml", 3) == 0)
		{
			if (*p == 'x')
				appendStringInfo(&buf, "_x0078_");
			else
				appendStringInfo(&buf, "_x0058_");
		}
		else if (escape_period && *p == '.')
			appendStringInfo(&buf, "_x002E_");
		else
		{
			pg_wchar	u = sqlchar_to_unicode(p);

			if ((p == ident)
				? !is_valid_xml_namefirst(u)
				: !is_valid_xml_namechar(u))
				appendStringInfo(&buf, "_x%04X_", (unsigned int) u);
			else
				appendBinaryStringInfo(&buf, p, pg_mblen(p));
		}
	}

	return buf.data;
#else							/* not USE_LIBXML */
	NO_XML_SUPPORT();
	return NULL;
#endif   /* not USE_LIBXML */
}


/*
 * Map a Unicode codepoint into the current server encoding.
 */
static char *
unicode_to_sqlchar(pg_wchar c)
{
	unsigned char utf8string[5];	/* need room for trailing zero */
	char	   *result;

	memset(utf8string, 0, sizeof(utf8string));
	unicode_to_utf8(c, utf8string);

	result = (char *) pg_do_encoding_conversion(utf8string,
												pg_encoding_mblen(PG_UTF8,
														(char *) utf8string),
												PG_UTF8,
												GetDatabaseEncoding());
	/* if pg_do_encoding_conversion didn't strdup, we must */
	if (result == (char *) utf8string)
		result = pstrdup(result);
	return result;
}


/*
 * Map XML name to SQL identifier; see SQL/XML:2008 section 9.3.
 */
char *
map_xml_name_to_sql_identifier(char *name)
{
	StringInfoData buf;
	char	   *p;

	initStringInfo(&buf);

	for (p = name; *p; p += pg_mblen(p))
	{
		if (*p == '_' && *(p + 1) == 'x'
			&& isxdigit((unsigned char) *(p + 2))
			&& isxdigit((unsigned char) *(p + 3))
			&& isxdigit((unsigned char) *(p + 4))
			&& isxdigit((unsigned char) *(p + 5))
			&& *(p + 6) == '_')
		{
			unsigned int u;

			sscanf(p + 2, "%X", &u);
			appendStringInfoString(&buf, unicode_to_sqlchar(u));
			p += 6;
		}
		else
			appendBinaryStringInfo(&buf, p, pg_mblen(p));
	}

	return buf.data;
}

/*
 * Map SQL value to XML value; see SQL/XML:2008 section 9.8.
 *
 * When xml_escape_strings is true, then certain characters in string
 * values are replaced by entity references (&lt; etc.), as specified
 * in SQL/XML:2008 section 9.8 GR 9) a) iii).   This is normally what is
 * wanted.  The false case is mainly useful when the resulting value
 * is used with xmlTextWriterWriteAttribute() to write out an
 * attribute, because that function does the escaping itself.
 */
char *
map_sql_value_to_xml_value(Datum value, Oid type, bool xml_escape_strings)
{
	if (type_is_array(type))
	{
		ArrayType  *array;
		Oid			elmtype;
		int16		elmlen;
		bool		elmbyval;
		char		elmalign;
		int			num_elems;
		Datum	   *elem_values;
		bool	   *elem_nulls;
		StringInfoData buf;
		int			i;

		array = DatumGetArrayTypeP(value);
		elmtype = ARR_ELEMTYPE(array);
		get_typlenbyvalalign(elmtype, &elmlen, &elmbyval, &elmalign);

		deconstruct_array(array, elmtype,
						  elmlen, elmbyval, elmalign,
						  &elem_values, &elem_nulls,
						  &num_elems);

		initStringInfo(&buf);

		for (i = 0; i < num_elems; i++)
		{
			if (elem_nulls[i])
				continue;
			appendStringInfoString(&buf, "<element>");
			appendStringInfoString(&buf,
								   map_sql_value_to_xml_value(elem_values[i],
															  elmtype, true));
			appendStringInfoString(&buf, "</element>");
		}

		pfree(elem_values);
		pfree(elem_nulls);

		return buf.data;
	}
	else
	{
		Oid			typeOut;
		bool		isvarlena;
		char	   *str;

		/*
		 * Special XSD formatting for some data types
		 */
		switch (type)
		{
			case BOOLOID:
				if (DatumGetBool(value))
					return "true";
				else
					return "false";

			case DATEOID:
				{
					DateADT		date;
					struct pg_tm tm;
					char		buf[MAXDATELEN + 1];

					date = DatumGetDateADT(value);
					/* XSD doesn't support infinite values */
					if (DATE_NOT_FINITE(date))
						ereport(ERROR,
								(errcode(ERRCODE_DATETIME_VALUE_OUT_OF_RANGE),
								 errmsg("date out of range"),
								 errdetail("XML does not support infinite date values.")));
					j2date(date + POSTGRES_EPOCH_JDATE,
						   &(tm.tm_year), &(tm.tm_mon), &(tm.tm_mday));
					EncodeDateOnly(&tm, USE_XSD_DATES, buf);

					return pstrdup(buf);
				}

			case TIMESTAMPOID:
				{
					Timestamp	timestamp;
					struct pg_tm tm;
					fsec_t		fsec;
					char	   *tzn = NULL;
					char		buf[MAXDATELEN + 1];

					timestamp = DatumGetTimestamp(value);

					/* XSD doesn't support infinite values */
					if (TIMESTAMP_NOT_FINITE(timestamp))
						ereport(ERROR,
								(errcode(ERRCODE_DATETIME_VALUE_OUT_OF_RANGE),
								 errmsg("timestamp out of range"),
								 errdetail("XML does not support infinite timestamp values.")));
					else if (timestamp2tm(timestamp, NULL, &tm, &fsec, NULL, NULL) == 0)
						EncodeDateTime(&tm, fsec, NULL, &tzn, USE_XSD_DATES, buf);
					else
						ereport(ERROR,
								(errcode(ERRCODE_DATETIME_VALUE_OUT_OF_RANGE),
								 errmsg("timestamp out of range")));

					return pstrdup(buf);
				}

			case TIMESTAMPTZOID:
				{
					TimestampTz timestamp;
					struct pg_tm tm;
					int			tz;
					fsec_t		fsec;
					char	   *tzn = NULL;
					char		buf[MAXDATELEN + 1];

					timestamp = DatumGetTimestamp(value);

					/* XSD doesn't support infinite values */
					if (TIMESTAMP_NOT_FINITE(timestamp))
						ereport(ERROR,
								(errcode(ERRCODE_DATETIME_VALUE_OUT_OF_RANGE),
								 errmsg("timestamp out of range"),
								 errdetail("XML does not support infinite timestamp values.")));
					else if (timestamp2tm(timestamp, &tz, &tm, &fsec, &tzn, NULL) == 0)
						EncodeDateTime(&tm, fsec, &tz, &tzn, USE_XSD_DATES, buf);
					else
						ereport(ERROR,
								(errcode(ERRCODE_DATETIME_VALUE_OUT_OF_RANGE),
								 errmsg("timestamp out of range")));

					return pstrdup(buf);
				}

#ifdef USE_LIBXML
			case BYTEAOID:
				{
					bytea	   *bstr = DatumGetByteaPP(value);
					xmlBufferPtr buf = NULL;
					xmlTextWriterPtr writer = NULL;
					char	   *result;

					pg_xml_init();

					PG_TRY();
					{
						buf = xmlBufferCreate();
						if (!buf)
							xml_ereport(ERROR, ERRCODE_OUT_OF_MEMORY,
										"could not allocate xmlBuffer");
						writer = xmlNewTextWriterMemory(buf, 0);
						if (!writer)
							xml_ereport(ERROR, ERRCODE_OUT_OF_MEMORY,
										"could not allocate xmlTextWriter");

						if (xmlbinary == XMLBINARY_BASE64)
							xmlTextWriterWriteBase64(writer, VARDATA_ANY(bstr),
												 0, VARSIZE_ANY_EXHDR(bstr));
						else
							xmlTextWriterWriteBinHex(writer, VARDATA_ANY(bstr),
												 0, VARSIZE_ANY_EXHDR(bstr));

						/* we MUST do this now to flush data out to the buffer */
						xmlFreeTextWriter(writer);
						writer = NULL;

						result = pstrdup((const char *) xmlBufferContent(buf));
					}
					PG_CATCH();
					{
						if (writer)
							xmlFreeTextWriter(writer);
						if (buf)
							xmlBufferFree(buf);
						PG_RE_THROW();
					}
					PG_END_TRY();

					xmlBufferFree(buf);

					return result;
				}
#endif   /* USE_LIBXML */

		}

		/*
		 * otherwise, just use the type's native text representation
		 */
		getTypeOutputInfo(type, &typeOut, &isvarlena);
		str = OidOutputFunctionCall(typeOut, value);

		/* ... exactly as-is for XML, and when escaping is not wanted */
		if (type == XMLOID || !xml_escape_strings)
			return str;

		/* otherwise, translate special characters as needed */
		return escape_xml(str);
	}
}


/*
 * Escape characters in text that have special meanings in XML.
 *
 * Returns a palloc'd string.
 *
 * NB: this is intentionally not dependent on libxml.
 */
char *
escape_xml(const char *str)
{
	StringInfoData buf;
	const char *p;

	initStringInfo(&buf);
	for (p = str; *p; p++)
	{
		switch (*p)
		{
			case '&':
				appendStringInfoString(&buf, "&amp;");
				break;
			case '<':
				appendStringInfoString(&buf, "&lt;");
				break;
			case '>':
				appendStringInfoString(&buf, "&gt;");
				break;
			case '\r':
				appendStringInfoString(&buf, "&#x0d;");
				break;
			default:
				appendStringInfoCharMacro(&buf, *p);
				break;
		}
	}
	return buf.data;
}


static char *
_SPI_strdup(const char *s)
{
	size_t		len = strlen(s) + 1;
	char	   *ret = SPI_palloc(len);

	memcpy(ret, s, len);
	return ret;
}


/*
 * SQL to XML mapping functions
 *
 * What follows below was at one point intentionally organized so that
 * you can read along in the SQL/XML standard. The functions are
 * mostly split up the way the clauses lay out in the standards
 * document, and the identifiers are also aligned with the standard
 * text.  Unfortunately, SQL/XML:2006 reordered the clauses
 * differently than SQL/XML:2003, so the order below doesn't make much
 * sense anymore.
 *
 * There are many things going on there:
 *
 * There are two kinds of mappings: Mapping SQL data (table contents)
 * to XML documents, and mapping SQL structure (the "schema") to XML
 * Schema.  And there are functions that do both at the same time.
 *
 * Then you can map a database, a schema, or a table, each in both
 * ways.  This breaks down recursively: Mapping a database invokes
 * mapping schemas, which invokes mapping tables, which invokes
 * mapping rows, which invokes mapping columns, although you can't
 * call the last two from the outside.  Because of this, there are a
 * number of xyz_internal() functions which are to be called both from
 * the function manager wrapper and from some upper layer in a
 * recursive call.
 *
 * See the documentation about what the common function arguments
 * nulls, tableforest, and targetns mean.
 *
 * Some style guidelines for XML output: Use double quotes for quoting
 * XML attributes.  Indent XML elements by two spaces, but remember
 * that a lot of code is called recursively at different levels, so
 * it's better not to indent rather than create output that indents
 * and outdents weirdly.  Add newlines to make the output look nice.
 */


/*
 * Visibility of objects for XML mappings; see SQL/XML:2008 section
 * 4.10.8.
 */

/*
 * Given a query, which must return type oid as first column, produce
 * a list of Oids with the query results.
 */
static List *
query_to_oid_list(const char *query)
{
	int			i;
	List	   *list = NIL;

	SPI_execute(query, true, 0);

	for (i = 0; i < SPI_processed; i++)
	{
		Datum		oid;
		bool		isnull;

		oid = SPI_getbinval(SPI_tuptable->vals[i],
							SPI_tuptable->tupdesc,
							1,
							&isnull);
		if (!isnull)
			list = lappend_oid(list, DatumGetObjectId(oid));
	}

	return list;
}


static List *
schema_get_xml_visible_tables(Oid nspid)
{
	StringInfoData query;

	initStringInfo(&query);
	appendStringInfo(&query, "SELECT oid FROM pg_catalog.pg_class WHERE relnamespace = %u AND relkind IN ('r', 'v') AND pg_catalog.has_table_privilege (oid, 'SELECT') ORDER BY relname;", nspid);

	return query_to_oid_list(query.data);
}


/*
 * Including the system schemas is probably not useful for a database
 * mapping.
 */
#define XML_VISIBLE_SCHEMAS_EXCLUDE "(nspname ~ '^pg_' OR nspname = 'information_schema')"

#define XML_VISIBLE_SCHEMAS "SELECT oid FROM pg_catalog.pg_namespace WHERE pg_catalog.has_schema_privilege (oid, 'USAGE') AND NOT " XML_VISIBLE_SCHEMAS_EXCLUDE


static List *
database_get_xml_visible_schemas(void)
{
	return query_to_oid_list(XML_VISIBLE_SCHEMAS " ORDER BY nspname;");
}


static List *
database_get_xml_visible_tables(void)
{
	/* At the moment there is no order required here. */
	return query_to_oid_list("SELECT oid FROM pg_catalog.pg_class WHERE relkind IN ('r', 'v') AND pg_catalog.has_table_privilege (pg_class.oid, 'SELECT') AND relnamespace IN (" XML_VISIBLE_SCHEMAS ");");
}


/*
 * Map SQL table to XML and/or XML Schema document; see SQL/XML:2008
 * section 9.11.
 */

static StringInfo
table_to_xml_internal(Oid relid,
					  const char *xmlschema, bool nulls, bool tableforest,
					  const char *targetns, bool top_level)
{
	StringInfoData query;

	initStringInfo(&query);
	appendStringInfo(&query, "SELECT * FROM %s",
					 DatumGetCString(DirectFunctionCall1(regclassout,
												  ObjectIdGetDatum(relid))));
	return query_to_xml_internal(query.data, get_rel_name(relid),
								 xmlschema, nulls, tableforest,
								 targetns, top_level);
}


Datum
table_to_xml(PG_FUNCTION_ARGS)
{
	Oid			relid = PG_GETARG_OID(0);
	bool		nulls = PG_GETARG_BOOL(1);
	bool		tableforest = PG_GETARG_BOOL(2);
	const char *targetns = text_to_cstring(PG_GETARG_TEXT_PP(3));

	PG_RETURN_XML_P(stringinfo_to_xmltype(table_to_xml_internal(relid, NULL,
														  nulls, tableforest,
														   targetns, true)));
}


Datum
query_to_xml(PG_FUNCTION_ARGS)
{
	char	   *query = text_to_cstring(PG_GETARG_TEXT_PP(0));
	bool		nulls = PG_GETARG_BOOL(1);
	bool		tableforest = PG_GETARG_BOOL(2);
	const char *targetns = text_to_cstring(PG_GETARG_TEXT_PP(3));

	PG_RETURN_XML_P(stringinfo_to_xmltype(query_to_xml_internal(query, NULL,
													NULL, nulls, tableforest,
														   targetns, true)));
}


Datum
cursor_to_xml(PG_FUNCTION_ARGS)
{
	char	   *name = text_to_cstring(PG_GETARG_TEXT_PP(0));
	int32		count = PG_GETARG_INT32(1);
	bool		nulls = PG_GETARG_BOOL(2);
	bool		tableforest = PG_GETARG_BOOL(3);
	const char *targetns = text_to_cstring(PG_GETARG_TEXT_PP(4));

	StringInfoData result;
	Portal		portal;
	int			i;

	initStringInfo(&result);

	SPI_connect();
	portal = SPI_cursor_find(name);
	if (portal == NULL)
		ereport(ERROR,
				(errcode(ERRCODE_UNDEFINED_CURSOR),
				 errmsg("cursor \"%s\" does not exist", name)));

	SPI_cursor_fetch(portal, true, count);
	for (i = 0; i < SPI_processed; i++)
		SPI_sql_row_to_xmlelement(i, &result, NULL, nulls,
								  tableforest, targetns, true);

	SPI_finish();

	PG_RETURN_XML_P(stringinfo_to_xmltype(&result));
}


/*
 * Write the start tag of the root element of a data mapping.
 *
 * top_level means that this is the very top level of the eventual
 * output.  For example, when the user calls table_to_xml, then a call
 * with a table name to this function is the top level.  When the user
 * calls database_to_xml, then a call with a schema name to this
 * function is not the top level.  If top_level is false, then the XML
 * namespace declarations are omitted, because they supposedly already
 * appeared earlier in the output.  Repeating them is not wrong, but
 * it looks ugly.
 */
static void
xmldata_root_element_start(StringInfo result, const char *eltname,
						   const char *xmlschema, const char *targetns,
						   bool top_level)
{
	/* This isn't really wrong but currently makes no sense. */
	Assert(top_level || !xmlschema);

	appendStringInfo(result, "<%s", eltname);
	if (top_level)
	{
		appendStringInfoString(result, " xmlns:xsi=\"" NAMESPACE_XSI "\"");
		if (strlen(targetns) > 0)
			appendStringInfo(result, " xmlns=\"%s\"", targetns);
	}
	if (xmlschema)
	{
		/* FIXME: better targets */
		if (strlen(targetns) > 0)
			appendStringInfo(result, " xsi:schemaLocation=\"%s #\"", targetns);
		else
			appendStringInfo(result, " xsi:noNamespaceSchemaLocation=\"#\"");
	}
	appendStringInfo(result, ">\n\n");
}


static void
xmldata_root_element_end(StringInfo result, const char *eltname)
{
	appendStringInfo(result, "</%s>\n", eltname);
}


static StringInfo
query_to_xml_internal(const char *query, char *tablename,
					  const char *xmlschema, bool nulls, bool tableforest,
					  const char *targetns, bool top_level)
{
	StringInfo	result;
	char	   *xmltn;
	int			i;

	if (tablename)
		xmltn = map_sql_identifier_to_xml_name(tablename, true, false);
	else
		xmltn = "table";

	result = makeStringInfo();

	SPI_connect();
	if (SPI_execute(query, true, 0) != SPI_OK_SELECT)
		ereport(ERROR,
				(errcode(ERRCODE_DATA_EXCEPTION),
				 errmsg("invalid query")));

	if (!tableforest)
		xmldata_root_element_start(result, xmltn, xmlschema,
								   targetns, top_level);

	if (xmlschema)
		appendStringInfo(result, "%s\n\n", xmlschema);

	for (i = 0; i < SPI_processed; i++)
		SPI_sql_row_to_xmlelement(i, result, tablename, nulls,
								  tableforest, targetns, top_level);

	if (!tableforest)
		xmldata_root_element_end(result, xmltn);

	SPI_finish();

	return result;
}


Datum
table_to_xmlschema(PG_FUNCTION_ARGS)
{
	Oid			relid = PG_GETARG_OID(0);
	bool		nulls = PG_GETARG_BOOL(1);
	bool		tableforest = PG_GETARG_BOOL(2);
	const char *targetns = text_to_cstring(PG_GETARG_TEXT_PP(3));
	const char *result;
	Relation	rel;

	rel = heap_open(relid, AccessShareLock);
	result = map_sql_table_to_xmlschema(rel->rd_att, relid, nulls,
										tableforest, targetns);
	heap_close(rel, NoLock);

	PG_RETURN_XML_P(cstring_to_xmltype(result));
}


Datum
query_to_xmlschema(PG_FUNCTION_ARGS)
{
	char	   *query = text_to_cstring(PG_GETARG_TEXT_PP(0));
	bool		nulls = PG_GETARG_BOOL(1);
	bool		tableforest = PG_GETARG_BOOL(2);
	const char *targetns = text_to_cstring(PG_GETARG_TEXT_PP(3));
	const char *result;
	SPIPlanPtr	plan;
	Portal		portal;

	SPI_connect();

	if ((plan = SPI_prepare(query, 0, NULL)) == NULL)
		elog(ERROR, "SPI_prepare(\"%s\") failed", query);

	if ((portal = SPI_cursor_open(NULL, plan, NULL, NULL, true)) == NULL)
		elog(ERROR, "SPI_cursor_open(\"%s\") failed", query);

	result = _SPI_strdup(map_sql_table_to_xmlschema(portal->tupDesc,
													InvalidOid, nulls,
													tableforest, targetns));
	SPI_cursor_close(portal);
	SPI_finish();

	PG_RETURN_XML_P(cstring_to_xmltype(result));
}


Datum
cursor_to_xmlschema(PG_FUNCTION_ARGS)
{
	char	   *name = text_to_cstring(PG_GETARG_TEXT_PP(0));
	bool		nulls = PG_GETARG_BOOL(1);
	bool		tableforest = PG_GETARG_BOOL(2);
	const char *targetns = text_to_cstring(PG_GETARG_TEXT_PP(3));
	const char *xmlschema;
	Portal		portal;

	SPI_connect();
	portal = SPI_cursor_find(name);
	if (portal == NULL)
		ereport(ERROR,
				(errcode(ERRCODE_UNDEFINED_CURSOR),
				 errmsg("cursor \"%s\" does not exist", name)));

	xmlschema = _SPI_strdup(map_sql_table_to_xmlschema(portal->tupDesc,
													   InvalidOid, nulls,
													 tableforest, targetns));
	SPI_finish();

	PG_RETURN_XML_P(cstring_to_xmltype(xmlschema));
}


Datum
table_to_xml_and_xmlschema(PG_FUNCTION_ARGS)
{
	Oid			relid = PG_GETARG_OID(0);
	bool		nulls = PG_GETARG_BOOL(1);
	bool		tableforest = PG_GETARG_BOOL(2);
	const char *targetns = text_to_cstring(PG_GETARG_TEXT_PP(3));
	Relation	rel;
	const char *xmlschema;

	rel = heap_open(relid, AccessShareLock);
	xmlschema = map_sql_table_to_xmlschema(rel->rd_att, relid, nulls,
										   tableforest, targetns);
	heap_close(rel, NoLock);

	PG_RETURN_XML_P(stringinfo_to_xmltype(table_to_xml_internal(relid,
											   xmlschema, nulls, tableforest,
														   targetns, true)));
}


Datum
query_to_xml_and_xmlschema(PG_FUNCTION_ARGS)
{
	char	   *query = text_to_cstring(PG_GETARG_TEXT_PP(0));
	bool		nulls = PG_GETARG_BOOL(1);
	bool		tableforest = PG_GETARG_BOOL(2);
	const char *targetns = text_to_cstring(PG_GETARG_TEXT_PP(3));

	const char *xmlschema;
	SPIPlanPtr	plan;
	Portal		portal;

	SPI_connect();

	if ((plan = SPI_prepare(query, 0, NULL)) == NULL)
		elog(ERROR, "SPI_prepare(\"%s\") failed", query);

	if ((portal = SPI_cursor_open(NULL, plan, NULL, NULL, true)) == NULL)
		elog(ERROR, "SPI_cursor_open(\"%s\") failed", query);

	xmlschema = _SPI_strdup(map_sql_table_to_xmlschema(portal->tupDesc,
								  InvalidOid, nulls, tableforest, targetns));
	SPI_cursor_close(portal);
	SPI_finish();

	PG_RETURN_XML_P(stringinfo_to_xmltype(query_to_xml_internal(query, NULL,
											   xmlschema, nulls, tableforest,
														   targetns, true)));
}


/*
 * Map SQL schema to XML and/or XML Schema document; see SQL/XML:2008
 * sections 9.13, 9.14.
 */

static StringInfo
schema_to_xml_internal(Oid nspid, const char *xmlschema, bool nulls,
					   bool tableforest, const char *targetns, bool top_level)
{
	StringInfo	result;
	char	   *xmlsn;
	List	   *relid_list;
	ListCell   *cell;

	xmlsn = map_sql_identifier_to_xml_name(get_namespace_name(nspid),
										   true, false);
	result = makeStringInfo();

	xmldata_root_element_start(result, xmlsn, xmlschema, targetns, top_level);

	if (xmlschema)
		appendStringInfo(result, "%s\n\n", xmlschema);

	SPI_connect();

	relid_list = schema_get_xml_visible_tables(nspid);

	SPI_push();

	foreach(cell, relid_list)
	{
		Oid			relid = lfirst_oid(cell);
		StringInfo	subres;

		subres = table_to_xml_internal(relid, NULL, nulls, tableforest,
									   targetns, false);

		appendStringInfoString(result, subres->data);
		appendStringInfoChar(result, '\n');
	}

	SPI_pop();
	SPI_finish();

	xmldata_root_element_end(result, xmlsn);

	return result;
}


Datum
schema_to_xml(PG_FUNCTION_ARGS)
{
	Name		name = PG_GETARG_NAME(0);
	bool		nulls = PG_GETARG_BOOL(1);
	bool		tableforest = PG_GETARG_BOOL(2);
	const char *targetns = text_to_cstring(PG_GETARG_TEXT_PP(3));

	char	   *schemaname;
	Oid			nspid;

	schemaname = NameStr(*name);
	nspid = LookupExplicitNamespace(schemaname);

	PG_RETURN_XML_P(stringinfo_to_xmltype(schema_to_xml_internal(nspid, NULL,
									   nulls, tableforest, targetns, true)));
}


/*
 * Write the start element of the root element of an XML Schema mapping.
 */
static void
xsd_schema_element_start(StringInfo result, const char *targetns)
{
	appendStringInfoString(result,
						   "<xsd:schema\n"
						   "    xmlns:xsd=\"" NAMESPACE_XSD "\"");
	if (strlen(targetns) > 0)
		appendStringInfo(result,
						 "\n"
						 "    targetNamespace=\"%s\"\n"
						 "    elementFormDefault=\"qualified\"",
						 targetns);
	appendStringInfoString(result,
						   ">\n\n");
}


static void
xsd_schema_element_end(StringInfo result)
{
	appendStringInfoString(result, "</xsd:schema>");
}


static StringInfo
schema_to_xmlschema_internal(const char *schemaname, bool nulls,
							 bool tableforest, const char *targetns)
{
	Oid			nspid;
	List	   *relid_list;
	List	   *tupdesc_list;
	ListCell   *cell;
	StringInfo	result;

	result = makeStringInfo();

	nspid = LookupExplicitNamespace(schemaname);

	xsd_schema_element_start(result, targetns);

	SPI_connect();

	relid_list = schema_get_xml_visible_tables(nspid);

	tupdesc_list = NIL;
	foreach(cell, relid_list)
	{
		Relation	rel;

		rel = heap_open(lfirst_oid(cell), AccessShareLock);
		tupdesc_list = lappend(tupdesc_list, CreateTupleDescCopy(rel->rd_att));
		heap_close(rel, NoLock);
	}

	appendStringInfoString(result,
						   map_sql_typecoll_to_xmlschema_types(tupdesc_list));

	appendStringInfoString(result,
						 map_sql_schema_to_xmlschema_types(nspid, relid_list,
											  nulls, tableforest, targetns));

	xsd_schema_element_end(result);

	SPI_finish();

	return result;
}


Datum
schema_to_xmlschema(PG_FUNCTION_ARGS)
{
	Name		name = PG_GETARG_NAME(0);
	bool		nulls = PG_GETARG_BOOL(1);
	bool		tableforest = PG_GETARG_BOOL(2);
	const char *targetns = text_to_cstring(PG_GETARG_TEXT_PP(3));

	PG_RETURN_XML_P(stringinfo_to_xmltype(schema_to_xmlschema_internal(NameStr(*name),
											 nulls, tableforest, targetns)));
}


Datum
schema_to_xml_and_xmlschema(PG_FUNCTION_ARGS)
{
	Name		name = PG_GETARG_NAME(0);
	bool		nulls = PG_GETARG_BOOL(1);
	bool		tableforest = PG_GETARG_BOOL(2);
	const char *targetns = text_to_cstring(PG_GETARG_TEXT_PP(3));
	char	   *schemaname;
	Oid			nspid;
	StringInfo	xmlschema;

	schemaname = NameStr(*name);
	nspid = LookupExplicitNamespace(schemaname);

	xmlschema = schema_to_xmlschema_internal(schemaname, nulls,
											 tableforest, targetns);

	PG_RETURN_XML_P(stringinfo_to_xmltype(schema_to_xml_internal(nspid,
													  xmlschema->data, nulls,
											  tableforest, targetns, true)));
}


/*
 * Map SQL database to XML and/or XML Schema document; see SQL/XML:2008
 * sections 9.16, 9.17.
 */

static StringInfo
database_to_xml_internal(const char *xmlschema, bool nulls,
						 bool tableforest, const char *targetns)
{
	StringInfo	result;
	List	   *nspid_list;
	ListCell   *cell;
	char	   *xmlcn;

	xmlcn = map_sql_identifier_to_xml_name(get_database_name(MyDatabaseId),
										   true, false);
	result = makeStringInfo();

	xmldata_root_element_start(result, xmlcn, xmlschema, targetns, true);

	if (xmlschema)
		appendStringInfo(result, "%s\n\n", xmlschema);

	SPI_connect();

	nspid_list = database_get_xml_visible_schemas();

	SPI_push();

	foreach(cell, nspid_list)
	{
		Oid			nspid = lfirst_oid(cell);
		StringInfo	subres;

		subres = schema_to_xml_internal(nspid, NULL, nulls,
										tableforest, targetns, false);

		appendStringInfoString(result, subres->data);
		appendStringInfoChar(result, '\n');
	}

	SPI_pop();
	SPI_finish();

	xmldata_root_element_end(result, xmlcn);

	return result;
}


Datum
database_to_xml(PG_FUNCTION_ARGS)
{
	bool		nulls = PG_GETARG_BOOL(0);
	bool		tableforest = PG_GETARG_BOOL(1);
	const char *targetns = text_to_cstring(PG_GETARG_TEXT_PP(2));

	PG_RETURN_XML_P(stringinfo_to_xmltype(database_to_xml_internal(NULL, nulls,
													tableforest, targetns)));
}


static StringInfo
database_to_xmlschema_internal(bool nulls, bool tableforest,
							   const char *targetns)
{
	List	   *relid_list;
	List	   *nspid_list;
	List	   *tupdesc_list;
	ListCell   *cell;
	StringInfo	result;

	result = makeStringInfo();

	xsd_schema_element_start(result, targetns);

	SPI_connect();

	relid_list = database_get_xml_visible_tables();
	nspid_list = database_get_xml_visible_schemas();

	tupdesc_list = NIL;
	foreach(cell, relid_list)
	{
		Relation	rel;

		rel = heap_open(lfirst_oid(cell), AccessShareLock);
		tupdesc_list = lappend(tupdesc_list, CreateTupleDescCopy(rel->rd_att));
		heap_close(rel, NoLock);
	}

	appendStringInfoString(result,
						   map_sql_typecoll_to_xmlschema_types(tupdesc_list));

	appendStringInfoString(result,
						   map_sql_catalog_to_xmlschema_types(nspid_list, nulls, tableforest, targetns));

	xsd_schema_element_end(result);

	SPI_finish();

	return result;
}


Datum
database_to_xmlschema(PG_FUNCTION_ARGS)
{
	bool		nulls = PG_GETARG_BOOL(0);
	bool		tableforest = PG_GETARG_BOOL(1);
	const char *targetns = text_to_cstring(PG_GETARG_TEXT_PP(2));

	PG_RETURN_XML_P(stringinfo_to_xmltype(database_to_xmlschema_internal(nulls,
													tableforest, targetns)));
}


Datum
database_to_xml_and_xmlschema(PG_FUNCTION_ARGS)
{
	bool		nulls = PG_GETARG_BOOL(0);
	bool		tableforest = PG_GETARG_BOOL(1);
	const char *targetns = text_to_cstring(PG_GETARG_TEXT_PP(2));
	StringInfo	xmlschema;

	xmlschema = database_to_xmlschema_internal(nulls, tableforest, targetns);

	PG_RETURN_XML_P(stringinfo_to_xmltype(database_to_xml_internal(xmlschema->data,
											 nulls, tableforest, targetns)));
}


/*
 * Map a multi-part SQL name to an XML name; see SQL/XML:2008 section
 * 9.2.
 */
static char *
map_multipart_sql_identifier_to_xml_name(char *a, char *b, char *c, char *d)
{
	StringInfoData result;

	initStringInfo(&result);

	if (a)
		appendStringInfo(&result, "%s",
						 map_sql_identifier_to_xml_name(a, true, true));
	if (b)
		appendStringInfo(&result, ".%s",
						 map_sql_identifier_to_xml_name(b, true, true));
	if (c)
		appendStringInfo(&result, ".%s",
						 map_sql_identifier_to_xml_name(c, true, true));
	if (d)
		appendStringInfo(&result, ".%s",
						 map_sql_identifier_to_xml_name(d, true, true));

	return result.data;
}


/*
 * Map an SQL table to an XML Schema document; see SQL/XML:2008
 * section 9.11.
 *
 * Map an SQL table to XML Schema data types; see SQL/XML:2008 section
 * 9.9.
 */
static const char *
map_sql_table_to_xmlschema(TupleDesc tupdesc, Oid relid, bool nulls,
						   bool tableforest, const char *targetns)
{
	int			i;
	char	   *xmltn;
	char	   *tabletypename;
	char	   *rowtypename;
	StringInfoData result;

	initStringInfo(&result);

	if (OidIsValid(relid))
	{
		HeapTuple	tuple;
		Form_pg_class reltuple;

		tuple = SearchSysCache1(RELOID, ObjectIdGetDatum(relid));
		if (!HeapTupleIsValid(tuple))
			elog(ERROR, "cache lookup failed for relation %u", relid);
		reltuple = (Form_pg_class) GETSTRUCT(tuple);

		xmltn = map_sql_identifier_to_xml_name(NameStr(reltuple->relname),
											   true, false);

		tabletypename = map_multipart_sql_identifier_to_xml_name("TableType",
											 get_database_name(MyDatabaseId),
								  get_namespace_name(reltuple->relnamespace),
												 NameStr(reltuple->relname));

		rowtypename = map_multipart_sql_identifier_to_xml_name("RowType",
											 get_database_name(MyDatabaseId),
								  get_namespace_name(reltuple->relnamespace),
												 NameStr(reltuple->relname));

		ReleaseSysCache(tuple);
	}
	else
	{
		if (tableforest)
			xmltn = "row";
		else
			xmltn = "table";

		tabletypename = "TableType";
		rowtypename = "RowType";
	}

	xsd_schema_element_start(&result, targetns);

	appendStringInfoString(&result,
				   map_sql_typecoll_to_xmlschema_types(list_make1(tupdesc)));

	appendStringInfo(&result,
					 "<xsd:complexType name=\"%s\">\n"
					 "  <xsd:sequence>\n",
					 rowtypename);

	for (i = 0; i < tupdesc->natts; i++)
	{
		if (tupdesc->attrs[i]->attisdropped)
			continue;
		appendStringInfo(&result,
			   "    <xsd:element name=\"%s\" type=\"%s\"%s></xsd:element>\n",
		  map_sql_identifier_to_xml_name(NameStr(tupdesc->attrs[i]->attname),
										 true, false),
				   map_sql_type_to_xml_name(tupdesc->attrs[i]->atttypid, -1),
						 nulls ? " nillable=\"true\"" : " minOccurs=\"0\"");
	}

	appendStringInfoString(&result,
						   "  </xsd:sequence>\n"
						   "</xsd:complexType>\n\n");

	if (!tableforest)
	{
		appendStringInfo(&result,
						 "<xsd:complexType name=\"%s\">\n"
						 "  <xsd:sequence>\n"
						 "    <xsd:element name=\"row\" type=\"%s\" minOccurs=\"0\" maxOccurs=\"unbounded\"/>\n"
						 "  </xsd:sequence>\n"
						 "</xsd:complexType>\n\n",
						 tabletypename, rowtypename);

		appendStringInfo(&result,
						 "<xsd:element name=\"%s\" type=\"%s\"/>\n\n",
						 xmltn, tabletypename);
	}
	else
		appendStringInfo(&result,
						 "<xsd:element name=\"%s\" type=\"%s\"/>\n\n",
						 xmltn, rowtypename);

	xsd_schema_element_end(&result);

	return result.data;
}


/*
 * Map an SQL schema to XML Schema data types; see SQL/XML:2008
 * section 9.12.
 */
static const char *
map_sql_schema_to_xmlschema_types(Oid nspid, List *relid_list, bool nulls,
								  bool tableforest, const char *targetns)
{
	char	   *dbname;
	char	   *nspname;
	char	   *xmlsn;
	char	   *schematypename;
	StringInfoData result;
	ListCell   *cell;

	dbname = get_database_name(MyDatabaseId);
	nspname = get_namespace_name(nspid);

	initStringInfo(&result);

	xmlsn = map_sql_identifier_to_xml_name(nspname, true, false);

	schematypename = map_multipart_sql_identifier_to_xml_name("SchemaType",
															  dbname,
															  nspname,
															  NULL);

	appendStringInfo(&result,
					 "<xsd:complexType name=\"%s\">\n", schematypename);
	if (!tableforest)
		appendStringInfoString(&result,
							   "  <xsd:all>\n");
	else
		appendStringInfoString(&result,
							   "  <xsd:sequence>\n");

	foreach(cell, relid_list)
	{
		Oid			relid = lfirst_oid(cell);
		char	   *relname = get_rel_name(relid);
		char	   *xmltn = map_sql_identifier_to_xml_name(relname, true, false);
		char	   *tabletypename = map_multipart_sql_identifier_to_xml_name(tableforest ? "RowType" : "TableType",
																	  dbname,
																	 nspname,
																	relname);

		if (!tableforest)
			appendStringInfo(&result,
							 "    <xsd:element name=\"%s\" type=\"%s\"/>\n",
							 xmltn, tabletypename);
		else
			appendStringInfo(&result,
							 "    <xsd:element name=\"%s\" type=\"%s\" minOccurs=\"0\" maxOccurs=\"unbounded\"/>\n",
							 xmltn, tabletypename);
	}

	if (!tableforest)
		appendStringInfoString(&result,
							   "  </xsd:all>\n");
	else
		appendStringInfoString(&result,
							   "  </xsd:sequence>\n");
	appendStringInfoString(&result,
						   "</xsd:complexType>\n\n");

	appendStringInfo(&result,
					 "<xsd:element name=\"%s\" type=\"%s\"/>\n\n",
					 xmlsn, schematypename);

	return result.data;
}


/*
 * Map an SQL catalog to XML Schema data types; see SQL/XML:2008
 * section 9.15.
 */
static const char *
map_sql_catalog_to_xmlschema_types(List *nspid_list, bool nulls,
								   bool tableforest, const char *targetns)
{
	char	   *dbname;
	char	   *xmlcn;
	char	   *catalogtypename;
	StringInfoData result;
	ListCell   *cell;

	dbname = get_database_name(MyDatabaseId);

	initStringInfo(&result);

	xmlcn = map_sql_identifier_to_xml_name(dbname, true, false);

	catalogtypename = map_multipart_sql_identifier_to_xml_name("CatalogType",
															   dbname,
															   NULL,
															   NULL);

	appendStringInfo(&result,
					 "<xsd:complexType name=\"%s\">\n", catalogtypename);
	appendStringInfoString(&result,
						   "  <xsd:all>\n");

	foreach(cell, nspid_list)
	{
		Oid			nspid = lfirst_oid(cell);
		char	   *nspname = get_namespace_name(nspid);
		char	   *xmlsn = map_sql_identifier_to_xml_name(nspname, true, false);
		char	   *schematypename = map_multipart_sql_identifier_to_xml_name("SchemaType",
																	  dbname,
																	 nspname,
																	   NULL);

		appendStringInfo(&result,
						 "    <xsd:element name=\"%s\" type=\"%s\"/>\n",
						 xmlsn, schematypename);
	}

	appendStringInfoString(&result,
						   "  </xsd:all>\n");
	appendStringInfoString(&result,
						   "</xsd:complexType>\n\n");

	appendStringInfo(&result,
					 "<xsd:element name=\"%s\" type=\"%s\"/>\n\n",
					 xmlcn, catalogtypename);

	return result.data;
}


/*
 * Map an SQL data type to an XML name; see SQL/XML:2008 section 9.4.
 */
static const char *
map_sql_type_to_xml_name(Oid typeoid, int typmod)
{
	StringInfoData result;

	initStringInfo(&result);

	switch (typeoid)
	{
		case BPCHAROID:
			if (typmod == -1)
				appendStringInfo(&result, "CHAR");
			else
				appendStringInfo(&result, "CHAR_%d", typmod - VARHDRSZ);
			break;
		case VARCHAROID:
			if (typmod == -1)
				appendStringInfo(&result, "VARCHAR");
			else
				appendStringInfo(&result, "VARCHAR_%d", typmod - VARHDRSZ);
			break;
		case NUMERICOID:
			if (typmod == -1)
				appendStringInfo(&result, "NUMERIC");
			else
				appendStringInfo(&result, "NUMERIC_%d_%d",
								 ((typmod - VARHDRSZ) >> 16) & 0xffff,
								 (typmod - VARHDRSZ) & 0xffff);
			break;
		case INT4OID:
			appendStringInfo(&result, "INTEGER");
			break;
		case INT2OID:
			appendStringInfo(&result, "SMALLINT");
			break;
		case INT8OID:
			appendStringInfo(&result, "BIGINT");
			break;
		case FLOAT4OID:
			appendStringInfo(&result, "REAL");
			break;
		case FLOAT8OID:
			appendStringInfo(&result, "DOUBLE");
			break;
		case BOOLOID:
			appendStringInfo(&result, "BOOLEAN");
			break;
		case TIMEOID:
			if (typmod == -1)
				appendStringInfo(&result, "TIME");
			else
				appendStringInfo(&result, "TIME_%d", typmod);
			break;
		case TIMETZOID:
			if (typmod == -1)
				appendStringInfo(&result, "TIME_WTZ");
			else
				appendStringInfo(&result, "TIME_WTZ_%d", typmod);
			break;
		case TIMESTAMPOID:
			if (typmod == -1)
				appendStringInfo(&result, "TIMESTAMP");
			else
				appendStringInfo(&result, "TIMESTAMP_%d", typmod);
			break;
		case TIMESTAMPTZOID:
			if (typmod == -1)
				appendStringInfo(&result, "TIMESTAMP_WTZ");
			else
				appendStringInfo(&result, "TIMESTAMP_WTZ_%d", typmod);
			break;
		case DATEOID:
			appendStringInfo(&result, "DATE");
			break;
		case XMLOID:
			appendStringInfo(&result, "XML");
			break;
		default:
			{
				HeapTuple	tuple;
				Form_pg_type typtuple;

				tuple = SearchSysCache1(TYPEOID, ObjectIdGetDatum(typeoid));
				if (!HeapTupleIsValid(tuple))
					elog(ERROR, "cache lookup failed for type %u", typeoid);
				typtuple = (Form_pg_type) GETSTRUCT(tuple);

				appendStringInfoString(&result,
									   map_multipart_sql_identifier_to_xml_name((typtuple->typtype == TYPTYPE_DOMAIN) ? "Domain" : "UDT",
											 get_database_name(MyDatabaseId),
								  get_namespace_name(typtuple->typnamespace),
												NameStr(typtuple->typname)));

				ReleaseSysCache(tuple);
			}
	}

	return result.data;
}


/*
 * Map a collection of SQL data types to XML Schema data types; see
 * SQL/XML:2008 section 9.7.
 */
static const char *
map_sql_typecoll_to_xmlschema_types(List *tupdesc_list)
{
	List	   *uniquetypes = NIL;
	int			i;
	StringInfoData result;
	ListCell   *cell0;

	/* extract all column types used in the set of TupleDescs */
	foreach(cell0, tupdesc_list)
	{
		TupleDesc	tupdesc = (TupleDesc) lfirst(cell0);

		for (i = 0; i < tupdesc->natts; i++)
		{
			if (tupdesc->attrs[i]->attisdropped)
				continue;
			uniquetypes = list_append_unique_oid(uniquetypes,
												 tupdesc->attrs[i]->atttypid);
		}
	}

	/* add base types of domains */
	foreach(cell0, uniquetypes)
	{
		Oid			typid = lfirst_oid(cell0);
		Oid			basetypid = getBaseType(typid);

		if (basetypid != typid)
			uniquetypes = list_append_unique_oid(uniquetypes, basetypid);
	}

	/* Convert to textual form */
	initStringInfo(&result);

	foreach(cell0, uniquetypes)
	{
		appendStringInfo(&result, "%s\n",
						 map_sql_type_to_xmlschema_type(lfirst_oid(cell0),
														-1));
	}

	return result.data;
}


/*
 * Map an SQL data type to a named XML Schema data type; see
 * SQL/XML:2008 sections 9.5 and 9.6.
 *
 * (The distinction between 9.5 and 9.6 is basically that 9.6 adds
 * a name attribute, which this function does.  The name-less version
 * 9.5 doesn't appear to be required anywhere.)
 */
static const char *
map_sql_type_to_xmlschema_type(Oid typeoid, int typmod)
{
	StringInfoData result;
	const char *typename = map_sql_type_to_xml_name(typeoid, typmod);

	initStringInfo(&result);

	if (typeoid == XMLOID)
	{
		appendStringInfo(&result,
						 "<xsd:complexType mixed=\"true\">\n"
						 "  <xsd:sequence>\n"
						 "    <xsd:any name=\"element\" minOccurs=\"0\" maxOccurs=\"unbounded\" processContents=\"skip\"/>\n"
						 "  </xsd:sequence>\n"
						 "</xsd:complexType>\n");
	}
	else
	{
		appendStringInfo(&result,
						 "<xsd:simpleType name=\"%s\">\n", typename);

		switch (typeoid)
		{
			case BPCHAROID:
			case VARCHAROID:
			case TEXTOID:
				appendStringInfo(&result,
								 "  <xsd:restriction base=\"xsd:string\">\n");
				if (typmod != -1)
					appendStringInfo(&result,
									 "    <xsd:maxLength value=\"%d\"/>\n",
									 typmod - VARHDRSZ);
				appendStringInfo(&result,
								 "  </xsd:restriction>\n");
				break;

			case BYTEAOID:
				appendStringInfo(&result,
								 "  <xsd:restriction base=\"xsd:%s\">\n"
								 "  </xsd:restriction>\n",
				xmlbinary == XMLBINARY_BASE64 ? "base64Binary" : "hexBinary");
				break;

			case NUMERICOID:
				if (typmod != -1)
					appendStringInfo(&result,
								 "  <xsd:restriction base=\"xsd:decimal\">\n"
									 "    <xsd:totalDigits value=\"%d\"/>\n"
								   "    <xsd:fractionDigits value=\"%d\"/>\n"
									 "  </xsd:restriction>\n",
									 ((typmod - VARHDRSZ) >> 16) & 0xffff,
									 (typmod - VARHDRSZ) & 0xffff);
				break;

			case INT2OID:
				appendStringInfo(&result,
								 "  <xsd:restriction base=\"xsd:short\">\n"
								 "    <xsd:maxInclusive value=\"%d\"/>\n"
								 "    <xsd:minInclusive value=\"%d\"/>\n"
								 "  </xsd:restriction>\n",
								 SHRT_MAX, SHRT_MIN);
				break;

			case INT4OID:
				appendStringInfo(&result,
								 "  <xsd:restriction base=\"xsd:int\">\n"
								 "    <xsd:maxInclusive value=\"%d\"/>\n"
								 "    <xsd:minInclusive value=\"%d\"/>\n"
								 "  </xsd:restriction>\n",
								 INT_MAX, INT_MIN);
				break;

			case INT8OID:
				appendStringInfo(&result,
								 "  <xsd:restriction base=\"xsd:long\">\n"
					   "    <xsd:maxInclusive value=\"" INT64_FORMAT "\"/>\n"
					   "    <xsd:minInclusive value=\"" INT64_FORMAT "\"/>\n"
								 "  </xsd:restriction>\n",
							   (((uint64) 1) << (sizeof(int64) * 8 - 1)) - 1,
								 (((uint64) 1) << (sizeof(int64) * 8 - 1)));
				break;

			case FLOAT4OID:
				appendStringInfo(&result,
				"  <xsd:restriction base=\"xsd:float\"></xsd:restriction>\n");
				break;

			case FLOAT8OID:
				appendStringInfo(&result,
								 "  <xsd:restriction base=\"xsd:double\"></xsd:restriction>\n");
				break;

			case BOOLOID:
				appendStringInfo(&result,
								 "  <xsd:restriction base=\"xsd:boolean\"></xsd:restriction>\n");
				break;

			case TIMEOID:
			case TIMETZOID:
				{
					const char *tz = (typeoid == TIMETZOID ? "(+|-)\\p{Nd}{2}:\\p{Nd}{2}" : "");

					if (typmod == -1)
						appendStringInfo(&result,
									"  <xsd:restriction base=\"xsd:time\">\n"
										 "    <xsd:pattern value=\"\\p{Nd}{2}:\\p{Nd}{2}:\\p{Nd}{2}(.\\p{Nd}+)?%s\"/>\n"
										 "  </xsd:restriction>\n", tz);
					else if (typmod == 0)
						appendStringInfo(&result,
									"  <xsd:restriction base=\"xsd:time\">\n"
										 "    <xsd:pattern value=\"\\p{Nd}{2}:\\p{Nd}{2}:\\p{Nd}{2}%s\"/>\n"
										 "  </xsd:restriction>\n", tz);
					else
						appendStringInfo(&result,
									"  <xsd:restriction base=\"xsd:time\">\n"
										 "    <xsd:pattern value=\"\\p{Nd}{2}:\\p{Nd}{2}:\\p{Nd}{2}.\\p{Nd}{%d}%s\"/>\n"
							"  </xsd:restriction>\n", typmod - VARHDRSZ, tz);
					break;
				}

			case TIMESTAMPOID:
			case TIMESTAMPTZOID:
				{
					const char *tz = (typeoid == TIMESTAMPTZOID ? "(+|-)\\p{Nd}{2}:\\p{Nd}{2}" : "");

					if (typmod == -1)
						appendStringInfo(&result,
								"  <xsd:restriction base=\"xsd:dateTime\">\n"
										 "    <xsd:pattern value=\"\\p{Nd}{4}-\\p{Nd}{2}-\\p{Nd}{2}T\\p{Nd}{2}:\\p{Nd}{2}:\\p{Nd}{2}(.\\p{Nd}+)?%s\"/>\n"
										 "  </xsd:restriction>\n", tz);
					else if (typmod == 0)
						appendStringInfo(&result,
								"  <xsd:restriction base=\"xsd:dateTime\">\n"
										 "    <xsd:pattern value=\"\\p{Nd}{4}-\\p{Nd}{2}-\\p{Nd}{2}T\\p{Nd}{2}:\\p{Nd}{2}:\\p{Nd}{2}%s\"/>\n"
										 "  </xsd:restriction>\n", tz);
					else
						appendStringInfo(&result,
								"  <xsd:restriction base=\"xsd:dateTime\">\n"
										 "    <xsd:pattern value=\"\\p{Nd}{4}-\\p{Nd}{2}-\\p{Nd}{2}T\\p{Nd}{2}:\\p{Nd}{2}:\\p{Nd}{2}.\\p{Nd}{%d}%s\"/>\n"
							"  </xsd:restriction>\n", typmod - VARHDRSZ, tz);
					break;
				}

			case DATEOID:
				appendStringInfo(&result,
								 "  <xsd:restriction base=\"xsd:date\">\n"
								 "    <xsd:pattern value=\"\\p{Nd}{4}-\\p{Nd}{2}-\\p{Nd}{2}\"/>\n"
								 "  </xsd:restriction>\n");
				break;

			default:
				if (get_typtype(typeoid) == TYPTYPE_DOMAIN)
				{
					Oid			base_typeoid;
					int32		base_typmod = -1;

					base_typeoid = getBaseTypeAndTypmod(typeoid, &base_typmod);

					appendStringInfo(&result,
									 "  <xsd:restriction base=\"%s\"/>\n",
						map_sql_type_to_xml_name(base_typeoid, base_typmod));
				}
				break;
		}
		appendStringInfo(&result,
						 "</xsd:simpleType>\n");
	}

	return result.data;
}


/*
 * Map an SQL row to an XML element, taking the row from the active
 * SPI cursor.  See also SQL/XML:2008 section 9.10.
 */
static void
SPI_sql_row_to_xmlelement(int rownum, StringInfo result, char *tablename,
						  bool nulls, bool tableforest,
						  const char *targetns, bool top_level)
{
	int			i;
	char	   *xmltn;

	if (tablename)
		xmltn = map_sql_identifier_to_xml_name(tablename, true, false);
	else
	{
		if (tableforest)
			xmltn = "row";
		else
			xmltn = "table";
	}

	if (tableforest)
		xmldata_root_element_start(result, xmltn, NULL, targetns, top_level);
	else
		appendStringInfoString(result, "<row>\n");

	for (i = 1; i <= SPI_tuptable->tupdesc->natts; i++)
	{
		char	   *colname;
		Datum		colval;
		bool		isnull;

		colname = map_sql_identifier_to_xml_name(SPI_fname(SPI_tuptable->tupdesc, i),
												 true, false);
		colval = SPI_getbinval(SPI_tuptable->vals[rownum],
							   SPI_tuptable->tupdesc,
							   i,
							   &isnull);
		if (isnull)
		{
			if (nulls)
				appendStringInfo(result, "  <%s xsi:nil=\"true\"/>\n", colname);
		}
		else
			appendStringInfo(result, "  <%s>%s</%s>\n",
							 colname,
							 map_sql_value_to_xml_value(colval,
							  SPI_gettypeid(SPI_tuptable->tupdesc, i), true),
							 colname);
	}

	if (tableforest)
	{
		xmldata_root_element_end(result, xmltn);
		appendStringInfoChar(result, '\n');
	}
	else
		appendStringInfoString(result, "</row>\n\n");
}


/*
 * XPath related functions
 */

#ifdef USE_LIBXML
/*
 * Convert XML node to text (dump subtree in case of element,
 * return value otherwise)
 */
static text *
xml_xmlnodetoxmltype(xmlNodePtr cur)
{
	xmltype    *result;
<<<<<<< HEAD
=======
	xmlBufferPtr buf;
>>>>>>> 49f001d8

	if (cur->type == XML_ELEMENT_NODE)
	{
		xmlBufferPtr buf;
		xmlNodePtr	cur_copy;

		buf = xmlBufferCreate();

		/*
		 * The result of xmlNodeDump() won't contain namespace definitions
		 * from parent nodes, but xmlCopyNode() duplicates a node along with
		 * its required namespace definitions.
		 */
		cur_copy = xmlCopyNode(cur, 1);

		if (cur_copy == NULL)
			xml_ereport(ERROR, ERRCODE_OUT_OF_MEMORY,
						"could not copy node");

		PG_TRY();
		{
			xmlNodeDump(buf, NULL, cur_copy, 0, 1);
			result = xmlBuffer_to_xmltype(buf);
		}
		PG_CATCH();
		{
			xmlFreeNode(cur_copy);
			xmlBufferFree(buf);
			PG_RE_THROW();
		}
		PG_END_TRY();
		xmlFreeNode(cur_copy);
		xmlBufferFree(buf);
	}
	else
	{
		xmlChar    *str;

		str = xmlXPathCastNodeToString(cur);
<<<<<<< HEAD
		PG_TRY();
		{
			result = (xmltype *) cstring_to_text((char *) str);
		}
		PG_CATCH();
		{
			xmlFree(str);
			PG_RE_THROW();
		}
		PG_END_TRY();
=======
		result = (xmltype *) cstring_to_text((char *) str);
>>>>>>> 49f001d8
		xmlFree(str);
	}

	return result;
}
#endif


/*
 * Common code for xpath() and xmlexists()
 *
 * Evaluate XPath expression and return number of nodes in res_items
 * and array of XML values in astate.
 *
 * It is up to the user to ensure that the XML passed is in fact
 * an XML document - XPath doesn't work easily on fragments without
 * a context node being known.
 */
#ifdef USE_LIBXML
static void
xpath_internal(text *xpath_expr_text, xmltype *data, ArrayType *namespaces,
			   int *res_nitems, ArrayBuildState **astate)
{
	xmlParserCtxtPtr ctxt = NULL;
	xmlDocPtr	doc = NULL;
	xmlXPathContextPtr xpathctx = NULL;
	xmlXPathCompExprPtr xpathcomp = NULL;
	xmlXPathObjectPtr xpathobj = NULL;
	char	   *datastr;
	int32		len;
	int32		xpath_len;
	xmlChar    *string;
	xmlChar    *xpath_expr;
	int			i;
	int			ndim;
	Datum	   *ns_names_uris;
	bool	   *ns_names_uris_nulls;
	int			ns_count;

	/*
	 * Namespace mappings are passed as text[].  If an empty array is passed
	 * (ndim = 0, "0-dimensional"), then there are no namespace mappings.
	 * Else, a 2-dimensional array with length of the second axis being equal
	 * to 2 should be passed, i.e., every subarray contains 2 elements, the
	 * first element defining the name, the second one the URI.  Example:
	 * ARRAY[ARRAY['myns', 'http://example.com'], ARRAY['myns2',
	 * 'http://example2.com']].
	 */
	ndim = namespaces ? ARR_NDIM(namespaces) : 0;
	if (ndim != 0)
	{
		int		   *dims;

		dims = ARR_DIMS(namespaces);

		if (ndim != 2 || dims[1] != 2)
			ereport(ERROR,
					(errcode(ERRCODE_DATA_EXCEPTION),
					 errmsg("invalid array for XML namespace mapping"),
					 errdetail("The array must be two-dimensional with length of the second axis equal to 2.")));

		Assert(ARR_ELEMTYPE(namespaces) == TEXTOID);

		deconstruct_array(namespaces, TEXTOID, -1, false, 'i',
						  &ns_names_uris, &ns_names_uris_nulls,
						  &ns_count);

		Assert((ns_count % 2) == 0);	/* checked above */
		ns_count /= 2;			/* count pairs only */
	}
	else
	{
		ns_names_uris = NULL;
		ns_names_uris_nulls = NULL;
		ns_count = 0;
	}

	datastr = VARDATA(data);
	len = VARSIZE(data) - VARHDRSZ;
	xpath_len = VARSIZE(xpath_expr_text) - VARHDRSZ;
	if (xpath_len == 0)
		ereport(ERROR,
				(errcode(ERRCODE_DATA_EXCEPTION),
				 errmsg("empty XPath expression")));

	string = (xmlChar *) palloc((len + 1) * sizeof(xmlChar));
	memcpy(string, datastr, len);
	string[len] = '\0';

	xpath_expr = (xmlChar *) palloc((xpath_len + 1) * sizeof(xmlChar));
	memcpy(xpath_expr, VARDATA(xpath_expr_text), xpath_len);
	xpath_expr[xpath_len] = '\0';

	pg_xml_init();
	xmlInitParser();

	PG_TRY();
	{
		/*
		 * redundant XML parsing (two parsings for the same value during one
		 * command execution are possible)
		 */
		ctxt = xmlNewParserCtxt();
		if (ctxt == NULL)
			xml_ereport(ERROR, ERRCODE_OUT_OF_MEMORY,
						"could not allocate parser context");
		doc = xmlCtxtReadMemory(ctxt, (char *) string, len, NULL, NULL, 0);
		if (doc == NULL)
			xml_ereport(ERROR, ERRCODE_INVALID_XML_DOCUMENT,
						"could not parse XML document");
		xpathctx = xmlXPathNewContext(doc);
		if (xpathctx == NULL)
			xml_ereport(ERROR, ERRCODE_OUT_OF_MEMORY,
						"could not allocate XPath context");
		xpathctx->node = xmlDocGetRootElement(doc);
		if (xpathctx->node == NULL)
			xml_ereport(ERROR, ERRCODE_INTERNAL_ERROR,
						"could not find root XML element");

		/* register namespaces, if any */
		if (ns_count > 0)
		{
			for (i = 0; i < ns_count; i++)
			{
				char	   *ns_name;
				char	   *ns_uri;

				if (ns_names_uris_nulls[i * 2] ||
					ns_names_uris_nulls[i * 2 + 1])
					ereport(ERROR,
							(errcode(ERRCODE_NULL_VALUE_NOT_ALLOWED),
					  errmsg("neither namespace name nor URI may be null")));
				ns_name = TextDatumGetCString(ns_names_uris[i * 2]);
				ns_uri = TextDatumGetCString(ns_names_uris[i * 2 + 1]);
				if (xmlXPathRegisterNs(xpathctx,
									   (xmlChar *) ns_name,
									   (xmlChar *) ns_uri) != 0)
					ereport(ERROR,		/* is this an internal error??? */
							(errmsg("could not register XML namespace with name \"%s\" and URI \"%s\"",
									ns_name, ns_uri)));
			}
		}

		xpathcomp = xmlXPathCompile(xpath_expr);
		if (xpathcomp == NULL)	/* TODO: show proper XPath error details */
			xml_ereport(ERROR, ERRCODE_INTERNAL_ERROR,
						"invalid XPath expression");

		/*
		 * Version 2.6.27 introduces a function named
		 * xmlXPathCompiledEvalToBoolean, which would be enough for xmlexists,
		 * but we can derive the existence by whether any nodes are returned,
		 * thereby preventing a library version upgrade and keeping the code
		 * the same.
		 */
		xpathobj = xmlXPathCompiledEval(xpathcomp, xpathctx);
		if (xpathobj == NULL)	/* TODO: reason? */
			xml_ereport(ERROR, ERRCODE_INTERNAL_ERROR,
						"could not create XPath object");

		/* return empty array in cases when nothing is found */
		if (xpathobj->nodesetval == NULL)
			*res_nitems = 0;
		else
			*res_nitems = xpathobj->nodesetval->nodeNr;

		if (*res_nitems && astate)
		{
			*astate = NULL;
			for (i = 0; i < xpathobj->nodesetval->nodeNr; i++)
			{
				Datum		elem;
				bool		elemisnull = false;

				elem = PointerGetDatum(xml_xmlnodetoxmltype(xpathobj->nodesetval->nodeTab[i]));
				*astate = accumArrayResult(*astate, elem,
										   elemisnull, XMLOID,
										   CurrentMemoryContext);
			}
		}
	}
	PG_CATCH();
	{
		if (xpathobj)
			xmlXPathFreeObject(xpathobj);
		if (xpathcomp)
			xmlXPathFreeCompExpr(xpathcomp);
		if (xpathctx)
			xmlXPathFreeContext(xpathctx);
		if (doc)
			xmlFreeDoc(doc);
		if (ctxt)
			xmlFreeParserCtxt(ctxt);
		PG_RE_THROW();
	}
	PG_END_TRY();

	xmlXPathFreeObject(xpathobj);
	xmlXPathFreeCompExpr(xpathcomp);
	xmlXPathFreeContext(xpathctx);
	xmlFreeDoc(doc);
	xmlFreeParserCtxt(ctxt);
}
#endif   /* USE_LIBXML */

/*
 * Evaluate XPath expression and return array of XML values.
 *
 * As we have no support of XQuery sequences yet, this function seems
 * to be the most useful one (array of XML functions plays a role of
 * some kind of substitution for XQuery sequences).
 */
Datum
xpath(PG_FUNCTION_ARGS)
{
#ifdef USE_LIBXML
	text	   *xpath_expr_text = PG_GETARG_TEXT_P(0);
	xmltype    *data = PG_GETARG_XML_P(1);
	ArrayType  *namespaces = PG_GETARG_ARRAYTYPE_P(2);
	int			res_nitems;
	ArrayBuildState *astate;

	xpath_internal(xpath_expr_text, data, namespaces,
				   &res_nitems, &astate);

	if (res_nitems == 0)
		PG_RETURN_ARRAYTYPE_P(construct_empty_array(XMLOID));
	else
		PG_RETURN_ARRAYTYPE_P(DatumGetArrayTypeP(makeArrayResult(astate, CurrentMemoryContext)));
#else
	NO_XML_SUPPORT();
	return 0;
#endif
}

/*
 * Determines if the node specified by the supplied XPath exists
 * in a given XML document, returning a boolean.
 */
Datum
xmlexists(PG_FUNCTION_ARGS)
{
#ifdef USE_LIBXML
	text	   *xpath_expr_text = PG_GETARG_TEXT_P(0);
	xmltype    *data = PG_GETARG_XML_P(1);
	int			res_nitems;

	xpath_internal(xpath_expr_text, data, NULL,
				   &res_nitems, NULL);

	PG_RETURN_BOOL(res_nitems > 0);
#else
	NO_XML_SUPPORT();
	return 0;
#endif
}

/*
 * Determines if the node specified by the supplied XPath exists
 * in a given XML document, returning a boolean. Differs from
 * xmlexists as it supports namespaces and is not defined in SQL/XML.
 */
Datum
xpath_exists(PG_FUNCTION_ARGS)
{
#ifdef USE_LIBXML
	text	   *xpath_expr_text = PG_GETARG_TEXT_P(0);
	xmltype    *data = PG_GETARG_XML_P(1);
	ArrayType  *namespaces = PG_GETARG_ARRAYTYPE_P(2);
	int			res_nitems;

	xpath_internal(xpath_expr_text, data, namespaces,
				   &res_nitems, NULL);

	PG_RETURN_BOOL(res_nitems > 0);
#else
	NO_XML_SUPPORT();
	return 0;
#endif
}

/*
 * Functions for checking well-formed-ness
 */

#ifdef USE_LIBXML
static bool
wellformed_xml(text *data, XmlOptionType xmloption_arg)
{
	bool		result;
	xmlDocPtr	doc = NULL;

	/* We want to catch any exceptions and return false */
	PG_TRY();
	{
		doc = xml_parse(data, xmloption_arg, true, GetDatabaseEncoding());
		result = true;
	}
	PG_CATCH();
	{
		FlushErrorState();
		result = false;
	}
	PG_END_TRY();

	if (doc)
		xmlFreeDoc(doc);

	return result;
}
#endif

Datum
xml_is_well_formed(PG_FUNCTION_ARGS)
{
#ifdef USE_LIBXML
	text	   *data = PG_GETARG_TEXT_P(0);

	PG_RETURN_BOOL(wellformed_xml(data, xmloption));
#else
	NO_XML_SUPPORT();
	return 0;
#endif   /* not USE_LIBXML */
}

Datum
xml_is_well_formed_document(PG_FUNCTION_ARGS)
{
#ifdef USE_LIBXML
	text	   *data = PG_GETARG_TEXT_P(0);

	PG_RETURN_BOOL(wellformed_xml(data, XMLOPTION_DOCUMENT));
#else
	NO_XML_SUPPORT();
	return 0;
#endif   /* not USE_LIBXML */
}

Datum
xml_is_well_formed_content(PG_FUNCTION_ARGS)
{
#ifdef USE_LIBXML
	text	   *data = PG_GETARG_TEXT_P(0);

	PG_RETURN_BOOL(wellformed_xml(data, XMLOPTION_CONTENT));
#else
	NO_XML_SUPPORT();
	return 0;
#endif   /* not USE_LIBXML */
}<|MERGE_RESOLUTION|>--- conflicted
+++ resolved
@@ -7,11 +7,7 @@
  * Portions Copyright (c) 1996-2011, PostgreSQL Global Development Group
  * Portions Copyright (c) 1994, Regents of the University of California
  *
-<<<<<<< HEAD
- * $PostgreSQL: pgsql/src/backend/utils/adt/xml.c,v 1.76 2008/08/25 22:42:34 tgl Exp $
-=======
- * $PostgreSQL: pgsql/src/backend/utils/adt/xml.c,v 1.75 2008/07/03 00:04:24 tgl Exp $
->>>>>>> 49f001d8
+ * src/backend/utils/adt/xml.c
  *
  *-------------------------------------------------------------------------
  */
@@ -79,10 +75,7 @@
 #include "utils/datetime.h"
 #include "utils/lsyscache.h"
 #include "utils/memutils.h"
-<<<<<<< HEAD
 #include "utils/syscache.h"
-=======
->>>>>>> 49f001d8
 #include "utils/xml.h"
 
 
@@ -3288,10 +3281,6 @@
 xml_xmlnodetoxmltype(xmlNodePtr cur)
 {
 	xmltype    *result;
-<<<<<<< HEAD
-=======
-	xmlBufferPtr buf;
->>>>>>> 49f001d8
 
 	if (cur->type == XML_ELEMENT_NODE)
 	{
@@ -3331,7 +3320,6 @@
 		xmlChar    *str;
 
 		str = xmlXPathCastNodeToString(cur);
-<<<<<<< HEAD
 		PG_TRY();
 		{
 			result = (xmltype *) cstring_to_text((char *) str);
@@ -3342,9 +3330,6 @@
 			PG_RE_THROW();
 		}
 		PG_END_TRY();
-=======
-		result = (xmltype *) cstring_to_text((char *) str);
->>>>>>> 49f001d8
 		xmlFree(str);
 	}
 
