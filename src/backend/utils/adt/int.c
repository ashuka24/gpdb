--- conflicted
+++ resolved
@@ -8,11 +8,7 @@
  *
  *
  * IDENTIFICATION
-<<<<<<< HEAD
- *	  $PostgreSQL: pgsql/src/backend/utils/adt/int.c,v 1.84.2.1 2009/09/03 18:48:21 tgl Exp $
-=======
  *	  $PostgreSQL: pgsql/src/backend/utils/adt/int.c,v 1.82 2008/06/17 19:10:56 tgl Exp $
->>>>>>> 49f001d8
  *
  *-------------------------------------------------------------------------
  */
@@ -1134,57 +1130,6 @@
 	PG_RETURN_INT16(arg1 % arg2);
 }
 
-<<<<<<< HEAD
-Datum
-int24mod(PG_FUNCTION_ARGS)
-{
-	int16		arg1 = PG_GETARG_INT16(0);
-	int32		arg2 = PG_GETARG_INT32(1);
-
-	if (arg2 == 0)
-	{
-		ereport(ERROR,
-				(errcode(ERRCODE_DIVISION_BY_ZERO),
-				 errmsg("division by zero")));
-		/* ensure compiler realizes we mustn't reach the division (gcc bug) */
-		PG_RETURN_NULL();
-	}
-
-	/* No overflow is possible */
-
-	PG_RETURN_INT32(arg1 % arg2);
-}
-
-Datum
-int42mod(PG_FUNCTION_ARGS)
-{
-	int32		arg1 = PG_GETARG_INT32(0);
-	int16		arg2 = PG_GETARG_INT16(1);
-
-	if (arg2 == 0)
-	{
-		ereport(ERROR,
-				(errcode(ERRCODE_DIVISION_BY_ZERO),
-				 errmsg("division by zero")));
-		/* ensure compiler realizes we mustn't reach the division (gcc bug) */
-		PG_RETURN_NULL();
-	}
-
-	/*
-	 * Some machines throw a floating-point exception for INT_MIN % -1, which
-	 * is a bit silly since the correct answer is perfectly well-defined,
-	 * namely zero.
-	 */
-	if (arg2 == -1)
-		PG_RETURN_INT32(0);
-
-	/* No overflow is possible */
-
-	PG_RETURN_INT32(arg1 % arg2);
-}
-
-=======
->>>>>>> 49f001d8
 
 /* int[24]abs()
  * Absolute value
