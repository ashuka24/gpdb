/*-------------------------------------------------------------------------
 *
 * varlena.c
 *	  Functions for the variable-length built-in types.
 *
 * Portions Copyright (c) 1996-2008, PostgreSQL Global Development Group
 * Portions Copyright (c) 1994, Regents of the University of California
 *
 *
 * IDENTIFICATION
<<<<<<< HEAD
 *	  $PostgreSQL: pgsql/src/backend/utils/adt/varlena.c,v 1.162.2.1 2008/03/13 18:32:02 tgl Exp $
=======
 *	  $PostgreSQL: pgsql/src/backend/utils/adt/varlena.c,v 1.164 2008/03/25 22:42:44 tgl Exp $
>>>>>>> f260edb1
 *
 *-------------------------------------------------------------------------
 */
#include "postgres.h"

#include <ctype.h>

#include "access/tupmacs.h"
#include "access/tuptoaster.h"
#include "catalog/pg_type.h"
#include "libpq/md5.h"
#include "libpq/pqformat.h"
#include "miscadmin.h"
#include "parser/scansup.h"
#include "regex/regex.h"
#include "utils/builtins.h"
#include "utils/bytea.h"
#include "utils/lsyscache.h"
#include "utils/pg_locale.h"
#include "utils/string_wrapper.h"
#include "utils/memutils.h"

/* GUC variable */
int 	bytea_output = BYTEA_OUTPUT_ESCAPE;

typedef struct varlena unknown;

typedef struct
{
	bool		use_wchar;		/* T if multibyte encoding */
	char	   *str1;			/* use these if not use_wchar */
	char	   *str2;			/* note: these point to original texts */
	pg_wchar   *wstr1;			/* use these if use_wchar */
	pg_wchar   *wstr2;			/* note: these are palloc'd */
	int			len1;			/* string lengths in logical characters */
	int			len2;
} TextPositionState;

#define DatumGetUnknownP(X)			((unknown *) PG_DETOAST_DATUM(X))
#define DatumGetUnknownPCopy(X)		((unknown *) PG_DETOAST_DATUM_COPY(X))
#define PG_GETARG_UNKNOWN_P(n)		DatumGetUnknownP(PG_GETARG_DATUM(n))
#define PG_GETARG_UNKNOWN_P_COPY(n) DatumGetUnknownPCopy(PG_GETARG_DATUM(n))
#define PG_RETURN_UNKNOWN_P(x)		PG_RETURN_POINTER(x)

<<<<<<< HEAD
#define PG_TEXTARG_GET_STR(arg_) \
	DatumGetCString(DirectFunctionCall1(textout, PG_GETARG_DATUM(arg_)))
#define PG_TEXT_GET_STR(textp_) \
	DatumGetCString(DirectFunctionCall1(textout, PointerGetDatum(textp_)))
#define PG_STR_GET_TEXT(str_) \
	DatumGetTextP(DirectFunctionCall1(textin, CStringGetDatum(str_)))

/*
 * Max considered sub-string size is set to MaxAllocSize - 4MB).
 * The 4MB is saved aside for memory allocation overhead such
 * as allocation set headers.
 */
#define MAX_STRING_BYTES	((Size) (MaxAllocSize - 0x400000))

static int	text_position_ptr_len(char* p1, int len1, char *p2, int len2); 
static void text_position_setup_ptr_len(char* p1, int len1, char* p2, int len2, TextPositionState *state);

=======
static int	text_cmp(text *arg1, text *arg2);
static int32 text_length(Datum str);
static int	text_position(text *t1, text *t2);
static void text_position_setup(text *t1, text *t2, TextPositionState *state);
>>>>>>> f260edb1
static int	text_position_next(int start_pos, TextPositionState *state);
static void text_position_cleanup(TextPositionState *state);
static text *text_substring(Datum str,
			   int32 start,
			   int32 length,
			   bool length_not_specified);
static void appendStringInfoText(StringInfo str, const text *t);


/*****************************************************************************
 *	 CONVERSION ROUTINES EXPORTED FOR USE BY C CODE							 *
 *****************************************************************************/

/*
 * cstring_to_text
 *
 * Create a text value from a null-terminated C string.
 *
 * The new text value is freshly palloc'd with a full-size VARHDR.
 */
text *
cstring_to_text(const char *s)
{
	return cstring_to_text_with_len(s, strlen(s));
}

/*
 * cstring_to_text_with_len
 *
 * Same as cstring_to_text except the caller specifies the string length;
 * the string need not be null_terminated.
 */
text *
cstring_to_text_with_len(const char *s, int len)
{
	text	   *result = (text *) palloc(len + VARHDRSZ);

	SET_VARSIZE(result, len + VARHDRSZ);
	memcpy(VARDATA(result), s, len);

	return result;
}

/*
 * text_to_cstring
 *
 * Create a palloc'd, null-terminated C string from a text value.
 *
 * We support being passed a compressed or toasted text value.
 * This is a bit bogus since such values shouldn't really be referred to as
 * "text *", but it seems useful for robustness.  If we didn't handle that
 * case here, we'd need another routine that did, anyway.
 */
char *
text_to_cstring(const text *t)
{
	/* must cast away the const, unfortunately */
	text	   *tunpacked = pg_detoast_datum_packed((struct varlena *) t);
	int			len = VARSIZE_ANY_EXHDR(tunpacked);
	char	   *result;

	result = (char *) palloc(len + 1);
	memcpy(result, VARDATA_ANY(tunpacked), len);
	result[len] = '\0';

	if (tunpacked != t)
		pfree(tunpacked);
<<<<<<< HEAD

=======
	
>>>>>>> f260edb1
	return result;
}

/*
 * text_to_cstring_buffer
 *
 * Copy a text value into a caller-supplied buffer of size dst_len.
 *
 * The text string is truncated if necessary to fit.  The result is
 * guaranteed null-terminated (unless dst_len == 0).
 *
 * We support being passed a compressed or toasted text value.
 * This is a bit bogus since such values shouldn't really be referred to as
 * "text *", but it seems useful for robustness.  If we didn't handle that
 * case here, we'd need another routine that did, anyway.
 */
void
text_to_cstring_buffer(const text *src, char *dst, size_t dst_len)
{
	/* must cast away the const, unfortunately */
	text	   *srcunpacked = pg_detoast_datum_packed((struct varlena *) src);
	size_t		src_len = VARSIZE_ANY_EXHDR(srcunpacked);

	if (dst_len > 0)
	{
		dst_len--;
		if (dst_len >= src_len)
			dst_len = src_len;
<<<<<<< HEAD
		else	/* ensure truncation is encoding-safe */
=======
		else					/* ensure truncation is encoding-safe */
>>>>>>> f260edb1
			dst_len = pg_mbcliplen(VARDATA_ANY(srcunpacked), src_len, dst_len);
		memcpy(dst, VARDATA_ANY(srcunpacked), dst_len);
		dst[dst_len] = '\0';
	}

	if (srcunpacked != src)
		pfree(srcunpacked);
}


/*****************************************************************************
 *	 USER I/O ROUTINES														 *
 *****************************************************************************/


#define VAL(CH)			((CH) - '0')
#define DIG(VAL)		((VAL) + '0')

/*
 *		byteain			- converts from printable representation of byte array
 *
 *		Non-printable characters must be passed as '\nnn' (octal) and are
 *		converted to internal form.  '\' must be passed as '\\'.
 *		ereport(ERROR, ...) if bad form.
 *
 *		BUGS:
 *				The input is scanned twice.
 *				The error checking of input is minimal.
 */
Datum
byteain(PG_FUNCTION_ARGS)
{
	char	   *inputText = PG_GETARG_CSTRING(0);
	char	   *tp;
	char	   *rp;
	int			bc;
	bytea	   *result;

	/* Recognize hex input */
	if (inputText[0] == '\\' && inputText[1] == 'x' )
	{
		size_t len = strlen(inputText);
		bc = (len-2)/2 + VARHDRSZ;		/* maximum possible length */
		result = palloc(bc);
		bc =  hex_decode(inputText + 2, len - 2, VARDATA(result));
		SET_VARSIZE(result, bc + VARHDRSZ); /* actual length */

		PG_RETURN_BYTEA_P(result);
	}

	/* Else, it's the traditional escaped style */
	for (bc = 0, tp = inputText; *tp != '\0'; bc++)
	{
		if (tp[0] != '\\')
			tp++;
		else if ((tp[0] == '\\') &&
				 (tp[1] >= '0' && tp[1] <= '3') &&
				 (tp[2] >= '0' && tp[2] <= '7') &&
				 (tp[3] >= '0' && tp[3] <= '7'))
			tp += 4;
		else if ((tp[0] == '\\') &&
				 (tp[1] == '\\'))
			tp += 2;
		else
		{
			/*
			 * one backslash, not followed by another or ### valid octal
			 */
			ereport(ERROR,
					(errcode(ERRCODE_INVALID_TEXT_REPRESENTATION),
					 errmsg("invalid input syntax for type bytea")));
		}
	}

	bc += VARHDRSZ;
	result = (bytea *) palloc(bc);
	SET_VARSIZE(result, bc);

	tp = inputText;
	rp = VARDATA(result);
	while (*tp != '\0')
	{
		if (tp[0] != '\\')
			*rp++ = *tp++;
		else if ((tp[0] == '\\') &&
				 (tp[1] >= '0' && tp[1] <= '3') &&
				 (tp[2] >= '0' && tp[2] <= '7') &&
				 (tp[3] >= '0' && tp[3] <= '7'))
		{
			bc = VAL(tp[1]);
			bc <<= 3;
			bc += VAL(tp[2]);
			bc <<= 3;
			*rp++ = bc + VAL(tp[3]);
			tp += 4;
		}
		else if ((tp[0] == '\\') &&
				 (tp[1] == '\\'))
		{
			*rp++ = '\\';
			tp += 2;
		}
		else
		{
			/*
			 * We should never get here. The first pass should not allow it.
			 */
			ereport(ERROR,
					(errcode(ERRCODE_INVALID_TEXT_REPRESENTATION),
					 errmsg("invalid input syntax for type bytea")));
		}
	}

	PG_RETURN_BYTEA_P(result);
}

/*
 *		byteaout		- converts to printable representation of byte array
 *
 *		In the traditional escaped format, non-printable characters are
 *		printed as '\nnn' (octal) and '\' as '\\'.
 */
Datum
byteaout(PG_FUNCTION_ARGS)
{
	bytea	   *vlena = PG_GETARG_BYTEA_PP(0);
	char	   *result;
	char	   *rp;

	if (bytea_output == BYTEA_OUTPUT_HEX)
	{
		/* Print hex format */
		rp = result = palloc(VARSIZE_ANY_EXHDR(vlena) * 2 + 2 + 1);
		*rp++ = '\\';
		*rp++ = 'x';
		rp += hex_encode(VARDATA_ANY(vlena), VARSIZE_ANY_EXHDR(vlena), rp);
	}
	else if (bytea_output == BYTEA_OUTPUT_ESCAPE)
	{
	/* Print traditional escaped format */
	char	   *vp;
	int			len;
	int			i;

	len = 1;					/* empty string has 1 char */
	vp = VARDATA_ANY(vlena);
	for (i = VARSIZE_ANY_EXHDR(vlena); i != 0; i--, vp++)
	{
		if (*vp == '\\')
			len += 2;
		else if ((unsigned char) *vp < 0x20 || (unsigned char) *vp > 0x7e)
			len += 4;
		else
			len++;
	}
	rp = result = (char *) palloc(len);
	vp = VARDATA_ANY(vlena);
	for (i = VARSIZE_ANY_EXHDR(vlena); i != 0; i--, vp++)
	{
		if (*vp == '\\')
		{
			*rp++ = '\\';
			*rp++ = '\\';
		}
		else if ((unsigned char) *vp < 0x20 || (unsigned char) *vp > 0x7e)
		{
			int			val;			/* holds unprintable chars */

			val = *vp;
			rp[0] = '\\';
			rp[3] = DIG(val & 07);
			val >>= 3;
			rp[2] = DIG(val & 07);
			val >>= 3;
			rp[1] = DIG(val & 03);
			rp += 4;
		}
		else
			*rp++ = *vp;
	}
	}
	else
	{
		elog(ERROR, "unrecognized bytea_output setting: %d",
			 bytea_output);
		rp = result = NULL;		/* keep compiler quiet */
	}
	*rp = '\0';
	PG_RETURN_CSTRING(result);
}

/*
 *		bytearecv			- converts external binary format to bytea
 */
Datum
bytearecv(PG_FUNCTION_ARGS)
{
	StringInfo	buf = (StringInfo) PG_GETARG_POINTER(0);
	bytea	   *result;
	int			nbytes;

	nbytes = buf->len - buf->cursor;
	result = (bytea *) palloc(nbytes + VARHDRSZ);
	SET_VARSIZE(result, nbytes + VARHDRSZ);
	pq_copymsgbytes(buf, VARDATA(result), nbytes);
	PG_RETURN_BYTEA_P(result);
}

/*
 *		byteasend			- converts bytea to binary format
 *
 * This is a special case: just copy the input...
 */
Datum
byteasend(PG_FUNCTION_ARGS)
{
	bytea	   *vlena = PG_GETARG_BYTEA_P_COPY(0);

	PG_RETURN_BYTEA_P(vlena);
}


/*
 *		textin			- converts "..." to internal representation
 */
Datum
textin(PG_FUNCTION_ARGS)
{
	char	   *inputText = PG_GETARG_CSTRING(0);

	PG_RETURN_TEXT_P(cstring_to_text(inputText));
}

/*
 *		textout			- converts internal representation to "..."
 */
Datum
textout(PG_FUNCTION_ARGS)
{
	Datum		txt = PG_GETARG_DATUM(0);

	PG_RETURN_CSTRING(TextDatumGetCString(txt));
}

/*
 *		textrecv			- converts external binary format to text
 */
Datum
textrecv(PG_FUNCTION_ARGS)
{
	StringInfo	buf = (StringInfo) PG_GETARG_POINTER(0);
	text	   *result;
	char	   *str;
	int			nbytes;

	str = pq_getmsgtext(buf, buf->len - buf->cursor, &nbytes);

	result = cstring_to_text_with_len(str, nbytes);
	pfree(str);
	PG_RETURN_TEXT_P(result);
}

/*
 *		textsend			- converts text to binary format
 */
Datum
textsend(PG_FUNCTION_ARGS)
{
	text	   *t = PG_GETARG_TEXT_PP(0);
	StringInfoData buf;

	pq_begintypsend(&buf);
	pq_sendtext(&buf, VARDATA_ANY(t), VARSIZE_ANY_EXHDR(t));
	PG_RETURN_BYTEA_P(pq_endtypsend(&buf));
}


/*
 *		unknownin			- converts "..." to internal representation
 */
Datum
unknownin(PG_FUNCTION_ARGS)
{
	char	   *str = PG_GETARG_CSTRING(0);

	/* representation is same as cstring */
	PG_RETURN_CSTRING(pstrdup(str));
}

/*
 *		unknownout			- converts internal representation to "..."
 */
Datum
unknownout(PG_FUNCTION_ARGS)
{
	/* representation is same as cstring */
	char	   *str = PG_GETARG_CSTRING(0);

	PG_RETURN_CSTRING(pstrdup(str));
}

/*
 *		unknownrecv			- converts external binary format to unknown
 */
Datum
unknownrecv(PG_FUNCTION_ARGS)
{
	StringInfo	buf = (StringInfo) PG_GETARG_POINTER(0);
	char	   *str;
	int			nbytes;

	str = pq_getmsgtext(buf, buf->len - buf->cursor, &nbytes);
	/* representation is same as cstring */
	PG_RETURN_CSTRING(str);
}

/*
 *		unknownsend			- converts unknown to binary format
 */
Datum
unknownsend(PG_FUNCTION_ARGS)
{
	/* representation is same as cstring */
	char	   *str = PG_GETARG_CSTRING(0);
	StringInfoData buf;

	pq_begintypsend(&buf);
	pq_sendtext(&buf, str, strlen(str));
	PG_RETURN_BYTEA_P(pq_endtypsend(&buf));
}


/* ========== PUBLIC ROUTINES ========== */

/*
 * text_length -
 *	Does the real work for textlen()
 *
 *	This is broken out so it can be called directly by other string processing
 *	functions.	Note that the argument is passed as a Datum, to indicate that
 *	it may still be in compressed form.  We can avoid decompressing it at all
 *	in some cases.
 */
static inline int32
text_length(Datum str)
{
	/* fastpath when max encoding length is one */
	if (pg_database_encoding_max_length() == 1)
		PG_RETURN_INT32(toast_raw_datum_size(str) - VARHDRSZ);
	else
	{
		text	   *t = DatumGetTextPP(str);

		PG_RETURN_INT32(pg_mbstrlen_with_len(VARDATA_ANY(t),
											 VARSIZE_ANY_EXHDR(t)));
	}
}

/*
 * textlen -
 *	  returns the logical length of a text*
 *	   (which is less than the VARSIZE of the text*)
 */
Datum
textlen(PG_FUNCTION_ARGS)
{
	Datum		str = PG_GETARG_DATUM(0);

	/* try to avoid decompressing argument */
	PG_RETURN_INT32(text_length(str));
}

/*
 * textoctetlen -
 *	  returns the physical length of a text*
 *	   (which is less than the VARSIZE of the text*)
 */
Datum
textoctetlen(PG_FUNCTION_ARGS)
{
	Datum		str = PG_GETARG_DATUM(0);

	/* We need not detoast the input at all */
	PG_RETURN_INT32(toast_raw_datum_size(str) - VARHDRSZ);
}

/*
 * textcat -
 *	  takes two text* and returns a text* that is the concatenation of
 *	  the two.
 *
 * Rewritten by Sapa, sapa@hq.icb.chel.su. 8-Jul-96.
 * Updated by Thomas, Thomas.Lockhart@jpl.nasa.gov 1997-07-10.
 * Allocate space for output in all cases.
 * XXX - thomas 1997-07-10
 */
Datum
textcat(PG_FUNCTION_ARGS)
{
	text	   *t1 = PG_GETARG_TEXT_PP(0);
	text	   *t2 = PG_GETARG_TEXT_PP(1);
	int			len1,
				len2,
				len;
	text	   *result;
	char	   *ptr;

	len1 = VARSIZE_ANY_EXHDR(t1);
	if (len1 < 0)
		len1 = 0;

	len2 = VARSIZE_ANY_EXHDR(t2);
	if (len2 < 0)
		len2 = 0;

	len = len1 + len2 + VARHDRSZ;
	result = (text *) palloc(len);

	/* Set size of result string... */
	SET_VARSIZE(result, len);

	/* Fill data field of result string... */
	ptr = VARDATA(result);
	if (len1 > 0)
		memcpy(ptr, VARDATA_ANY(t1), len1);
	if (len2 > 0)
		memcpy(ptr + len1, VARDATA_ANY(t2), len2);

	PG_RETURN_TEXT_P(result);
}

/*
 * charlen_to_bytelen()
 *	Compute the number of bytes occupied by n characters starting at *p
 *
 * It is caller's responsibility that there actually are n characters;
 * the string need not be null-terminated.
 */
static int
charlen_to_bytelen(const char *p, int n)
{
	if (pg_database_encoding_max_length() == 1)
	{
		/* Optimization for single-byte encodings */
		return n;
	}
	else
	{
		const char *s;

		for (s = p; n > 0; n--)
			s += pg_mblen(s);

		return s - p;
	}
}

/*
 * find_memory_limited_substring()
 *	Computes the sub-string length in number of characters and number
 *	of bytes where the sub-string consumes up to "memoryLimit" amount of memory.
 *
 *	Parameters:
 *		strStart: starting pointer in the string
 * 		byteLen: number of bytes in the string, starting from strStart
 * 		memoryLimit: max string size in terms of bytes
 *
 * 	Out parameters:
 *		subStringByteLen: length of chosen sub-string in bytes
 *		subStringCharLen: length of chosen sub-string in character count
 *
 * It is caller's responsibility that there actually are byteLen bytes
 * starting from strStart; the string needs not be null-terminated.
 */
static void
find_memory_limited_substring(const char *strStart, int byteLen, int memoryLimit, int *subStringByteLen, int *subStringCharLen)
{
	AssertArg(byteLen > memoryLimit);
	AssertArg(NULL != strStart);
	AssertArg(NULL != subStringCharLen);

	if (pg_database_encoding_max_length() == 1)
	{
		/* Optimization for single-byte encodings */
		*subStringByteLen = byteLen < memoryLimit ? byteLen : memoryLimit;
		*subStringCharLen = *subStringByteLen;

		return;
	}
	else
	{
		const char *strCurPointer = strStart;;

		int consumedBytes = 0;
		int consumedChars = 0;

		while (consumedBytes <= byteLen)
		{
			int curCharBytes = pg_mblen(strCurPointer);
			strCurPointer += curCharBytes;
			consumedChars++;
			consumedBytes += curCharBytes;

			if (consumedBytes > memoryLimit)
			{
				*subStringByteLen = consumedBytes - curCharBytes;
				*subStringCharLen = consumedChars - 1;

				Insist((*subStringByteLen > 0) && (*subStringCharLen > 0));

				return;
			}
		}
	}
}

/*
 * text_substr()
 * Return a substring starting at the specified position.
 * - thomas 1997-12-31
 *
 * Input:
 *	- string
 *	- starting position (is one-based)
 *	- string length
 *
 * If the starting position is zero or less, then return from the start of the string
 *	adjusting the length to be consistent with the "negative start" per SQL92.
 * If the length is less than zero, return the remaining string.
 *
 * Added multibyte support.
 * - Tatsuo Ishii 1998-4-21
 * Changed behavior if starting position is less than one to conform to SQL92 behavior.
 * Formerly returned the entire string; now returns a portion.
 * - Thomas Lockhart 1998-12-10
 * Now uses faster TOAST-slicing interface
 * - John Gray 2002-02-22
 * Remove "#ifdef MULTIBYTE" and test for encoding_max_length instead. Change
 * behaviors conflicting with SQL92 to meet SQL92 (if E = S + L < S throw
 * error; if E < 1, return '', not entire string). Fixed MB related bug when
 * S > LC and < LC + 4 sometimes garbage characters are returned.
 * - Joe Conway 2002-08-10
 */
Datum
text_substr(PG_FUNCTION_ARGS)
{
	PG_RETURN_TEXT_P(text_substring(PG_GETARG_DATUM(0),
									PG_GETARG_INT32(1),
									PG_GETARG_INT32(2),
									false));
}

/*
 * text_substr_no_len -
 *	  Wrapper to avoid opr_sanity failure due to
 *	  one function accepting a different number of args.
 */
Datum
text_substr_no_len(PG_FUNCTION_ARGS)
{
	PG_RETURN_TEXT_P(text_substring(PG_GETARG_DATUM(0),
									PG_GETARG_INT32(1),
									-1, true));
}

/*
 * text_substring -
 *	Does the real work for text_substr() and text_substr_no_len()
 *
 *	This is broken out so it can be called directly by other string processing
 *	functions.	Note that the argument is passed as a Datum, to indicate that
 *	it may still be in compressed/toasted form.  We can avoid detoasting all
 *	of it in some cases.
 *
 *	The result is always a freshly palloc'd datum.
 */
static text *
text_substring(Datum str, int32 start, int32 length, bool length_not_specified)
{
	int32		eml = pg_database_encoding_max_length();
	int32		S = start;		/* start position */
	int32		S1;				/* adjusted start position */
	int32		L1;				/* adjusted substring length */

	/* life is easy if the encoding max length is 1 */
	if (eml == 1)
	{
		S1 = Max(S, 1);

		if (length_not_specified)		/* special case - get length to end of
										 * string */
			L1 = -1;
		else
		{
			/* end position */
			int			E = S + length;

			/*
			 * A negative value for L is the only way for the end position to
			 * be before the start. SQL99 says to throw an error.
			 */
			if (E < S)
				ereport(ERROR,
						(errcode(ERRCODE_SUBSTRING_ERROR),
						 errmsg("negative substring length not allowed")));

			/*
			 * A zero or negative value for the end position can happen if the
			 * start was negative or one. SQL99 says to return a zero-length
			 * string.
			 */
			if (E < 1)
				return cstring_to_text("");

			L1 = E - S1;
		}

		/*
		 * If the start position is past the end of the string, SQL99 says to
		 * return a zero-length string -- PG_GETARG_TEXT_P_SLICE() will do
		 * that for us. Convert to zero-based starting position
		 */
		return DatumGetTextPSlice(str, S1 - 1, L1);
	}
	else if (eml > 1)
	{
		/*
		 * When encoding max length is > 1, we can't get LC without
		 * detoasting, so we'll grab a conservatively large slice now and go
		 * back later to do the right thing
		 */
		int32		slice_start;
		int32		slice_size;
		int32		slice_strlen;
		text	   *slice;
		int32		E1;
		int32		i;
		char	   *p;
		char	   *s;
		text	   *ret;

		/*
		 * if S is past the end of the string, the tuple toaster will return a
		 * zero-length string to us
		 */
		S1 = Max(S, 1);

		/*
		 * We need to start at position zero because there is no way to know
		 * in advance which byte offset corresponds to the supplied start
		 * position.
		 */
		slice_start = 0;

		if (length_not_specified)		/* special case - get length to end of
										 * string */
			slice_size = L1 = -1;
		else
		{
			int			E = S + length;

			/*
			 * A negative value for L is the only way for the end position to
			 * be before the start. SQL99 says to throw an error.
			 */
			if (E < S)
				ereport(ERROR,
						(errcode(ERRCODE_SUBSTRING_ERROR),
						 errmsg("negative substring length not allowed")));

			/*
			 * A zero or negative value for the end position can happen if the
			 * start was negative or one. SQL99 says to return a zero-length
			 * string.
			 */
			if (E < 1)
				return cstring_to_text("");

			/*
			 * if E is past the end of the string, the tuple toaster will
			 * truncate the length for us
			 */
			L1 = E - S1;

			/*
			 * Total slice size in bytes can't be any longer than the start
			 * position plus substring length times the encoding max length.
			 */
			slice_size = (S1 + L1) * eml;
		}

		/*
		 * If we're working with an untoasted source, no need to do an extra
		 * copying step.
		 */
		if (VARATT_IS_COMPRESSED(str) || VARATT_IS_EXTERNAL(str))
			slice = DatumGetTextPSlice(str, slice_start, slice_size);
		else
			slice = (text *) DatumGetPointer(str);

		/* see if we got back an empty string */
		if (VARSIZE_ANY_EXHDR(slice) == 0)
		{
			if (slice != (text *) DatumGetPointer(str))
				pfree(slice);
			return cstring_to_text("");
		}

		/* Now we can get the actual length of the slice in MB characters */
		slice_strlen = pg_mbstrlen_with_len(VARDATA_ANY(slice),
											VARSIZE_ANY_EXHDR(slice));

		/*
		 * Check that the start position wasn't > slice_strlen. If so, SQL99
		 * says to return a zero-length string.
		 */
		if (S1 > slice_strlen)
		{
			if (slice != (text *) DatumGetPointer(str))
				pfree(slice);
			return cstring_to_text("");
		}

		/*
		 * Adjust L1 and E1 now that we know the slice string length. Again
		 * remember that S1 is one based, and slice_start is zero based.
		 */
		if (L1 > -1)
			E1 = Min(S1 + L1, slice_start + 1 + slice_strlen);
		else
			E1 = slice_start + 1 + slice_strlen;

		/*
		 * Find the start position in the slice; remember S1 is not zero based
		 */
		p = VARDATA_ANY(slice);
		for (i = 0; i < S1 - 1; i++)
			p += pg_mblen(p);

		/* hang onto a pointer to our start position */
		s = p;

		/*
		 * Count the actual bytes used by the substring of the requested
		 * length.
		 */
		for (i = S1; i < E1; i++)
			p += pg_mblen(p);

		ret = (text *) palloc(VARHDRSZ + (p - s));
		SET_VARSIZE(ret, VARHDRSZ + (p - s));
		memcpy(VARDATA(ret), s, (p - s));

		if (slice != (text *) DatumGetPointer(str))
			pfree(slice);

		return ret;
	}
	else
		elog(ERROR, "invalid backend encoding: encoding max length < 1");

	/* not reached: suppress compiler warning */
	return NULL;
}

/*
 * textpos -
 *	  Return the position of the specified substring.
 *	  Implements the SQL92 POSITION() function.
 *	  Ref: A Guide To The SQL Standard, Date & Darwen, 1997
 * - thomas 1997-07-27
 */
Datum
textpos(PG_FUNCTION_ARGS)
{
	Datum d0 = PG_GETARG_DATUM(0);
	Datum d1 = PG_GETARG_DATUM(1);
	char *p0; void *tofree0; int len0;
	char *p1; void *tofree1; int len1;
	int32 pos;

	varattrib_untoast_ptr_len(d0, &p0, &len0, &tofree0);
	varattrib_untoast_ptr_len(d1, &p1, &len1, &tofree1);

	pos = text_position_ptr_len(p0, len0, p1, len1);

	if(tofree0)
		pfree(tofree0);
	if(tofree1)
		pfree(tofree1);

	PG_RETURN_INT32(pos);
}

/*
 * text_position -
 *	Does the real work for textpos()
 *
 * Inputs:
 *		p1, len1 - string to be searched
 *		p2, len2 - pattern to match within t1
 * Result:
 *		Character index of the first matched char, starting from 1,
 *		or 0 if no match.
 *
 *	This is broken out so it can be called directly by other string processing
 *	functions.
 */
static int 
text_position_ptr_len(char* p1, int len1, char* p2, int len2)
{
	TextPositionState state = 
		{
		0, /* use_wchar */
		NULL, /* str1 */
		NULL, /* str2 */
		NULL, /* wstr1 */
		NULL, /* wstr2 */
		0, /* len1 */
		0, /* len2 */
		};


	int result;

	text_position_setup_ptr_len(p1, len1, p2, len2, &state);

	result = text_position_next(1, &state);
	text_position_cleanup(&state);
	return result;
}

/*
 * text_position_setup, text_position_next, text_position_cleanup -
 *	Component steps of text_position()
 *
 * These are broken out so that a string can be efficiently searched for
 * multiple occurrences of the same pattern.  text_position_next may be
 * called multiple times with increasing values of start_pos, which is
 * the 1-based character position to start the search from.  The "state"
 * variable is normally just a local variable in the caller.
 */

/* Set up text postion, using pointer and len. */
static void 
text_position_setup_ptr_len(char* p1, int len1, char* p2, int len2, TextPositionState *state)
{
	if (pg_database_encoding_max_length() == 1)
	{
		/* simple case - single byte encoding */
		state->use_wchar = false;
		state->str1 = p1;
		state->str2 = p2;
		state->len1 = len1;
		state->len2 = len2;
	}
	else
	{
		/* not as simple - multibyte encoding */
		pg_wchar   *wp1,
				   *wp2;

		wp1 = (pg_wchar *) palloc((len1 + 1) * sizeof(pg_wchar));
		len1 = pg_mb2wchar_with_len(p1, wp1, len1);
		wp2 = (pg_wchar *) palloc((len2 + 1) * sizeof(pg_wchar));
		len2 = pg_mb2wchar_with_len(p2, wp2, len2);

		state->use_wchar = true;
		state->wstr1 = wp1;
		state->wstr2 = wp2;
		state->len1 = len1;
		state->len2 = len2;
	}
}
static int
text_position_next(int start_pos, TextPositionState *state)
{
	int			pos = 0,
				p,
				px;

	Assert(start_pos > 0);		/* else caller error */

	if (state->len2 <= 0)
		return start_pos;		/* result for empty pattern */

	if (!state->use_wchar)
	{
		/* simple case - single byte encoding */
		char	   *p1 = state->str1;
		char	   *p2 = state->str2;

		/* no use in searching str past point where search_str will fit */
		px = (state->len1 - state->len2);

		p1 += start_pos - 1;

		for (p = start_pos - 1; p <= px; p++)
		{
			if ((*p1 == *p2) && (strncmp(p1, p2, state->len2) == 0))
			{
				pos = p + 1;
				break;
			}
			p1++;
		}
	}
	else
	{
		/* not as simple - multibyte encoding */
		pg_wchar   *p1 = state->wstr1;
		pg_wchar   *p2 = state->wstr2;

		/* no use in searching str past point where search_str will fit */
		px = (state->len1 - state->len2);

		p1 += start_pos - 1;

		for (p = start_pos - 1; p <= px; p++)
		{
			if ((*p1 == *p2) && (pg_wchar_strncmp(p1, p2, state->len2) == 0))
			{
				pos = p + 1;
				break;
			}
			p1++;
		}
	}

	return pos;
}

static void
text_position_cleanup(TextPositionState *state)
{
	if (state->use_wchar)
	{
		pfree(state->wstr1);
		pfree(state->wstr2);
	}
}

/* varstr_cmp()
 * Comparison function for text strings with given lengths.
 * Includes locale support, but must copy strings to temporary memory
 *	to allow null-termination for inputs to strcoll().
 * Returns -1, 0 or 1
 */
int
varstr_cmp(char *arg1, int len1, char *arg2, int len2)
{
	int			result;

	/*
	 * Unfortunately, there is no strncoll(), so in the non-C locale case we
	 * have to do some memory copying.	This turns out to be significantly
	 * slower, so we optimize the case where LC_COLLATE is C.  We also try to
	 * optimize relatively-short strings by avoiding palloc/pfree overhead.
	 */
	if (lc_collate_is_c())
	{
		result = strncmp(arg1, arg2, Min(len1, len2));
		if ((result == 0) && (len1 != len2))
			result = (len1 < len2) ? -1 : 1;
	}
	else
	{
#define STACKBUFLEN		1024

		char		a1buf[STACKBUFLEN];
		char		a2buf[STACKBUFLEN];
		char	   *a1p,
				   *a2p;

#ifdef WIN32
		/* Win32 does not have UTF-8, so we need to map to UTF-16 */
		if (GetDatabaseEncoding() == PG_UTF8)
		{
			int			a1len;
			int			a2len;
			int			r;

			if (len1 >= STACKBUFLEN / 2)
			{
				a1len = len1 * 2 + 2;
				a1p = palloc(a1len);
			}
			else
			{
				a1len = STACKBUFLEN;
				a1p = a1buf;
			}
			if (len2 >= STACKBUFLEN / 2)
			{
				a2len = len2 * 2 + 2;
				a2p = palloc(a2len);
			}
			else
			{
				a2len = STACKBUFLEN;
				a2p = a2buf;
			}

			/* stupid Microsloth API does not work for zero-length input */
			if (len1 == 0)
				r = 0;
			else
			{
				r = MultiByteToWideChar(CP_UTF8, 0, arg1, len1,
										(LPWSTR) a1p, a1len / 2);
				if (!r)
					ereport(ERROR,
					 (errmsg("could not convert string to UTF-16: error %lu",
							 GetLastError())));
			}
			((LPWSTR) a1p)[r] = 0;

			if (len2 == 0)
				r = 0;
			else
			{
				r = MultiByteToWideChar(CP_UTF8, 0, arg2, len2,
										(LPWSTR) a2p, a2len / 2);
				if (!r)
					ereport(ERROR,
					 (errmsg("could not convert string to UTF-16: error %lu",
							 GetLastError())));
			}
			((LPWSTR) a2p)[r] = 0;

			errno = 0;
			result = wcscoll((LPWSTR) a1p, (LPWSTR) a2p);
			if (result == 2147483647)	/* _NLSCMPERROR; missing from mingw
										 * headers */
				ereport(ERROR,
						(errmsg("could not compare Unicode strings: %m")));

			/*
			 * In some locales wcscoll() can claim that nonidentical strings
			 * are equal.  Believing that would be bad news for a number of
			 * reasons, so we follow Perl's lead and sort "equal" strings
			 * according to strcmp (on the UTF-8 representation).
			 */
			if (result == 0)
			{
				result = strncmp(arg1, arg2, Min(len1, len2));
				if ((result == 0) && (len1 != len2))
					result = (len1 < len2) ? -1 : 1;
			}

			if (a1p != a1buf)
				pfree(a1p);
			if (a2p != a2buf)
				pfree(a2p);

			return result;
		}
#endif   /* WIN32 */

		if (len1 >= STACKBUFLEN)
			a1p = (char *) palloc(len1 + 1);
		else
			a1p = a1buf;
		if (len2 >= STACKBUFLEN)
			a2p = (char *) palloc(len2 + 1);
		else
			a2p = a2buf;

		memcpy(a1p, arg1, len1);
		a1p[len1] = '\0';
		memcpy(a2p, arg2, len2);
		a2p[len2] = '\0';

		result = gp_strcoll(a1p, a2p);

		/*
		 * In some locales strcoll() can claim that nonidentical strings are
		 * equal.  Believing that would be bad news for a number of reasons,
		 * so we follow Perl's lead and sort "equal" strings according to
		 * strcmp().
		 */
		if (result == 0)
			result = strcmp(a1p, a2p);

		if (a1p != a1buf)
			pfree(a1p);
		if (a2p != a2buf)
			pfree(a2p);
	}

	return result;
}

/* text_cmp()
 * Internal comparison function for text strings.
 * Returns -1, 0 or 1
 */
static int
text_cmp(text *arg1, text *arg2)
{
	char	   *a1p,
			   *a2p;
	int			len1,
				len2;

	a1p = VARDATA_ANY(arg1);
	a2p = VARDATA_ANY(arg2);

	len1 = VARSIZE_ANY_EXHDR(arg1);
	len2 = VARSIZE_ANY_EXHDR(arg2);

	return varstr_cmp(a1p, len1, a2p, len2);
}

/*
 * Comparison functions for text strings.
 *
 * Note: btree indexes need these routines not to leak memory; therefore,
 * be careful to free working copies of toasted datums.  Most places don't
 * need to be so careful.
 */

Datum
texteq(PG_FUNCTION_ARGS)
{
	text	   *arg1 = PG_GETARG_TEXT_PP(0);
	text	   *arg2 = PG_GETARG_TEXT_PP(1);
	bool		result;

	/*
	 * Since we only care about equality or not-equality, we can avoid all the
	 * expense of strcoll() here, and just do bitwise comparison.
	 */
	if (VARSIZE_ANY_EXHDR(arg1) != VARSIZE_ANY_EXHDR(arg2))
		result = false;
	else
		result = (strncmp(VARDATA_ANY(arg1), VARDATA_ANY(arg2),
						  VARSIZE_ANY_EXHDR(arg1)) == 0);

	PG_FREE_IF_COPY(arg1, 0);
	PG_FREE_IF_COPY(arg2, 1);

	PG_RETURN_BOOL(result);
}

Datum
textne(PG_FUNCTION_ARGS)
{
	text	   *arg1 = PG_GETARG_TEXT_PP(0);
	text	   *arg2 = PG_GETARG_TEXT_PP(1);
	bool		result;

	/*
	 * Since we only care about equality or not-equality, we can avoid all the
	 * expense of strcoll() here, and just do bitwise comparison.
	 */
	if (VARSIZE_ANY_EXHDR(arg1) != VARSIZE_ANY_EXHDR(arg2))
		result = true;
	else
		result = (strncmp(VARDATA_ANY(arg1), VARDATA_ANY(arg2),
						  VARSIZE_ANY_EXHDR(arg1)) != 0);

	PG_FREE_IF_COPY(arg1, 0);
	PG_FREE_IF_COPY(arg2, 1);

	PG_RETURN_BOOL(result);
}

Datum
text_lt(PG_FUNCTION_ARGS)
{
	text	   *arg1 = PG_GETARG_TEXT_PP(0);
	text	   *arg2 = PG_GETARG_TEXT_PP(1);
	bool		result;

	result = (text_cmp(arg1, arg2) < 0);

	PG_FREE_IF_COPY(arg1, 0);
	PG_FREE_IF_COPY(arg2, 1);

	PG_RETURN_BOOL(result);
}

Datum
text_le(PG_FUNCTION_ARGS)
{
	text	   *arg1 = PG_GETARG_TEXT_PP(0);
	text	   *arg2 = PG_GETARG_TEXT_PP(1);
	bool		result;

	result = (text_cmp(arg1, arg2) <= 0);

	PG_FREE_IF_COPY(arg1, 0);
	PG_FREE_IF_COPY(arg2, 1);

	PG_RETURN_BOOL(result);
}

Datum
text_gt(PG_FUNCTION_ARGS)
{
	text	   *arg1 = PG_GETARG_TEXT_PP(0);
	text	   *arg2 = PG_GETARG_TEXT_PP(1);
	bool		result;

	result = (text_cmp(arg1, arg2) > 0);

	PG_FREE_IF_COPY(arg1, 0);
	PG_FREE_IF_COPY(arg2, 1);

	PG_RETURN_BOOL(result);
}

Datum
text_ge(PG_FUNCTION_ARGS)
{
	text	   *arg1 = PG_GETARG_TEXT_PP(0);
	text	   *arg2 = PG_GETARG_TEXT_PP(1);
	bool		result;

	result = (text_cmp(arg1, arg2) >= 0);

	PG_FREE_IF_COPY(arg1, 0);
	PG_FREE_IF_COPY(arg2, 1);

	PG_RETURN_BOOL(result);
}

Datum
bttextcmp(PG_FUNCTION_ARGS)
{
	text	   *arg1 = PG_GETARG_TEXT_PP(0);
	text	   *arg2 = PG_GETARG_TEXT_PP(1);
	int32		result;

	result = text_cmp(arg1, arg2);

	PG_FREE_IF_COPY(arg1, 0);
	PG_FREE_IF_COPY(arg2, 1);

	PG_RETURN_INT32(result);
}


Datum
text_larger(PG_FUNCTION_ARGS)
{
	text	   *arg1 = PG_GETARG_TEXT_PP(0);
	text	   *arg2 = PG_GETARG_TEXT_PP(1);
	text	   *result;

	result = ((text_cmp(arg1, arg2) > 0) ? arg1 : arg2);

	PG_RETURN_TEXT_P(result);
}

Datum
text_smaller(PG_FUNCTION_ARGS)
{
	text	   *arg1 = PG_GETARG_TEXT_PP(0);
	text	   *arg2 = PG_GETARG_TEXT_PP(1);
	text	   *result;

	result = ((text_cmp(arg1, arg2) < 0) ? arg1 : arg2);

	PG_RETURN_TEXT_P(result);
}


/*
 * The following operators support character-by-character comparison
 * of text data types, to allow building indexes suitable for LIKE
 * clauses.
 */

static int
internal_text_pattern_compare(text *arg1, text *arg2)
{
	int			result;

	result = memcmp(VARDATA_ANY(arg1), VARDATA_ANY(arg2),
					Min(VARSIZE_ANY_EXHDR(arg1), VARSIZE_ANY_EXHDR(arg2)));
	if (result != 0)
		return result;
	else if (VARSIZE_ANY_EXHDR(arg1) < VARSIZE_ANY_EXHDR(arg2))
		return -1;
	else if (VARSIZE_ANY_EXHDR(arg1) > VARSIZE_ANY_EXHDR(arg2))
		return 1;
	else
		return 0;
}


Datum
text_pattern_lt(PG_FUNCTION_ARGS)
{
	text	   *arg1 = PG_GETARG_TEXT_PP(0);
	text	   *arg2 = PG_GETARG_TEXT_PP(1);
	int			result;

	result = internal_text_pattern_compare(arg1, arg2);

	PG_FREE_IF_COPY(arg1, 0);
	PG_FREE_IF_COPY(arg2, 1);

	PG_RETURN_BOOL(result < 0);
}


Datum
text_pattern_le(PG_FUNCTION_ARGS)
{
	text	   *arg1 = PG_GETARG_TEXT_PP(0);
	text	   *arg2 = PG_GETARG_TEXT_PP(1);
	int			result;

	result = internal_text_pattern_compare(arg1, arg2);

	PG_FREE_IF_COPY(arg1, 0);
	PG_FREE_IF_COPY(arg2, 1);

	PG_RETURN_BOOL(result <= 0);
}


Datum
text_pattern_eq(PG_FUNCTION_ARGS)
{
	text	   *arg1 = PG_GETARG_TEXT_PP(0);
	text	   *arg2 = PG_GETARG_TEXT_PP(1);
	int			result;

	if (VARSIZE_ANY_EXHDR(arg1) != VARSIZE_ANY_EXHDR(arg2))
		result = 1;
	else
		result = internal_text_pattern_compare(arg1, arg2);

	PG_FREE_IF_COPY(arg1, 0);
	PG_FREE_IF_COPY(arg2, 1);

	PG_RETURN_BOOL(result == 0);
}


Datum
text_pattern_ge(PG_FUNCTION_ARGS)
{
	text	   *arg1 = PG_GETARG_TEXT_PP(0);
	text	   *arg2 = PG_GETARG_TEXT_PP(1);
	int			result;

	result = internal_text_pattern_compare(arg1, arg2);

	PG_FREE_IF_COPY(arg1, 0);
	PG_FREE_IF_COPY(arg2, 1);

	PG_RETURN_BOOL(result >= 0);
}


Datum
text_pattern_gt(PG_FUNCTION_ARGS)
{
	text	   *arg1 = PG_GETARG_TEXT_PP(0);
	text	   *arg2 = PG_GETARG_TEXT_PP(1);
	int			result;

	result = internal_text_pattern_compare(arg1, arg2);

	PG_FREE_IF_COPY(arg1, 0);
	PG_FREE_IF_COPY(arg2, 1);

	PG_RETURN_BOOL(result > 0);
}


Datum
text_pattern_ne(PG_FUNCTION_ARGS)
{
	text	   *arg1 = PG_GETARG_TEXT_PP(0);
	text	   *arg2 = PG_GETARG_TEXT_PP(1);
	int			result;

	if (VARSIZE_ANY_EXHDR(arg1) != VARSIZE_ANY_EXHDR(arg2))
		result = 1;
	else
		result = internal_text_pattern_compare(arg1, arg2);

	PG_FREE_IF_COPY(arg1, 0);
	PG_FREE_IF_COPY(arg2, 1);

	PG_RETURN_BOOL(result != 0);
}


Datum
bttext_pattern_cmp(PG_FUNCTION_ARGS)
{
	text	   *arg1 = PG_GETARG_TEXT_PP(0);
	text	   *arg2 = PG_GETARG_TEXT_PP(1);
	int			result;

	result = internal_text_pattern_compare(arg1, arg2);

	PG_FREE_IF_COPY(arg1, 0);
	PG_FREE_IF_COPY(arg2, 1);

	PG_RETURN_INT32(result);
}


/*-------------------------------------------------------------
 * byteaoctetlen
 *
 * get the number of bytes contained in an instance of type 'bytea'
 *-------------------------------------------------------------
 */
Datum
byteaoctetlen(PG_FUNCTION_ARGS)
{
	Datum		str = PG_GETARG_DATUM(0);

	/* We need not detoast the input at all */
	PG_RETURN_INT32(toast_raw_datum_size(str) - VARHDRSZ);
}

/*
 * byteacat -
 *	  takes two bytea* and returns a bytea* that is the concatenation of
 *	  the two.
 *
 * Cloned from textcat and modified as required.
 */
Datum
byteacat(PG_FUNCTION_ARGS)
{
	bytea	   *t1 = PG_GETARG_BYTEA_PP(0);
	bytea	   *t2 = PG_GETARG_BYTEA_PP(1);
	int			len1,
				len2,
				len;
	bytea	   *result;
	char	   *ptr;

	len1 = VARSIZE_ANY_EXHDR(t1);
	if (len1 < 0)
		len1 = 0;

	len2 = VARSIZE_ANY_EXHDR(t2);
	if (len2 < 0)
		len2 = 0;

	len = len1 + len2 + VARHDRSZ;
	result = (bytea *) palloc(len);

	/* Set size of result string... */
	SET_VARSIZE(result, len);

	/* Fill data field of result string... */
	ptr = VARDATA(result);
	if (len1 > 0)
		memcpy(ptr, VARDATA_ANY(t1), len1);
	if (len2 > 0)
		memcpy(ptr + len1, VARDATA_ANY(t2), len2);

	PG_RETURN_BYTEA_P(result);
}

#define PG_STR_GET_BYTEA(str_) \
	DatumGetByteaP(DirectFunctionCall1(byteain, CStringGetDatum(str_)))

/*
 * bytea_substr()
 * Return a substring starting at the specified position.
 * Cloned from text_substr and modified as required.
 *
 * Input:
 *	- string
 *	- starting position (is one-based)
 *	- string length (optional)
 *
 * If the starting position is zero or less, then return from the start of the string
 * adjusting the length to be consistent with the "negative start" per SQL92.
 * If the length is less than zero, an ERROR is thrown. If no third argument
 * (length) is provided, the length to the end of the string is assumed.
 */
Datum
bytea_substr(PG_FUNCTION_ARGS)
{
	int			S = PG_GETARG_INT32(1); /* start position */
	int			S1;				/* adjusted start position */
	int			L1;				/* adjusted substring length */

	S1 = Max(S, 1);

	if (fcinfo->nargs == 2)
	{
		/*
		 * Not passed a length - PG_GETARG_BYTEA_P_SLICE() grabs everything to
		 * the end of the string if we pass it a negative value for length.
		 */
		L1 = -1;
	}
	else
	{
		/* end position */
		int			E = S + PG_GETARG_INT32(2);

		/*
		 * A negative value for L is the only way for the end position to be
		 * before the start. SQL99 says to throw an error.
		 */
		if (E < S)
			ereport(ERROR,
					(errcode(ERRCODE_SUBSTRING_ERROR),
					 errmsg("negative substring length not allowed")));

		/*
		 * A zero or negative value for the end position can happen if the
		 * start was negative or one. SQL99 says to return a zero-length
		 * string.
		 */
		if (E < 1)
			PG_RETURN_BYTEA_P(PG_STR_GET_BYTEA(""));

		L1 = E - S1;
	}

	/*
	 * If the start position is past the end of the string, SQL99 says to
	 * return a zero-length string -- PG_GETARG_TEXT_P_SLICE() will do that
	 * for us. Convert to zero-based starting position
	 */
	PG_RETURN_BYTEA_P(PG_GETARG_BYTEA_P_SLICE(0, S1 - 1, L1));
}

/*
 * bytea_substr_no_len -
 *	  Wrapper to avoid opr_sanity failure due to
 *	  one function accepting a different number of args.
 */
Datum
bytea_substr_no_len(PG_FUNCTION_ARGS)
{
	return bytea_substr(fcinfo);
}

/*
 * byteapos -
 *	  Return the position of the specified substring.
 *	  Implements the SQL92 POSITION() function.
 * Cloned from textpos and modified as required.
 */
Datum
byteapos(PG_FUNCTION_ARGS)
{
	bytea	   *t1 = PG_GETARG_BYTEA_PP(0);
	bytea	   *t2 = PG_GETARG_BYTEA_PP(1);
	int			pos;
	int			px,
				p;
	int			len1,
				len2;
	char	   *p1,
			   *p2;

	len1 = VARSIZE_ANY_EXHDR(t1);
	len2 = VARSIZE_ANY_EXHDR(t2);

	if (len2 <= 0)
		PG_RETURN_INT32(1);		/* result for empty pattern */

	p1 = VARDATA_ANY(t1);
	p2 = VARDATA_ANY(t2);

	pos = 0;
	px = (len1 - len2);
	for (p = 0; p <= px; p++)
	{
		if ((*p2 == *p1) && (memcmp(p1, p2, len2) == 0))
		{
			pos = p + 1;
			break;
		};
		p1++;
	};

	PG_RETURN_INT32(pos);
}

/*-------------------------------------------------------------
 * byteaGetByte
 *
 * this routine treats "bytea" as an array of bytes.
 * It returns the Nth byte (a number between 0 and 255).
 *-------------------------------------------------------------
 */
Datum
byteaGetByte(PG_FUNCTION_ARGS)
{
	bytea	   *v = PG_GETARG_BYTEA_PP(0);
	int32		n = PG_GETARG_INT32(1);
	int			len;
	int			byte;

	len = VARSIZE_ANY_EXHDR(v);

	if (n < 0 || n >= len)
		ereport(ERROR,
				(errcode(ERRCODE_ARRAY_SUBSCRIPT_ERROR),
				 errmsg("index %d out of valid range, 0..%d",
						n, len - 1)));

	byte = ((unsigned char *) VARDATA_ANY(v))[n];

	PG_RETURN_INT32(byte);
}

/*-------------------------------------------------------------
 * byteaGetBit
 *
 * This routine treats a "bytea" type like an array of bits.
 * It returns the value of the Nth bit (0 or 1).
 *
 *-------------------------------------------------------------
 */
Datum
byteaGetBit(PG_FUNCTION_ARGS)
{
	bytea	   *v = PG_GETARG_BYTEA_PP(0);
	int32		n = PG_GETARG_INT32(1);
	int			byteNo,
				bitNo;
	int			len;
	int			byte;

	len = VARSIZE_ANY_EXHDR(v);

	if (n < 0 || n >= len * 8)
		ereport(ERROR,
				(errcode(ERRCODE_ARRAY_SUBSCRIPT_ERROR),
				 errmsg("index %d out of valid range, 0..%d",
						n, len * 8 - 1)));

	byteNo = n / 8;
	bitNo = n % 8;

	byte = ((unsigned char *) VARDATA_ANY(v))[byteNo];

	if (byte & (1 << bitNo))
		PG_RETURN_INT32(1);
	else
		PG_RETURN_INT32(0);
}

/*-------------------------------------------------------------
 * byteaSetByte
 *
 * Given an instance of type 'bytea' creates a new one with
 * the Nth byte set to the given value.
 *
 *-------------------------------------------------------------
 */
Datum
byteaSetByte(PG_FUNCTION_ARGS)
{
	bytea	   *v = PG_GETARG_BYTEA_P(0);
	int32		n = PG_GETARG_INT32(1);
	int32		newByte = PG_GETARG_INT32(2);
	int			len;
	bytea	   *res;

	len = VARSIZE(v) - VARHDRSZ;

	if (n < 0 || n >= len)
		ereport(ERROR,
				(errcode(ERRCODE_ARRAY_SUBSCRIPT_ERROR),
				 errmsg("index %d out of valid range, 0..%d",
						n, len - 1)));

	/*
	 * Make a copy of the original varlena.
	 */
	res = (bytea *) palloc(VARSIZE(v));
	memcpy((char *) res, (char *) v, VARSIZE(v));

	/*
	 * Now set the byte.
	 */
	((unsigned char *) VARDATA(res))[n] = newByte;

	PG_RETURN_BYTEA_P(res);
}

/*-------------------------------------------------------------
 * byteaSetBit
 *
 * Given an instance of type 'bytea' creates a new one with
 * the Nth bit set to the given value.
 *
 *-------------------------------------------------------------
 */
Datum
byteaSetBit(PG_FUNCTION_ARGS)
{
	bytea	   *v = PG_GETARG_BYTEA_P(0);
	int32		n = PG_GETARG_INT32(1);
	int32		newBit = PG_GETARG_INT32(2);
	bytea	   *res;
	int			len;
	int			oldByte,
				newByte;
	int			byteNo,
				bitNo;

	len = VARSIZE(v) - VARHDRSZ;

	if (n < 0 || n >= len * 8)
		ereport(ERROR,
				(errcode(ERRCODE_ARRAY_SUBSCRIPT_ERROR),
				 errmsg("index %d out of valid range, 0..%d",
						n, len * 8 - 1)));

	byteNo = n / 8;
	bitNo = n % 8;

	/*
	 * sanity check!
	 */
	if (newBit != 0 && newBit != 1)
		ereport(ERROR,
				(errcode(ERRCODE_INVALID_PARAMETER_VALUE),
				 errmsg("new bit must be 0 or 1")));

	/*
	 * Make a copy of the original varlena.
	 */
	res = (bytea *) palloc(VARSIZE(v));
	memcpy((char *) res, (char *) v, VARSIZE(v));

	/*
	 * Update the byte.
	 */
	oldByte = ((unsigned char *) VARDATA(res))[byteNo];

	if (newBit == 0)
		newByte = oldByte & (~(1 << bitNo));
	else
		newByte = oldByte | (1 << bitNo);

	((unsigned char *) VARDATA(res))[byteNo] = newByte;

	PG_RETURN_BYTEA_P(res);
}


/* text_name()
 * Converts a text type to a Name type.
 */
Datum
text_name(PG_FUNCTION_ARGS)
{
	text	   *s = PG_GETARG_TEXT_PP(0);
	Name		result;
	int			len;

	len = VARSIZE_ANY_EXHDR(s);

	/* Truncate oversize input */
	if (len >= NAMEDATALEN)
		len = pg_mbcliplen(VARDATA_ANY(s), len, NAMEDATALEN - 1);

	/* We use palloc0 here to ensure result is zero-padded */
	result = (Name) palloc0(NAMEDATALEN);
	memcpy(NameStr(*result), VARDATA_ANY(s), len);

	PG_RETURN_NAME(result);
}

/* name_text()
 * Converts a Name type to a text type.
 */
Datum
name_text(PG_FUNCTION_ARGS)
{
	Name		s = PG_GETARG_NAME(0);

	PG_RETURN_TEXT_P(cstring_to_text(NameStr(*s)));
}


/*
 * textToQualifiedNameList - convert a text object to list of names
 *
 * This implements the input parsing needed by nextval() and other
 * functions that take a text parameter representing a qualified name.
 * We split the name at dots, downcase if not double-quoted, and
 * truncate names if they're too long.
 */
List *
textToQualifiedNameList(text *textval)
{
	char	   *rawname;
	List	   *result = NIL;
	List	   *namelist;
	ListCell   *l;

	/* Convert to C string (handles possible detoasting). */
	/* Note we rely on being able to modify rawname below. */
	rawname = text_to_cstring(textval);

	if (!SplitIdentifierString(rawname, '.', &namelist))
		ereport(ERROR,
				(errcode(ERRCODE_INVALID_NAME),
				 errmsg("invalid name syntax")));

	if (namelist == NIL)
		ereport(ERROR,
				(errcode(ERRCODE_INVALID_NAME),
				 errmsg("invalid name syntax")));

	foreach(l, namelist)
	{
		char	   *curname = (char *) lfirst(l);

		result = lappend(result, makeString(pstrdup(curname)));
	}

	pfree(rawname);
	list_free(namelist);

	return result;
}

/*
 * SplitIdentifierString --- parse a string containing identifiers
 *
 * This is the guts of textToQualifiedNameList, and is exported for use in
 * other situations such as parsing GUC variables.	In the GUC case, it's
 * important to avoid memory leaks, so the API is designed to minimize the
 * amount of stuff that needs to be allocated and freed.
 *
 * Inputs:
 *	rawstring: the input string; must be overwritable!	On return, it's
 *			   been modified to contain the separated identifiers.
 *	separator: the separator punctuation expected between identifiers
 *			   (typically '.' or ',').	Whitespace may also appear around
 *			   identifiers.
 * Outputs:
 *	namelist: filled with a palloc'd list of pointers to identifiers within
 *			  rawstring.  Caller should list_free() this even on error return.
 *
 * Returns TRUE if okay, FALSE if there is a syntax error in the string.
 *
 * Note that an empty string is considered okay here, though not in
 * textToQualifiedNameList.
 */
bool
SplitIdentifierString(char *rawstring, char separator,
					  List **namelist)
{
	char	   *nextp = rawstring;
	bool		done = false;

	*namelist = NIL;

	while (isspace((unsigned char) *nextp))
		nextp++;				/* skip leading whitespace */

	if (*nextp == '\0')
		return true;			/* allow empty string */

	/* At the top of the loop, we are at start of a new identifier. */
	do
	{
		char	   *curname;
		char	   *endp;

		if (*nextp == '\"')
		{
			/* Quoted name --- collapse quote-quote pairs, no downcasing */
			curname = nextp + 1;
			for (;;)
			{
				endp = strchr(nextp + 1, '\"');
				if (endp == NULL)
					return false;		/* mismatched quotes */
				if (endp[1] != '\"')
					break;		/* found end of quoted name */
				/* Collapse adjacent quotes into one quote, and look again */
				memmove(endp, endp + 1, strlen(endp));
				nextp = endp;
			}
			/* endp now points at the terminating quote */
			nextp = endp + 1;
		}
		else
		{
			/* Unquoted name --- extends to separator or whitespace */
			char	   *downname;
			int			len;

			curname = nextp;
			while (*nextp && *nextp != separator &&
				   !isspace((unsigned char) *nextp))
				nextp++;
			endp = nextp;
			if (curname == nextp)
				return false;	/* empty unquoted name not allowed */

			/*
			 * Downcase the identifier, using same code as main lexer does.
			 *
			 * XXX because we want to overwrite the input in-place, we cannot
			 * support a downcasing transformation that increases the string
			 * length.	This is not a problem given the current implementation
			 * of downcase_truncate_identifier, but we'll probably have to do
			 * something about this someday.
			 */
			len = endp - curname;
			downname = downcase_truncate_identifier(curname, len, false);
			Assert(strlen(downname) <= len);
			strncpy(curname, downname, len);
			pfree(downname);
		}

		while (isspace((unsigned char) *nextp))
			nextp++;			/* skip trailing whitespace */

		if (*nextp == separator)
		{
			nextp++;
			while (isspace((unsigned char) *nextp))
				nextp++;		/* skip leading whitespace for next */
			/* we expect another name, so done remains false */
		}
		else if (*nextp == '\0')
			done = true;
		else
			return false;		/* invalid syntax */

		/* Now safe to overwrite separator with a null */
		*endp = '\0';

		/* Truncate name if it's overlength */
		truncate_identifier(curname, strlen(curname), false);

		/*
		 * Finished isolating current name --- add it to list
		 */
		*namelist = lappend(*namelist, curname);

		/* Loop back if we didn't reach end of string */
	} while (!done);

	return true;
}


/*****************************************************************************
 *	Comparison Functions used for bytea
 *
 * Note: btree indexes need these routines not to leak memory; therefore,
 * be careful to free working copies of toasted datums.  Most places don't
 * need to be so careful.
 *****************************************************************************/

Datum
byteaeq(PG_FUNCTION_ARGS)
{
	bytea	   *arg1 = PG_GETARG_BYTEA_PP(0);
	bytea	   *arg2 = PG_GETARG_BYTEA_PP(1);
	int			len1,
				len2;
	bool		result;

	len1 = VARSIZE_ANY_EXHDR(arg1);
	len2 = VARSIZE_ANY_EXHDR(arg2);

	/* fast path for different-length inputs */
	if (len1 != len2)
		result = false;
	else
		result = (memcmp(VARDATA_ANY(arg1), VARDATA_ANY(arg2), len1) == 0);

	PG_FREE_IF_COPY(arg1, 0);
	PG_FREE_IF_COPY(arg2, 1);

	PG_RETURN_BOOL(result);
}

Datum
byteane(PG_FUNCTION_ARGS)
{
	bytea	   *arg1 = PG_GETARG_BYTEA_PP(0);
	bytea	   *arg2 = PG_GETARG_BYTEA_PP(1);
	int			len1,
				len2;
	bool		result;

	len1 = VARSIZE_ANY_EXHDR(arg1);
	len2 = VARSIZE_ANY_EXHDR(arg2);

	/* fast path for different-length inputs */
	if (len1 != len2)
		result = true;
	else
		result = (memcmp(VARDATA_ANY(arg1), VARDATA_ANY(arg2), len1) != 0);

	PG_FREE_IF_COPY(arg1, 0);
	PG_FREE_IF_COPY(arg2, 1);

	PG_RETURN_BOOL(result);
}

Datum
bytealt(PG_FUNCTION_ARGS)
{
	bytea	   *arg1 = PG_GETARG_BYTEA_PP(0);
	bytea	   *arg2 = PG_GETARG_BYTEA_PP(1);
	int			len1,
				len2;
	int			cmp;

	len1 = VARSIZE_ANY_EXHDR(arg1);
	len2 = VARSIZE_ANY_EXHDR(arg2);

	cmp = memcmp(VARDATA_ANY(arg1), VARDATA_ANY(arg2), Min(len1, len2));

	PG_FREE_IF_COPY(arg1, 0);
	PG_FREE_IF_COPY(arg2, 1);

	PG_RETURN_BOOL((cmp < 0) || ((cmp == 0) && (len1 < len2)));
}

Datum
byteale(PG_FUNCTION_ARGS)
{
	bytea	   *arg1 = PG_GETARG_BYTEA_PP(0);
	bytea	   *arg2 = PG_GETARG_BYTEA_PP(1);
	int			len1,
				len2;
	int			cmp;

	len1 = VARSIZE_ANY_EXHDR(arg1);
	len2 = VARSIZE_ANY_EXHDR(arg2);

	cmp = memcmp(VARDATA_ANY(arg1), VARDATA_ANY(arg2), Min(len1, len2));

	PG_FREE_IF_COPY(arg1, 0);
	PG_FREE_IF_COPY(arg2, 1);

	PG_RETURN_BOOL((cmp < 0) || ((cmp == 0) && (len1 <= len2)));
}

Datum
byteagt(PG_FUNCTION_ARGS)
{
	bytea	   *arg1 = PG_GETARG_BYTEA_PP(0);
	bytea	   *arg2 = PG_GETARG_BYTEA_PP(1);
	int			len1,
				len2;
	int			cmp;

	len1 = VARSIZE_ANY_EXHDR(arg1);
	len2 = VARSIZE_ANY_EXHDR(arg2);

	cmp = memcmp(VARDATA_ANY(arg1), VARDATA_ANY(arg2), Min(len1, len2));

	PG_FREE_IF_COPY(arg1, 0);
	PG_FREE_IF_COPY(arg2, 1);

	PG_RETURN_BOOL((cmp > 0) || ((cmp == 0) && (len1 > len2)));
}

Datum
byteage(PG_FUNCTION_ARGS)
{
	bytea	   *arg1 = PG_GETARG_BYTEA_PP(0);
	bytea	   *arg2 = PG_GETARG_BYTEA_PP(1);
	int			len1,
				len2;
	int			cmp;

	len1 = VARSIZE_ANY_EXHDR(arg1);
	len2 = VARSIZE_ANY_EXHDR(arg2);

	cmp = memcmp(VARDATA_ANY(arg1), VARDATA_ANY(arg2), Min(len1, len2));

	PG_FREE_IF_COPY(arg1, 0);
	PG_FREE_IF_COPY(arg2, 1);

	PG_RETURN_BOOL((cmp > 0) || ((cmp == 0) && (len1 >= len2)));
}

Datum
byteacmp(PG_FUNCTION_ARGS)
{
	bytea	   *arg1 = PG_GETARG_BYTEA_PP(0);
	bytea	   *arg2 = PG_GETARG_BYTEA_PP(1);
	int			len1,
				len2;
	int			cmp;

	len1 = VARSIZE_ANY_EXHDR(arg1);
	len2 = VARSIZE_ANY_EXHDR(arg2);

	cmp = memcmp(VARDATA_ANY(arg1), VARDATA_ANY(arg2), Min(len1, len2));
	if ((cmp == 0) && (len1 != len2))
		cmp = (len1 < len2) ? -1 : 1;

	PG_FREE_IF_COPY(arg1, 0);
	PG_FREE_IF_COPY(arg2, 1);

	PG_RETURN_INT32(cmp);
}

/*
 * appendStringInfoText
 *
 * Append a text to str.
 * Like appendStringInfoString(str, text_to_cstring(t)) but faster.
 */
static void
appendStringInfoText(StringInfo str, const text *t)
{
	appendBinaryStringInfo(str, VARDATA_ANY((void *) t), VARSIZE_ANY_EXHDR((void *) t));
}

/*
 * replace_text
 * replace all occurrences of 'old_sub_str' in 'orig_str'
 * with 'new_sub_str' to form 'new_str'
 *
 * returns 'orig_str' if 'old_sub_str' == '' or 'orig_str' == ''
 * otherwise returns 'new_str'
 */
Datum
replace_text(PG_FUNCTION_ARGS)
{
	Datum d0 = PG_GETARG_DATUM(0);
	char *p0; void *tofree0; int len0;

	Datum d1 = PG_GETARG_DATUM(1);
	char *p1; void *tofree1; int len1;

	Datum d2 = PG_GETARG_DATUM(2);
	char *p2; void *tofree2; int len2;

	int			src_text_len;
	int			from_sub_text_len;

	TextPositionState state = 
		{
		0, /* use_wchar */
		NULL, /* str1 */
		NULL, /* str2 */
		NULL, /* wstr1 */
		NULL, /* wstr2 */
		0, /* len1 */
		0, /* len2 */
		};
	text	   *ret_text;
	int			start_posn;
	int			curr_posn;
	int			chunk_len;
	char	   *start_ptr;
	StringInfoData str;
 
	varattrib_untoast_ptr_len(d0, &p0, &len0, &tofree0);
	varattrib_untoast_ptr_len(d1, &p1, &len1, &tofree1);
	varattrib_untoast_ptr_len(d2, &p2, &len2, &tofree2);

	if(pg_database_encoding_max_length() == 1)
		from_sub_text_len = len1;
	else
		from_sub_text_len = pg_mbstrlen_with_len(p1, len1);

	if (len0 == 0 || from_sub_text_len == 0)
	{
		if(tofree0)
			pfree(tofree0);
		if(tofree1)
			pfree(tofree1);
		if(tofree2)
			pfree(tofree2);
		return d0;
	}

	text_position_setup_ptr_len(p0, len0, p1, len1, &state); 

	/*
	 * Note: we check the converted string length, not the original, because
	 * they could be different if the input contained invalid encoding.
	 */
	src_text_len = state.len1;
	from_sub_text_len = state.len2;

	/* Return unmodified source string if empty source or pattern */
	if (src_text_len < 1 || from_sub_text_len < 1)
	{
		text_position_cleanup(&state);
		PG_RETURN_DATUM(d0);
	}

	start_posn = 1;
	curr_posn = text_position_next(1, &state);

	/* When the from_sub_text is not found, there is nothing to do. */
	if (curr_posn == 0)
	{
		if(tofree0)
			pfree(tofree0);
		if(tofree1)
			pfree(tofree1);
		if(tofree2)
			pfree(tofree2);

		text_position_cleanup(&state);
		return d0;
	}

	/* start_ptr points to the start_posn'th character of src_text */
	start_ptr = p0; 

	initStringInfo(&str);

	do
	{
		CHECK_FOR_INTERRUPTS();

		/* copy the data skipped over by last text_position_next() */
		chunk_len = charlen_to_bytelen(start_ptr, curr_posn - start_posn);
		appendBinaryStringInfo(&str, start_ptr, chunk_len);
		appendBinaryStringInfo(&str, p2, len2);

		start_posn = curr_posn;
		start_ptr += chunk_len;
		start_posn += from_sub_text_len;
		start_ptr += charlen_to_bytelen(start_ptr, from_sub_text_len);

		curr_posn = text_position_next(start_posn, &state);
	}
	while (curr_posn > 0);

	/* copy trailing data */
	chunk_len = ((char *) p0 + len0) - start_ptr;
	appendBinaryStringInfo(&str, start_ptr, chunk_len);

	text_position_cleanup(&state);

	ret_text = cstring_to_text_with_len(str.data, str.len);
	pfree(str.data);
	if(tofree0)
		pfree(tofree0);
	if(tofree1)
		pfree(tofree1);
	if(tofree2)
		pfree(tofree2);

	PG_RETURN_TEXT_P(ret_text);
}

/*
 * check_replace_text_has_escape_char
 *
 * check whether replace_text contains escape char.
 */
static bool
check_replace_text_has_escape_char(const text *replace_text)
{
	const char *p = VARDATA_ANY(replace_text);
	const char *p_end = p + VARSIZE_ANY_EXHDR(replace_text);

	if (pg_database_encoding_max_length() == 1)
	{
		for (; p < p_end; p++)
		{
			if (*p == '\\')
				return true;
		}
	}
	else
	{
		for (; p < p_end; p += pg_mblen(p))
		{
			if (*p == '\\')
				return true;
		}
	}

	return false;
}

/*
 * appendStringInfoRegexpSubstr
 *
 * Append replace_text to str, substituting regexp back references for
 * \n escapes.	start_ptr is the start of the match in the source string,
 * at logical character position data_pos.
 */
static void
appendStringInfoRegexpSubstr(StringInfo str, text *replace_text,
							 regmatch_t *pmatch,
							 char *start_ptr, int data_pos)
{
	const char *p = VARDATA_ANY(replace_text);
	const char *p_end = p + VARSIZE_ANY_EXHDR(replace_text);
	int			eml = pg_database_encoding_max_length();

	for (;;)
	{
		const char *chunk_start = p;
		int			so;
		int			eo;

		/* Find next escape char. */
		if (eml == 1)
		{
			for (; p < p_end && *p != '\\'; p++)
				 /* nothing */ ;
		}
		else
		{
			for (; p < p_end && *p != '\\'; p += pg_mblen(p))
				 /* nothing */ ;
		}

		/* Copy the text we just scanned over, if any. */
		if (p > chunk_start)
			appendBinaryStringInfo(str, chunk_start, p - chunk_start);

		/* Done if at end of string, else advance over escape char. */
		if (p >= p_end)
			break;
		p++;

		if (p >= p_end)
		{
			/* Escape at very end of input.  Treat same as unexpected char */
			appendStringInfoChar(str, '\\');
			break;
		}

		if (*p >= '1' && *p <= '9')
		{
			/* Use the back reference of regexp. */
			int			idx = *p - '0';

			so = pmatch[idx].rm_so;
			eo = pmatch[idx].rm_eo;
			p++;
		}
		else if (*p == '&')
		{
			/* Use the entire matched string. */
			so = pmatch[0].rm_so;
			eo = pmatch[0].rm_eo;
			p++;
		}
		else if (*p == '\\')
		{
			/* \\ means transfer one \ to output. */
			appendStringInfoChar(str, '\\');
			p++;
			continue;
		}
		else
		{
			/*
			 * If escape char is not followed by any expected char, just treat
			 * it as ordinary data to copy.  (XXX would it be better to throw
			 * an error?)
			 */
			appendStringInfoChar(str, '\\');
			continue;
		}

		if (so != -1 && eo != -1)
		{
			/*
			 * Copy the text that is back reference of regexp.	Note so and eo
			 * are counted in characters not bytes.
			 */
			char	   *chunk_start;
			int			chunk_len;

			Assert(so >= data_pos);
			chunk_start = start_ptr;
			chunk_start += charlen_to_bytelen(chunk_start, so - data_pos);
			chunk_len = charlen_to_bytelen(chunk_start, eo - so);
			appendBinaryStringInfo(str, chunk_start, chunk_len);
		}
	}
}

#define REGEXP_REPLACE_BACKREF_CNT		10

/*
 * replace_text_regexp
 *
 * replace text that matches to regexp in src_text to replace_text.
 *
 * Note: to avoid having to include regex.h in builtins.h, we declare
 * the regexp argument as void *, but really it's regex_t *.
 */
text *
replace_text_regexp(text *src_text, void *regexp,
					text *replace_text, bool glob)
{
	text	   *ret_text;
	regex_t    *re = (regex_t *) regexp;
	int			src_text_len = VARSIZE_ANY_EXHDR(src_text);
	StringInfoData buf;
	regmatch_t	pmatch[REGEXP_REPLACE_BACKREF_CNT];
	pg_wchar   *data;
	size_t		data_len;
	int			search_start;
	int			data_pos;
	char	   *start_ptr;
	bool		have_escape;

	initStringInfo(&buf);

	/* Convert data string to wide characters. */
	data = (pg_wchar *) palloc((src_text_len + 1) * sizeof(pg_wchar));
	data_len = pg_mb2wchar_with_len(VARDATA_ANY(src_text), data, src_text_len);

	/* Check whether replace_text has escape char. */
	have_escape = check_replace_text_has_escape_char(replace_text);

	/* start_ptr points to the data_pos'th character of src_text */
	start_ptr = (char *) VARDATA_ANY(src_text);
	data_pos = 0;

	search_start = 0;
	while (search_start <= data_len)
	{
		int			regexec_result;

		CHECK_FOR_INTERRUPTS();

		regexec_result = pg_regexec(re,
									data,
									data_len,
									search_start,
									NULL,		/* no details */
									REGEXP_REPLACE_BACKREF_CNT,
									pmatch,
									0);

		if (regexec_result == REG_NOMATCH)
			break;

		if (regexec_result != REG_OKAY)
		{
			char		errMsg[100];

			pg_regerror(regexec_result, re, errMsg, sizeof(errMsg));
			ereport(ERROR,
					(errcode(ERRCODE_INVALID_REGULAR_EXPRESSION),
					 errmsg("regular expression failed: %s", errMsg)));
		}

		/*
		 * Copy the text to the left of the match position.  Note we are given
		 * character not byte indexes.
		 */
		if (pmatch[0].rm_so - data_pos > 0)
		{
			int			chunk_len;

			chunk_len = charlen_to_bytelen(start_ptr,
										   pmatch[0].rm_so - data_pos);
			appendBinaryStringInfo(&buf, start_ptr, chunk_len);

			/*
			 * Advance start_ptr over that text, to avoid multiple rescans of
			 * it if the replace_text contains multiple back-references.
			 */
			start_ptr += chunk_len;
			data_pos = pmatch[0].rm_so;
		}

		/*
		 * Copy the replace_text. Process back references when the
		 * replace_text has escape characters.
		 */
		if (have_escape)
			appendStringInfoRegexpSubstr(&buf, replace_text, pmatch,
										 start_ptr, data_pos);
		else
			appendStringInfoText(&buf, replace_text);

		/* Advance start_ptr and data_pos over the matched text. */
		start_ptr += charlen_to_bytelen(start_ptr,
										pmatch[0].rm_eo - data_pos);
		data_pos = pmatch[0].rm_eo;

		/*
		 * When global option is off, replace the first instance only.
		 */
		if (!glob)
			break;

		/*
		 * Search from next character when the matching text is zero width.
		 */
		search_start = data_pos;
		if (pmatch[0].rm_so == pmatch[0].rm_eo)
			search_start++;
	}

	/*
	 * Copy the text to the right of the last match.
	 */
	if (data_pos < data_len)
	{
		int			chunk_len;

		chunk_len = ((char *) src_text + VARSIZE_ANY(src_text)) - start_ptr;
		appendBinaryStringInfo(&buf, start_ptr, chunk_len);
	}

	ret_text = cstring_to_text_with_len(buf.data, buf.len);
	pfree(buf.data);
	pfree(data);

	return ret_text;
}

/*
 * split_text
 * parse input string
 * return ord item (1 based)
 * based on provided field separator
 */
Datum
split_text(PG_FUNCTION_ARGS)
{
	Datum d0 = PG_GETARG_DATUM(0);
	char *p0; void *tofree0; int len0;

	Datum d1 = PG_GETARG_DATUM(1);
	char *p1; void *tofree1; int len1;

	int			fldnum = PG_GETARG_INT32(2);

	int			inputstring_len; 
	int			fldsep_len; 
	TextPositionState state = 		
		{
		0, /* use_wchar */
		NULL, /* str1 */
		NULL, /* str2 */
		NULL, /* wstr1 */
		NULL, /* wstr2 */
		0, /* len1 */
		0, /* len2 */
		};

	int			start_posn;
	int			end_posn;
	text	   *result_text;

	varattrib_untoast_ptr_len(d0, &p0, &len0, &tofree0);
	varattrib_untoast_ptr_len(d1, &p1, &len1, &tofree1);

	if(pg_database_encoding_max_length() == 1)
	{
		inputstring_len = len0;
		fldsep_len = len1;
	}
	else
	{
		inputstring_len = pg_mbstrlen_with_len(p0, len0);
		fldsep_len = pg_mbstrlen_with_len(p1, len1);
	}

	/* field number is 1 based */
	if (fldnum < 1)
		ereport(ERROR,
				(errcode(ERRCODE_INVALID_PARAMETER_VALUE),
				 errmsg("field position must be greater than zero")));

	/* return empty string for empty input string */
	if (inputstring_len < 1)
	{
<<<<<<< HEAD
		if(tofree0)
			pfree(tofree0);
		if(tofree1)
			pfree(tofree1);

		PG_RETURN_TEXT_P(PG_STR_GET_TEXT(""));
=======
		text_position_cleanup(&state);
		PG_RETURN_TEXT_P(cstring_to_text(""));
>>>>>>> f260edb1
	}

	/* empty field separator */
	if (fldsep_len < 1)
	{
		if(tofree0)
			pfree(tofree0);
		if(tofree1)
			pfree(tofree1);

		/* if first field, return input string, else empty string */
		if (fldnum == 1)
			return d0;
		else
			PG_RETURN_TEXT_P(cstring_to_text(""));
	}

	text_position_setup_ptr_len(p0, len0, p1, len1, &state);

	/* identify bounds of first field */
	start_posn = 1;
	end_posn = text_position_next(1, &state);

	/* special case if fldsep not found at all */
	if (end_posn == 0)
	{
		text_position_cleanup(&state);
		if(tofree0)
			pfree(tofree0);
		if(tofree1)
			pfree(tofree1);

		/* if field 1 requested, return input string, else empty string */
		if (fldnum == 1)
			return d0;
		else
			PG_RETURN_TEXT_P(cstring_to_text(""));
	}

	while (end_posn > 0 && --fldnum > 0)
	{
		/* identify bounds of next field */
		start_posn = end_posn + fldsep_len;
		end_posn = text_position_next(start_posn, &state);
	}

	text_position_cleanup(&state);

	if (fldnum > 0)
	{
		/* N'th field separator not found */
		/* if last field requested, return it, else empty string */
		if (fldnum == 1)
			result_text = text_substring(d0, 
										 start_posn,
										 -1,
										 true);
		else
			result_text = cstring_to_text("");
	}
	else
	{
		/* non-last field requested */
		result_text = text_substring(d0,
									 start_posn,
									 end_posn - start_posn,
									 false);
	}

	if(tofree0)
		pfree(tofree0);
	if(tofree1)
		pfree(tofree1);

	PG_RETURN_TEXT_P(result_text);
}

/*
 * text_to_array_impl
 *		Carries out the actual tokenization and array conversion of an input string.
 *
 * Parameters:
 * 		string: Where to start in the input string
 * 		stringByteLen: Length of current string
 * 		delimiter: Which delimiter to use
 * 		delimiterByteLen: Length of delimiter in bytes
 * 		delimiterCharLen: Length of delimiter in chars
 * 		arrayState: State of the output array where we accumulate results
 * 		endOfString: Do we expect any more chunk of the main input string?
 *
 * Returns the pointer where the last match was found. Successively the
 * caller can splice more data starting from this address to find further
 * array elements.
 */
static char* text_to_array_impl(char *string, int stringByteLen, char *delimiter,
		int delimiterByteLen, int delimiterCharLen, ArrayBuildState **arrayState, bool endOfString)
{
	int start_posn = 1;
	int fldnum = 1;
	int end_posn = 0;
	int chunk_len = 0;
	text	   *result_text;

	char* cur_ptr = string;

	TextPositionState state =
		{
		0, /* use_wchar */
		NULL, /* str1 */
		NULL, /* str2 */
		NULL, /* wstr1 */
		NULL, /* wstr2 */
		0, /* len1 */
		0, /* len2 */
		};

	text_position_setup_ptr_len(string, stringByteLen, delimiter, delimiterByteLen, &state);

	for (fldnum = 1;; fldnum++) /* field number is 1 based */
	{
		CHECK_FOR_INTERRUPTS();

		end_posn = text_position_next(start_posn, &state);

		if (end_posn == 0 && !endOfString)
		{
			break;
		}
		else if (end_posn == 0)
		{
			/* fetch last field */
			chunk_len = (string + stringByteLen) - cur_ptr;
		}
		else
		{
			/* fetch non-last field */
			chunk_len = charlen_to_bytelen(cur_ptr, end_posn - start_posn);
		}

		/* must build a temp text datum to pass to accumArrayResult */
<<<<<<< HEAD
		result_text = cstring_to_text_with_len(cur_ptr, chunk_len);
=======
		result_text = cstring_to_text_with_len(start_ptr, chunk_len);
>>>>>>> f260edb1

		/* stash away this field */
		*arrayState = accumArrayResult(*arrayState,
								  PointerGetDatum(result_text),
								  false,
								  TEXTOID,
								  CurrentMemoryContext);

		pfree(result_text);

		if (end_posn == 0)
		{
			/* Process next sub-string if any */
			break;
		}

		start_posn = end_posn;
		cur_ptr += chunk_len;
		start_posn += delimiterCharLen;
		cur_ptr += charlen_to_bytelen(cur_ptr, delimiterCharLen);
	}

	text_position_cleanup(&state);

	return cur_ptr;
}

/*
 * text_to_array_multi_pass
 *		Carries out the actual tokenization and array conversion of input string
 *		in multiple passes, where each pass is restricted to GPDB memory allocation limit.
 *
 * Parameters:
 * 		string: The start of the input string
 * 		stringByteLen: Length of current string
 * 		delimiter: Which delimiter to use
 * 		delimiterByteLen: Length of delimiter in bytes
 * 		delimiterCharLen: Length of delimiter in chars
 * 		endOfString: Do we expect any more chunk of the main input string?
 *
 * Returns the ArrayBuildState containing all the array elements.
 */
static ArrayBuildState* text_to_array_multi_pass(char *string, int stringByteLen, char *delimiter, int delimiterByteLen, int delimiterCharLen)
{
	ArrayBuildState *astate = NULL;

	/* Start with full string. If it is too big then we chunk it later */
	char	   *start_ptr = string;
	int curSubStringByteLen = stringByteLen;

	bool endOfString = false;

	/* More bytes to consider? */
	while (!endOfString)
	{
		/*
		 * Give the rest of the string to the current pass; may be chunked if
		 * the rest still doesn't fit in the memory
		 */
		curSubStringByteLen = (string + stringByteLen) - start_ptr;

		/* Will this MBCS become too big to fit in memory once converted to wchar? */
		if (pg_database_encoding_max_length() > 1 && curSubStringByteLen > ((MAX_STRING_BYTES)/ sizeof(pg_wchar)))
		{
			int curSubStringCharLen = 0;
			/* We need multi-pass. So find the sub-string boundary for the current pass */
			find_memory_limited_substring(start_ptr, string + stringByteLen - start_ptr,
				(MAX_STRING_BYTES) / sizeof(pg_wchar), &curSubStringByteLen, &curSubStringCharLen);
		}

		Insist(start_ptr + curSubStringByteLen <= string + stringByteLen);

		endOfString = ((start_ptr + curSubStringByteLen) == (string + stringByteLen));

		char *nextStartPtr = text_to_array_impl(start_ptr, curSubStringByteLen, delimiter, delimiterByteLen, delimiterCharLen, &astate, endOfString);

		Insist(nextStartPtr >= start_ptr);

		if (!endOfString && nextStartPtr == start_ptr)
		{
			elog(ERROR, "String size not supported.");
		}

		start_ptr = nextStartPtr;
	}

	return astate;
}

/*
 * text_to_array
 * parse input string
 * return text array of elements
 * based on provided field separator
 */
Datum
text_to_array(PG_FUNCTION_ARGS)
{
	Datum stringDatum = PG_GETARG_DATUM(0);
	char *string = NULL;
	void *toFreeString = NULL;
	int stringByteLen = 0;

	Datum delimiterDatum = PG_GETARG_DATUM(1);
	char *delimiter = NULL;
	void *toFreeDelimiter = NULL;
	int delimiterByteLen = 0;

	int stringCharLen = 0;
	int	delimiterCharLen = 0;

	varattrib_untoast_ptr_len(stringDatum, &string, &stringByteLen, &toFreeString);
	varattrib_untoast_ptr_len(delimiterDatum, &delimiter, &delimiterByteLen, &toFreeDelimiter);

	if(pg_database_encoding_max_length() == 1)
	{
		stringCharLen = stringByteLen;
		delimiterCharLen = delimiterByteLen;
	}
	else
	{
		stringCharLen = pg_mbstrlen_with_len(string, stringByteLen);
		delimiterCharLen = pg_mbstrlen_with_len(delimiter, delimiterByteLen);
	}

	/* return NULL for empty input string */
	if (stringCharLen < 1)
	{
		if(toFreeString)
		{
			pfree(toFreeString);
		}

		if(toFreeDelimiter)
		{
			pfree(toFreeDelimiter);
		}

		PG_RETURN_NULL();
	}

	/*
	 * empty field separator return one element, 1D, array using the input
	 * string
	 */
	if (delimiterCharLen < 1)
	{
		if(toFreeString)
		{
			pfree(toFreeString);
		}
		if(toFreeDelimiter)
		{
			pfree(toFreeDelimiter);
		}

		PG_RETURN_ARRAYTYPE_P(create_singleton_array(fcinfo, TEXTOID, stringDatum, 1));
	}

	ArrayBuildState *astate = text_to_array_multi_pass(string, stringByteLen, delimiter, delimiterByteLen, delimiterCharLen);

	if(toFreeString)
	{
		pfree(toFreeString);
	}

	if(toFreeDelimiter)
	{
		pfree(toFreeDelimiter);
	}

	PG_RETURN_DATUM(makeArrayResult(astate, CurrentMemoryContext));
}

/*
 * array_to_text
 * concatenate Cstring representation of input array elements
 * using provided field separator
 */
Datum
array_to_text(PG_FUNCTION_ARGS)
{
	ArrayType  *v = PG_GETARG_ARRAYTYPE_P(0);
	char	   *fldsep = text_to_cstring(PG_GETARG_TEXT_PP(1));
	int			nitems,
			   *dims,
				ndims;
	Oid			element_type;
	int			typlen;
	bool		typbyval;
	char		typalign;
	StringInfoData buf;
	bool		printed = false;
	char	   *p;
	bits8	   *bitmap;
	int			bitmask;
	int			i;
	ArrayMetaState *my_extra;

	ndims = ARR_NDIM(v);
	dims = ARR_DIMS(v);
	nitems = ArrayGetNItems(ndims, dims);

	/* if there are no elements, return an empty string */
	if (nitems == 0)
		PG_RETURN_TEXT_P(cstring_to_text(""));

	element_type = ARR_ELEMTYPE(v);
	initStringInfo(&buf);

	/*
	 * We arrange to look up info about element type, including its output
	 * conversion proc, only once per series of calls, assuming the element
	 * type doesn't change underneath us.
	 */
	my_extra = (ArrayMetaState *) fcinfo->flinfo->fn_extra;
	if (my_extra == NULL)
	{
		fcinfo->flinfo->fn_extra = MemoryContextAlloc(fcinfo->flinfo->fn_mcxt,
													  sizeof(ArrayMetaState));
		my_extra = (ArrayMetaState *) fcinfo->flinfo->fn_extra;
		my_extra->element_type = ~element_type;
	}

	if (my_extra->element_type != element_type)
	{
		/*
		 * Get info about element type, including its output conversion proc
		 */
		get_type_io_data(element_type, IOFunc_output,
						 &my_extra->typlen, &my_extra->typbyval,
						 &my_extra->typalign, &my_extra->typdelim,
						 &my_extra->typioparam, &my_extra->typiofunc);
		fmgr_info_cxt(my_extra->typiofunc, &my_extra->proc,
					  fcinfo->flinfo->fn_mcxt);
		my_extra->element_type = element_type;
	}
	typlen = my_extra->typlen;
	typbyval = my_extra->typbyval;
	typalign = my_extra->typalign;

	p = ARR_DATA_PTR(v);
	bitmap = ARR_NULLBITMAP(v);
	bitmask = 1;

	for (i = 0; i < nitems; i++)
	{
		Datum		itemvalue;
		char	   *value;

		/* Get source element, checking for NULL */
		if (bitmap && (*bitmap & bitmask) == 0)
		{
			/* we ignore nulls */
		}
		else
		{
			itemvalue = fetch_att(p, typbyval, typlen);

			value = OutputFunctionCall(&my_extra->proc, itemvalue);

			if (printed)
				appendStringInfo(&buf, "%s%s", fldsep, value);
			else
				appendStringInfoString(&buf, value);
			printed = true;

			p = att_addlength_pointer(p, typlen, p);
			p = (char *) att_align_nominal(p, typalign);
		}

		/* advance bitmap pointer if any */
		if (bitmap)
		{
			bitmask <<= 1;
			if (bitmask == 0x100)
			{
				bitmap++;
				bitmask = 1;
			}
		}
	}

	PG_RETURN_TEXT_P(cstring_to_text_with_len(buf.data, buf.len));
}

#define HEXBASE 16
/*
 * Convert a int32 to a string containing a base 16 (hex) representation of
 * the number.
 */
Datum
to_hex32(PG_FUNCTION_ARGS)
{
	uint32		value = (uint32) PG_GETARG_INT32(0);
	char	   *ptr;
	const char *digits = "0123456789abcdef";
	char		buf[32];		/* bigger than needed, but reasonable */

	ptr = buf + sizeof(buf) - 1;
	*ptr = '\0';

	do
	{
		*--ptr = digits[value % HEXBASE];
		value /= HEXBASE;
	} while (ptr > buf && value);

	PG_RETURN_TEXT_P(cstring_to_text(ptr));
}

/*
 * Convert a int64 to a string containing a base 16 (hex) representation of
 * the number.
 */
Datum
to_hex64(PG_FUNCTION_ARGS)
{
	uint64		value = (uint64) PG_GETARG_INT64(0);
	char	   *ptr;
	const char *digits = "0123456789abcdef";
	char		buf[32];		/* bigger than needed, but reasonable */

	ptr = buf + sizeof(buf) - 1;
	*ptr = '\0';

	do
	{
		*--ptr = digits[value % HEXBASE];
		value /= HEXBASE;
	} while (ptr > buf && value);

	PG_RETURN_TEXT_P(cstring_to_text(ptr));
}

/*
 * Create an md5 hash of a text string and return it as hex
 *
 * md5 produces a 16 byte (128 bit) hash; double it for hex
 */
#define MD5_HASH_LEN  32

Datum
md5_text(PG_FUNCTION_ARGS)
{
	text	   *in_text = PG_GETARG_TEXT_PP(0);
	size_t		len;
	char		hexsum[MD5_HASH_LEN + 1];

	/* Calculate the length of the buffer using varlena metadata */
	len = VARSIZE_ANY_EXHDR(in_text);

	/* get the hash result */
	if (pg_md5_hash(VARDATA_ANY(in_text), len, hexsum) == false)
		ereport(ERROR,
				(errcode(ERRCODE_OUT_OF_MEMORY),
				 errmsg("out of memory")));

	/* convert to text and return it */
	PG_RETURN_TEXT_P(cstring_to_text(hexsum));
}

/*
 * Create an md5 hash of a bytea field and return it as a hex string:
 * 16-byte md5 digest is represented in 32 hex characters.
 */
Datum
md5_bytea(PG_FUNCTION_ARGS)
{
	bytea	   *in = PG_GETARG_BYTEA_PP(0);
	size_t		len;
	char		hexsum[MD5_HASH_LEN + 1];

	len = VARSIZE_ANY_EXHDR(in);
	if (pg_md5_hash(VARDATA_ANY(in), len, hexsum) == false)
		ereport(ERROR,
				(errcode(ERRCODE_OUT_OF_MEMORY),
				 errmsg("out of memory")));

	PG_RETURN_TEXT_P(cstring_to_text(hexsum));
}

/*
 * Return the size of a datum, possibly compressed
 *
 * Works on any data type
 */
Datum
pg_column_size(PG_FUNCTION_ARGS)
{
	Datum		value = PG_GETARG_DATUM(0);
	int32		result;
	int			typlen;

	/* On first call, get the input type's typlen, and save at *fn_extra */
	if (fcinfo->flinfo->fn_extra == NULL)
	{
		/* Lookup the datatype of the supplied argument */
		Oid			argtypeid = get_fn_expr_argtype(fcinfo->flinfo, 0);

		typlen = get_typlen(argtypeid);
		if (typlen == 0)		/* should not happen */
			elog(ERROR, "cache lookup failed for type %u", argtypeid);

		fcinfo->flinfo->fn_extra = MemoryContextAlloc(fcinfo->flinfo->fn_mcxt,
													  sizeof(int));
		*((int *) fcinfo->flinfo->fn_extra) = typlen;
	}
	else
		typlen = *((int *) fcinfo->flinfo->fn_extra);

	if (typlen == -1)
	{
		/* varlena type, possibly toasted */
		result = toast_datum_size(value);
	}
	else if (typlen == -2)
	{
		/* cstring */
		result = strlen(DatumGetCString(value)) + 1;
	}
	else
	{
		/* ordinary fixed-width type */
		result = typlen;
	}

	PG_RETURN_INT32(result);
}


/*
 * string_agg - Concatenates values and returns string.
 *
 * Syntax: string_agg(value text, delimiter text = '') RETURNS text
 *
 * Note: Any NULL values are ignored. The first-call delimiter isn't
 * actually used at all, and on subsequent calls the delimiter precedes
 * the associated value.
 */

/* subroutine to initialize state */
static StringInfo
makeStringAggState(FunctionCallInfo fcinfo)
{
	StringInfo	state;
	MemoryContext aggcontext;
	MemoryContext oldcontext;

	if (!(fcinfo->context && IsA(fcinfo->context, AggState)))
	{
		/* cannot be called directly because of internal-type argument */
		elog(ERROR, "string_agg_transfn called in non-aggregate context");
	}
	aggcontext = ((AggState*)fcinfo->context)->aggcontext;

	/*
	 * Create state in aggregate context.  It'll stay there across subsequent
	 * calls.
	 */
	oldcontext = MemoryContextSwitchTo(aggcontext);
	state = makeStringInfo();
	MemoryContextSwitchTo(oldcontext);

	return state;
}

Datum
string_agg_transfn(PG_FUNCTION_ARGS)
{
	StringInfo	state;

	state = PG_ARGISNULL(0) ? NULL : (StringInfo) PG_GETARG_POINTER(0);

	/* Append the element unless null. */
	if (!PG_ARGISNULL(1))
	{
		if (state == NULL)
			state = makeStringAggState(fcinfo);
		appendStringInfoText(state, PG_GETARG_TEXT_PP(1));		/* value */
	}

	/*
	 * The transition type for string_agg() is declared to be "internal",
	 * which is a pass-by-value type the same size as a pointer.
	 */
	PG_RETURN_POINTER(state);
}

Datum
string_agg_delim_transfn(PG_FUNCTION_ARGS)
{
	StringInfo	state;

	state = PG_ARGISNULL(0) ? NULL : (StringInfo) PG_GETARG_POINTER(0);

	/* Append the value unless null. */
	if (!PG_ARGISNULL(1))
	{
		/* On the first time through, we ignore the delimiter. */
		if (state == NULL)
			state = makeStringAggState(fcinfo);
		else if (!PG_ARGISNULL(2))
			appendStringInfoText(state, PG_GETARG_TEXT_PP(2));	/* delimiter */

		appendStringInfoText(state, PG_GETARG_TEXT_PP(1));		/* value */
	}

	/*
	 * The transition type for string_agg() is declared to be "internal",
	 * which is a pass-by-value type the same size as a pointer.
	 */
	PG_RETURN_POINTER(state);
}

Datum
string_agg_finalfn(PG_FUNCTION_ARGS)
{
	StringInfo	state;

	/* cannot be called directly because of internal-type argument */
	if (!(fcinfo->context && IsA(fcinfo->context, AggState)))
	{
		/* cannot be called directly because of internal-type argument */
		elog(ERROR, "string_agg_finalfn called in non-aggregate context");
	}

	state = PG_ARGISNULL(0) ? NULL : (StringInfo) PG_GETARG_POINTER(0);

	if (state != NULL)
		PG_RETURN_TEXT_P(cstring_to_text(state->data));
	else
		PG_RETURN_NULL();
}<|MERGE_RESOLUTION|>--- conflicted
+++ resolved
@@ -8,11 +8,7 @@
  *
  *
  * IDENTIFICATION
-<<<<<<< HEAD
- *	  $PostgreSQL: pgsql/src/backend/utils/adt/varlena.c,v 1.162.2.1 2008/03/13 18:32:02 tgl Exp $
-=======
  *	  $PostgreSQL: pgsql/src/backend/utils/adt/varlena.c,v 1.164 2008/03/25 22:42:44 tgl Exp $
->>>>>>> f260edb1
  *
  *-------------------------------------------------------------------------
  */
@@ -57,14 +53,6 @@
 #define PG_GETARG_UNKNOWN_P_COPY(n) DatumGetUnknownPCopy(PG_GETARG_DATUM(n))
 #define PG_RETURN_UNKNOWN_P(x)		PG_RETURN_POINTER(x)
 
-<<<<<<< HEAD
-#define PG_TEXTARG_GET_STR(arg_) \
-	DatumGetCString(DirectFunctionCall1(textout, PG_GETARG_DATUM(arg_)))
-#define PG_TEXT_GET_STR(textp_) \
-	DatumGetCString(DirectFunctionCall1(textout, PointerGetDatum(textp_)))
-#define PG_STR_GET_TEXT(str_) \
-	DatumGetTextP(DirectFunctionCall1(textin, CStringGetDatum(str_)))
-
 /*
  * Max considered sub-string size is set to MaxAllocSize - 4MB).
  * The 4MB is saved aside for memory allocation overhead such
@@ -72,15 +60,17 @@
  */
 #define MAX_STRING_BYTES	((Size) (MaxAllocSize - 0x400000))
 
+/*
+ * GPDB_84_MERGE_FIXME: these functions are forked from the upstream's
+ * text_position() and text_position_setup(), which are no longer used. Might be
+ * good to have some extra eyes here to ensure this file was fully merged
+ * correctly.
+ */
 static int	text_position_ptr_len(char* p1, int len1, char *p2, int len2); 
 static void text_position_setup_ptr_len(char* p1, int len1, char* p2, int len2, TextPositionState *state);
 
-=======
 static int	text_cmp(text *arg1, text *arg2);
 static int32 text_length(Datum str);
-static int	text_position(text *t1, text *t2);
-static void text_position_setup(text *t1, text *t2, TextPositionState *state);
->>>>>>> f260edb1
 static int	text_position_next(int start_pos, TextPositionState *state);
 static void text_position_cleanup(TextPositionState *state);
 static text *text_substring(Datum str,
@@ -148,11 +138,7 @@
 
 	if (tunpacked != t)
 		pfree(tunpacked);
-<<<<<<< HEAD
-
-=======
-	
->>>>>>> f260edb1
+
 	return result;
 }
 
@@ -181,11 +167,7 @@
 		dst_len--;
 		if (dst_len >= src_len)
 			dst_len = src_len;
-<<<<<<< HEAD
-		else	/* ensure truncation is encoding-safe */
-=======
 		else					/* ensure truncation is encoding-safe */
->>>>>>> f260edb1
 			dst_len = pg_mbcliplen(VARDATA_ANY(srcunpacked), src_len, dst_len);
 		memcpy(dst, VARDATA_ANY(srcunpacked), dst_len);
 		dst[dst_len] = '\0';
@@ -2774,17 +2756,13 @@
 	/* return empty string for empty input string */
 	if (inputstring_len < 1)
 	{
-<<<<<<< HEAD
 		if(tofree0)
 			pfree(tofree0);
 		if(tofree1)
 			pfree(tofree1);
 
-		PG_RETURN_TEXT_P(PG_STR_GET_TEXT(""));
-=======
 		text_position_cleanup(&state);
 		PG_RETURN_TEXT_P(cstring_to_text(""));
->>>>>>> f260edb1
 	}
 
 	/* empty field separator */
@@ -2925,11 +2903,7 @@
 		}
 
 		/* must build a temp text datum to pass to accumArrayResult */
-<<<<<<< HEAD
 		result_text = cstring_to_text_with_len(cur_ptr, chunk_len);
-=======
-		result_text = cstring_to_text_with_len(start_ptr, chunk_len);
->>>>>>> f260edb1
 
 		/* stash away this field */
 		*arrayState = accumArrayResult(*arrayState,
