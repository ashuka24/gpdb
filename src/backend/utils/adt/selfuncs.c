--- conflicted
+++ resolved
@@ -10,13 +10,9 @@
  *	  Index cost functions are registered in the pg_am catalog
  *	  in the "amcostestimate" attribute.
  *
-<<<<<<< HEAD
  * Portions Copyright (c) 2006-2009, Greenplum inc
  * Portions Copyright (c) 2012-Present Pivotal Software, Inc.
- * Portions Copyright (c) 1996-2011, PostgreSQL Global Development Group
-=======
  * Portions Copyright (c) 1996-2012, PostgreSQL Global Development Group
->>>>>>> 80edfd76
  * Portions Copyright (c) 1994, Regents of the University of California
  *
  *
@@ -178,13 +174,8 @@
 						double *scaledhibound);
 static double convert_one_bytea_to_scalar(unsigned char *value, int valuelen,
 							int rangelo, int rangehi);
-<<<<<<< HEAD
-=======
-static char *convert_string_datum(Datum value, Oid typid);
-static double convert_timevalue_to_scalar(Datum value, Oid typid);
 static void examine_simple_variable(PlannerInfo *root, Var *var,
 						VariableStatData *vardata);
->>>>>>> 80edfd76
 static bool get_variable_range(PlannerInfo *root, VariableStatData *vardata,
 				   Oid sortop, Datum *min, Datum *max);
 static bool get_actual_variable_range(PlannerInfo *root,
@@ -357,11 +348,7 @@
 			 * all the not-common values share this remaining fraction
 			 * equally, so we divide by the number of other distinct values.
 			 */
-<<<<<<< HEAD
-			otherdistinct = get_variable_numdistinct(vardata) - sslot.nnumbers;
-=======
-			otherdistinct = get_variable_numdistinct(vardata, &isdefault) - nnumbers;
->>>>>>> 80edfd76
+			otherdistinct = get_variable_numdistinct(vardata, &isdefault) - sslot.nnumbers;
 			if (otherdistinct > 1)
 				selec /= otherdistinct;
 
@@ -1873,21 +1860,12 @@
 													  Int16GetDatum(jointype),
 													  PointerGetDatum(sjinfo)));
 			else
-<<<<<<< HEAD
 				s2 = DatumGetFloat8(FunctionCall4Coll(&oprselproc,
 													  clause->inputcollid,
 													  PointerGetDatum(root),
 													  ObjectIdGetDatum(operator),
 													  PointerGetDatum(args),
 													  Int32GetDatum(varRelid)));
-=======
-				s2 = DatumGetFloat8(FunctionCall4(&oprselproc,
-												  PointerGetDatum(root),
-												  ObjectIdGetDatum(operator),
-												  PointerGetDatum(args),
-												  Int32GetDatum(varRelid)));
-
->>>>>>> 80edfd76
 			if (useOr)
 			{
 				s1 = s1 + s2 - s1 * s2;
@@ -1948,21 +1926,12 @@
 													  Int16GetDatum(jointype),
 													  PointerGetDatum(sjinfo)));
 			else
-<<<<<<< HEAD
 				s2 = DatumGetFloat8(FunctionCall4Coll(&oprselproc,
 													  clause->inputcollid,
 													  PointerGetDatum(root),
 													  ObjectIdGetDatum(operator),
 													  PointerGetDatum(args),
 													  Int32GetDatum(varRelid)));
-=======
-				s2 = DatumGetFloat8(FunctionCall4(&oprselproc,
-												  PointerGetDatum(root),
-												  ObjectIdGetDatum(operator),
-												  PointerGetDatum(args),
-												  Int32GetDatum(varRelid)));
-
->>>>>>> 80edfd76
 			if (useOr)
 			{
 				s1 = s1 + s2 - s1 * s2;
@@ -2175,9 +2144,7 @@
 			break;
 		case JOIN_SEMI:
 		case JOIN_ANTI:
-<<<<<<< HEAD
 		case JOIN_LASJ_NOTIN:
-=======
 
 			/*
 			 * Look up the join's inner relation.  min_righthand is sufficient
@@ -2187,7 +2154,6 @@
 			 */
 			inner_rel = find_join_input_rel(root, sjinfo->min_righthand);
 
->>>>>>> 80edfd76
 			if (!join_is_reversed)
 				selec = eqjoinsel_semi(operator, &vardata1, &vardata2,
 									   inner_rel);
@@ -2515,16 +2481,11 @@
 		 * compare to only the first nd2 members of the MCV list.  Of course
 		 * this is frequently wrong, but it's the best bet we can make.
 		 */
-		clamped_nvalues2 = Min(nvalues2, nd2);
+		clamped_nvalues2 = Min(sslot2.nvalues, nd2);
 
 		fmgr_info(get_opcode(operator), &eqproc);
-<<<<<<< HEAD
 		hasmatch1 = (bool *) palloc0(sslot1.nvalues * sizeof(bool));
 		hasmatch2 = (bool *) palloc0(sslot2.nvalues * sizeof(bool));
-=======
-		hasmatch1 = (bool *) palloc0(nvalues1 * sizeof(bool));
-		hasmatch2 = (bool *) palloc0(clamped_nvalues2 * sizeof(bool));
->>>>>>> 80edfd76
 
 		/*
 		 * Note we assume that each MCV will match at most one member of the
@@ -2537,11 +2498,7 @@
 		{
 			int			j;
 
-<<<<<<< HEAD
 			for (j = 0; j < sslot2.nvalues; j++)
-=======
-			for (j = 0; j < clamped_nvalues2; j++)
->>>>>>> 80edfd76
 			{
 				if (hasmatch2[j])
 					continue;
@@ -3441,22 +3398,14 @@
 				stanullfrac,
 				mcvfreq,
 				avgfreq;
-<<<<<<< HEAD
 	AttStatsSlot sslot;
-=======
 	bool		isdefault;
-	float4	   *numbers;
-	int			nnumbers;
->>>>>>> 80edfd76
 
 	examine_variable(root, hashkey, 0, &vardata);
 
 	/* Get number of distinct values */
 	ndistinct = get_variable_numdistinct(&vardata, &isdefault);
 
-<<<<<<< HEAD
-	if (HeapTupleIsValid(getStatsTuple(&vardata)))
-=======
 	/* If ndistinct isn't real, punt and return 0.1, per comments above */
 	if (isdefault)
 	{
@@ -3464,9 +3413,7 @@
 		return (Selectivity) 0.1;
 	}
 
-	/* Get fraction that are null */
-	if (HeapTupleIsValid(vardata.statsTuple))
->>>>>>> 80edfd76
+	if (HeapTupleIsValid(getStatsTuple(&vardata)))
 	{
 		HeapTuple tp = getStatsTuple(&vardata);
 		Form_pg_statistic stats;
@@ -4421,112 +4368,8 @@
 		vardata->atttypmod = var->vartypmod;
 		vardata->isunique = has_unique_index(vardata->rel, var->varattno);
 
-<<<<<<< HEAD
-		rte = rt_fetch(var->varno, root->parse->rtable);
-
-		/*
-		 * If this attribute has a foreign key relationship, then first look
-		 * at primary key statistics. If there exist stats on that attribute,
-		 * we utilize those. If not, continue.
-		 */
-
-		if (gp_statistics_use_fkeys)
-		{
-			Oid         pkrelid = InvalidOid;
-			AttrNumber  pkattno = -1;
-
-			if (ConstraintGetPrimaryKeyOf(rte->relid, var->varattno, &pkrelid, &pkattno))
-			{
-				HeapTuple	pkStatsTuple;
-
-				/* SELECT reltuples FROM pg_class */
-
-				pkStatsTuple = SearchSysCache1(RELOID, ObjectIdGetDatum(pkrelid));
-				if (HeapTupleIsValid(pkStatsTuple))
-				{
-					Form_pg_class classForm = (Form_pg_class) GETSTRUCT(pkStatsTuple);
-					if (classForm->reltuples > 0)
-					{
-						vardata->numdistinctFromPrimaryKey = classForm->reltuples;
-					}
-				}
-
-				ReleaseSysCache(pkStatsTuple);
-			}
-		}
-
-		if (get_relation_stats_hook &&
-			(*get_relation_stats_hook) (root, rte, var->varattno, vardata))
-		{
-			/*
-			 * The hook took control of acquiring a stats tuple.  If it did
-			 * supply a tuple, it'd better have supplied a freefunc.
-			 */
-			if (HeapTupleIsValid(vardata->statsTuple) &&
-				!vardata->freefunc)
-				elog(ERROR, "no function provided to release variable stats with");
-		}
-		else if (rte->inh)
-		{
-			/*
-			 * If gp_statistics_pullup_from_child_partition is set, we attempt to pull up statistics from
-			 * the largest child partition in an inherited or a partitioned table.
-			 */
-			if (gp_statistics_pullup_from_child_partition  &&
-				vardata->rel->cheapest_total_path != NULL)
-			{
-				RelOptInfo *childrel = largest_child_relation(root, vardata->rel);
-				vardata->statsTuple = NULL;
-
-				if (childrel)
-				{
-					RangeTblEntry *child_rte = NULL;
-
-					child_rte = rt_fetch(childrel->relid, root->parse->rtable);
-
-					Assert(child_rte != NULL);
-					const char *attname = get_relid_attribute_name(rte->relid, var->varattno);
-					AttrNumber child_attno = get_attnum(child_rte->relid, attname);
-
-					/*
-					 * Get statistics from the child partition.
-					 */
-					vardata->statsTuple = SearchSysCache3(STATRELATTINH,
-														  ObjectIdGetDatum(child_rte->relid),
-														  Int16GetDatum(child_attno),
-														  BoolGetDatum(child_rte->inh));
-
-					if (vardata->statsTuple != NULL)
-					{
-						adjust_partition_table_statistic_for_parent(vardata->statsTuple, childrel->tuples);
-					}
-					vardata->freefunc = ReleaseSysCache;
-				}
-			}
-		}
-		else if (rte->rtekind == RTE_RELATION)
-		{
-			vardata->statsTuple = SearchSysCache3(STATRELATTINH,
-												ObjectIdGetDatum(rte->relid),
-												Int16GetDatum(var->varattno),
-												  BoolGetDatum(rte->inh));
-			vardata->freefunc = ReleaseSysCache;
-		}
-		else
-		{
-			/*
-			 * XXX This means the Var comes from a JOIN or sub-SELECT. Later
-			 * add code to dig down into the join etc and see if we can trace
-			 * the variable to something with stats.  (But beware of
-			 * sub-SELECTs with DISTINCT/GROUP BY/etc.	Perhaps there are no
-			 * cases where this would really be useful, because we'd have
-			 * flattened the subselect if it is??)
-			 */
-		}
-=======
 		/* Try to locate some stats */
 		examine_simple_variable(root, var, vardata);
->>>>>>> 80edfd76
 
 		return;
 	}
@@ -4681,9 +4524,40 @@
 examine_simple_variable(PlannerInfo *root, Var *var,
 						VariableStatData *vardata)
 {
-	RangeTblEntry *rte = root->simple_rte_array[var->varno];
+	RangeTblEntry *rte = rt_fetch(var->varno, root->parse->rtable);
 
 	Assert(IsA(rte, RangeTblEntry));
+
+	/*
+	 * If this attribute has a foreign key relationship, then first look
+	 * at primary key statistics. If there exist stats on that attribute,
+	 * we utilize those. If not, continue.
+	 */
+
+	if (gp_statistics_use_fkeys)
+	{
+		Oid         pkrelid = InvalidOid;
+		AttrNumber  pkattno = -1;
+
+		if (ConstraintGetPrimaryKeyOf(rte->relid, var->varattno, &pkrelid, &pkattno))
+		{
+			HeapTuple	pkStatsTuple;
+
+			/* SELECT reltuples FROM pg_class */
+
+			pkStatsTuple = SearchSysCache1(RELOID, ObjectIdGetDatum(pkrelid));
+			if (HeapTupleIsValid(pkStatsTuple))
+			{
+				Form_pg_class classForm = (Form_pg_class) GETSTRUCT(pkStatsTuple);
+				if (classForm->reltuples > 0)
+				{
+					vardata->numdistinctFromPrimaryKey = classForm->reltuples;
+				}
+			}
+
+			ReleaseSysCache(pkStatsTuple);
+		}
+	} 
 
 	if (get_relation_stats_hook &&
 		(*get_relation_stats_hook) (root, rte, var->varattno, vardata))
@@ -4695,6 +4569,44 @@
 		if (HeapTupleIsValid(vardata->statsTuple) &&
 			!vardata->freefunc)
 			elog(ERROR, "no function provided to release variable stats with");
+	}
+	else if (rte->inh)
+	{
+		/*
+		 * If gp_statistics_pullup_from_child_partition is set, we attempt to pull up statistics from
+		 * the largest child partition in an inherited or a partitioned table.
+		 */
+		if (gp_statistics_pullup_from_child_partition  &&
+			vardata->rel->cheapest_total_path != NULL)
+		{
+			RelOptInfo *childrel = largest_child_relation(root, vardata->rel);
+			vardata->statsTuple = NULL;
+
+			if (childrel)
+			{
+				RangeTblEntry *child_rte = NULL;
+
+				child_rte = rt_fetch(childrel->relid, root->parse->rtable);
+
+				Assert(child_rte != NULL);
+				const char *attname = get_relid_attribute_name(rte->relid, var->varattno);
+				AttrNumber child_attno = get_attnum(child_rte->relid, attname);
+
+				/*
+				 * Get statistics from the child partition.
+				 */
+				vardata->statsTuple = SearchSysCache3(STATRELATTINH,
+													  ObjectIdGetDatum(child_rte->relid),
+													  Int16GetDatum(child_attno),
+													  BoolGetDatum(child_rte->inh));
+
+				if (vardata->statsTuple != NULL)
+				{
+					adjust_partition_table_statistic_for_parent(vardata->statsTuple, childrel->tuples);
+				}
+				vardata->freefunc = ReleaseSysCache;
+			}
+		}
 	}
 	else if (rte->rtekind == RTE_RELATION)
 	{
@@ -4832,7 +4744,8 @@
 	double		stadistinct;
 	double		ntuples;
 
-<<<<<<< HEAD
+	*isdefault = false;
+
 	/**
 	 * If we have an estimate from the primary key, then that is the most accurate value.
 	 */
@@ -4841,9 +4754,6 @@
 	{
 		return vardata->numdistinctFromPrimaryKey;
 	}
-=======
-	*isdefault = false;
->>>>>>> 80edfd76
 
 	/*
 	 * Determine the stadistinct value to use.	There are cases where we can
@@ -7415,14 +7325,12 @@
 bmcostestimate(PG_FUNCTION_ARGS)
 {
 	PlannerInfo *root = (PlannerInfo *) PG_GETARG_POINTER(0);
-	IndexOptInfo *index = (IndexOptInfo *) PG_GETARG_POINTER(1);
-	List	   *indexQuals = (List *) PG_GETARG_POINTER(2);
-	List	   *indexOrderBys = (List *) PG_GETARG_POINTER(3);
-	RelOptInfo *outer_rel = (RelOptInfo *) PG_GETARG_POINTER(4);
-	Cost	   *indexStartupCost = (Cost *) PG_GETARG_POINTER(5);
-	Cost	   *indexTotalCost = (Cost *) PG_GETARG_POINTER(6);
-	Selectivity *indexSelectivity = (Selectivity *) PG_GETARG_POINTER(7);
-	double	   *indexCorrelation = (double *) PG_GETARG_POINTER(8);
+	IndexPath  *path = (IndexPath *) PG_GETARG_POINTER(1);
+	double		loop_count = PG_GETARG_FLOAT8(2);
+	Cost	   *indexStartupCost = (Cost *) PG_GETARG_POINTER(3);
+	Cost	   *indexTotalCost = (Cost *) PG_GETARG_POINTER(4);
+	Selectivity *indexSelectivity = (Selectivity *) PG_GETARG_POINTER(5);
+	double	   *indexCorrelation = (double *) PG_GETARG_POINTER(6);
 
 	List *selectivityQuals;
 	double numIndexTuples;
@@ -7439,21 +7347,21 @@
 	 *     value, we adjust the number of index tuples by dividing the
 	 *     value with the number of distinct values.
 	 */
-	if (index->indpred != NIL)
+	if (path->indexinfo->indpred != NIL)
 	{
 		List	   *strippedQuals;
 		List	   *predExtraQuals;
 
-		strippedQuals = get_actual_clauses(indexQuals);
-		predExtraQuals = list_difference(index->indpred, strippedQuals);
-		selectivityQuals = list_concat(predExtraQuals, indexQuals);
+		strippedQuals = get_actual_clauses(path->indexquals);
+		predExtraQuals = list_difference(path->indexinfo->indpred, strippedQuals);
+		selectivityQuals = list_concat(predExtraQuals, path->indexquals);
 	}
 	else
-		selectivityQuals = indexQuals;
+		selectivityQuals = path->indexquals;
 
 	/* Estimate the fraction of main-table tuples that will be visited */
 	*indexSelectivity = clauselist_selectivity(root, selectivityQuals,
-											   index->rel->relid,
+											   path->indexinfo->rel->relid,
 											   JOIN_INNER,
 											   NULL,
 											   false /* use_damping */);
@@ -7462,28 +7370,28 @@
 	 * Construct a list of index keys, so that we can estimate the number
 	 * of distinct values for those keys.
 	 */
-	for (i = 0; i < index->ncolumns; i ++)
-	{
-		if (index->indexkeys[i] > 0)
-		{
-			Var *var = find_indexkey_var(root, index->rel, (AttrNumber) index->indexkeys[i]);
+	for (i = 0; i < path->indexinfo->ncolumns; i ++)
+	{
+		if (path->indexinfo->indexkeys[i] > 0)
+		{
+			Var *var = find_indexkey_var(root, path->indexinfo->rel,
+										 (AttrNumber) path->indexinfo->indexkeys[i]);
 
 			groupExprs = lappend(groupExprs, var);
 		}
 	}
-	if (index->indexprs != NULL)
-		groupExprs = list_concat_unique(groupExprs, index->indexprs);
+	if (path->indexinfo->indexprs != NULL)
+		groupExprs = list_concat_unique(groupExprs, path->indexinfo->indexprs);
 
 	Assert(groupExprs != NULL);
-	numDistinctValues = estimate_num_groups(root, groupExprs, index->rel->rows);
+	numDistinctValues = estimate_num_groups(root, groupExprs, path->indexinfo->rel->rows);
 	if (numDistinctValues == 0)
 		numDistinctValues = 1;
 
-	numIndexTuples = *indexSelectivity * index->rel->tuples;
+	numIndexTuples = *indexSelectivity * path->indexinfo->rel->tuples;
 	numIndexTuples = rint(numIndexTuples / numDistinctValues);
 
-	genericcostestimate(root, index, indexQuals, indexOrderBys,
-						outer_rel, numIndexTuples,
+	genericcostestimate(root, path, loop_count, numIndexTuples,
 						indexStartupCost, indexTotalCost,
 						indexSelectivity, indexCorrelation);
 
