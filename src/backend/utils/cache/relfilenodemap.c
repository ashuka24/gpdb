/*-------------------------------------------------------------------------
 *
 * relfilenodemap.c
 *	  relfilenode to oid mapping cache.
 *
 * Portions Copyright (c) 1996-2015, PostgreSQL Global Development Group
 * Portions Copyright (c) 1994, Regents of the University of California
 *
 * IDENTIFICATION
 *	  src/backend/utils/cache/relfilenode.c
 *
 *-------------------------------------------------------------------------
 */
#include "postgres.h"

#include "access/genam.h"
#include "access/heapam.h"
#include "access/htup_details.h"
#include "catalog/indexing.h"
#include "catalog/pg_class.h"
#include "catalog/pg_tablespace.h"
#include "miscadmin.h"
#include "utils/builtins.h"
#include "utils/catcache.h"
#include "utils/hsearch.h"
#include "utils/inval.h"
#include "utils/fmgroids.h"
#include "utils/rel.h"
#include "utils/relfilenodemap.h"
#include "utils/relmapper.h"

/* Hash table for informations about each relfilenode <-> oid pair */
static HTAB *RelfilenodeMapHash = NULL;

/* built first time through in InitializeRelfilenodeMap */
static ScanKeyData relfilenode_skey[2];

typedef struct
{
	Oid			reltablespace;
	Oid			relfilenode;
} RelfilenodeMapKey;

typedef struct
{
	RelfilenodeMapKey key;		/* lookup key - must be first */
	Oid			relid;			/* pg_class.oid */
} RelfilenodeMapEntry;

/*
 * RelfilenodeMapInvalidateCallback
 *		Flush mapping entries when pg_class is updated in a relevant fashion.
 */
static void
RelfilenodeMapInvalidateCallback(Datum arg, Oid relid)
{
	HASH_SEQ_STATUS status;
	RelfilenodeMapEntry *entry;

	/* callback only gets registered after creating the hash */
	Assert(RelfilenodeMapHash != NULL);

	hash_seq_init(&status, RelfilenodeMapHash);
	while ((entry = (RelfilenodeMapEntry *) hash_seq_search(&status)) != NULL)
	{
		/*
		 * If relid is InvalidOid, signalling a complete reset, we must remove
		 * all entries, otherwise just remove the specific relation's entry.
		 * Always remove negative cache entries.
		 */
		if (relid == InvalidOid ||		/* complete reset */
			entry->relid == InvalidOid ||		/* negative cache entry */
			entry->relid == relid)		/* individual flushed relation */
		{
			if (hash_search(RelfilenodeMapHash,
							(void *) &entry->key,
							HASH_REMOVE,
							NULL) == NULL)
				elog(ERROR, "hash table corrupted");
		}
	}
}

/*
 * RelfilenodeMapInvalidateCallback
 *		Initialize cache, either on first use or after a reset.
 */
static void
InitializeRelfilenodeMap(void)
{
	HASHCTL		ctl;
	int			i;

	/* Make sure we've initialized CacheMemoryContext. */
	if (CacheMemoryContext == NULL)
		CreateCacheMemoryContext();

	/* build skey */
	MemSet(&relfilenode_skey, 0, sizeof(relfilenode_skey));

	for (i = 0; i < 2; i++)
	{
		fmgr_info_cxt(F_OIDEQ,
					  &relfilenode_skey[i].sk_func,
					  CacheMemoryContext);
		relfilenode_skey[i].sk_strategy = BTEqualStrategyNumber;
		relfilenode_skey[i].sk_subtype = InvalidOid;
		relfilenode_skey[i].sk_collation = InvalidOid;
	}

	relfilenode_skey[0].sk_attno = Anum_pg_class_reltablespace;
	relfilenode_skey[1].sk_attno = Anum_pg_class_relfilenode;

	/* Initialize the hash table. */
	MemSet(&ctl, 0, sizeof(ctl));
	ctl.keysize = sizeof(RelfilenodeMapKey);
	ctl.entrysize = sizeof(RelfilenodeMapEntry);
	ctl.hcxt = CacheMemoryContext;

	/*
	 * Only create the RelfilenodeMapHash now, so we don't end up partially
	 * initialized when fmgr_info_cxt() above ERRORs out with an out of memory
	 * error.
	 */
	RelfilenodeMapHash =
<<<<<<< HEAD
		hash_create("RelfilenodeMap cache", 64, &ctl,
					HASH_ELEM | HASH_FUNCTION | HASH_CONTEXT);
=======
		hash_create("RelfilenodeMap cache", 1024, &ctl,
					HASH_ELEM | HASH_BLOBS | HASH_CONTEXT);
>>>>>>> ab93f90c

	/* Watch for invalidation events. */
	CacheRegisterRelcacheCallback(RelfilenodeMapInvalidateCallback,
								  (Datum) 0);
}

/*
 * Map a relation's (tablespace, filenode) to a relation's oid and cache the
 * result.
 *
 * Returns InvalidOid if no relation matching the criteria could be found.
 */
Oid
RelidByRelfilenode(Oid reltablespace, Oid relfilenode)
{
	RelfilenodeMapKey key;
	RelfilenodeMapEntry *entry;
	bool		found;
	SysScanDesc scandesc;
	Relation	relation;
	HeapTuple	ntp;
	ScanKeyData skey[2];
	Oid			relid;

	if (RelfilenodeMapHash == NULL)
		InitializeRelfilenodeMap();

	/* pg_class will show 0 when the value is actually MyDatabaseTableSpace */
	if (reltablespace == MyDatabaseTableSpace)
		reltablespace = 0;

	MemSet(&key, 0, sizeof(key));
	key.reltablespace = reltablespace;
	key.relfilenode = relfilenode;

	/*
	 * Check cache and return entry if one is found. Even if no target
	 * relation can be found later on we store the negative match and return a
	 * InvalidOid from cache. That's not really necessary for performance
	 * since querying invalid values isn't supposed to be a frequent thing,
	 * but it's basically free.
	 */
	entry = hash_search(RelfilenodeMapHash, (void *) &key, HASH_FIND, &found);

	if (found)
		return entry->relid;

	/* ok, no previous cache entry, do it the hard way */

	/* initialize empty/negative cache entry before doing the actual lookups */
	relid = InvalidOid;

	if (reltablespace == GLOBALTABLESPACE_OID)
	{
		/*
		 * Ok, shared table, check relmapper.
		 */
		relid = RelationMapFilenodeToOid(relfilenode, true);
	}
	else
	{
		/*
		 * Not a shared table, could either be a plain relation or a
		 * non-shared, nailed one, like e.g. pg_class.
		 */

		/* check for plain relations by looking in pg_class */
		relation = heap_open(RelationRelationId, AccessShareLock);

		/* copy scankey to local copy, it will be modified during the scan */
		memcpy(skey, relfilenode_skey, sizeof(skey));

		/* set scan arguments */
		skey[0].sk_argument = ObjectIdGetDatum(reltablespace);
		skey[1].sk_argument = ObjectIdGetDatum(relfilenode);

		scandesc = systable_beginscan(relation,
									  ClassTblspcRelfilenodeIndexId,
									  true,
									  NULL,
									  2,
									  skey);

		found = false;

		while (HeapTupleIsValid(ntp = systable_getnext(scandesc)))
		{
			if (found)
				elog(ERROR,
					 "unexpected duplicate for tablespace %u, relfilenode %u",
					 reltablespace, relfilenode);
			found = true;

#ifdef USE_ASSERT_CHECKING
			{
				bool		isnull;
				Oid			check;

				check = fastgetattr(ntp, Anum_pg_class_reltablespace,
									RelationGetDescr(relation),
									&isnull);
				Assert(!isnull && check == reltablespace);

				check = fastgetattr(ntp, Anum_pg_class_relfilenode,
									RelationGetDescr(relation),
									&isnull);
				Assert(!isnull && check == relfilenode);
			}
#endif
			relid = HeapTupleGetOid(ntp);
		}

		systable_endscan(scandesc);
		heap_close(relation, AccessShareLock);

		/* check for tables that are mapped but not shared */
		if (!found)
			relid = RelationMapFilenodeToOid(relfilenode, false);
	}

	/*
	 * Only enter entry into cache now, our opening of pg_class could have
	 * caused cache invalidations to be executed which would have deleted a
	 * new entry if we had entered it above.
	 */
	entry = hash_search(RelfilenodeMapHash, (void *) &key, HASH_ENTER, &found);
	if (found)
		elog(ERROR, "corrupted hashtable");
	entry->relid = relid;

	return relid;
}<|MERGE_RESOLUTION|>--- conflicted
+++ resolved
@@ -123,13 +123,8 @@
 	 * error.
 	 */
 	RelfilenodeMapHash =
-<<<<<<< HEAD
 		hash_create("RelfilenodeMap cache", 64, &ctl,
-					HASH_ELEM | HASH_FUNCTION | HASH_CONTEXT);
-=======
-		hash_create("RelfilenodeMap cache", 1024, &ctl,
 					HASH_ELEM | HASH_BLOBS | HASH_CONTEXT);
->>>>>>> ab93f90c
 
 	/* Watch for invalidation events. */
 	CacheRegisterRelcacheCallback(RelfilenodeMapInvalidateCallback,
