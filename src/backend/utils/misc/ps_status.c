/*--------------------------------------------------------------------
 * ps_status.c
 *
 * Routines to support changing the ps display of PostgreSQL backends
 * to contain some useful information. Mechanism differs wildly across
 * platforms.
 *
 * $PostgreSQL: pgsql/src/backend/utils/misc/ps_status.c,v 1.34 2007/01/05 22:19:46 momjian Exp $
 *
<<<<<<< HEAD
 * Portions Copyright (c) 2005-2009, Greenplum inc
 * Copyright (c) 2000-2009, PostgreSQL Global Development Group
=======
 * Copyright (c) 2000-2007, PostgreSQL Global Development Group
>>>>>>> 29dccf5f
 * various details abducted from various places
 *--------------------------------------------------------------------
 */

#include "postgres.h"

#include <unistd.h>
#ifdef HAVE_SYS_PSTAT_H
#include <sys/pstat.h>			/* for HP-UX */
#endif
#ifdef HAVE_PS_STRINGS
#include <machine/vmparam.h>	/* for old BSD */
#include <sys/exec.h>
#endif
#if defined(__darwin__)
#include <crt_externs.h>
#endif

#include "libpq/libpq.h"
#include "miscadmin.h"
#include "utils/ps_status.h"

#include "cdb/cdbvars.h"        /* Gp_role, Gp_segment, currentSliceId */

extern char **environ;
extern int PostPortNumber;
bool		update_process_title = true;

/*
 * Alternative ways of updating ps display:
 *
 * PS_USE_SETPROCTITLE
 *	   use the function setproctitle(const char *, ...)
 *	   (newer BSD systems)
 * PS_USE_PSTAT
 *	   use the pstat(PSTAT_SETCMD, )
 *	   (HPUX)
 * PS_USE_PS_STRINGS
 *	   assign PS_STRINGS->ps_argvstr = "string"
 *	   (some BSD systems)
 * PS_USE_CHANGE_ARGV
 *	   assign argv[0] = "string"
 *	   (some other BSD systems)
 * PS_USE_CLOBBER_ARGV
 *	   write over the argv and environment area
 *	   (most SysV-like systems)
 * PS_USE_WIN32
 *	   push the string out as the name of a Windows event
 * PS_USE_NONE
 *	   don't update ps display
 *	   (This is the default, as it is safest.)
 */
#if defined(HAVE_SETPROCTITLE)
#define PS_USE_SETPROCTITLE
#elif defined(HAVE_PSTAT) && defined(PSTAT_SETCMD)
#define PS_USE_PSTAT
#elif defined(HAVE_PS_STRINGS)
#define PS_USE_PS_STRINGS
#elif (defined(BSD) || defined(__bsdi__) || defined(__hurd__)) && !defined(__darwin__)
#define PS_USE_CHANGE_ARGV
#elif defined(__linux__) || defined(_AIX) || defined(__sgi) || (defined(sun) && !defined(BSD)) || defined(ultrix) || defined(__ksr__) || defined(__osf__) || defined(__svr4__) || defined(__svr5__) || defined(__darwin__)
#define PS_USE_CLOBBER_ARGV
#elif defined(WIN32)
#define PS_USE_WIN32
#else
#define PS_USE_NONE
#endif

/* Different systems want the buffer padded differently */

#if defined(_AIX) || defined(__linux__) || defined(__svr4__)
#define PS_PADDING '\0'
#else
#define PS_PADDING ' '
#endif

#ifndef PS_USE_CLOBBER_ARGV
/* all but one options need a buffer to write their ps line in */
#define PS_BUFFER_SIZE 256
static char ps_buffer[PS_BUFFER_SIZE];
static const size_t ps_buffer_size = PS_BUFFER_SIZE;
#else							/* PS_USE_CLOBBER_ARGV */
static char *ps_buffer;			/* will point to argv area */
static size_t ps_buffer_size;	/* space determined at run time */
static size_t last_status_len;  /* use to minimize length of clobber */
#endif   /* PS_USE_CLOBBER_ARGV */

static size_t ps_buffer_fixed_size;		/* size of the constant prefix */
#if (defined(sun) && !defined(BSD))
static size_t ps_argument_size; /* size for the first argument */
#endif

static size_t   ps_host_info_size;		/*CDB*/
static char     ps_host_info[64];       /*CDB*/
static char     ps_username[64];        /*CDB*/

/* save the original argv[] location here */
static int	save_argc;
static char **save_argv;

/*
 * GPDB: the real activity location, the location right after
 * those "con1 seg1 cmd1" strings. Sometimes we need to modify
 * the original activity string in the ps display output. Use
 * this pointer to get the real original activity string instead
 * of get_ps_display(). See MPP-2329.
 */
static size_t real_act_prefix_size;

/*
 * Call this early in startup to save the original argc/argv values.
 * If needed, we make a copy of the original argv[] array to preserve it
 * from being clobbered by subsequent ps_display actions.
 *
 * (The original argv[] will not be overwritten by this routine, but may be
 * overwritten during init_ps_display.	Also, the physical location of the
 * environment strings may be moved, so this should be called before any code
 * that might try to hang onto a getenv() result.)
 */
char	  **
save_ps_display_args(int argc, char **argv)
{
	save_argc = argc;
	save_argv = argv;

#if defined(PS_USE_CLOBBER_ARGV)

	/*
	 * If we're going to overwrite the argv area, count the available space.
	 * Also move the environment to make additional room.
	 */
	{
		char	   *end_of_area = NULL;
		int			i;

#if (defined(sun) && !defined(BSD))
		ps_argument_size = 0;
#endif
		
		/*
		 * check for contiguous argv strings
		 */
		for (i = 0; i < argc; i++)
		{
			if (i == 0 || end_of_area + 1 == argv[i])
				end_of_area = argv[i] + strlen(argv[i]);
		}

		if (end_of_area == NULL)	/* probably can't happen? */
		{
			ps_buffer = NULL;
			ps_buffer_size = 0;
			return argv;
		}

#if (defined(sun) && !defined(BSD))
		ps_argument_size = strlen(argv[0]);
#endif

		/* 
		 * MPP-14501: only use argv area for status to preserve environment 
		 *
		 * Prior to this change, the code here would use all of the memory with
		 * the initial contents of argv and environ as a buffer for the process
		 * status line.  However that has the side effect of preventing other
		 * processes from examining the initial argv/environ of this process.
		 * Although we aren't concerned about argv, as of MPP-14501 we want
		 * other processes to be able to read this process's environment to
		 * detect the presence of the GPKILL environment variable.  So instead
		 * of using all of the argv+environ area, we instead just use the argv
		 * area.  We should not have to worry about the argv area on it's own
		 * being too small to display the status information because it's
		 * fairly large with all the arguments we pass and if that ever does
		 * become an issue we can always just have gpstart add more arguments.
		 */
		ps_buffer = argv[0];
		last_status_len = ps_buffer_size = (end_of_area - ps_buffer);
	}
#endif   /* PS_USE_CLOBBER_ARGV */

#if defined(PS_USE_CHANGE_ARGV) || defined(PS_USE_CLOBBER_ARGV)

	/*
	 * If we're going to change the original argv[] then make a copy for
	 * argument parsing purposes.
	 *
	 * (NB: do NOT think to remove the copying of argv[], even though
	 * postmaster.c finishes looking at argv[] long before we ever consider
	 * changing the ps display.  On some platforms, getopt() keeps pointers
	 * into the argv array, and will get horribly confused when it is
	 * re-called to analyze a subprocess' argument string if the argv storage
	 * has been clobbered meanwhile.  Other platforms have other dependencies
	 * on argv[].
	 */
	{
		char	  **new_argv;
		int			i;

		new_argv = (char **) malloc((argc + 1) * sizeof(char *));

		if(!new_argv)
		{
			write_stderr("Failed to change/set argv: Out of Memory");
			exit(1);
		}

		for (i = 0; i < argc; i++)
		{
			new_argv[i] = strdup(argv[i]);
			if(!new_argv[i])
			{
				write_stderr("Failed to change/set argv: Out of Memory");
				exit(1);
			}
		}

		new_argv[argc] = NULL;

#if defined(__darwin__)

		/*
		 * Darwin (and perhaps other NeXT-derived platforms?) has a static
		 * copy of the argv pointer, which we may fix like so:
		 */
		*_NSGetArgv() = new_argv;
#endif

		argv = new_argv;
	}
#endif   /* PS_USE_CHANGE_ARGV or PS_USE_CLOBBER_ARGV */

	return argv;
}

/*
 * Call this once during subprocess startup to set the identification
 * values.  At this point, the original argv[] array may be overwritten.
 */
void
init_ps_display(const char *username, const char *dbname,
				const char *host_info, const char *initial_str)
{
	Assert(username);
    Assert(dbname);
    Assert(host_info);
	
	StrNCpy(ps_username, username, sizeof(ps_username));    /*CDB*/

#ifndef PS_USE_NONE
    /* no ps display for stand-alone backend */
    if (!IsUnderPostmaster)
        return;

    /* no ps display if you didn't call save_ps_display_args() */
    if (!save_argv)
        return;
#ifdef PS_USE_CLOBBER_ARGV
    /* If ps_buffer is a pointer, it might still be null */
    if (!ps_buffer)
        return;
#endif

    /*
     * Overwrite argv[] to point at appropriate space, if needed
     */

#ifdef PS_USE_CHANGE_ARGV
    save_argv[0] = ps_buffer;
    save_argv[1] = NULL;
#endif   /* PS_USE_CHANGE_ARGV */

#ifdef PS_USE_CLOBBER_ARGV

#if defined(__darwin__)
    /* 
	 * MPP-14501, keep heuristic ps and other tools appear to use working
	 */
	if (ps_buffer_size > save_argc)
	{
		last_status_len -= save_argc;
		ps_buffer_size  -= save_argc;
		memset(ps_buffer+ps_buffer_size, 0, save_argc);
		ps_buffer[ps_buffer_size] = PS_PADDING;
	}
#endif /* darwin */

    {
        int         i;

        /* make extra argv slots point at end_of_area (a NUL) */
        for (i = 1; i < save_argc; i++)
            save_argv[i] = (ps_buffer + ps_buffer_size);
    }


#endif /* PS_USE_CLOBBER_ARGV */

    /*
     * Make fixed prefix of ps display.
     */

#ifdef PS_USE_SETPROCTITLE

    /*
     * apparently setproctitle() already adds a `progname:' prefix to the ps
     * line
     */
    snprintf(ps_buffer, ps_buffer_size,
             "port %5d, %s %s %s ",
             PostPortNumber, username, dbname, host_info);
#else
    snprintf(ps_buffer, ps_buffer_size,
             "postgres: port %5d, %s %s %s ",
             PostPortNumber, username, dbname, host_info);
#endif /* not PS_USE_SETPROCTITLE */

    ps_buffer_fixed_size = strlen(ps_buffer);

	real_act_prefix_size = ps_buffer_fixed_size;

    set_ps_display(initial_str, true);
    
    /* CDB */
    StrNCpy(ps_host_info, host_info, sizeof(ps_host_info));
    ps_host_info_size = snprintf(ps_buffer + ps_buffer_fixed_size,
                                 ps_buffer_size - ps_buffer_fixed_size,
                                 "%s ", host_info);
	
	/* 
	 * MPP-14501, don't let a NUL from snprintf mess up our padding
	 */
#if defined(__darwin__)
	ps_buffer[ps_buffer_fixed_size + ps_host_info_size] = PS_PADDING;
#endif

    ps_buffer_fixed_size += ps_host_info_size;
	real_act_prefix_size = ps_buffer_fixed_size;
#endif   /* not PS_USE_NONE */
}



/*
 * Call this to update the ps status display to a fixed prefix plus an
 * indication of what you're currently doing passed in the argument.
 */
void
set_ps_display(const char *activity, bool force)
{
    char   *cp = ps_buffer + ps_buffer_fixed_size;
    char   *ep = ps_buffer + ps_buffer_size;

    if (!force && !update_process_title)
        return;

#ifndef PS_USE_NONE
    /* no ps display for stand-alone backend */
    if (!IsUnderPostmaster)
        return;

#ifdef PS_USE_CLOBBER_ARGV
    /* If ps_buffer is a pointer, it might still be null */
    if (!ps_buffer)
        return;
#endif

	/* Drop the remote host and port from the fixed prefix. */
	if (ps_host_info_size > 0)
	{
		ps_buffer_fixed_size -= ps_host_info_size;
		cp -= ps_host_info_size;
		ps_host_info_size = 0;
	}

	Assert(cp >= ps_buffer);
	/* Add client session's global id. */
	if (gp_session_id > 0 && ep - cp > 0)
		cp += snprintf(cp, ep - cp, "con%d ", gp_session_id);

	/* Add host and port.  (Not very useful for qExecs, so skip.) */
	if (Gp_role != GP_ROLE_EXECUTE &&
		ps_host_info[0] != '\0' && ep - cp > 0)
		cp += snprintf(cp, ep - cp, "%s ", ps_host_info);

	/* Which segment is accessed by this qExec? */
	if (Gp_role == GP_ROLE_EXECUTE &&
		Gp_segment >= -1 && ep - cp > 0)
		cp += snprintf(cp, ep - cp, "seg%d ", Gp_segment);

	/* Add count of commands received from client session. */
	if (gp_command_count > 0 && ep - cp > 0)
		cp += snprintf(cp, ep - cp, "cmd%d ", gp_command_count);

	/* Add slice number information */
	if (currentSliceId > 0 && ep - cp > 0)
		cp += snprintf(cp, ep - cp, "slice%d ", currentSliceId);

	/*
	 * snprintf returns the number of bytes that *would* have been written if
	 * enough space had been available.  This means cp might beyond, in which
	 * case we need to trim it down to ep and real_act_prefix_size
	 * effectively becomes ps_buffer_size.
	 */
	real_act_prefix_size = Min(cp, ep) - ps_buffer;

	/* Append caller's activity string. */
	if (ep - cp > 0)
		StrNCpy(cp, activity, ep - cp);

    /* Transmit new setting to kernel, if necessary */
#ifdef PS_USE_SETPROCTITLE
    setproctitle("%s", ps_buffer);
#endif

#ifdef PS_USE_PSTAT
    {
        union pstun pst;

        pst.pst_command = ps_buffer;
        pstat(PSTAT_SETCMD, pst, strlen(ps_buffer), 0, 0);
    }
#endif   /* PS_USE_PSTAT */

#ifdef PS_USE_PS_STRINGS
    PS_STRINGS->ps_nargvstr = 1;
    PS_STRINGS->ps_argvstr = ps_buffer;
#endif   /* PS_USE_PS_STRINGS */

#ifdef PS_USE_CLOBBER_ARGV
    {
        int         buflen;
#if (defined(sun) && !defined(BSD))
		int         request_buflen = 2 * ps_argument_size + 1;
#endif

        /* pad unused memory */
        buflen = strlen(ps_buffer);

#if (defined(sun) && !defined(BSD))
		/*
		 * In Solaris, to properly show the ps status display, it requires the length of
		 * the status at least twice of the original arguments. We pad the '.'s
		 * if buflen is not big enough. Note that using spaces to pad does not work, 
		 * and I don't know why.
		 */
		if (buflen < request_buflen)
		{
			int pad_len = request_buflen - buflen;
			if (ps_buffer_size < request_buflen)
				pad_len = ps_buffer_size - buflen;
			MemSet(ps_buffer + buflen, '.', pad_len);
			buflen += pad_len;
		}
#endif

		if (last_status_len > buflen)
			MemSet(ps_buffer + buflen, PS_PADDING, last_status_len - buflen);
		last_status_len = buflen;
    }
#endif   /* PS_USE_CLOBBER_ARGV */

#ifdef PS_USE_WIN32
	{
		/*
		 * Win32 does not support showing any changed arguments. To make it at
		 * all possible to track which backend is doing what, we create a
		 * named object that can be viewed with for example Process Explorer.
		 */
		static HANDLE ident_handle = INVALID_HANDLE_VALUE;
		char		name[PS_BUFFER_SIZE + 32];

		if (ident_handle != INVALID_HANDLE_VALUE)
			CloseHandle(ident_handle);

		sprintf(name, "pgident(%d): %s", MyProcPid, ps_buffer);

		ident_handle = CreateEvent(NULL, TRUE, FALSE, name);
	}
#endif   /* PS_USE_WIN32 */
#endif   /* not PS_USE_NONE */
}

/*
 * Returns what's currently in the ps display with a given starting
 * position. On some platforms the string will not be null-terminated,
 * so return the effective length into *displen.
 */
static inline const char *
get_ps_display_from_position(size_t pos, int *displen)
{
#ifdef PS_USE_CLOBBER_ARGV
	size_t		offset;

	/* If ps_buffer is a pointer, it might still be null */
	if (!ps_buffer)
	{
		*displen = 0;
		return "";
	}

	/* Remove any trailing spaces to offset the effect of PS_PADDING */
	offset = ps_buffer_size;
	while (offset > pos && ps_buffer[offset-1] == PS_PADDING)
		offset--;

	*displen = offset - pos;
#else
	*displen = strlen(ps_buffer + pos);
#endif
	Assert(*displen >= 0);

	return ps_buffer + pos;
}

/*
 * Returns what's currently in the ps display, in case someone needs
 * it.	Note that only the activity part is returned.  On some platforms
 * the string will not be null-terminated, so return the effective
 * length into *displen.
 */
const char *
get_ps_display(int *displen)
{
	return get_ps_display_from_position(ps_buffer_fixed_size, displen);
}


/* CDB: Get the "username" string saved by init_ps_display().  */
const char *
get_ps_display_username(void)
{
    return ps_username;
}                               /* get_ps_display_username */

/*
 * Returns the real activity string in the ps display without prefix
 * strings like "con1 seg1 cmd1" for GPDB. On some platforms the
 * string will not be null-terminated, so return the effective length
 * into *displen.
 */
const char *
get_real_act_ps_display(int *displen)
{
	return get_ps_display_from_position(real_act_prefix_size, displen);
}<|MERGE_RESOLUTION|>--- conflicted
+++ resolved
@@ -7,12 +7,8 @@
  *
  * $PostgreSQL: pgsql/src/backend/utils/misc/ps_status.c,v 1.34 2007/01/05 22:19:46 momjian Exp $
  *
-<<<<<<< HEAD
  * Portions Copyright (c) 2005-2009, Greenplum inc
  * Copyright (c) 2000-2009, PostgreSQL Global Development Group
-=======
- * Copyright (c) 2000-2007, PostgreSQL Global Development Group
->>>>>>> 29dccf5f
  * various details abducted from various places
  *--------------------------------------------------------------------
  */
