--- conflicted
+++ resolved
@@ -774,13 +774,8 @@
 			gettext_noop("Collects statistics on database activity."),
 			NULL
 		},
-<<<<<<< HEAD
 		&pgstat_track_counts,
 		false, NULL, NULL
-=======
-		&pgstat_collect_tuplelevel,
-		true, NULL, NULL
->>>>>>> 10a5e334
 	},
 
 	{
@@ -807,13 +802,8 @@
 			NULL,
 			GUC_NOT_IN_SAMPLE | GUC_NO_SHOW_ALL
 		},
-<<<<<<< HEAD
 		&dummy_autovac,
 		false, assign_autovacuum_warning, NULL
-=======
-		&autovacuum_start_daemon,
-		true, NULL, NULL
->>>>>>> 10a5e334
 	},
 
 	{
