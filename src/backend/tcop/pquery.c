/*-------------------------------------------------------------------------
 *
 * pquery.c
 *	  POSTGRES process query command code
 *
 * Portions Copyright (c) 2005-2010, Greenplum inc
 * Portions Copyright (c) 2012-Present Pivotal Software, Inc.
 * Portions Copyright (c) 1996-2009, PostgreSQL Global Development Group
 * Portions Copyright (c) 1994, Regents of the University of California
 *
 *
 * IDENTIFICATION
 *	  $PostgreSQL: pgsql/src/backend/tcop/pquery.c,v 1.124 2008/08/01 13:16:09 alvherre Exp $
 *
 *-------------------------------------------------------------------------
 */

#include "postgres.h"

#include "access/xact.h"
#include "commands/prepare.h"
#include "commands/trigger.h"
#include "miscadmin.h"
#include "pg_trace.h"
#include "tcop/pquery.h"
#include "tcop/tcopprot.h"
#include "tcop/utility.h"
#include "utils/memutils.h"
#include "utils/snapmgr.h"

#include "cdb/ml_ipc.h"
#include "commands/queue.h"
#include "executor/spi.h"
#include "postmaster/autostats.h"
#include "postmaster/backoff.h"
#include "utils/resscheduler.h"


/*
 * ActivePortal is the currently executing Portal (the most closely nested,
 * if there are several).
 */
Portal		ActivePortal = NULL;


static void ProcessQuery(Portal portal, /* Resource queueing need SQL, so we pass portal. */
			 PlannedStmt *stmt,
			 ParamListInfo params,
			 DestReceiver *dest,
			 char *completionTag);
static void FillPortalStore(Portal portal, bool isTopLevel);
static uint64 RunFromStore(Portal portal, ScanDirection direction, int64 count,
			 DestReceiver *dest);
static int64 PortalRunSelect(Portal portal, bool forward, int64 count,
				DestReceiver *dest);
static void PortalRunUtility(Portal portal, Node *utilityStmt, bool isTopLevel,
				 DestReceiver *dest, char *completionTag);
static void PortalRunMulti(Portal portal, bool isTopLevel,
			   DestReceiver *dest, DestReceiver *altdest,
			   char *completionTag);
static int64 DoPortalRunFetch(Portal portal,
				 FetchDirection fdirection,
				 int64 count,
				 DestReceiver *dest);
static void DoPortalRewind(Portal portal);
static void PortalSetBackoffWeight(Portal portal);

/*
 * CreateQueryDesc
 *
 * N.B. If sliceTable is non-NULL in the top node of plantree, then 
 * nMotionNodes and nParamExec must be set correctly, as well, and
 * the QueryDesc will be arranged so that ExecutorStart and ExecutorRun
 * will handle plan slicing.
 */
QueryDesc *
CreateQueryDesc(PlannedStmt *plannedstmt,
				const char *sourceText,
				Snapshot snapshot,
				Snapshot crosscheck_snapshot,
				DestReceiver *dest,
				ParamListInfo params,
				bool doInstrument)
{
	QueryDesc  *qd = (QueryDesc *) palloc(sizeof(QueryDesc));

	qd->operation = plannedstmt->commandType;	/* operation */
	qd->plannedstmt = plannedstmt;		/* plan */
	qd->utilitystmt = plannedstmt->utilityStmt; /* in case DECLARE CURSOR */
<<<<<<< HEAD
	qd->sourceText = pstrdup(sourceText);		/* query text */
	qd->snapshot = snapshot;	/* snapshot */
	qd->crosscheck_snapshot = crosscheck_snapshot;		/* RI check snapshot */
=======
	qd->snapshot = RegisterSnapshot(snapshot);	/* snapshot */
	/* RI check snapshot */
	qd->crosscheck_snapshot = RegisterSnapshot(crosscheck_snapshot);
>>>>>>> 49f001d8
	qd->dest = dest;			/* output dest */
	qd->params = params;		/* parameter values passed into query */
	qd->doInstrument = doInstrument;	/* instrumentation wanted? */

	/* null these fields until set by ExecutorStart */
	qd->tupDesc = NULL;
	qd->estate = NULL;
	qd->planstate = NULL;

	qd->extended_query = false; /* default value */
	qd->portal_name = NULL;

	qd->ddesc = NULL;
	qd->gpmon_pkt = NULL;
	
	if (Gp_role != GP_ROLE_EXECUTE)
	{
		increment_command_count();

		MyProc->queryCommandId = gp_command_count;
		if (gp_cancel_query_print_log)
		{
			elog(NOTICE, "running query (sessionId, commandId): (%d, %d)",
				 MyProc->mppSessionId, gp_command_count);
		}
	}
	
	if(gp_enable_gpperfmon && Gp_role == GP_ROLE_DISPATCH)
	{
		qd->gpmon_pkt = (gpmon_packet_t *) palloc0(sizeof(gpmon_packet_t));
		gpmon_qlog_packet_init(qd->gpmon_pkt);
	}

	return qd;
}

/*
 * CreateUtilityQueryDesc
 */
QueryDesc *
CreateUtilityQueryDesc(Node *utilitystmt,
					   const char *sourceText,
					   Snapshot snapshot,
					   DestReceiver *dest,
					   ParamListInfo params)
{
	QueryDesc  *qd = (QueryDesc *) palloc(sizeof(QueryDesc));

	qd->operation = CMD_UTILITY;	/* operation */
	qd->plannedstmt = NULL;
	qd->utilitystmt = utilitystmt;		/* utility command */
<<<<<<< HEAD
	qd->sourceText = pstrdup(sourceText);		/* query text */
	qd->snapshot = snapshot;	/* snapshot */
=======
	qd->snapshot = RegisterSnapshot(snapshot);	/* snapshot */
>>>>>>> 49f001d8
	qd->crosscheck_snapshot = InvalidSnapshot;	/* RI check snapshot */
	qd->dest = dest;			/* output dest */
	qd->params = params;		/* parameter values passed into query */
	qd->doInstrument = false;	/* uninteresting for utilities */

	/* null these fields until set by ExecutorStart */
	qd->tupDesc = NULL;
	qd->estate = NULL;
	qd->planstate = NULL;

	qd->extended_query = false; /* default value */
	qd->portal_name = NULL;

	return qd;
}

/*
 * FreeQueryDesc
 */
void
FreeQueryDesc(QueryDesc *qdesc)
{
	/* Can't be a live query */
	Assert(qdesc->estate == NULL);
<<<<<<< HEAD
	/* Only the QueryDesc itself and the sourceText need be freed */
	pfree((void*) qdesc->sourceText);
=======

	/* forget our snapshots */
	UnregisterSnapshot(qdesc->snapshot);
	UnregisterSnapshot(qdesc->crosscheck_snapshot);

	/* Only the QueryDesc itself need be freed */
>>>>>>> 49f001d8
	pfree(qdesc);
}


/*
 * ProcessQuery
 *		Execute a single plannable query within a PORTAL_MULTI_QUERY
 *		or PORTAL_ONE_RETURNING portal
 *
 *	portal: the portal
 *	plan: the plan tree for the query
 *	sourceText: the source text of the query
 *	params: any parameters needed
 *	dest: where to send results
 *	completionTag: points to a buffer of size COMPLETION_TAG_BUFSIZE
 *		in which to store a command completion status string.
 *
 * completionTag may be NULL if caller doesn't want a status string.
 *
 * Must be called in a memory context that will be reset or deleted on
 * error; otherwise the executor's memory usage will be leaked.
 */
static void
ProcessQuery(Portal portal,
			 PlannedStmt *stmt,
			 ParamListInfo params,
			 DestReceiver *dest,
			 char *completionTag)
{
	QueryDesc  *queryDesc;

	/* auto-stats related */
	Oid	relationOid = InvalidOid; 	/* relation that is modified */
	AutoStatsCmdType cmdType = AUTOSTATS_CMDTYPE_SENTINEL; 	/* command type */

	elog(DEBUG3, "ProcessQuery");

	/*
	 * Must always set a snapshot for plannable queries.
	 */
	PushActiveSnapshot(GetTransactionSnapshot());

	/*
	 * Create the QueryDesc object
	 */
<<<<<<< HEAD
	Assert(portal);

	if (portal->sourceTag == T_SelectStmt && gp_select_invisible)
		queryDesc = CreateQueryDesc(stmt, portal->sourceText,
									SnapshotAny, InvalidSnapshot,
									dest, params, false);
	else
		queryDesc = CreateQueryDesc(stmt, portal->sourceText,
									ActiveSnapshot, InvalidSnapshot,
									dest, params, false);
	queryDesc->ddesc = portal->ddesc;

	if (gp_enable_gpperfmon && Gp_role == GP_ROLE_DISPATCH)
	{
		Assert(portal->sourceText);
		gpmon_qlog_query_submit(queryDesc->gpmon_pkt);
		gpmon_qlog_query_text(queryDesc->gpmon_pkt,
				portal->sourceText,
				application_name,
				GetResqueueName(portal->queueId),
				GetResqueuePriority(portal->queueId));
	}

	queryDesc->plannedstmt->query_mem = ResourceManagerGetQueryMemoryLimit(queryDesc->plannedstmt);

	if (Gp_role == GP_ROLE_DISPATCH)
	{

		/*
		 * If resource scheduling is enabled and we are locking non SELECT queries,
		 * or this is a SELECT INTO then lock the portal here.
		 * Skip if this query is added by the rewriter or
		 * we are superuser.
		 */
		if (IsResQueueEnabled() && !superuser())
		{
			if((!ResourceSelectOnly || portal->sourceTag == T_SelectStmt) &&
			   stmt->canSetTag)
			{
				portal->status = PORTAL_QUEUE;

				portal->releaseResLock = ResLockPortal(portal, queryDesc);
			}
			else
			{
				/* we will not track this query, so reset the query_mem*/
				queryDesc->plannedstmt->query_mem = 0;
			}
		}
	}

	portal->status = PORTAL_ACTIVE;
=======
	queryDesc = CreateQueryDesc(plan,
								GetActiveSnapshot(), InvalidSnapshot,
								dest, params, false);
>>>>>>> 49f001d8

	/*
	 * Set up to collect AFTER triggers
	 */
	AfterTriggerBeginQuery();

	/*
	 * Call ExecutorStart to prepare the plan for execution
	 */
	ExecutorStart(queryDesc, 0);

	/*
	 * Run the plan to completion.
	 */
	ExecutorRun(queryDesc, ForwardScanDirection, 0L);

	/* Now take care of any queued AFTER triggers */
	AfterTriggerEndQuery(queryDesc->estate);

	autostats_get_cmdtype(queryDesc, &cmdType, &relationOid);

	/*
	 * Now, we close down all the scans and free allocated resources.
	 */
	ExecutorEnd(queryDesc);

	/*
	 * Build command completion status string, if caller wants one.
	 */
	if (completionTag)
	{
		Oid			lastOid;

		switch (stmt->commandType)
		{
			case CMD_SELECT:
				snprintf(completionTag, COMPLETION_TAG_BUFSIZE,
						 "SELECT " UINT64_FORMAT "", queryDesc->es_processed);
				break;
			case CMD_INSERT:
				if (queryDesc->es_processed == 1)
					lastOid = queryDesc->es_lastoid;
				else
					lastOid = InvalidOid;
				snprintf(completionTag, COMPLETION_TAG_BUFSIZE,
						 "INSERT %u " UINT64_FORMAT "", lastOid, queryDesc->es_processed);
				break;
			case CMD_UPDATE:
				snprintf(completionTag, COMPLETION_TAG_BUFSIZE,
						 "UPDATE " UINT64_FORMAT "", queryDesc->es_processed);
				break;
			case CMD_DELETE:
				snprintf(completionTag, COMPLETION_TAG_BUFSIZE,
						 "DELETE " UINT64_FORMAT "", queryDesc->es_processed);
				break;
			default:
				strcpy(completionTag, "???");
				break;
		}
	}

<<<<<<< HEAD
	if (Gp_role == GP_ROLE_DISPATCH)
	{
		/* MPP-4082. Issue automatic ANALYZE if conditions are satisfied. */
		bool inFunction = false;
		auto_stats(cmdType, relationOid, queryDesc->es_processed, inFunction);
	}

	FreeQueryDesc(queryDesc);

	FreeSnapshot(ActiveSnapshot);
	ActiveSnapshot = NULL;
	
	if (gp_enable_resqueue_priority 
			&& Gp_role == GP_ROLE_DISPATCH 
			&& gp_session_id > -1)
	{
		BackoffBackendEntryExit();
	}

=======
	/* Now take care of any queued AFTER triggers */
	AfterTriggerEndQuery(queryDesc->estate);

	PopActiveSnapshot();

	/*
	 * Now, we close down all the scans and free allocated resources.
	 */
	ExecutorEnd(queryDesc);

	FreeQueryDesc(queryDesc);
>>>>>>> 49f001d8
}

/*
 * ChoosePortalStrategy
 *		Select portal execution strategy given the intended statement list.
 *
 * The list elements can be Querys, PlannedStmts, or utility statements.
 * That's more general than portals need, but plancache.c uses this too.
 *
 * The list elements can be Querys, PlannedStmts, or utility statements.
 *
 * See the comments in portal.h.
 */
PortalStrategy
ChoosePortalStrategy(List *stmts)
{
	int			nSetTag;
	ListCell   *lc;

	/*
	 * PORTAL_ONE_SELECT and PORTAL_UTIL_SELECT need only consider the
	 * single-statement case, since there are no rewrite rules that can add
	 * auxiliary queries to a SELECT or a utility command.
	 */
	if (list_length(stmts) == 1)
	{
		Node	   *stmt = (Node *) linitial(stmts);

		if (IsA(stmt, Query))
		{
			Query	   *query = (Query *) stmt;

			if (query->canSetTag)
			{
				if (query->commandType == CMD_SELECT &&
					query->utilityStmt == NULL &&
					query->intoClause == NULL)
					return PORTAL_ONE_SELECT;
				if (query->commandType == CMD_UTILITY &&
					query->utilityStmt != NULL)
				{
					if (UtilityReturnsTuples(query->utilityStmt))
						return PORTAL_UTIL_SELECT;
					/* it can't be ONE_RETURNING, so give up */
					return PORTAL_MULTI_QUERY;
				}
			}
		}
		else if (IsA(stmt, PlannedStmt))
		{
			PlannedStmt *pstmt = (PlannedStmt *) stmt;

			if (pstmt->canSetTag)
			{
				if (pstmt->commandType == CMD_SELECT &&
					pstmt->utilityStmt == NULL &&
					pstmt->intoClause == NULL)
					return PORTAL_ONE_SELECT;
			}
		}
		else
		{
			/* must be a utility command; assume it's canSetTag */
			if (UtilityReturnsTuples(stmt))
				return PORTAL_UTIL_SELECT;
			/* it can't be ONE_RETURNING, so give up */
			return PORTAL_MULTI_QUERY;
		}
	}

	/*
	 * PORTAL_ONE_RETURNING has to allow auxiliary queries added by rewrite.
	 * Choose PORTAL_ONE_RETURNING if there is exactly one canSetTag query and
	 * it has a RETURNING list.
	 */
	nSetTag = 0;
	foreach(lc, stmts)
	{
		Node	   *stmt = (Node *) lfirst(lc);

		if (IsA(stmt, Query))
		{
			Query	   *query = (Query *) stmt;

			if (query->canSetTag)
			{
				if (++nSetTag > 1)
					return PORTAL_MULTI_QUERY;	/* no need to look further */
				if (query->returningList == NIL)
					return PORTAL_MULTI_QUERY;	/* no need to look further */
			}
		}
		else if (IsA(stmt, PlannedStmt))
		{
			PlannedStmt *pstmt = (PlannedStmt *) stmt;

			if (pstmt->canSetTag)
			{
				if (++nSetTag > 1)
					return PORTAL_MULTI_QUERY;	/* no need to look further */
				if (pstmt->returningLists == NIL)
					return PORTAL_MULTI_QUERY;	/* no need to look further */
			}
		}
		/* otherwise, utility command, assumed not canSetTag */
	}
	if (nSetTag == 1)
		return PORTAL_ONE_RETURNING;

	/* Else, it's the general case... */
	return PORTAL_MULTI_QUERY;
}

/*
 * FetchPortalTargetList
 *		Given a portal that returns tuples, extract the query targetlist.
 *		Returns NIL if the portal doesn't have a determinable targetlist.
 *
 * Note: do not modify the result.
 */
List *
FetchPortalTargetList(Portal portal)
{
	/* no point in looking if we determined it doesn't return tuples */
	if (portal->strategy == PORTAL_MULTI_QUERY)
		return NIL;
	/* get the primary statement and find out what it returns */
	return FetchStatementTargetList(PortalGetPrimaryStmt(portal));
}

/*
 * FetchStatementTargetList
 *		Given a statement that returns tuples, extract the query targetlist.
 *		Returns NIL if the statement doesn't have a determinable targetlist.
 *
 * This can be applied to a Query, a PlannedStmt, or a utility statement.
 * That's more general than portals need, but plancache.c uses this too.
 *
 * Note: do not modify the result.
 *
 * XXX be careful to keep this in sync with UtilityReturnsTuples.
 */
List *
FetchStatementTargetList(Node *stmt)
{
	if (stmt == NULL)
		return NIL;
	if (IsA(stmt, Query))
	{
		Query	   *query = (Query *) stmt;

		if (query->commandType == CMD_UTILITY &&
			query->utilityStmt != NULL)
		{
			/* transfer attention to utility statement */
			stmt = query->utilityStmt;
		}
		else
		{
			if (query->commandType == CMD_SELECT &&
				query->utilityStmt == NULL &&
				query->intoClause == NULL)
				return query->targetList;
			if (query->returningList)
				return query->returningList;
			return NIL;
		}
	}
	if (IsA(stmt, PlannedStmt))
	{
		PlannedStmt *pstmt = (PlannedStmt *) stmt;

		if (pstmt->commandType == CMD_SELECT &&
			pstmt->utilityStmt == NULL &&
			pstmt->intoClause == NULL)
			return pstmt->planTree->targetlist;
		if (pstmt->returningLists)
			return (List *) linitial(pstmt->returningLists);
		return NIL;
	}
	if (IsA(stmt, FetchStmt))
	{
		FetchStmt  *fstmt = (FetchStmt *) stmt;
		Portal		subportal;

		Assert(!fstmt->ismove);
		subportal = GetPortalByName(fstmt->portalname);
		Assert(PortalIsValid(subportal));
		return FetchPortalTargetList(subportal);
	}
	if (IsA(stmt, ExecuteStmt))
	{
		ExecuteStmt *estmt = (ExecuteStmt *) stmt;
		PreparedStatement *entry;

		Assert(!estmt->into);
		entry = FetchPreparedStatement(estmt->name, true);
		return FetchPreparedStatementTargetList(entry);
	}
	return NIL;
}

/*
 * PortalStart
 *		Prepare a portal for execution.
 *
 * Caller must already have created the portal, done PortalDefineQuery(),
 * and adjusted portal options if needed.  If parameters are needed by
 * the query, they must be passed in here (caller is responsible for
 * giving them appropriate lifetime).
 *
 * The caller can optionally pass a snapshot to be used; pass InvalidSnapshot
 * for the normal behavior of setting a new snapshot.  This parameter is
 * presently ignored for non-PORTAL_ONE_SELECT portals (it's only intended
 * to be used for cursors).
 *
 * On return, portal is ready to accept PortalRun() calls, and the result
 * tupdesc (if any) is known.
 */
void
PortalStart(Portal portal, ParamListInfo params, Snapshot snapshot,
			QueryDispatchDesc *ddesc)
{
	Portal		saveActivePortal;
	ResourceOwner saveResourceOwner;
	MemoryContext savePortalContext;
	MemoryContext oldContext = CurrentMemoryContext;
	QueryDesc  *queryDesc;
	int			eflags;

	AssertArg(PortalIsValid(portal));
	AssertState(portal->status == PORTAL_DEFINED);

	portal->releaseResLock = false;
    
	portal->ddesc = ddesc;

	/*
	 * Set up global portal context pointers.  (Should we set QueryContext?)
	 */
	saveActivePortal = ActivePortal;
	saveResourceOwner = CurrentResourceOwner;
	savePortalContext = PortalContext;
	PG_TRY();
	{
		ActivePortal = portal;
<<<<<<< HEAD
		ActiveSnapshot = NULL;	/* will be set later */
		if (portal->resowner)
			CurrentResourceOwner = portal->resowner;
=======
		CurrentResourceOwner = portal->resowner;
>>>>>>> 49f001d8
		PortalContext = PortalGetHeapMemory(portal);

		MemoryContextSwitchTo(PortalGetHeapMemory(portal));

		/* Must remember portal param list, if any */
		portal->portalParams = params;

		/*
		 * Determine the portal execution strategy
		 */
		portal->strategy = ChoosePortalStrategy(portal->stmts);

		/* Initialize the backoff weight for this backend */
		PortalSetBackoffWeight(portal);

		/*
		 * Fire her up according to the strategy
		 */
		switch (portal->strategy)
		{
			case PORTAL_ONE_SELECT:

				/* Must set snapshot before starting executor. */
				if (snapshot)
					PushActiveSnapshot(snapshot);
				else
					PushActiveSnapshot(GetTransactionSnapshot());

				/*
				 * Create QueryDesc in portal's context; for the moment, set
				 * the destination to DestNone.
				 */
				queryDesc = CreateQueryDesc((PlannedStmt *) linitial(portal->stmts),
<<<<<<< HEAD
											portal->sourceText,
											(gp_select_invisible ? SnapshotAny : ActiveSnapshot),
=======
											GetActiveSnapshot(),
>>>>>>> 49f001d8
											InvalidSnapshot,
											None_Receiver,
											params,
											false);
				queryDesc->ddesc = ddesc;
				
				if (gp_enable_gpperfmon && Gp_role == GP_ROLE_DISPATCH)
				{			
					Assert(portal->sourceText);
					gpmon_qlog_query_submit(queryDesc->gpmon_pkt);
					gpmon_qlog_query_text(queryDesc->gpmon_pkt,
							portal->sourceText,
							application_name,
							GetResqueueName(portal->queueId),
							GetResqueuePriority(portal->queueId));
				}

				/* 
				 * let queryDesc know that it is running a query in stages
				 * (cursor or bind/execute path ) so that it could do the right
				 * cleanup in ExecutorEnd.
				 */
				if (portal->is_extended_query)
				{
					queryDesc->extended_query = true;
					queryDesc->portal_name = (portal->name ? pstrdup(portal->name) : (char *) NULL);
				}

				queryDesc->plannedstmt->query_mem = ResourceManagerGetQueryMemoryLimit(queryDesc->plannedstmt);

				if (Gp_role == GP_ROLE_DISPATCH)
				{
					/*
					 * If resource scheduling is enabled, lock the portal here.
					 * Skip this if we are superuser!
					 */
					if (IsResQueueEnabled() && !superuser())
					{
						portal->status = PORTAL_QUEUE;
						/*
						 * MPP-16369 - If we are in SPI context, only acquire
						 * resource queue lock if the outer portal hasn't
						 * acquired it already. This code is analogous
						 * to the code in _SPI_pquery. For cases where there is a
						 * cursor inside PL/pgSQL, we don't go via _SPI_pquery,
						 * but execute PortalStart directly. Hence the following
						 * check is needed to prevent self-deadlocks as described
						 * in MPP-16369.
						 * If not in SPI context, acquire resource queue lock with
						 * no additional checks.
						 */
						if (!SPI_context() || !saveActivePortal || !saveActivePortal->releaseResLock)
							portal->releaseResLock = ResLockPortal(portal, queryDesc);
					}
				}

				portal->status = PORTAL_ACTIVE;

				/*
				 * We do *not* call AfterTriggerBeginQuery() here.	We assume
				 * that a SELECT cannot queue any triggers.  It would be messy
				 * to support triggers since the execution of the portal may
				 * be interleaved with other queries.
				 */

				/*
				 * If it's a scrollable cursor, executor needs to support
				 * REWIND and backwards scan.
				 */
				if (portal->cursorOptions & CURSOR_OPT_SCROLL)
					eflags = EXEC_FLAG_REWIND | EXEC_FLAG_BACKWARD;
				else
					eflags = 0; /* default run-to-completion flags */

				/*
				 * Call ExecutorStart to prepare the plan for execution
				 */
				ExecutorStart(queryDesc, eflags);

				/*
				 * This tells PortalCleanup to shut down the executor
				 */
				portal->queryDesc = queryDesc;

				/*
				 * Remember tuple descriptor (computed by ExecutorStart)
				 */
				portal->tupDesc = queryDesc->tupDesc;

				/*
				 * Reset cursor position data to "start of query"
				 */
				portal->atStart = true;
				portal->atEnd = false;	/* allow fetches */
				portal->portalPos = 0;
				portal->posOverflow = false;

				PopActiveSnapshot();
				break;

			case PORTAL_ONE_RETURNING:

				/*
				 * We don't start the executor until we are told to run the
				 * portal.	We do need to set up the result tupdesc.
				 */
				{
					PlannedStmt *pstmt;

					pstmt = (PlannedStmt *) PortalGetPrimaryStmt(portal);
					Assert(IsA(pstmt, PlannedStmt));
					Assert(pstmt->returningLists);
					portal->tupDesc =
						ExecCleanTypeFromTL((List *) linitial(pstmt->returningLists),
											false);
				}

				/*
				 * Reset cursor position data to "start of query"
				 */
				portal->atStart = true;
				portal->atEnd = false;	/* allow fetches */
				portal->portalPos = 0;
				portal->posOverflow = false;
				break;

			case PORTAL_UTIL_SELECT:

				/*
				 * We don't set snapshot here, because PortalRunUtility will
				 * take care of it if needed.
				 */
				{
					Node	   *ustmt = PortalGetPrimaryStmt(portal);

					Assert(!IsA(ustmt, PlannedStmt));
					portal->tupDesc = UtilityTupleDescriptor(ustmt);
				}

				/*
				 * Reset cursor position data to "start of query"
				 */
				portal->atStart = true;
				portal->atEnd = false;	/* allow fetches */
				portal->portalPos = 0;
				portal->posOverflow = false;
				break;

			case PORTAL_MULTI_QUERY:
				/* Need do nothing now */
				portal->tupDesc = NULL;
				break;
		}
	}
	PG_CATCH();
	{
		/* Uncaught error while executing portal: mark it dead */
		portal->status = PORTAL_FAILED;

		/* GPDB: cleanup dispatch and teardown interconnect */
		if (portal->queryDesc)
			mppExecutorCleanup(portal->queryDesc);

		/* Restore global vars and propagate error */
		ActivePortal = saveActivePortal;
		CurrentResourceOwner = saveResourceOwner;
		PortalContext = savePortalContext;

		PG_RE_THROW();
	}
	PG_END_TRY();

	MemoryContextSwitchTo(oldContext);

	ActivePortal = saveActivePortal;
	CurrentResourceOwner = saveResourceOwner;
	PortalContext = savePortalContext;

	portal->status = PORTAL_READY;
}

/*
 * PortalSetResultFormat
 *		Select the format codes for a portal's output.
 *
 * This must be run after PortalStart for a portal that will be read by
 * a DestRemote or DestRemoteExecute destination.  It is not presently needed
 * for other destination types.
 *
 * formats[] is the client format request, as per Bind message conventions.
 */
void
PortalSetResultFormat(Portal portal, int nFormats, int16 *formats)
{
	int			natts;
	int			i;

	/* Do nothing if portal won't return tuples */
	if (portal->tupDesc == NULL)
		return;
	natts = portal->tupDesc->natts;
	portal->formats = (int16 *)
		MemoryContextAlloc(PortalGetHeapMemory(portal),
						   natts * sizeof(int16));
	if (nFormats > 1)
	{
		/* format specified for each column */
		if (nFormats != natts)
			ereport(ERROR,
					(errcode(ERRCODE_PROTOCOL_VIOLATION),
					 errmsg("bind message has %d result formats but query has %d columns",
							nFormats, natts)));
		memcpy(portal->formats, formats, natts * sizeof(int16));
	}
	else if (nFormats > 0)
	{
		/* single format specified, use for all columns */
		int16		format1 = formats[0];

		for (i = 0; i < natts; i++)
			portal->formats[i] = format1;
	}
	else
	{
		/* use default format for all columns */
		for (i = 0; i < natts; i++)
			portal->formats[i] = 0;
	}
}

/*
 * PortalRun
 *		Run a portal's query or queries.
 *
 * count <= 0 is interpreted as a no-op: the destination gets started up
 * and shut down, but nothing else happens.  Also, count == FETCH_ALL is
 * interpreted as "all rows".  Note that count is ignored in multi-query
 * situations, where we always run the portal to completion.
 *
 * isTopLevel: true if query is being executed at backend "top level"
 * (that is, directly from a client command message)
 *
 * dest: where to send output of primary (canSetTag) query
 *
 * altdest: where to send output of non-primary queries
 *
 * completionTag: points to a buffer of size COMPLETION_TAG_BUFSIZE
 *		in which to store a command completion status string.
 *		May be NULL if caller doesn't want a status string.
 *
 * Returns TRUE if the portal's execution is complete, FALSE if it was
 * suspended due to exhaustion of the count parameter.
 */
bool
PortalRun(Portal portal, int64 count, bool isTopLevel,
		  DestReceiver *dest, DestReceiver *altdest,
		  char *completionTag)
{
	bool		result = false;
	ResourceOwner saveTopTransactionResourceOwner;
	MemoryContext saveTopTransactionContext;
	Portal		saveActivePortal;
	ResourceOwner saveResourceOwner;
	MemoryContext savePortalContext;
	MemoryContext saveMemoryContext;

	AssertArg(PortalIsValid(portal));

	TRACE_POSTGRESQL_QUERY_EXECUTE_START();

	/* Initialize completion tag to empty string */
	if (completionTag)
		completionTag[0] = '\0';

	if (log_executor_stats && portal->strategy != PORTAL_MULTI_QUERY)
	{
		elog(DEBUG3, "PortalRun");
		/* PORTAL_MULTI_QUERY logs its own stats per query */
		ResetUsage();
	}

	/*
	 * Check for improper portal use, and mark portal active.
	 */
	if (portal->status != PORTAL_READY && portal->status != PORTAL_QUEUE)
		ereport(ERROR,
				(errcode(ERRCODE_OBJECT_NOT_IN_PREREQUISITE_STATE),
				 errmsg("portal \"%s\" cannot be run", portal->name)));

	portal->status = PORTAL_ACTIVE;

	/*
	 * Set up global portal context pointers.
	 *
	 * We have to play a special game here to support utility commands like
	 * VACUUM and CLUSTER, which internally start and commit transactions.
	 * When we are called to execute such a command, CurrentResourceOwner will
	 * be pointing to the TopTransactionResourceOwner --- which will be
	 * destroyed and replaced in the course of the internal commit and
	 * restart.  So we need to be prepared to restore it as pointing to the
	 * exit-time TopTransactionResourceOwner.  (Ain't that ugly?  This idea of
	 * internally starting whole new transactions is not good.)
	 * CurrentMemoryContext has a similar problem, but the other pointers we
	 * save here will be NULL or pointing to longer-lived objects.
	 */
	saveTopTransactionResourceOwner = TopTransactionResourceOwner;
	saveTopTransactionContext = TopTransactionContext;
	saveActivePortal = ActivePortal;
	saveResourceOwner = CurrentResourceOwner;
	savePortalContext = PortalContext;
	saveMemoryContext = CurrentMemoryContext;
	PG_TRY();
	{
		ActivePortal = portal;
<<<<<<< HEAD
		ActiveSnapshot = NULL;	/* will be set later */
		if (portal->resowner)
			CurrentResourceOwner = portal->resowner;
=======
		CurrentResourceOwner = portal->resowner;
>>>>>>> 49f001d8
		PortalContext = PortalGetHeapMemory(portal);

		MemoryContextSwitchTo(PortalContext);

		switch (portal->strategy)
		{
			case PORTAL_ONE_SELECT:
				(void) PortalRunSelect(portal, true, count, dest);

				/* we know the query is supposed to set the tag */
				if (completionTag && portal->commandTag)
					strcpy(completionTag, portal->commandTag);

				/* Mark portal not active */
				portal->status = PORTAL_READY;

				/*
				 * Since it's a forward fetch, say DONE iff atEnd is now true.
				 */
				result = portal->atEnd;
				break;

			case PORTAL_ONE_RETURNING:
			case PORTAL_UTIL_SELECT:

				/*
				 * If we have not yet run the command, do so, storing its
				 * results in the portal's tuplestore.
				 */
				if (!portal->holdStore)
					FillPortalStore(portal, isTopLevel);

				/*
				 * Now fetch desired portion of results.
				 */
				(void) PortalRunSelect(portal, true, count, dest);

				/* we know the query is supposed to set the tag */
				if (completionTag && portal->commandTag)
					strcpy(completionTag, portal->commandTag);

				/* Mark portal not active */
				portal->status = PORTAL_READY;

				/*
				 * Since it's a forward fetch, say DONE iff atEnd is now true.
				 */
				result = portal->atEnd;
				break;

			case PORTAL_MULTI_QUERY:
				PortalRunMulti(portal, isTopLevel,
							   dest, altdest, completionTag);

				/* Prevent portal's commands from being re-executed */
				portal->status = PORTAL_DONE;

				/* Always complete at end of RunMulti */
				result = true;
				break;

			default:
				elog(ERROR, "unrecognized portal strategy: %d",
					 (int) portal->strategy);
				break;
		}
	}
	PG_CATCH();
	{
		/* Uncaught error while executing portal: mark it dead */
		portal->status = PORTAL_FAILED;

		/* GPDB: cleanup dispatch and teardown interconnect */
		if (portal->queryDesc)
			mppExecutorCleanup(portal->queryDesc);

		/* Restore global vars and propagate error */
		if (saveMemoryContext == saveTopTransactionContext)
			MemoryContextSwitchTo(TopTransactionContext);
		else
			MemoryContextSwitchTo(saveMemoryContext);
		ActivePortal = saveActivePortal;
		if (saveResourceOwner == saveTopTransactionResourceOwner)
			CurrentResourceOwner = TopTransactionResourceOwner;
		else
			CurrentResourceOwner = saveResourceOwner;
		PortalContext = savePortalContext;

		TeardownSequenceServer();

		PG_RE_THROW();
	}
	PG_END_TRY();

	if (saveMemoryContext == saveTopTransactionContext)
		MemoryContextSwitchTo(TopTransactionContext);
	else
		MemoryContextSwitchTo(saveMemoryContext);
	ActivePortal = saveActivePortal;
	if (saveResourceOwner == saveTopTransactionResourceOwner)
		CurrentResourceOwner = TopTransactionResourceOwner;
	else
		CurrentResourceOwner = saveResourceOwner;
	PortalContext = savePortalContext;

	if (log_executor_stats && portal->strategy != PORTAL_MULTI_QUERY)
		ShowUsage("EXECUTOR STATISTICS");
	
	TRACE_POSTGRESQL_QUERY_EXECUTE_DONE();

	return result;
}

/*
 * PortalRunSelect
 *		Execute a portal's query in PORTAL_ONE_SELECT mode, and also
 *		when fetching from a completed holdStore in PORTAL_ONE_RETURNING
 *		and PORTAL_UTIL_SELECT cases.
 *
 * This handles simple N-rows-forward-or-backward cases.  For more complex
 * nonsequential access to a portal, see PortalRunFetch.
 *
 * count <= 0 is interpreted as a no-op: the destination gets started up
 * and shut down, but nothing else happens.  Also, count == FETCH_ALL is
 * interpreted as "all rows".
 *
 * Caller must already have validated the Portal and done appropriate
 * setup (cf. PortalRun).
 *
 * Returns number of rows processed (suitable for use in result tag)
 */
static int64
PortalRunSelect(Portal portal,
				bool forward,
				int64 count,
				DestReceiver *dest)
{
	QueryDesc  *queryDesc;
	ScanDirection direction;
	uint64		nprocessed;

	/*
	 * NB: queryDesc will be NULL if we are fetching from a held cursor or a
	 * completed utility query; can't use it in that path.
	 */
	queryDesc = PortalGetQueryDesc(portal);

	/* Caller messed up if we have neither a ready query nor held data. */
	Assert(queryDesc || portal->holdStore);

	/*
	 * Force the queryDesc destination to the right thing.	This supports
	 * MOVE, for example, which will pass in dest = DestNone.  This is okay to
	 * change as long as we do it on every fetch.  (The Executor must not
	 * assume that dest never changes.)
	 */
	if (queryDesc)
		queryDesc->dest = dest;

	/*
	 * Determine which direction to go in, and check to see if we're already
	 * at the end of the available tuples in that direction.  If so, set the
	 * direction to NoMovement to avoid trying to fetch any tuples.  (This
	 * check exists because not all plan node types are robust about being
	 * called again if they've already returned NULL once.)  Then call the
	 * executor (we must not skip this, because the destination needs to see a
	 * setup and shutdown even if no tuples are available).  Finally, update
	 * the portal position state depending on the number of tuples that were
	 * retrieved.
	 */
	if (forward)
	{
		if (portal->atEnd || count <= 0)
			direction = NoMovementScanDirection;
		else
			direction = ForwardScanDirection;

		/* In the executor, zero count processes all rows */
		if (count == FETCH_ALL)
			count = 0;

		if (portal->holdStore)
			nprocessed = RunFromStore(portal, direction, count, dest);
		else
		{
			PushActiveSnapshot(queryDesc->snapshot);
			ExecutorRun(queryDesc, direction, count);
			nprocessed = queryDesc->estate->es_processed;
			PopActiveSnapshot();
		}

		if (!ScanDirectionIsNoMovement(direction))
		{
			long		oldPos;

			if (nprocessed > 0)
				portal->atStart = false;		/* OK to go backward now */
			if (count == 0 ||
				(unsigned long) nprocessed < (unsigned long) count)
				portal->atEnd = true;	/* we retrieved 'em all */
			oldPos = portal->portalPos;
			portal->portalPos += nprocessed;
			/* portalPos doesn't advance when we fall off the end */
			if (portal->portalPos < oldPos)
				portal->posOverflow = true;
		}
	}
	else
	{
		if (portal->cursorOptions & CURSOR_OPT_NO_SCROLL)
			ereport(ERROR,
					(errcode(ERRCODE_OBJECT_NOT_IN_PREREQUISITE_STATE),
					 errmsg("cursor can only scan forward"),
					 errhint("Declare it with SCROLL option to enable backward scan.")));

		if (portal->atStart || count <= 0)
			direction = NoMovementScanDirection;
		else
			direction = BackwardScanDirection;

		/* In the executor, zero count processes all rows */
		if (count == FETCH_ALL)
			count = 0;

		if (portal->holdStore)
			nprocessed = RunFromStore(portal, direction, count, dest);
		else
		{
			PushActiveSnapshot(queryDesc->snapshot);
			ExecutorRun(queryDesc, direction, count);
			nprocessed = queryDesc->estate->es_processed;
			PopActiveSnapshot();
		}

		if (!ScanDirectionIsNoMovement(direction))
		{
			if (nprocessed > 0 && portal->atEnd)
			{
				portal->atEnd = false;	/* OK to go forward now */
				portal->portalPos++;	/* adjust for endpoint case */
			}
			if (count == 0 ||
				(unsigned long) nprocessed < (unsigned long) count)
			{
				portal->atStart = true; /* we retrieved 'em all */
				portal->portalPos = 0;
				portal->posOverflow = false;
			}
			else
			{
				int64		oldPos;

				oldPos = portal->portalPos;
				portal->portalPos -= nprocessed;
				if (portal->portalPos > oldPos ||
					portal->portalPos <= 0)
					portal->posOverflow = true;
			}
		}
	}

	return nprocessed;
}

/*
 * FillPortalStore
 *		Run the query and load result tuples into the portal's tuple store.
 *
 * This is used for PORTAL_ONE_RETURNING and PORTAL_UTIL_SELECT cases only.
 */
static void
FillPortalStore(Portal portal, bool isTopLevel)
{
	DestReceiver *treceiver;
	char		completionTag[COMPLETION_TAG_BUFSIZE];

	PortalCreateHoldStore(portal);
	treceiver = CreateDestReceiver(DestTuplestore, portal);

	completionTag[0] = '\0';

	switch (portal->strategy)
	{
		case PORTAL_ONE_RETURNING:

			/*
			 * Run the portal to completion just as for the default
			 * MULTI_QUERY case, but send the primary query's output to the
			 * tuplestore. Auxiliary query outputs are discarded.
			 */
			PortalRunMulti(portal, isTopLevel,
						   treceiver, None_Receiver, completionTag);
			break;

		case PORTAL_UTIL_SELECT:
			PortalRunUtility(portal, (Node *) linitial(portal->stmts),
							 isTopLevel, treceiver, completionTag);
			break;

		default:
			elog(ERROR, "unsupported portal strategy: %d",
				 (int) portal->strategy);
			break;
	}

	/* Override default completion tag with actual command result */
	if (completionTag[0] != '\0')
		portal->commandTag = pstrdup(completionTag);

	(*treceiver->rDestroy) (treceiver);
}

/*
 * RunFromStore
 *		Fetch tuples from the portal's tuple store.
 *
 * Calling conventions are similar to ExecutorRun, except that we
 * do not depend on having a queryDesc or estate.  Therefore we return the
 * number of tuples processed as the result, not in estate->es_processed.
 *
 * One difference from ExecutorRun is that the destination receiver functions
 * are run in the caller's memory context (since we have no estate).  Watch
 * out for memory leaks.
 */
static uint64
RunFromStore(Portal portal, ScanDirection direction, int64 count,
			 DestReceiver *dest)
{
	int64		current_tuple_count = 0;
	TupleTableSlot *slot;

	slot = MakeSingleTupleTableSlot(portal->tupDesc);

	(*dest->rStartup) (dest, CMD_SELECT, portal->tupDesc);

	if (ScanDirectionIsNoMovement(direction))
	{
		/* do nothing except start/stop the destination */
	}
	else
	{
		bool		forward = ScanDirectionIsForward(direction);

		for (;;)
		{
			MemoryContext oldcontext;
			bool		ok;

			oldcontext = MemoryContextSwitchTo(portal->holdContext);

			ok = tuplestore_gettupleslot(portal->holdStore, forward, false, slot);

			MemoryContextSwitchTo(oldcontext);

			if (!ok)
				break;

			(*dest->receiveSlot) (slot, dest);

			ExecClearTuple(slot);

			/*
			 * check our tuple count.. if we've processed the proper number
			 * then quit, else loop again and process more tuples. Zero count
			 * means no limit.
			 */
			current_tuple_count++;
			if (count && count == current_tuple_count)
				break;
		}
	}

	(*dest->rShutdown) (dest);

	ExecDropSingleTupleTableSlot(slot);

	return (uint32) current_tuple_count;
}

/*
 * PortalRunUtility
 *		Execute a utility statement inside a portal.
 */
static void
PortalRunUtility(Portal portal, Node *utilityStmt, bool isTopLevel,
				 DestReceiver *dest, char *completionTag)
{
	bool	active_snapshot_set;

	elog(DEBUG3, "ProcessUtility");

	/*
	 * Set snapshot if utility stmt needs one.	Most reliable way to do this
	 * seems to be to enumerate those that do not need one; this is a short
	 * list.  Transaction control, LOCK, and SET must *not* set a snapshot
	 * since they need to be executable at the start of a serializable
	 * transaction without freezing a snapshot.  By extension we allow SHOW
	 * not to set a snapshot.  The other stmts listed are just efficiency
	 * hacks.  Beware of listing anything that can modify the database --- if,
	 * say, it has to update an index with expressions that invoke
	 * user-defined functions, then it had better have a snapshot.
	 */
	if (!(IsA(utilityStmt, TransactionStmt) ||
		  IsA(utilityStmt, LockStmt) ||
		  IsA(utilityStmt, VariableSetStmt) ||
		  IsA(utilityStmt, VariableShowStmt) ||
		  IsA(utilityStmt, ConstraintsSetStmt) ||
	/* efficiency hacks from here down */
		  IsA(utilityStmt, FetchStmt) ||
		  IsA(utilityStmt, ListenStmt) ||
		  IsA(utilityStmt, NotifyStmt) ||
		  IsA(utilityStmt, UnlistenStmt) ||
		  IsA(utilityStmt, CheckPointStmt)))
	{
		PushActiveSnapshot(GetTransactionSnapshot());
		active_snapshot_set = true;
	}
	else
		active_snapshot_set = false;

	/* check if this utility statement need to be involved into resoure queue
	 * mgmt */
	ResHandleUtilityStmt(portal, utilityStmt);

	ProcessUtility(utilityStmt,
				   portal->sourceText ? portal->sourceText : "(Source text for portal is not available)",
				   portal->portalParams,
				   isTopLevel,
				   dest,
				   completionTag);

	/* Some utility statements may change context on us */
	MemoryContextSwitchTo(PortalGetHeapMemory(portal));

	/*
	 * Some utility commands may pop the ActiveSnapshot stack from under us,
	 * so we only pop the stack if we actually see a snapshot set.  Note that
	 * the set of utility commands that do this must be the same set
	 * disallowed to run inside a transaction; otherwise, we could be popping
	 * a snapshot that belongs to some other operation.
	 */
	if (active_snapshot_set && ActiveSnapshotSet())
		PopActiveSnapshot();
}

/*
 * PortalRunMulti
 *		Execute a portal's queries in the general case (multi queries
 *		or non-SELECT-like queries)
 */
static void
PortalRunMulti(Portal portal, bool isTopLevel,
			   DestReceiver *dest, DestReceiver *altdest,
			   char *completionTag)
{
	ListCell   *stmtlist_item;

	/*
	 * If the destination is DestRemoteExecute, change to DestNone.  The
	 * reason is that the client won't be expecting any tuples, and indeed has
	 * no way to know what they are, since there is no provision for Describe
	 * to send a RowDescription message when this portal execution strategy is
	 * in effect.  This presently will only affect SELECT commands added to
	 * non-SELECT queries by rewrite rules: such commands will be executed,
	 * but the results will be discarded unless you use "simple Query"
	 * protocol.
	 */
	if (dest->mydest == DestRemoteExecute)
		dest = None_Receiver;
	if (altdest->mydest == DestRemoteExecute)
		altdest = None_Receiver;

	/*
	 * Loop to handle the individual queries generated from a single parsetree
	 * by analysis and rewrite.
	 */
	foreach(stmtlist_item, portal->stmts)
	{
		Node	   *stmt = (Node *) lfirst(stmtlist_item);

		/*
		 * If we got a cancel signal in prior command, quit
		 */
		CHECK_FOR_INTERRUPTS();

		if (IsA(stmt, PlannedStmt) &&
			((PlannedStmt *) stmt)->utilityStmt == NULL)
		{
			/*
			 * process a plannable query.
			 */
			PlannedStmt *pstmt = (PlannedStmt *) stmt;

			TRACE_POSTGRESQL_QUERY_EXECUTE_START();

			if (log_executor_stats)
				ResetUsage();

			if (pstmt->canSetTag)
			{
				/* statement can set tag string */
				ProcessQuery(portal, pstmt,
							 portal->portalParams,
							 dest, completionTag);
			}
			else
			{
				/* stmt added by rewrite cannot set tag */
				ProcessQuery(portal, pstmt,
							 portal->portalParams,
							 altdest, NULL);
			}

			if (log_executor_stats)
				ShowUsage("EXECUTOR STATISTICS");

			TRACE_POSTGRESQL_QUERY_EXECUTE_DONE();
		}
		else
		{
			/*
			 * process utility functions (create, destroy, etc..)
			 *
			 * These are assumed canSetTag if they're the only stmt in the
			 * portal.
			 */
			if (list_length(portal->stmts) == 1)
				PortalRunUtility(portal, stmt, isTopLevel, dest, completionTag);
			else
				PortalRunUtility(portal, stmt, isTopLevel, altdest, NULL);
		}

		/*
		 * Increment command counter between queries, but not after the last
		 * one.
		 */
		if (lnext(stmtlist_item) != NULL)
			CommandCounterIncrement();

		/*
		 * Clear subsidiary contexts to recover temporary memory.
		 */
		Assert(PortalGetHeapMemory(portal) == CurrentMemoryContext);

		MemoryContextDeleteChildren(PortalGetHeapMemory(portal));
	}

	/*
	 * If a command completion tag was supplied, use it.  Otherwise use the
	 * portal's commandTag as the default completion tag.
	 *
	 * Exception: clients will expect INSERT/UPDATE/DELETE tags to have
	 * counts, so fake something up if necessary.  (This could happen if the
	 * original query was replaced by a DO INSTEAD rule.)
	 */
	if (completionTag && completionTag[0] == '\0')
	{
		if (portal->commandTag)
			strcpy(completionTag, portal->commandTag);
		if (strcmp(completionTag, "INSERT") == 0)
			strcpy(completionTag, "INSERT 0 0");
		else if (strcmp(completionTag, "UPDATE") == 0)
			strcpy(completionTag, "UPDATE 0");
		else if (strcmp(completionTag, "DELETE") == 0)
			strcpy(completionTag, "DELETE 0");
	}
}

/*
 * PortalRunFetch
 *		Variant form of PortalRun that supports SQL FETCH directions.
 *
 * Note: we presently assume that no callers of this want isTopLevel = true.
 *
 * Returns number of rows processed (suitable for use in result tag)
 */
int64
PortalRunFetch(Portal portal,
			   FetchDirection fdirection,
			   int64 count,
			   DestReceiver *dest)
{
	int64		result = 0;
	Portal		saveActivePortal;
	ResourceOwner saveResourceOwner;
	MemoryContext savePortalContext;
	MemoryContext oldContext = CurrentMemoryContext;

	AssertArg(PortalIsValid(portal));

	/*
	 * Check for improper portal use, and mark portal active.
	 */
	if (portal->status != PORTAL_READY)
		ereport(ERROR,
				(errcode(ERRCODE_OBJECT_NOT_IN_PREREQUISITE_STATE),
				 errmsg("portal \"%s\" cannot be run", portal->name)));

	portal->status = PORTAL_ACTIVE;

	/*
	 * Set up global portal context pointers.
	 */
	saveActivePortal = ActivePortal;
	saveResourceOwner = CurrentResourceOwner;
	savePortalContext = PortalContext;
	PG_TRY();
	{
		ActivePortal = portal;
<<<<<<< HEAD
		ActiveSnapshot = NULL;	/* will be set later */
		if (portal->resowner)
			CurrentResourceOwner = portal->resowner;
=======
		CurrentResourceOwner = portal->resowner;
>>>>>>> 49f001d8
		PortalContext = PortalGetHeapMemory(portal);

		MemoryContextSwitchTo(PortalContext);

		switch (portal->strategy)
		{
			case PORTAL_ONE_SELECT:
				result = DoPortalRunFetch(portal, fdirection, count, dest);
				break;

			case PORTAL_ONE_RETURNING:
			case PORTAL_UTIL_SELECT:

				/*
				 * If we have not yet run the command, do so, storing its
				 * results in the portal's tuplestore.
				 */
				if (!portal->holdStore)
					FillPortalStore(portal, false /* isTopLevel */ );

				/*
				 * Now fetch desired portion of results.
				 */
				result = DoPortalRunFetch(portal, fdirection, count, dest);
				break;

			default:
				elog(ERROR, "unsupported portal strategy");
				break;
		}
	}
	PG_CATCH();
	{
		/* Uncaught error while executing portal: mark it dead */
		portal->status = PORTAL_FAILED;

		/* GPDB: cleanup dispatch and teardown interconnect */
		if (portal->queryDesc)
			mppExecutorCleanup(portal->queryDesc);

		/* Restore global vars and propagate error */
		ActivePortal = saveActivePortal;
		CurrentResourceOwner = saveResourceOwner;
		PortalContext = savePortalContext;

		PG_RE_THROW();
	}
	PG_END_TRY();

	MemoryContextSwitchTo(oldContext);

	/* Mark portal not active */
	portal->status = PORTAL_READY;

	ActivePortal = saveActivePortal;
	CurrentResourceOwner = saveResourceOwner;
	PortalContext = savePortalContext;

	return result;
}

/*
 * DoPortalRunFetch
 *		Guts of PortalRunFetch --- the portal context is already set up
 *
 * Returns number of rows processed (suitable for use in result tag)
 */
static int64
DoPortalRunFetch(Portal portal,
				 FetchDirection fdirection,
				 int64 count,
				 DestReceiver *dest)
{
	bool		forward;

	Assert(portal->strategy == PORTAL_ONE_SELECT ||
		   portal->strategy == PORTAL_ONE_RETURNING ||
		   portal->strategy == PORTAL_UTIL_SELECT);

	switch (fdirection)
	{
		case FETCH_FORWARD:
			if (count < 0)
			{
				fdirection = FETCH_BACKWARD;
				count = -count;
				
				/* until we enable backward scan - bail out here */
				ereport(ERROR,
						(errcode(ERRCODE_GP_FEATURE_NOT_YET),
						 errmsg("backward scan is not supported in this version of Greenplum Database")));
			}
			/* fall out of switch to share code with FETCH_BACKWARD */
			break;
		case FETCH_BACKWARD:
			if (count < 0)
			{
				fdirection = FETCH_FORWARD;
				count = -count;
			}
			else
			{
				/* until we enable backward scan - bail out here */
				ereport(ERROR,
						(errcode(ERRCODE_GP_FEATURE_NOT_YET),
						 errmsg("backward scan is not supported in this version of Greenplum Database")));
			}
			/* fall out of switch to share code with FETCH_FORWARD */
			break;
		case FETCH_ABSOLUTE:
			if (count > 0)
			{
				/*
				 * Definition: Rewind to start, advance count-1 rows, return
				 * next row (if any).  In practice, if the goal is less than
				 * halfway back to the start, it's better to scan from where
				 * we are.	In any case, we arrange to fetch the target row
				 * going forwards.
				 */
				if (portal->posOverflow || 
					portal->portalPos ==  INT64CONST(0x7FFFFFFFFFFFFFFF) ||
					count - 1 <= portal->portalPos / 2)
				{
					/* until we enable backward scan - bail out here */
					if(portal->portalPos > 0)
						ereport(ERROR,
								(errcode(ERRCODE_GP_FEATURE_NOT_YET),
								 errmsg("backward scan is not supported in this version of Greenplum Database")));
					
					DoPortalRewind(portal);
					if (count > 1)
						PortalRunSelect(portal, true, count - 1,
										None_Receiver);
				}
				else
				{
					int64		pos = portal->portalPos;

					if (portal->atEnd)
						pos++;	/* need one extra fetch if off end */
					if (count <= pos)
						PortalRunSelect(portal, false, pos - count + 1,
										None_Receiver);
					else if (count > pos + 1)
						PortalRunSelect(portal, true, count - pos - 1,
										None_Receiver);
				}
				return PortalRunSelect(portal, true, 1L, dest);
			}
			else if (count < 0)
			{
				/*
				 * Definition: Advance to end, back up abs(count)-1 rows,
				 * return prior row (if any).  We could optimize this if we
				 * knew in advance where the end was, but typically we won't.
				 * (Is it worth considering case where count > half of size of
				 * query?  We could rewind once we know the size ...)
				 */
				
				/* until we enable backward scan - bail out here */
				ereport(ERROR,
						(errcode(ERRCODE_GP_FEATURE_NOT_YET),
						 errmsg("backward scan is not supported in this version of Greenplum Database")));
				
				PortalRunSelect(portal, true, FETCH_ALL, None_Receiver);
				if (count < -1)
					PortalRunSelect(portal, false, -count - 1, None_Receiver);
				return PortalRunSelect(portal, false, 1L, dest);
			}
			else
			{
				/* count == 0 */
				
				/* until we enable backward scan - bail out here */
				ereport(ERROR,
						(errcode(ERRCODE_GP_FEATURE_NOT_YET),
						 errmsg("backward scan is not supported in this version of Greenplum Database")));
				
				/* Rewind to start, return zero rows */
				DoPortalRewind(portal);
				return PortalRunSelect(portal, true, 0L, dest);
			}
			break;
		case FETCH_RELATIVE:
			if (count > 0)
			{
				/*
				 * Definition: advance count-1 rows, return next row (if any).
				 */
				if (count > 1)
					PortalRunSelect(portal, true, count - 1, None_Receiver);
				return PortalRunSelect(portal, true, 1L, dest);
			}
			else if (count < 0)
			{
				/*
				 * Definition: back up abs(count)-1 rows, return prior row (if
				 * any).
				 */
				
				/* until we enable backward scan - bail out here */
				ereport(ERROR,
						(errcode(ERRCODE_GP_FEATURE_NOT_YET),
						 errmsg("backward scan is not supported in this version of Greenplum Database")));				
				
				if (count < -1)
					PortalRunSelect(portal, false, -count - 1, None_Receiver);
				return PortalRunSelect(portal, false, 1L, dest);
			}
			else
			{
				/* count == 0 */
				/* Same as FETCH FORWARD 0, so fall out of switch */
				fdirection = FETCH_FORWARD;
			}
			break;
		default:
			elog(ERROR, "bogus direction");
			break;
	}

	/*
	 * Get here with fdirection == FETCH_FORWARD or FETCH_BACKWARD, and count
	 * >= 0.
	 */
	forward = (fdirection == FETCH_FORWARD);

	/*
	 * Zero count means to re-fetch the current row, if any (per SQL92)
	 */
	if (count == 0)
	{
		bool		on_row;

		/* Are we sitting on a row? */
		on_row = (!portal->atStart && !portal->atEnd);

		if (dest->mydest == DestNone)
		{
			/* MOVE 0 returns 0/1 based on if FETCH 0 would return a row */
			return on_row ? 1L : 0L;
		}
		else
		{
			/*
			 * If we are sitting on a row, back up one so we can re-fetch it.
			 * If we are not sitting on a row, we still have to start up and
			 * shut down the executor so that the destination is initialized
			 * and shut down correctly; so keep going.	To PortalRunSelect,
			 * count == 0 means we will retrieve no row.
			 */
			if (on_row)
			{
				PortalRunSelect(portal, false, 1L, None_Receiver);
				/* Set up to fetch one row forward */
				count = 1;
				forward = true;
			}
		}
	}

	/*
	 * Optimize MOVE BACKWARD ALL into a Rewind.
	 */
	if (!forward && count == FETCH_ALL && dest->mydest == DestNone)
	{
		int64		result = portal->portalPos;

		/* until we enable backward scan - bail out here */
		ereport(ERROR,
				(errcode(ERRCODE_GP_FEATURE_NOT_YET),
				 errmsg("backward scan is not supported in this version of Greenplum Database")));
		
		if (result > 0 && !portal->atEnd)
			result--;
		DoPortalRewind(portal);
		/* result is bogus if pos had overflowed, but it's best we can do */
		return result;
	}

	return PortalRunSelect(portal, forward, count, dest);
}

/*
 * DoPortalRewind - rewind a Portal to starting point
 */
static void
DoPortalRewind(Portal portal)
{
	if (portal->holdStore)
	{
		MemoryContext oldcontext;

		oldcontext = MemoryContextSwitchTo(portal->holdContext);
		tuplestore_rescan(portal->holdStore);
		MemoryContextSwitchTo(oldcontext);
	}
	if (PortalGetQueryDesc(portal))
		ExecutorRewind(PortalGetQueryDesc(portal));

	portal->atStart = true;
	portal->atEnd = false;
	portal->portalPos = 0;
	portal->posOverflow = false;
}

/*
 * Computes the backoff weight (for query prioritization) for this backend,
 * and initializes the corresponding BackoffBackendEntry.
 */
static void
PortalSetBackoffWeight(Portal portal)
{
	int weight = BackoffDefaultWeight();

	if (gp_enable_resqueue_priority &&
		(Gp_role == GP_ROLE_DISPATCH || Gp_role == GP_ROLE_EXECUTE) &&
		gp_session_id > -1)
	{
		if (superuser())
		{
			weight = BackoffSuperuserStatementWeight();
		} else
		{
			weight = ResourceQueueGetPriorityWeight(portal->queueId);
		}

		/* Initialize the SHM backend entry with the computed backoff weight */
		BackoffBackendEntryInit(gp_session_id, gp_command_count, weight);
	}
}<|MERGE_RESOLUTION|>--- conflicted
+++ resolved
@@ -87,15 +87,11 @@
 	qd->operation = plannedstmt->commandType;	/* operation */
 	qd->plannedstmt = plannedstmt;		/* plan */
 	qd->utilitystmt = plannedstmt->utilityStmt; /* in case DECLARE CURSOR */
-<<<<<<< HEAD
+	/* GPDB_84_MERGE_FIXME do we need to pstrdup sourceText? */
 	qd->sourceText = pstrdup(sourceText);		/* query text */
-	qd->snapshot = snapshot;	/* snapshot */
-	qd->crosscheck_snapshot = crosscheck_snapshot;		/* RI check snapshot */
-=======
 	qd->snapshot = RegisterSnapshot(snapshot);	/* snapshot */
 	/* RI check snapshot */
 	qd->crosscheck_snapshot = RegisterSnapshot(crosscheck_snapshot);
->>>>>>> 49f001d8
 	qd->dest = dest;			/* output dest */
 	qd->params = params;		/* parameter values passed into query */
 	qd->doInstrument = doInstrument;	/* instrumentation wanted? */
@@ -147,12 +143,8 @@
 	qd->operation = CMD_UTILITY;	/* operation */
 	qd->plannedstmt = NULL;
 	qd->utilitystmt = utilitystmt;		/* utility command */
-<<<<<<< HEAD
 	qd->sourceText = pstrdup(sourceText);		/* query text */
-	qd->snapshot = snapshot;	/* snapshot */
-=======
 	qd->snapshot = RegisterSnapshot(snapshot);	/* snapshot */
->>>>>>> 49f001d8
 	qd->crosscheck_snapshot = InvalidSnapshot;	/* RI check snapshot */
 	qd->dest = dest;			/* output dest */
 	qd->params = params;		/* parameter values passed into query */
@@ -177,17 +169,14 @@
 {
 	/* Can't be a live query */
 	Assert(qdesc->estate == NULL);
-<<<<<<< HEAD
 	/* Only the QueryDesc itself and the sourceText need be freed */
 	pfree((void*) qdesc->sourceText);
-=======
 
 	/* forget our snapshots */
 	UnregisterSnapshot(qdesc->snapshot);
 	UnregisterSnapshot(qdesc->crosscheck_snapshot);
 
 	/* Only the QueryDesc itself need be freed */
->>>>>>> 49f001d8
 	pfree(qdesc);
 }
 
@@ -233,7 +222,6 @@
 	/*
 	 * Create the QueryDesc object
 	 */
-<<<<<<< HEAD
 	Assert(portal);
 
 	if (portal->sourceTag == T_SelectStmt && gp_select_invisible)
@@ -242,7 +230,7 @@
 									dest, params, false);
 	else
 		queryDesc = CreateQueryDesc(stmt, portal->sourceText,
-									ActiveSnapshot, InvalidSnapshot,
+									GetActiveSnapshot(), InvalidSnapshot,
 									dest, params, false);
 	queryDesc->ddesc = portal->ddesc;
 
@@ -261,17 +249,15 @@
 
 	if (Gp_role == GP_ROLE_DISPATCH)
 	{
-
 		/*
-		 * If resource scheduling is enabled and we are locking non SELECT queries,
-		 * or this is a SELECT INTO then lock the portal here.
-		 * Skip if this query is added by the rewriter or
-		 * we are superuser.
+		 * If resource scheduling is enabled and we are locking non SELECT
+		 * queries, or this is a SELECT INTO then lock the portal here.  Skip
+		 * if this query is added by the rewriter or we are superuser.
 		 */
 		if (IsResQueueEnabled() && !superuser())
 		{
-			if((!ResourceSelectOnly || portal->sourceTag == T_SelectStmt) &&
-			   stmt->canSetTag)
+			if ((!ResourceSelectOnly || portal->sourceTag == T_SelectStmt) &&
+				stmt->canSetTag)
 			{
 				portal->status = PORTAL_QUEUE;
 
@@ -286,11 +272,6 @@
 	}
 
 	portal->status = PORTAL_ACTIVE;
-=======
-	queryDesc = CreateQueryDesc(plan,
-								GetActiveSnapshot(), InvalidSnapshot,
-								dest, params, false);
->>>>>>> 49f001d8
 
 	/*
 	 * Set up to collect AFTER triggers
@@ -352,7 +333,6 @@
 		}
 	}
 
-<<<<<<< HEAD
 	if (Gp_role == GP_ROLE_DISPATCH)
 	{
 		/* MPP-4082. Issue automatic ANALYZE if conditions are satisfied. */
@@ -360,31 +340,16 @@
 		auto_stats(cmdType, relationOid, queryDesc->es_processed, inFunction);
 	}
 
+	PopActiveSnapshot();
+
 	FreeQueryDesc(queryDesc);
 
-	FreeSnapshot(ActiveSnapshot);
-	ActiveSnapshot = NULL;
-	
 	if (gp_enable_resqueue_priority 
 			&& Gp_role == GP_ROLE_DISPATCH 
 			&& gp_session_id > -1)
 	{
 		BackoffBackendEntryExit();
 	}
-
-=======
-	/* Now take care of any queued AFTER triggers */
-	AfterTriggerEndQuery(queryDesc->estate);
-
-	PopActiveSnapshot();
-
-	/*
-	 * Now, we close down all the scans and free allocated resources.
-	 */
-	ExecutorEnd(queryDesc);
-
-	FreeQueryDesc(queryDesc);
->>>>>>> 49f001d8
 }
 
 /*
@@ -631,13 +596,8 @@
 	PG_TRY();
 	{
 		ActivePortal = portal;
-<<<<<<< HEAD
-		ActiveSnapshot = NULL;	/* will be set later */
 		if (portal->resowner)
 			CurrentResourceOwner = portal->resowner;
-=======
-		CurrentResourceOwner = portal->resowner;
->>>>>>> 49f001d8
 		PortalContext = PortalGetHeapMemory(portal);
 
 		MemoryContextSwitchTo(PortalGetHeapMemory(portal));
@@ -671,12 +631,8 @@
 				 * the destination to DestNone.
 				 */
 				queryDesc = CreateQueryDesc((PlannedStmt *) linitial(portal->stmts),
-<<<<<<< HEAD
 											portal->sourceText,
-											(gp_select_invisible ? SnapshotAny : ActiveSnapshot),
-=======
-											GetActiveSnapshot(),
->>>>>>> 49f001d8
+											(gp_select_invisible ? SnapshotAny : GetActiveSnapshot()),
 											InvalidSnapshot,
 											None_Receiver,
 											params,
@@ -991,13 +947,8 @@
 	PG_TRY();
 	{
 		ActivePortal = portal;
-<<<<<<< HEAD
-		ActiveSnapshot = NULL;	/* will be set later */
 		if (portal->resowner)
 			CurrentResourceOwner = portal->resowner;
-=======
-		CurrentResourceOwner = portal->resowner;
->>>>>>> 49f001d8
 		PortalContext = PortalGetHeapMemory(portal);
 
 		MemoryContextSwitchTo(PortalContext);
@@ -1607,13 +1558,8 @@
 	PG_TRY();
 	{
 		ActivePortal = portal;
-<<<<<<< HEAD
-		ActiveSnapshot = NULL;	/* will be set later */
 		if (portal->resowner)
 			CurrentResourceOwner = portal->resowner;
-=======
-		CurrentResourceOwner = portal->resowner;
->>>>>>> 49f001d8
 		PortalContext = PortalGetHeapMemory(portal);
 
 		MemoryContextSwitchTo(PortalContext);
