--- conflicted
+++ resolved
@@ -3359,44 +3359,6 @@
 		whereToSendOutput = DestNone;
 
 	/*
-<<<<<<< HEAD
-	 * We DO NOT want to run proc_exit() callbacks -- we're here because
-	 * shared memory may be corrupted, so we don't want to try to clean up our
-	 * transaction.  Just nail the windows shut and get out of town.  Now that
-	 * there's an atexit callback to prevent third-party code from breaking
-	 * things by calling exit() directly, we have to reset the callbacks
-	 * explicitly to make this work as intended.
-	 */
-	on_exit_reset();
-
-	/*
-	 * Note we do exit(2) not exit(0).  This is to force the postmaster into a
-	 * system reset cycle if some idiot DBA sends a manual SIGQUIT to a random
-=======
-	 * Notify the client before exiting, to give a clue on what happened.
-	 *
-	 * It's dubious to call ereport() from a signal handler.  It is certainly
-	 * not async-signal safe.  But it seems better to try, than to disconnect
-	 * abruptly and leave the client wondering what happened.  It's remotely
-	 * possible that we crash or hang while trying to send the message, but
-	 * receiving a SIGQUIT is a sign that something has already gone badly
-	 * wrong, so there's not much to lose.  Assuming the postmaster is still
-	 * running, it will SIGKILL us soon if we get stuck for some reason.
-	 *
-	 * Ideally this should be ereport(FATAL), but then we'd not get control
-	 * back...
-	 */
-	ereport(WARNING,
-			(errcode(ERRCODE_CRASH_SHUTDOWN),
-			 errmsg("terminating connection because of crash of another server process"),
-	errdetail("The postmaster has commanded this server process to roll back"
-			  " the current transaction and exit, because another"
-			  " server process exited abnormally and possibly corrupted"
-			  " shared memory."),
-			 errhint("In a moment you should be able to reconnect to the"
-					 " database and repeat your command.")));
-
-	/*
 	 * We DO NOT want to run proc_exit() or atexit() callbacks -- we're here
 	 * because shared memory may be corrupted, so we don't want to try to
 	 * clean up our transaction.  Just nail the windows shut and get out of
@@ -3405,16 +3367,11 @@
 	 *
 	 * Note we do _exit(2) not _exit(0).  This is to force the postmaster into
 	 * a system reset cycle if someone sends a manual SIGQUIT to a random
->>>>>>> 4f0bf335
 	 * backend.  This is necessary precisely because we don't clean up our
 	 * shared memory state.  (The "dead man switch" mechanism in pmsignal.c
 	 * should ensure the postmaster sees this as a crash, too, but no harm in
 	 * being doubly sure.)
 	 */
-<<<<<<< HEAD
-
-=======
->>>>>>> 4f0bf335
 	_exit(2);
 }
 
@@ -3448,9 +3405,7 @@
 		 * If we're waiting for input or a lock so that it's safe to
 		 * interrupt, service the interrupt immediately
 		 */
-<<<<<<< HEAD
-		if ((ImmediateInterruptOK || ImmediateDieOK) &&
-			InterruptHoldoffCount == 0 && CritSectionCount == 0)
+		if (ImmediateInterruptOK || ImmediateDieOK)
 		{
 			if (ImmediateDieOK && !DoingPqReading)
 			{
@@ -3465,20 +3420,8 @@
 				whereToSendOutput = DestNone;
 			}
 
-			/* bump holdoff count to make ProcessInterrupts() a no-op */
-			/* until we are done getting ready for it */
-			InterruptHoldoffCount++;
-			LockErrorCleanup(); /* prevent CheckDeadLock from running */
-			DisableNotifyInterrupt();
-			DisableCatchupInterrupt();
-			DisableClientWaitTimeoutInterrupt();
-			InterruptHoldoffCount--;
 			ProcessInterrupts(__FILE__, __LINE__);
 		}
-=======
-		if (ImmediateInterruptOK)
-			ProcessInterrupts();
->>>>>>> 4f0bf335
 	}
 
 	/* If we're still here, waken anything waiting on the process latch */
@@ -3513,23 +3456,8 @@
 		 * If we're waiting for input or a lock so that it's safe to
 		 * interrupt, service the interrupt immediately
 		 */
-<<<<<<< HEAD
-		if (ImmediateInterruptOK && InterruptHoldoffCount == 0 &&
-			CritSectionCount == 0)
-		{
-			/* bump holdoff count to make ProcessInterrupts() a no-op */
-			/* until we are done getting ready for it */
-			InterruptHoldoffCount++;
-			LockErrorCleanup(); /* prevent CheckDeadLock from running */
-			DisableNotifyInterrupt();
-			DisableCatchupInterrupt();
-			InterruptHoldoffCount--;
+		if (ImmediateInterruptOK)
 			ProcessInterrupts(__FILE__, __LINE__);
-		}
-=======
-		if (ImmediateInterruptOK)
-			ProcessInterrupts();
->>>>>>> 4f0bf335
 	}
 
 	/* If we're still here, waken anything waiting on the process latch */
@@ -3733,23 +3661,8 @@
 		 * If we're waiting for input or a lock so that it's safe to
 		 * interrupt, service the interrupt immediately.
 		 */
-<<<<<<< HEAD
-		if (ImmediateInterruptOK && InterruptHoldoffCount == 0 &&
-			CritSectionCount == 0)
-		{
-			/* bump holdoff count to make ProcessInterrupts() a no-op */
-			/* until we are done getting ready for it */
-			InterruptHoldoffCount++;
-			LockErrorCleanup(); /* prevent CheckDeadLock from running */
-			DisableNotifyInterrupt();
-			DisableCatchupInterrupt();
-			InterruptHoldoffCount--;
+		if (ImmediateInterruptOK)
 			ProcessInterrupts(__FILE__, __LINE__);
-		}
-=======
-		if (ImmediateInterruptOK)
-			ProcessInterrupts();
->>>>>>> 4f0bf335
 	}
 
 	/*
@@ -3781,7 +3694,6 @@
 	/* OK to accept any interrupts now? */
 	if (InterruptHoldoffCount != 0 || CritSectionCount != 0)
 		return;
-
 	InterruptPending = false;
 
 	if (ProcDiePending)
@@ -3789,11 +3701,8 @@
 		ProcDiePending = false;
 		QueryCancelPending = false;		/* ProcDie trumps QueryCancel */
 		ImmediateInterruptOK = false;	/* not idle anymore */
-<<<<<<< HEAD
 		ImmediateDieOK = false;		/* prevent re-entry */
-=======
 		LockErrorCleanup();
->>>>>>> 4f0bf335
 		DisableNotifyInterrupt();
 		DisableCatchupInterrupt();
 		DisableClientWaitTimeoutInterrupt();
@@ -3880,11 +3789,10 @@
 
 	if (QueryCancelPending)
 	{
-<<<<<<< HEAD
-		elog(LOG,"Process interrupt for 'query cancel pending' (%s:%d)", filename, lineno);
-=======
 		bool		lock_timeout_occurred;
 		bool		stmt_timeout_occurred;
+
+		elog(LOG,"Process interrupt for 'query cancel pending' (%s:%d)", filename, lineno);
 
 		/*
 		 * Don't allow query cancel interrupts while reading input from the
@@ -3901,7 +3809,6 @@
 			InterruptPending = true;
 			return;
 		}
->>>>>>> 4f0bf335
 
 		QueryCancelPending = false;
 		if (ClientAuthInProgress)
@@ -5124,14 +5031,13 @@
 		/* We don't have a transaction command open anymore */
 		xact_started = false;
 
-<<<<<<< HEAD
 		/* When QE error in creating extension, we must reset CurrentExtensionObject */
 		creating_extension = false;
 		CurrentExtensionObject = InvalidOid;
 
 		/* Inform Vmem tracker that the current process has finished cleanup */
 		RunawayCleaner_RunawayCleanupDoneForProcess(false /* ignoredCleanup */);
-=======
+
 		/*
 		 * If an error occurred while we were reading a message from the
 		 * client, we have potentially lost track of where the previous
@@ -5144,7 +5050,6 @@
 			ereport(FATAL,
 					(errcode(ERRCODE_PROTOCOL_VIOLATION),
 					 errmsg("terminating connection because protocol sync was lost")));
->>>>>>> 4f0bf335
 
 		/* Now we can allow interrupts again */
 		RESUME_INTERRUPTS();
@@ -5665,23 +5570,7 @@
 				/* switch back to message context */
 				MemoryContextSwitchTo(MessageContext);
 
-<<<<<<< HEAD
-				if (HandleFunctionRequest(&input_message) == EOF)
-				{
-					/*
-					 * lost frontend connection during F message input
-					 *
-					 * Reset whereToSendOutput to prevent ereport from
-					 * attempting to send any more messages to client.
-					 */
-					if (whereToSendOutput == DestRemote)
-						whereToSendOutput = DestNone;
-
-					proc_exit(0);
-				}
-=======
 				HandleFunctionRequest(&input_message);
->>>>>>> 4f0bf335
 
 				/* commit the function-invocation transaction */
 				finish_xact_command();
