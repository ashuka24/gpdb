/*-------------------------------------------------------------------------
 *
 * postgres.c
 *	  POSTGRES C Backend Interface
 *
 * Portions Copyright (c) 2005-2009, Greenplum inc
 * Portions Copyright (c) 1996-2009, PostgreSQL Global Development Group
 * Portions Copyright (c) 1994, Regents of the University of California
 *
 *
 * IDENTIFICATION
 *	  $PostgreSQL: pgsql/src/backend/tcop/postgres.c,v 1.523 2007/02/15 23:23:23 alvherre Exp $
 *
 * NOTES
 *	  this is the "main" module of the postgres backend and
 *	  hence the main module of the "traffic cop".
 *
 *-------------------------------------------------------------------------
 */

#include "postgres.h"
#include "gpmon/gpmon.h"

#include <time.h>
#include <unistd.h>
#include <signal.h>
#include <fcntl.h>
#include <sys/socket.h>
#ifdef HAVE_SYS_SELECT_H
#include <sys/select.h>
#endif
#ifdef HAVE_SYS_RESOURCE_H
#include <sys/time.h>
#include <sys/resource.h>
#endif
#ifdef HAVE_GETOPT_H
#include <getopt.h>
#endif

#ifndef HAVE_GETRUSAGE
#include "rusagestub.h"
#endif

#include "access/distributedlog.h"
#include "access/printtup.h"
#include "access/xact.h"
#include "catalog/pg_type.h"
#include "commands/async.h"
#include "commands/prepare.h"
#include "libpq/libpq.h"
#include "libpq/pqformat.h"
#include "libpq/pqsignal.h"
#include "miscadmin.h"
#include "nodes/execnodes.h"            /* Slice, SliceTable */
#include "nodes/print.h"
#include "optimizer/planner.h"
#include "pgstat.h"
#include "pg_trace.h"
#include "parser/analyze.h"
#include "parser/parser.h"
#include "postmaster/postmaster.h"
#include "replication/walsender.h"
#include "rewrite/rewriteHandler.h"
#include "storage/freespace.h"
#include "storage/ipc.h"
#include "storage/proc.h"
#include "storage/procsignal.h"
#include "storage/sinval.h"
#include "tcop/fastpath.h"
#include "tcop/pquery.h"
#include "tcop/tcopprot.h"
#include "tcop/utility.h"
#include "utils/faultinjector.h"
#include "utils/flatfiles.h"
#include "utils/lsyscache.h"
#include "utils/memutils.h"
#include "utils/ps_status.h"
#include "utils/datum.h"
#include "utils/debugbreak.h"
#include "mb/pg_wchar.h"
#include "cdb/cdbvars.h"
#include "cdb/cdbsrlz.h"
#include "cdb/cdbtm.h"
#include "cdb/cdbdtxcontextinfo.h"
#include "cdb/cdbdisp.h"
#include "cdb/cdbdispatchresult.h"
#include "cdb/cdbgang.h"
#include "cdb/ml_ipc.h"
#include "utils/guc.h"
#include "access/twophase.h"
#include "postmaster/backoff.h"
#include <pthread.h>
#include "utils/resscheduler.h"
#include "pgstat.h"
#include "executor/nodeFunctionscan.h"
#include "cdb/cdbfilerep.h"
#include "postmaster/primary_mirror_mode.h"
#include "utils/vmem_tracker.h"

extern int	optind;
extern char *optarg;

extern char *savedSeqServerHost;
extern int savedSeqServerPort;

/* ----------------
 *		global variables
 * ----------------
 */
const char *debug_query_string; /* for pgmonitor and log_min_error_statement */

/* Note: whereToSendOutput is initialized for the bootstrap/standalone case */
CommandDest whereToSendOutput = DestDebug;

/* flag for logging end of session */
bool		Log_disconnections = false;

int			log_statement = LOGSTMT_NONE;

/* GUC variable for maximum stack depth (measured in kilobytes) */
int			max_stack_depth = 100;

/* wait N seconds to allow attach from a debugger */
int			PostAuthDelay = 0;


/* ----------------
 *		private variables
 * ----------------
 */

/* Priority of the postmaster process */
static int PostmasterPriority = 0;

/* max_stack_depth converted to bytes for speed of checking */
static long max_stack_depth_bytes = 100 * 1024L;

/*
 * Stack base pointer -- initialized by PostgresMain. This is not static
 * so that PL/Java can modify it.
 */
char	   *stack_base_ptr = NULL;


/*
 * Flag to mark SIGHUP. Whenever the main loop comes around it
 * will reread the configuration file. (Better than doing the
 * reading in the signal handler, ey?)
 */
static volatile sig_atomic_t got_SIGHUP = false;

/*
 * Flag to keep track of whether we have started a transaction.
 * For extended query protocol this has to be remembered across messages.
 */
static bool xact_started = false;

/*
 * Flag to indicate that we are doing the outer loop's read-from-client,
 * as opposed to any random read from client that might happen within
 * commands like COPY FROM STDIN.
 *
 * GPDB:  I've made this extern so we can test it in the sigalarm handler
 * in proc.c.
 */
extern bool DoingCommandRead;
bool DoingCommandRead = false;

/*
 * Flags to implement skip-till-Sync-after-error behavior for messages of
 * the extended query protocol.
 */
static bool doing_extended_query_message = false;
static bool ignore_till_sync = false;

/*
 * If an unnamed prepared statement exists, it's stored here.
 * We keep it separate from the hashtable kept by commands/prepare.c
 * in order to reduce overhead for short-lived queries.
 */
static MemoryContext unnamed_stmt_context = NULL;
static PreparedStatement *unnamed_stmt_pstmt = NULL;

/* assorted command-line switches */
static const char *userDoption = NULL;	/* -D switch */

static bool EchoQuery = false;	/* default don't echo */

extern pthread_t main_tid;
#ifndef _WIN32
pthread_t main_tid = (pthread_t)0;
#else
pthread_t main_tid = {0,0};
#endif

/* if we're in the middle of dying, let our threads exit with some dignity */
static volatile sig_atomic_t in_quickdie = false;

/*
 * people who want to use EOF should #define DONTUSENEWLINE in
 * tcop/tcopdebug.h
 */
#ifndef TCOP_DONTUSENEWLINE
static int	UseNewLine = 1;		/* Use newlines query delimiters (the default) */
#else
static int	UseNewLine = 0;		/* Use EOF as query delimiters */
#endif   /* TCOP_DONTUSENEWLINE */


static DtxContextInfo TempDtxContextInfo = DtxContextInfo_StaticInit;

extern void CheckForQDMirroringWork(void);

extern void CheckForResetSession(void);

extern bool ResourceScheduler;

/* ----------------------------------------------------------------
 *		decls for routines only used in this file
 * ----------------------------------------------------------------
 */
static int	InteractiveBackend(StringInfo inBuf);
static int	SocketBackend(StringInfo inBuf);
static int	ReadCommand(StringInfo inBuf);
static void forbidden_in_wal_sender(char firstchar);
static List *pg_rewrite_queries(List *querytree_list);
static bool check_log_statement(List *stmt_list);
static int	errdetail_execute(List *raw_parsetree_list);
static int	errdetail_params(ParamListInfo params);
static void start_xact_command(void);
static void finish_xact_command(void);
static bool IsTransactionExitStmt(Node *parsetree);
static bool IsTransactionExitStmtList(List *parseTrees);
static bool IsTransactionStmtList(List *nodes);
static void SigHupHandler(SIGNAL_ARGS);
static void log_disconnections(int code, Datum arg);
static bool CheckDebugDtmActionSqlCommandTag(const char *sqlCommandTag);
static bool CheckDebugDtmActionProtocol(DtxProtocolCommand dtxProtocolCommand, 
					DtxContextInfo *contextInfo);
static bool renice_current_process(int nice_level);

/*
 * Change the priority of the current process to the specified level
 * (bigger nice_level values correspond to lower priority).
*/
static bool renice_current_process(int nice_level)
{
#ifdef WIN32
	elog(DEBUG2, "Renicing of processes on Windows currently not supported.");
	return false;
#else
	int prio_out = -1;
	elog(DEBUG2, "Current nice level of the process: %d",
			getpriority(PRIO_PROCESS, 0));
	prio_out = setpriority(PRIO_PROCESS, 0, nice_level);
	if (prio_out == -1)
	{
		switch (errno)
		{
		case EACCES:
			elog(DEBUG1, "Could not change priority of the query process, errno: %d (%m).", errno);
			break;
		case ESRCH:
			/* ignore this, the backend went away when we weren't looking */
			break;
		default:
			elog(DEBUG1, "Could not change priority of the query process, errno: %d (%m).", errno);
		}
		return false;
	}

	elog(DEBUG2, "Reniced process to level %d", getpriority(PRIO_PROCESS, 0));
	return true;
#endif
}

/* ----------------------------------------------------------------
 *		routines to obtain user input
 * ----------------------------------------------------------------
 */

/* ----------------
 *	InteractiveBackend() is called for user interactive connections
 *
 *	the string entered by the user is placed in its parameter inBuf,
 *	and we act like a Q message was received.
 *
 *	EOF is returned if end-of-file input is seen; time to shut down.
 * ----------------
 */

static int
InteractiveBackend(StringInfo inBuf)
{
	int			c;				/* character read from getc() */
	bool		end = false;	/* end-of-input flag */
	bool		backslashSeen = false;	/* have we seen a \ ? */

	/*
	 * display a prompt and obtain input from the user
	 */
	printf("backend> ");
	fflush(stdout);

	/* Reset inBuf to empty */
	inBuf->len = 0;
	inBuf->data[0] = '\0';
	inBuf->cursor = 0;

	for (;;)
	{
		if (UseNewLine)
		{
			/*
			 * if we are using \n as a delimiter, then read characters until
			 * the \n.
			 */
			while ((c = getc(stdin)) != EOF)
			{
				if (c == '\n')
				{
					if (backslashSeen)
					{
						/* discard backslash from inBuf */
						inBuf->data[--inBuf->len] = '\0';
						backslashSeen = false;
						continue;
					}
					else
					{
						/* keep the newline character */
						appendStringInfoChar(inBuf, '\n');
						break;
					}
				}
				else if (c == '\\')
					backslashSeen = true;
				else
					backslashSeen = false;

				appendStringInfoChar(inBuf, (char) c);
			}

			if (c == EOF)
				end = true;
		}
		else
		{
			/*
			 * otherwise read characters until EOF.
			 */
			while ((c = getc(stdin)) != EOF)
				appendStringInfoChar(inBuf, (char) c);

			if (inBuf->len == 0)
				end = true;
		}

		if (end)
			return EOF;

		/*
		 * otherwise we have a user query so process it.
		 */
		break;
	}

	/* Add '\0' to make it look the same as message case. */
	appendStringInfoChar(inBuf, (char) '\0');

	/*
	 * if the query echo flag was given, print the query..
	 */
	if (EchoQuery)
		printf("statement: %s\n", inBuf->data);
	fflush(stdout);

	return 'Q';
}

/* ----------------
 *	SocketBackend()		Is called for frontend-backend connections
 *
 *	Returns the message type code, and loads message body data into inBuf.
 *
 *	EOF is returned if the connection is lost.
 * ----------------
 */
static int
SocketBackend(StringInfo inBuf)
{
	int			qtype;

	/*
	 * Get message type code from the frontend.
	 */
	qtype = pq_getbyte();

	if (!disable_sig_alarm(false))
			elog(FATAL, "could not disable timer for client wiat timeout");

	if (qtype == EOF)			/* frontend disconnected */
	{
		ereport(COMMERROR,
				(errcode(ERRCODE_PROTOCOL_VIOLATION),
				 errmsg("unexpected EOF on client connection")));
		return qtype;
	}

	/*
	 * Validate message type code before trying to read body; if we have lost
	 * sync, better to say "command unknown" than to run out of memory because
	 * we used garbage as a length word.
	 *
	 * This also gives us a place to set the doing_extended_query_message flag
	 * as soon as possible.
	 */
	switch (qtype)
	{
		case 'Q':				/* simple query */
			doing_extended_query_message = false;
			if (PG_PROTOCOL_MAJOR(FrontendProtocol) < 3)
			{
				/* old style without length word; convert */
				if (pq_getstring(inBuf))
				{
					ereport(COMMERROR,
							(errcode(ERRCODE_PROTOCOL_VIOLATION),
							 errmsg("unexpected EOF on client connection")));
					return EOF;
				}
			}
			break;
		
		case 'M':				/* Greenplum Database dispatched statement from QD */
		
			doing_extended_query_message = false;
			
			/* don't support old protocols with this. */
			if( PG_PROTOCOL_MAJOR(FrontendProtocol) < 3 )				
					ereport(COMMERROR,
							(errcode(ERRCODE_PROTOCOL_VIOLATION),
							 errmsg("Greenplum Database dispatch unsupported for old FrontendProtocols.")));	

		
			break;
			
		case 'T':				/* Greenplum Database dispatched transaction protocol from QD */
		
			doing_extended_query_message = false;
			
			/* don't support old protocols with this. */
			if( PG_PROTOCOL_MAJOR(FrontendProtocol) < 3 )				
					ereport(COMMERROR,
							(errcode(ERRCODE_PROTOCOL_VIOLATION),
							 errmsg("Greenplum Database dispatch unsupported for old FrontendProtocols.")));	

		
			break;
		case 'G':				/* Greenplum Gang Management */
			doing_extended_query_message = false;
			break;
		
		case 'F':				/* fastpath function call */
			/* we let fastpath.c cope with old-style input of this */
			doing_extended_query_message = false;
			break;

		case 'X':				/* terminate */
			doing_extended_query_message = false;
			ignore_till_sync = false;
			break;

		case 'B':				/* bind */
		case 'C':				/* close */
		case 'D':				/* describe */
		case 'E':				/* execute */
		case 'H':				/* flush */
		case 'P':				/* parse */
			doing_extended_query_message = true;
			/* these are only legal in protocol 3 */
			if (PG_PROTOCOL_MAJOR(FrontendProtocol) < 3)
				ereport(FATAL,
						(errcode(ERRCODE_PROTOCOL_VIOLATION),
						 errmsg("invalid frontend message type %d", qtype)));
			break;

		case 'S':				/* sync */
			/* stop any active skip-till-Sync */
			ignore_till_sync = false;
			/* mark not-extended, so that a new error doesn't begin skip */
			doing_extended_query_message = false;
			/* only legal in protocol 3 */
			if (PG_PROTOCOL_MAJOR(FrontendProtocol) < 3)
				ereport(FATAL,
						(errcode(ERRCODE_PROTOCOL_VIOLATION),
						 errmsg("invalid frontend message type %d", qtype)));
			break;

		case 'd':				/* copy data */
		case 'c':				/* copy done */
		case 'f':				/* copy fail */
			doing_extended_query_message = false;
			/* these are only legal in protocol 3 */
			if (PG_PROTOCOL_MAJOR(FrontendProtocol) < 3)
				ereport(FATAL,
						(errcode(ERRCODE_PROTOCOL_VIOLATION),
						 errmsg("invalid frontend message type %d", qtype)));
			break;
		
		case 'W':   /* Greenplum Database command for transmitting listener port. */
			
			break;

		default:

			/*
			 * Otherwise we got garbage from the frontend.	We treat this as
			 * fatal because we have probably lost message boundary sync, and
			 * there's no good way to recover.
			 */
			ereport(FATAL,
					(errcode(ERRCODE_PROTOCOL_VIOLATION),
					 errmsg("invalid frontend message type %d", qtype)));
			break;
	}

	/*
	 * In protocol version 3, all frontend messages have a length word next
	 * after the type code; we can read the message contents independently of
	 * the type.
	 */
	if (PG_PROTOCOL_MAJOR(FrontendProtocol) >= 3)
	{
		if (pq_getmessage(inBuf, 0))
			return EOF;			/* suitable message already logged */
	}

	return qtype;
}

/* ----------------
 *		ReadCommand reads a command from either the frontend or
 *		standard input, places it in inBuf, and returns the
 *		message type code (first byte of the message).
 *		EOF is returned if end of file.
 * ----------------
 */
static int
ReadCommand(StringInfo inBuf)
{
	int			result;

	if (whereToSendOutput == DestRemote)
		result = SocketBackend(inBuf);
	else
		result = InteractiveBackend(inBuf);
	return result;
}

/*
 * prepare_for_client_read -- set up to possibly block on client input
 *
 * This must be called immediately before any low-level read from the
 * client connection.  It is necessary to do it at a sufficiently low level
 * that there won't be any other operations except the read kernel call
 * itself between this call and the subsequent client_read_ended() call.
 * In particular there mustn't be use of malloc() or other potentially
 * non-reentrant libc functions.  This restriction makes it safe for us
 * to allow interrupt service routines to execute nontrivial code while
 * we are waiting for input.
 */
void
prepare_for_client_read(void)
{
	if (DoingCommandRead)
	{
		/* Enable immediate processing of asynchronous signals */
		EnableNotifyInterrupt();
		EnableCatchupInterrupt();

		/* Allow "die" interrupt to be processed while waiting */
		ImmediateInterruptOK = true;

		/* And don't forget to detect one that already arrived */
		QueryCancelPending = false;
		QueryFinishPending = false;
		CHECK_FOR_INTERRUPTS();
	}
}

/*
 * client_read_ended -- get out of the client-input state
 */
void
client_read_ended(void)
{
	if (DoingCommandRead)
	{
		ImmediateInterruptOK = false;
		QueryCancelPending = false;		/* forget any CANCEL signal */
		QueryFinishPending = false;		/* forget any FINISH signal too */

		DisableNotifyInterrupt();
		DisableCatchupInterrupt();
	}
}


/*
 * Parse a query string and pass it through the rewriter.
 *
 * A list of Query nodes is returned, since the string might contain
 * multiple queries and/or the rewriter might expand one query to several.
 *
 * NOTE: this routine is no longer used for processing interactive queries,
 * but it is still needed for parsing of SQL function bodies.
 */
List *
pg_parse_and_rewrite(const char *query_string,	/* string to execute */
					 Oid *paramTypes,	/* parameter types */
					 int numParams)		/* number of parameters */
{
	List	   *raw_parsetree_list;
	List	   *querytree_list;
	ListCell   *list_item;

	/*
	 * (1) parse the request string into a list of raw parse trees.
	 */
	raw_parsetree_list = pg_parse_query(query_string);

	/*
	 * (2) Do parse analysis and rule rewrite.
	 */
	querytree_list = NIL;
	foreach(list_item, raw_parsetree_list)
	{
		Node	   *parsetree = (Node *) lfirst(list_item);

		querytree_list = list_concat(querytree_list,
									 pg_analyze_and_rewrite(parsetree,
															query_string,
															paramTypes,
															numParams));
	}

	return querytree_list;
}

/*
 * Do raw parsing (only).
 *
 * A list of parsetrees is returned, since there might be multiple
 * commands in the given string.
 *
 * NOTE: for interactive queries, it is important to keep this routine
 * separate from the analysis & rewrite stages.  Analysis and rewriting
 * cannot be done in an aborted transaction, since they require access to
 * database tables.  So, we rely on the raw parser to determine whether
 * we've seen a COMMIT or ABORT command; when we are in abort state, other
 * commands are not processed any further than the raw parse stage.
 */
List *
pg_parse_query(const char *query_string)
{
	List	   *raw_parsetree_list;

	if (log_parser_stats)
		ResetUsage();

	raw_parsetree_list = raw_parser(query_string);

	if (log_parser_stats)
		ShowUsage("PARSER STATISTICS");

#ifdef COPY_PARSE_PLAN_TREES
	/* Optional debugging check: pass raw parsetrees through copyObject() */
	{
		List	   *new_list = (List *) copyObject(raw_parsetree_list);

		/* This checks both copyObject() and the equal() routines... */
		if (!equal(new_list, raw_parsetree_list))
			elog(WARNING, "copyObject() failed to produce an equal raw parse tree");
		else
			raw_parsetree_list = new_list;
	}
#endif

	return raw_parsetree_list;
}

/*
 * Given a raw parsetree (gram.y output), and optionally information about
 * types of parameter symbols ($n), perform parse analysis and rule rewriting.
 *
 * A list of Query nodes is returned, since either the analyzer or the
 * rewriter might expand one query to several.
 *
 * NOTE: for reasons mentioned above, this must be separate from raw parsing.
 */
List *
pg_analyze_and_rewrite(Node *parsetree, const char *query_string,
					   Oid *paramTypes, int numParams)
{
	List	   *querytree_list;

	/*
	 * (1) Perform parse analysis.
	 */
	if (log_parser_stats)
		ResetUsage();

	querytree_list = parse_analyze(parsetree, query_string,
								   paramTypes, numParams);

	if (log_parser_stats)
		ShowUsage("PARSE ANALYSIS STATISTICS");

	/*
	 * (2) Rewrite the queries, as necessary
	 */
	querytree_list = pg_rewrite_queries(querytree_list);

	return querytree_list;
}

/*
 * Perform rewriting of a list of queries produced by parse analysis.
 *
 * Note: queries must just have come from the parser, because we do not do
 * AcquireRewriteLocks() on them.
 */
static List *
pg_rewrite_queries(List *querytree_list)
{
	List	   *new_list = NIL;
	ListCell   *list_item;

	if (log_parser_stats)
		ResetUsage();

	/*
	 * rewritten queries are collected in new_list.  Note there may be more or
	 * fewer than in the original list.
	 */
	foreach(list_item, querytree_list)
	{
		Query	   *querytree = (Query *) lfirst(list_item);

		if (Debug_print_parse)
			elog_node_display(DEBUG1, "parse tree", querytree,
							  Debug_pretty_print);

		if (querytree->commandType == CMD_UTILITY)
		{
			/* don't rewrite utilities, just dump 'em into new_list */
			new_list = lappend(new_list, querytree);
		}
		else
		{
			/* rewrite regular queries */
			List	   *rewritten = QueryRewrite(querytree);

			new_list = list_concat(new_list, rewritten);
		}
	}

	querytree_list = new_list;

	if (log_parser_stats)
		ShowUsage("REWRITER STATISTICS");

#ifdef COPY_PARSE_PLAN_TREES

	/*
	 * Optional debugging check: pass querytree output through copyObject()
	 */
	new_list = (List *) copyObject(querytree_list);
	/* This checks both copyObject() and the equal() routines... */
	if (!equal(new_list, querytree_list))
		elog(WARNING, "copyObject() failed to produce an equal parse tree");
	else
		querytree_list = new_list;
#endif

	if (Debug_print_rewritten)
		elog_node_display(DEBUG1, "rewritten parse tree", querytree_list,
						  Debug_pretty_print);

	return querytree_list;
}


/* Generate a plan for a single already-rewritten query. */
PlannedStmt *
pg_plan_query(Query *querytree, ParamListInfo boundParams)
{
	PlannedStmt	*stmt;

	/* Utility commands have no plans. */
	if (querytree->commandType == CMD_UTILITY)
		return NULL;
	

	if (log_planner_stats)
		ResetUsage();

	/* call the optimizer */
	stmt = planner(querytree, 0, boundParams);

	if (log_planner_stats)
		ShowUsage("PLANNER STATISTICS");

#ifdef COPY_PARSE_PLAN_TREES
	/* Optional debugging check: pass plan output through copyObject() */
	{
		Plan	   *new_plan = (Plan *) copyObject(stmt->planTree);

		/*
		 * equal() currently does not have routines to compare Plan nodes, so
		 * don't try to test equality here.  Perhaps fix someday?
		 */
#ifdef NOT_USED
		/* This checks both copyObject() and the equal() routines... */
		if (!equal(new_plan, stmt->planTree))
			elog(WARNING, "copyObject() failed to produce an equal plan tree");
		else
#endif
			stmt->planTree = new_plan;
	}
#endif

	/*
	 * Print plan if debugging.
	 */
	if (Debug_print_plan)
		elog_node_display(DEBUG1, "plan", stmt->planTree, Debug_pretty_print);
	if (Debug_print_plannedstmt)
		elog_node_display(DEBUG1, "plannedstmt", stmt, Debug_pretty_print);

	return stmt;
}

/*
 * Generate plans for a list of already-rewritten queries.
 *
 * If needSnapshot is TRUE, we haven't yet set a snapshot for the current
 * query.  A snapshot must be set before invoking the planner, since it
 * might try to evaluate user-defined functions.  But we must not set a
 * snapshot if the list contains only utility statements, because some
 * utility statements depend on not having frozen the snapshot yet.
 * (We assume that such statements cannot appear together with plannable
 * statements in the rewriter's output.)
 *
 * Normal optimizable statements generate PlannedStmt entries in the result
 * list.  Utility statements are simply represented by their statement nodes.
 */
List *
pg_plan_queries(List *querytrees, ParamListInfo boundParams,
				bool needSnapshot)
{
	List	   *stmt_list = NIL;
	ListCell   *query_list;

	foreach(query_list, querytrees)
	{
		Query	   *query = (Query *) lfirst(query_list);
		Node *stmt;

		if (query->commandType == CMD_UTILITY)
		{
			/* Utility commands have no plans. */
			stmt = query->utilityStmt;
		}
		else
		{
			if (needSnapshot)
			{
				ActiveSnapshot = CopySnapshot(GetTransactionSnapshot());
				needSnapshot = false;
			}
			stmt = (Node *) pg_plan_query(query, boundParams);
		}

		stmt_list = lappend(stmt_list, stmt);
	}

	return stmt_list;
}

/*
 * exec_mpp_query
 *
 * Called in a qExec process to read and execute a query plan sent by
 * cdbdisp_dispatchPlan().
 *
 * query_string -- optional query text (C string).
 * serializedQuerytree[len]  -- Query node or (NULL,0) if plan provided.
 * serializedPlantree[len] -- PlannedStmt node, or (NULL,0) if query provided.
 * serializedParms[len] -- optional parameters
 * serializedSliceInfo[len] -- optional SliceTable
 * localSlice -- slice table index
 *
 * Caller may supply either a Query (representing utility command) or
 * a PlannedStmt (representing a planned DML command), but not both.
 */
static void
exec_mpp_query(const char *query_string, 
			   const char * serializedQuerytree, int serializedQuerytreelen,
			   const char * serializedPlantree, int serializedPlantreelen,
			   const char * serializedParams, int serializedParamslen,
			   const char * serializedSliceInfo, int serializedSliceInfolen,
			   const char * seqServerHost, int seqServerPort,
			   int localSlice)
{
	CommandDest dest = whereToSendOutput;
	MemoryContext oldcontext;
	bool		save_log_statement_stats = log_statement_stats;
	bool		was_logged = false;
	char		msec_str[32];
	Node		   *utilityStmt = NULL;
	PlannedStmt	   *plan = NULL;
	CmdType		commandType = CMD_UNKNOWN;
	SliceTable *sliceTable = NULL;
    Slice      *slice = NULL;
	ParamListInfo paramLI = NULL;
	
	Assert(Gp_role == GP_ROLE_EXECUTE);
	/* 
	 * If we didn't get passed a query string, dummy something up for ps display and pg_stat_activity
	 */
	if (query_string == NULL || strlen(query_string)==0)
		query_string = "mppexec";
	
	/*
	 * Report query to various monitoring facilities.
	 */

	debug_query_string = query_string;
	
	pgstat_report_activity(query_string);
	
	/*
	 * We use save_log_statement_stats so ShowUsage doesn't report incorrect
	 * results because ResetUsage wasn't called.
	 */
	if (save_log_statement_stats)
		ResetUsage();
	
	/*
	 * Start up a transaction command.	All queries generated by the
	 * query_string will be in this same command block, *unless* we find a
	 * BEGIN/COMMIT/ABORT statement; we have to force a new xact command after
	 * one of those, else bad things will happen in xact.c. (Note that this
	 * will normally change current memory context.)
	 */
	start_xact_command();
	
	/*
	 * Zap any pre-existing unnamed statement.	(While not strictly necessary,
	 * it seems best to define simple-Query mode as if it used the unnamed
	 * statement and portal; this ensures we recover any storage used by prior
	 * unnamed operations.)
	 */
	unnamed_stmt_pstmt = NULL;
	if (unnamed_stmt_context)
	{
		DropDependentPortals(unnamed_stmt_context);
		MemoryContextDelete(unnamed_stmt_context);
	}
	unnamed_stmt_context = NULL;
	
	/*
	 * Switch to appropriate context for constructing parsetrees.
	 */
	oldcontext = MemoryContextSwitchTo(MessageContext);
	
	QueryContext = CurrentMemoryContext;
	
	/* 
	 * Deserialize the Query node, if there is one.  If this is a planned stmt, then
	 * there isn't one, but there must be a PlannedStmt later on.
	 */
	if (serializedQuerytree != NULL && serializedQuerytreelen > 0)
	{
		Query *query = (Query *) deserializeNode(serializedQuerytree,serializedQuerytreelen);
		
		if ( !IsA(query, Query) || query->commandType != CMD_UTILITY )
			elog(ERROR, "MPPEXEC: received non-utility Query node.");
		
		utilityStmt = query->utilityStmt;
	}
	
	/*
	 * Deserialize the slice table, if there is one, and set up the local slice.
	 */
    if (serializedSliceInfo != NULL && serializedSliceInfolen > 0)
	{
        sliceTable = (SliceTable *) deserializeNode(serializedSliceInfo, serializedSliceInfolen);
		
		sliceTable->localSlice = localSlice;
		
        if (!sliceTable ||
            !IsA(sliceTable, SliceTable) ||
            sliceTable->localSlice < 0 ||
            sliceTable->localSlice >= list_length(sliceTable->slices))
            elog(ERROR, "MPPEXEC: received invalid slice table:, %d", localSlice);
		
        slice = (Slice *)list_nth(sliceTable->slices, sliceTable->localSlice);
        Insist(IsA(slice, Slice));
		
        /* Set global sliceid variable for elog. */
        currentSliceId = sliceTable->localSlice;
    }
	
 	/*
     * Deserialize the query execution plan (a PlannedStmt node), if there is one.
     */
    if (serializedPlantree != NULL && serializedPlantreelen > 0)
    {
    	plan = (PlannedStmt *) deserializeNode(serializedPlantree,serializedPlantreelen);
		if ( !plan ||
			!IsA(plan, PlannedStmt) ||
			plan->sliceTable != NULL ||
			plan->memoryAccount != NULL)
		{
			elog(ERROR, "MPPEXEC: receive invalid planned statement");
		}
		
    	/*
		 * Since we're running as a QE, we need to put the slice table 
		 * and associated values determined by the QD that called MPPEXEC 
		 * into the EState before we run the executor.  We can't do it now 
		 * because our EState isn't ready. Instead, put it in PlannedStmt 
		 * and let the code that sets up the QueryDesc sort it out.
		 */
		plan->sliceTable = (Node *) sliceTable; /* Cache for CreateQueryDesc */
    }
	
	/*
	 * Choose the command type from either the Query or the PlannedStmt.
	 */
    if ( utilityStmt )
    	commandType = CMD_UTILITY;
    else
	/*
	 * Get (possibly 0) parameters.
	 */
    {
    	if ( !plan )
    		elog(ERROR, "MPPEXEC: received neither Query nor Plan");
		
    	/* This must be a planned statement. */
	    if (plan->commandType != CMD_SELECT &&
        	plan->commandType != CMD_INSERT &&
        	plan->commandType != CMD_UPDATE &&
        	plan->commandType != CMD_DELETE)
        	elog(ERROR, "MPPEXEC: received non-DML Plan");
		
        commandType = plan->commandType;
	}
	if ( slice )
	{
		/* Non root slices don't need update privileges. */
		if (sliceTable->localSlice != slice->rootIndex)
		{
			ListCell       *rtcell;
			RangeTblEntry  *rte;
			AclMode         removeperms = ACL_INSERT | ACL_UPDATE | ACL_DELETE | ACL_SELECT_FOR_UPDATE;
			
			/* Just reading, so don't check INS/DEL/UPD permissions. */
			foreach(rtcell, plan->rtable)
			{
				rte = (RangeTblEntry *)lfirst(rtcell);
				if (rte->rtekind == RTE_RELATION &&
					0 != (rte->requiredPerms & removeperms))
					rte->requiredPerms &= ~removeperms;
			}
		}
	}
	
	
	if (log_statement != LOGSTMT_NONE && !gp_mapreduce_define)
	{
		/*
		 * TODO need to log SELECT INTO as DDL
		 */
		if (log_statement == LOGSTMT_ALL ||
			(utilityStmt && log_statement == LOGSTMT_DDL) ||
			(plan && log_statement >= LOGSTMT_MOD))
			
		{
			ereport(LOG, (errmsg("statement: %s", query_string)
						   ));
			was_logged = true;
		}
		
	}
	
	/*
	 * Get (possibly 0) parameters.
	 */
	paramLI = NULL;
	if (serializedParams != NULL && serializedParamslen > 0)
	{
		ParamListInfoData   paramhdr;
		Size                length;
		const char         *cpos;
		const char         *epos;
		
		/* Peek at header using an aligned workarea. */
		length = offsetof(ParamListInfoData, params);
		Insist(length <= serializedParamslen);
		memcpy(&paramhdr, serializedParams, length);
		
		/* Get ParamListInfoData header and ParamExternData array. */
		length += paramhdr.numParams * sizeof(paramhdr.params[0]);
		Insist(paramhdr.numParams > 0 &&
			   length <= serializedParamslen);
		paramLI = palloc(length);
		memcpy(paramLI, serializedParams, length);
		
		/* Get pass-by-reference data. */
		cpos = serializedParams + length;
		epos = serializedParams + serializedParamslen;
		while (cpos < epos)
		{
			ParamExternData    *pxd;
			int32               iparam;
			
			/* param index */
			memcpy(&iparam, cpos, sizeof(iparam));
			cpos += sizeof(iparam);
			Insist(cpos <= epos &&
				   iparam >= 0 &&
				   iparam < paramhdr.numParams);
			
			/* length */
			pxd = &paramLI->params[iparam];
			length = DatumGetInt32(pxd->value);
			
			/* value */
			Insist((int)length >= 0 &&
				   length <= epos - cpos);
			if (length > 0)
			{
				char   *v = (char *)palloc(length);
				
				pxd->value = PointerGetDatum(v);
				memcpy(v, cpos, length);
				cpos += length;
			}
		}
		Insist(cpos == epos);
	}
	
	
	/*
	 * Switch back to transaction context to enter the loop.
	 */
	MemoryContextSwitchTo(oldcontext);
	
	/*
	 * All unpacked and checked.  Process the command.
	 */
	{
		const char *commandTag;
		char		completionTag[COMPLETION_TAG_BUFSIZE];
		
		Portal		portal;
		DestReceiver *receiver;
		int16		format;
		
		/*
		 * Get the command name for use in status display (it also becomes the
		 * default completion tag, down inside PortalRun).	Set ps_status and
		 * do any special start-of-SQL-command processing needed by the
		 * destination.
		 */
		if (commandType == CMD_UTILITY)
			commandTag = "MPPEXEC UTILITY";
		else if (commandType == CMD_SELECT)
			commandTag = "MPPEXEC SELECT";
		else if (commandType == CMD_INSERT)
			commandTag = "MPPEXEC INSERT";
		else if (commandType == CMD_UPDATE)
			commandTag = "MPPEXEC UPDATE";
		else if (commandType == CMD_DELETE)
			commandTag = "MPPEXEC DELETE";
		else
			commandTag = "MPPEXEC";
		
		
		set_ps_display(commandTag, false);
		
		BeginCommand(commandTag, dest);
		
        /* Downgrade segworker process priority */
		if (gp_segworker_relative_priority != 0)
		{
			renice_current_process(PostmasterPriority + gp_segworker_relative_priority);
		}

		if (Debug_dtm_action == DEBUG_DTM_ACTION_FAIL_BEGIN_COMMAND &&
			CheckDebugDtmActionSqlCommandTag(commandTag))
		{
			elog(ERROR,"Raise ERROR for debug_dtm_action = %d, commandTag = %s",
				 Debug_dtm_action, commandTag);
		}
		
		/*
		 * If we are in an aborted transaction, reject all commands except
		 * COMMIT/ABORT.  It is important that this test occur before we try
		 * to do parse analysis, rewrite, or planning, since all those phases
		 * try to do database accesses, which may fail in abort state. (It
		 * might be safe to allow some additional utility commands in this
		 * state, but not many...)
		 */
		if (IsAbortedTransactionBlockState() /*&&*/
			/*!IsTransactionExitStmt(parsetree)*/)
			ereport(ERROR,
					(errcode(ERRCODE_IN_FAILED_SQL_TRANSACTION),
					 errmsg("current transaction is aborted, "
							"commands ignored until end of transaction block")));
		
		/* Make sure we are in a transaction command */
		start_xact_command();
		
		/* If we got a cancel signal in parsing or prior command, quit */
		CHECK_FOR_INTERRUPTS();
		
		/*
		 * OK to analyze, rewrite, and plan this query.
		 *
		 * Switch to appropriate context for constructing querytrees (again,
		 * these must outlive the execution context).
		 */
		oldcontext = MemoryContextSwitchTo(MessageContext);
		
		
		
		/* If we got a cancel signal in analysis or planning, quit */
		CHECK_FOR_INTERRUPTS();
		
		/*
		 * Create unnamed portal to run the query or queries in. If there
		 * already is one, silently drop it.
		 */
		portal = CreatePortal("", true, true);
		/* Don't display the portal in pg_cursors */
		portal->visible = false;

		/* Copy the plan's query string into the portal */
		Assert(query_string != NULL); 
		char *portal_query_string = MemoryContextStrdup(PortalGetHeapMemory(portal),
				query_string);
		
		PortalDefineQuery(portal,
						  NULL,
						  portal_query_string,
						  T_Query, /* not a parsed statement, so not T_SelectStmt */
						  commandTag,
						  list_make1(plan ? (Node*)plan : (Node*)utilityStmt),
						  MessageContext);

		/* 
		 * Start the portal.  No parameters here.
		 */
		PortalStart(portal, paramLI, InvalidSnapshot,
					seqServerHost, seqServerPort);
		
		/*
		 * Select text output format, the default.
		 */
		format = 0;
		PortalSetResultFormat(portal, 1, &format);
		
		/*
		 * Now we can create the destination receiver object.
		 */
		receiver = CreateDestReceiver(dest, portal);
		
		/*
		 * Switch back to transaction context for execution.
		 */
		MemoryContextSwitchTo(oldcontext);
		
		/*
		 * Run the portal to completion, and then drop it (and the receiver).
		 */
		(void) PortalRun(portal,
						 FETCH_ALL,
						 true, /* Effectively always top level. */
						 receiver,
						 receiver,
						 completionTag);
		
		(*receiver->rDestroy) (receiver);

		PortalDrop(portal, false);

		/*
		 * Close down transaction statement before reporting command-complete.  
		 * This is so that any end-of-transaction errors are reported before
		 * the command-complete message is issued, to avoid confusing
		 * clients who will expect either a command-complete message or an
		 * error, not one and then the other.
		 */
		finish_xact_command();
		
		
		if (Debug_dtm_action == DEBUG_DTM_ACTION_FAIL_END_COMMAND &&
			CheckDebugDtmActionSqlCommandTag(commandTag))
		{
			elog(ERROR,"Raise ERROR for debug_dtm_action = %d, commandTag = %s",
				 Debug_dtm_action, commandTag);
		}
		
		/*
		 * Tell client that we're done with this query.  Note we emit exactly
		 * one EndCommand report for each raw parsetree, thus one for each SQL
		 * command the client sent, regardless of rewriting. (But a command
		 * aborted by error will not send an EndCommand report at all.)
		 */
		EndCommand(completionTag, dest);
		
	}							/* end loop over parsetrees */
	
	/*
	 * Close down transaction statement, if one is open.
	 */
	finish_xact_command();
		
	QueryContext = NULL;
	
	/*
	 * Emit duration logging if appropriate.
	 */
	switch (check_log_duration(msec_str, was_logged))
	{
		case 1:
			ereport(LOG,
					(errmsg("duration: %s ms", msec_str),
					 errhidestmt(true)));
			break;
		case 2:
			ereport(LOG,
					(errmsg("duration: %s ms  statement: %s",
							msec_str, query_string),
					 errhidestmt(true)));
			break;
	}

	if (save_log_statement_stats)
		ShowUsage("QUERY STATISTICS");
	

	if (gp_enable_resqueue_priority)
	{
		BackoffBackendEntryExit();
	}


	debug_query_string = NULL;
}
	
static bool
CheckDebugDtmActionProtocol(DtxProtocolCommand dtxProtocolCommand, 
				DtxContextInfo *contextInfo)
{
	if (Debug_dtm_action_nestinglevel == 0)
	{
		return (Debug_dtm_action_target == DEBUG_DTM_ACTION_TARGET_PROTOCOL &&
			Debug_dtm_action_protocol == dtxProtocolCommand &&
			Debug_dtm_action_segment == Gp_segment);
	}
	else
	{
		return (Debug_dtm_action_target == DEBUG_DTM_ACTION_TARGET_PROTOCOL &&
			Debug_dtm_action_protocol == dtxProtocolCommand &&
			Debug_dtm_action_segment == Gp_segment &&
			Debug_dtm_action_nestinglevel == contextInfo->nestingLevel);
	}
}


/*
 * exec_mpp_dtx_protocol_command
 *
 */
static void
exec_mpp_dtx_protocol_command(
					DtxProtocolCommand 			dtxProtocolCommand,
					int							flags,
					const char *				loggingStr,
					const char * 				gid,
					DistributedTransactionId 	gxid,
					DtxContextInfo 				*contextInfo)
{
	CommandDest dest = whereToSendOutput;
	const char *commandTag = loggingStr;

	if (log_statement == LOGSTMT_ALL)
	{
		elog(LOG,"DTM protocol command '%s' for gid = %s",
			 loggingStr, gid);
	}
	
	elog((Debug_print_full_dtm ? LOG : DEBUG5),"exec_mpp_dtx_protocol_command received the dtxProtocolCommand = %d (%s) gid = %s (gxid = %u, flags = 0x%x)",
		 dtxProtocolCommand, loggingStr, gid, gxid, flags);

	set_ps_display(commandTag, false);

	if (Debug_dtm_action == DEBUG_DTM_ACTION_FAIL_BEGIN_COMMAND &&
		CheckDebugDtmActionProtocol(dtxProtocolCommand, contextInfo))
	{
		elog(ERROR,"Raise ERROR for debug_dtm_action = %d, debug_dtm_action_protocol = %s",
			 Debug_dtm_action, DtxProtocolCommandToString(dtxProtocolCommand));
	}
	if (Debug_dtm_action == DEBUG_DTM_ACTION_PANIC_BEGIN_COMMAND &&
		CheckDebugDtmActionProtocol(dtxProtocolCommand, contextInfo))
	{
		elog(PANIC,"PANIC for debug_dtm_action = %d, debug_dtm_action_protocol = %s",
			 Debug_dtm_action, DtxProtocolCommandToString(dtxProtocolCommand));
	}

	BeginCommand(commandTag, dest);

	performDtxProtocolCommand(dtxProtocolCommand, flags, loggingStr, gid, gxid, contextInfo);

	elog((Debug_print_full_dtm ? LOG : DEBUG5),"exec_mpp_dtx_protocol_command calling EndCommand for dtxProtocolCommand = %d (%s) gid = %s",
		 dtxProtocolCommand, loggingStr, gid);

	if (Debug_dtm_action == DEBUG_DTM_ACTION_FAIL_END_COMMAND && 
		CheckDebugDtmActionProtocol(dtxProtocolCommand, contextInfo))
	{
		elog(ERROR,"Raise error for debug_dtm_action = %d, debug_dtm_action_protocol = %s",
			 Debug_dtm_action, DtxProtocolCommandToString(dtxProtocolCommand));
	}

	EndCommand(commandTag, dest);
}

static bool
CheckDebugDtmActionSqlCommandTag(const char *sqlCommandTag)
{
	bool result;

	result = (Debug_dtm_action_target == DEBUG_DTM_ACTION_TARGET_SQL &&
			  strcmp(Debug_dtm_action_sql_command_tag, sqlCommandTag) == 0 &&
			  Debug_dtm_action_segment == Gp_segment);
	
	elog((Debug_print_full_dtm ? LOG : DEBUG5),"CheckDebugDtmActionSqlCommandTag Debug_dtm_action_target = %d, Debug_dtm_action_sql_command_tag = '%s' check '%s', Debug_dtm_action_segment = %d, Debug_dtm_action_primary = %s, result = %s.",
		Debug_dtm_action_target, 
		Debug_dtm_action_sql_command_tag, (sqlCommandTag == NULL ? "<NULL>" : sqlCommandTag),
		Debug_dtm_action_segment, (Debug_dtm_action_primary ? "true" : "false"),
		(result ? "true" : "false"));

	return result;
}


/*
 * exec_simple_query
 *
 * Execute a "simple Query" protocol message.
 */
static void
exec_simple_query(const char *query_string, const char *seqServerHost, int seqServerPort)
{
	CommandDest dest = whereToSendOutput;
	MemoryContext oldcontext;
	List	   *parsetree_list;
	ListCell   *parsetree_item;
	bool		save_log_statement_stats = log_statement_stats;
	bool		was_logged = false;
	bool		isTopLevel = false;
	char		msec_str[32];

	if (Gp_role != GP_ROLE_EXECUTE)
	{
		increment_command_count();
		
		MyProc->queryCommandId = gp_command_count;
		if (gp_cancel_query_print_log)
		{
			elog(NOTICE, "running query (sessionId, commandId): (%d, %d)",
				 MyProc->mppSessionId, gp_command_count);
		}
	}

	/*
	 * Report query to various monitoring facilities.
	 */
	debug_query_string = query_string;

	pgstat_report_activity(query_string);

	/*
	 * We use save_log_statement_stats so ShowUsage doesn't report incorrect
	 * results because ResetUsage wasn't called.
	 */
	if (save_log_statement_stats)
		ResetUsage();

	/*
	 * Start up a transaction command.	All queries generated by the
	 * query_string will be in this same command block, *unless* we find a
	 * BEGIN/COMMIT/ABORT statement; we have to force a new xact command after
	 * one of those, else bad things will happen in xact.c. (Note that this
	 * will normally change current memory context.)
	 */
	start_xact_command();

	/*
	 * Zap any pre-existing unnamed statement.	(While not strictly necessary,
	 * it seems best to define simple-Query mode as if it used the unnamed
	 * statement and portal; this ensures we recover any storage used by prior
	 * unnamed operations.)
	 */
	unnamed_stmt_pstmt = NULL;
	if (unnamed_stmt_context)
	{
		DropDependentPortals(unnamed_stmt_context);
		MemoryContextDelete(unnamed_stmt_context);
	}
	unnamed_stmt_context = NULL;

	/*
	 * Switch to appropriate context for constructing parsetrees.
	 */
	oldcontext = MemoryContextSwitchTo(MessageContext);

	QueryContext = CurrentMemoryContext;
	
	/*
	 * Do basic parsing of the query or queries (this should be safe even if
	 * we are in aborted transaction state!)
	 */
	parsetree_list = pg_parse_query(query_string);

	/* Disable statement logging during mapreduce */
	if (!gp_mapreduce_define)
	{
		/* Log immediately if dictated by log_statement */
		if (check_log_statement(parsetree_list))
		{
			ereport(LOG,
				(errmsg("statement: %s", query_string),
				 errhidestmt(true),
				 errdetail_execute(parsetree_list)));
			was_logged = true;
		}
	}

	/*
	 * Switch back to transaction context to enter the loop.
	 */
	MemoryContextSwitchTo(oldcontext);
	
	/*
	 * We'll tell PortalRun it's a top-level command iff there's exactly one
	 * raw parsetree.  If more than one, it's effectively a transaction block
	 * and we want PreventTransactionChain to reject unsafe commands. (Note:
	 * we're assuming that query rewrite cannot add commands that are
	 * significant to PreventTransactionChain.)
	 */
	isTopLevel = (list_length(parsetree_list) == 1);
	
	/*
	 * Run through the raw parsetree(s) and process each one.
	 */
	foreach(parsetree_item, parsetree_list)
	{
		Node	   *parsetree = (Node *) lfirst(parsetree_item);
		Snapshot        mySnapshot = NULL;
		const char *commandTag;
		char		completionTag[COMPLETION_TAG_BUFSIZE];
		List	   *querytree_list,
				   *plantree_list;
		Portal		portal;
		DestReceiver *receiver;
		int16		format;

		/*
		 * Get the command name for use in status display (it also becomes the
		 * default completion tag, down inside PortalRun).	Set ps_status and
		 * do any special start-of-SQL-command processing needed by the
		 * destination.
		 */
		commandTag = CreateCommandTag(parsetree);

		set_ps_display(commandTag, false);

		BeginCommand(commandTag, dest);

		if (Debug_dtm_action == DEBUG_DTM_ACTION_FAIL_BEGIN_COMMAND &&
			CheckDebugDtmActionSqlCommandTag(commandTag))
		{
			elog(ERROR,"Raise ERROR for debug_dtm_action = %d, commandTag = %s",
				 Debug_dtm_action, commandTag);
		}

		/*
		 * If are connected in utility mode, disallow PREPARE TRANSACTION statements.
		 */
                TransactionStmt *transStmt = (TransactionStmt *)parsetree;
		if (Gp_role == GP_ROLE_UTILITY && IsA(parsetree, TransactionStmt) && transStmt->kind == TRANS_STMT_PREPARE)
		{
		  ereport( ERROR
			   , (errcode(ERRCODE_FEATURE_NOT_SUPPORTED),
			    errmsg("PREPARE TRANSACTION is not supported in utility mode"))
			 );
		}

		/*
		 * If we are in an aborted transaction, reject all commands except
		 * COMMIT/ABORT.  It is important that this test occur before we try
		 * to do parse analysis, rewrite, or planning, since all those phases
		 * try to do database accesses, which may fail in abort state. (It
		 * might be safe to allow some additional utility commands in this
		 * state, but not many...)
		 */
		if (IsAbortedTransactionBlockState() &&
			!IsTransactionExitStmt(parsetree))
			ereport(ERROR,
					(errcode(ERRCODE_IN_FAILED_SQL_TRANSACTION),
					 errmsg("current transaction is aborted, "
						"commands ignored until end of transaction block")));

		/* Make sure we are in a transaction command */
		start_xact_command();

		/* If we got a cancel signal in parsing or prior command, quit */
		CHECK_FOR_INTERRUPTS();
		
		/*
		 * Set up a snapshot if parse analysis/planning will need one.
		 */
		if (analyze_requires_snapshot(parsetree))
		{
			mySnapshot = CopySnapshot(GetTransactionSnapshot());
			ActiveSnapshot = mySnapshot;
		}

		/*
		 * OK to analyze, rewrite, and plan this query.
		 *
		 * Switch to appropriate context for constructing querytrees (again,
		 * these must outlive the execution context).
		 */
		oldcontext = MemoryContextSwitchTo(MessageContext);

		querytree_list = pg_analyze_and_rewrite(parsetree, query_string,
												NULL, 0);

		plantree_list = pg_plan_queries(querytree_list, NULL, false);

		/* Done with the snapshot used for parsing/planning */
		ActiveSnapshot = NULL;
		if (mySnapshot)
			FreeSnapshot(mySnapshot);

		/* If we got a cancel signal in analysis or planning, quit */
		CHECK_FOR_INTERRUPTS();

		/*
		 * Create unnamed portal to run the query or queries in. If there
		 * already is one, silently drop it.
		 */
		portal = CreatePortal("", true, true);
		/* Don't display the portal in pg_cursors */
		portal->visible = false;

		/* Copy the plan's query string into the portal */
		Assert(query_string != NULL); 
		char *portal_query_string = MemoryContextStrdup(PortalGetHeapMemory(portal),
				query_string);

		PortalDefineQuery(portal,
						  NULL,
						  portal_query_string,
						  nodeTag(parsetree),
						  commandTag,
						  plantree_list,
						  MessageContext);

		/* 
		 * Start the portal.  No parameters here.
		 */
		PortalStart(portal, NULL, InvalidSnapshot,
					seqServerHost, seqServerPort);

		/*
		 * Select the appropriate output format: text unless we are doing a
		 * FETCH from a binary cursor.	(Pretty grotty to have to do this here
		 * --- but it avoids grottiness in other places.  Ah, the joys of
		 * backward compatibility...)
		 */
		format = 0;				/* TEXT is default */
		if (IsA(parsetree, FetchStmt))
		{
			FetchStmt  *stmt = (FetchStmt *) parsetree;

			if (!stmt->ismove)
			{
				Portal		fportal = GetPortalByName(stmt->portalname);

				if (PortalIsValid(fportal) &&
					(fportal->cursorOptions & CURSOR_OPT_BINARY))
					format = 1; /* BINARY */
			}
		}
		PortalSetResultFormat(portal, 1, &format);

		/*
		 * Now we can create the destination receiver object.
		 */
		receiver = CreateDestReceiver(dest, portal);

		/*
		 * Switch back to transaction context for execution.
		 */
		MemoryContextSwitchTo(oldcontext);

		/*
		 * Run the portal to completion, and then drop it (and the receiver).
		 */
		(void) PortalRun(portal,
						 FETCH_ALL,
						 isTopLevel,
						 receiver,
						 receiver,
						 completionTag);

		(*receiver->rDestroy) (receiver);

		PortalDrop(portal, false);

		if (IsA(parsetree, TransactionStmt))
		{
			/*
			 * If this was a transaction control statement, commit it. We will
			 * start a new xact command for the next command (if any).
			 */
			finish_xact_command();
		}
		else if (lnext(parsetree_item) == NULL)
		{
			/*
			 * If this is the last parsetree of the query string, close down
			 * transaction statement before reporting command-complete.  This
			 * is so that any end-of-transaction errors are reported before
			 * the command-complete message is issued, to avoid confusing
			 * clients who will expect either a command-complete message or an
			 * error, not one and then the other.  But for compatibility with
			 * historical Postgres behavior, we do not force a transaction
			 * boundary between queries appearing in a single query string.
			 */
			finish_xact_command();
		}
		else
		{
			/*
			 * We need a CommandCounterIncrement after every query, except
			 * those that start or end a transaction block.
			 */
			CommandCounterIncrement();
		}

		if (Debug_dtm_action == DEBUG_DTM_ACTION_FAIL_END_COMMAND &&
			CheckDebugDtmActionSqlCommandTag(commandTag))
		{
			elog(ERROR,"Raise ERROR for debug_dtm_action = %d, commandTag = %s",
				 Debug_dtm_action, commandTag);
		}

		SIMPLE_FAULT_INJECTOR(ExecSimpleQueryEndCommand);

		/*
		 * Tell client that we're done with this query.  Note we emit exactly
		 * one EndCommand report for each raw parsetree, thus one for each SQL
		 * command the client sent, regardless of rewriting. (But a command
		 * aborted by error will not send an EndCommand report at all.)
		 */
		EndCommand(completionTag, dest);
	}							/* end loop over parsetrees */

	/*
	 * Close down transaction statement, if one is open.
	 */
	finish_xact_command();

	/*
	 * If there were no parsetrees, return EmptyQueryResponse message.
	 */
	if (!parsetree_list)
		NullCommand(dest);

	QueryContext = NULL;

	/*
	 * Emit duration logging if appropriate.
	 */
	if (!gp_mapreduce_define)
	{
		switch (check_log_duration(msec_str, was_logged))
		{
			case 1:
				ereport(LOG,
					(errmsg("duration: %s ms", msec_str),
					 errhidestmt(true)));
				break;
			case 2:
				ereport(LOG, (errmsg("duration: %s ms  statement: %s",
									 msec_str, query_string),
							  errdetail_execute(parsetree_list),
							  errhidestmt(true)));
				break;
		}
	}

	if (save_log_statement_stats)
		ShowUsage("QUERY STATISTICS");

	debug_query_string = NULL;
}

/*
 * exec_parse_message
 *
 * Execute a "Parse" protocol message.
 */
static void
exec_parse_message(const char *query_string,	/* string to execute */
				   const char *stmt_name,		/* name for prepared stmt */
				   Oid *paramTypes,		/* parameter types */
				   int numParams)		/* number of parameters */
{
	MemoryContext oldcontext;
	List	   *parsetree_list;
	const char *commandTag;
	List		*querytree_list = NIL;
	List		*param_list = NIL;
	bool		is_named;
	bool		save_log_statement_stats = log_statement_stats;
	char		msec_str[32];
	NodeTag		sourceTag = T_Query;

	/*
	 * Report query to various monitoring facilities.
	 */
	debug_query_string = query_string;

	pgstat_report_activity(query_string);

	set_ps_display("PARSE", false);

	if (save_log_statement_stats)
		ResetUsage();

	ereport(DEBUG2,
			(errmsg("parse %s: %s",
					*stmt_name ? stmt_name : "<unnamed>",
					query_string)));

	/*
	 * Start up a transaction command so we can run parse analysis etc. (Note
	 * that this will normally change current memory context.) Nothing happens
	 * if we are already in one.
	 */
	start_xact_command();

	/*
	 * Switch to appropriate context for constructing parsetrees.
	 *
	 * We have two strategies depending on whether the prepared statement is
	 * named or not.  For a named prepared statement, we do parsing in
	 * MessageContext and copy the finished trees into the prepared
	 * statement's private context; then the reset of MessageContext releases
	 * temporary space used by parsing and planning.  For an unnamed prepared
	 * statement, we assume the statement isn't going to hang around long, so
	 * getting rid of temp space quickly is probably not worth the costs of
	 * copying parse/plan trees.  So in this case, we set up a special context
	 * for the unnamed statement, and do all the parsing work therein.
	 */
	is_named = (stmt_name[0] != '\0');
	if (is_named)
	{
		/* Named prepared statement --- parse in MessageContext */
		oldcontext = MemoryContextSwitchTo(MessageContext);
	}
	else
	{
		/* Unnamed prepared statement --- release any prior unnamed stmt */
		unnamed_stmt_pstmt = NULL;
		if (unnamed_stmt_context)
		{
			DropDependentPortals(unnamed_stmt_context);
			MemoryContextDelete(unnamed_stmt_context);
		}
		unnamed_stmt_context = NULL;
		/* create context for parsing/planning */
		unnamed_stmt_context =
			AllocSetContextCreate(TopMemoryContext,
								  "unnamed prepared statement",
								  ALLOCSET_DEFAULT_MINSIZE,
								  ALLOCSET_DEFAULT_INITSIZE,
								  ALLOCSET_DEFAULT_MAXSIZE);
		oldcontext = MemoryContextSwitchTo(unnamed_stmt_context);
	}

	QueryContext = CurrentMemoryContext;

	/*
	 * Do basic parsing of the query or queries (this should be safe even if
	 * we are in aborted transaction state!)
	 */
	parsetree_list = pg_parse_query(query_string);
	/*
	 * We only allow a single user statement in a prepared statement. This is
	 * mainly to keep the protocol simple --- otherwise we'd need to worry
	 * about multiple result tupdescs and things like that.
	 */
	if (list_length(parsetree_list) > 1)
		ereport(ERROR,
				(errcode(ERRCODE_SYNTAX_ERROR),
		errmsg("cannot insert multiple commands into a prepared statement")));

	if (parsetree_list != NIL)
	{
		Node	   *parsetree = (Node *) linitial(parsetree_list);
		Snapshot        mySnapshot = NULL;
		int			i;

		/*
		 * Get the command name for possible use in status display.
		 */
		commandTag = CreateCommandTag(parsetree);

		/*
		 * If we are in an aborted transaction, reject all commands except
		 * COMMIT/ROLLBACK.  It is important that this test occur before we
		 * try to do parse analysis, rewrite, or planning, since all those
		 * phases try to do database accesses, which may fail in abort state.
		 * (It might be safe to allow some additional utility commands in this
		 * state, but not many...)
		 */
		if (IsAbortedTransactionBlockState() &&
			!IsTransactionExitStmt(parsetree))
			ereport(ERROR,
					(errcode(ERRCODE_IN_FAILED_SQL_TRANSACTION),
					 errmsg("current transaction is aborted, "
						"commands ignored until end of transaction block")));
		
        /*
         * Set up a snapshot if parse analysis/planning will need one.
         */
		if (analyze_requires_snapshot(parsetree))
		{
			mySnapshot = CopySnapshot(GetTransactionSnapshot());
			ActiveSnapshot = mySnapshot;
		}

		/*
		 * OK to analyze, rewrite, and plan this query.  Note that the
		 * originally specified parameter set is not required to be complete,
		 * so we have to use parse_analyze_varparams().
		 */
		if (log_parser_stats)
			ResetUsage();

		querytree_list = parse_analyze_varparams(parsetree,
												 query_string,
												 &paramTypes,
												 &numParams);

		/*
		 * Check all parameter types got determined, and convert array
		 * representation to a list for storage.
		 */
		param_list = NIL;
		for (i = 0; i < numParams; i++)
		{
			Oid			ptype = paramTypes[i];

			if (ptype == InvalidOid || ptype == UNKNOWNOID)
				ereport(ERROR,
						(errcode(ERRCODE_INDETERMINATE_DATATYPE),
					 errmsg("could not determine data type of parameter $%d",
							i + 1)));
			param_list = lappend_oid(param_list, ptype);
		}

		if (log_parser_stats)
			ShowUsage("PARSE ANALYSIS STATISTICS");

		querytree_list = pg_rewrite_queries(querytree_list);

		if (parsetree_list)
		{
			Node	   *parsetree = (Node *) linitial(parsetree_list);
			sourceTag = nodeTag(parsetree);
		}

		/**
		 * Even though we do not store the plan, we want to perform planning
		 * to know if SQL syntax is supported.
		 */
		if (sourceTag == T_SelectStmt)
		{
			List *ql = (List *) copyObject(querytree_list);
			List *pstmt = pg_plan_queries(ql, NULL, false);
			list_free(ql);
			list_free(pstmt);
		}

		/* Done with the snapshot used for parsing/planning */
		ActiveSnapshot = NULL;
		if (mySnapshot)
			FreeSnapshot(mySnapshot);
		
	}
	else
	{
		/* Empty input string.	This is legal. */
		commandTag = NULL;
		querytree_list = NIL;
		param_list = NIL;
	}

	/* If we got a cancel signal in analysis or planning, quit */
	CHECK_FOR_INTERRUPTS();

	/*
	 * Store the query as a prepared statement.  See above comments.
	 */
	if (is_named)
	{

		StorePreparedStatement(stmt_name,
							   query_string,
							   sourceTag,
							   commandTag,
							   querytree_list,
							   param_list,
							   false);
	}
	else
	{
		PreparedStatement	*pstmt;

		pstmt = (PreparedStatement *) palloc0(sizeof(PreparedStatement));
		/* query_string needs to be copied into unnamed_stmt_context */
		pstmt->query_string = pstrdup(query_string);
		/* the rest is there already */
		pstmt->commandTag = commandTag;
		pstmt->sourceTag = sourceTag;
		pstmt->query_list = querytree_list;
		pstmt->argtype_list = param_list;
		pstmt->from_sql = false;
		pstmt->context = unnamed_stmt_context;
		/* XXX prepare_time and from_sql default to 0! Correct? */
		/* Now the unnamed statement is complete and valid */
		unnamed_stmt_pstmt = pstmt;
	}

	MemoryContextSwitchTo(oldcontext);

	QueryContext = NULL;

	/*
	 * We do NOT close the open transaction command here; that only happens
	 * when the client sends Sync.	Instead, do CommandCounterIncrement just
	 * in case something happened during parse/plan.
	 */
	CommandCounterIncrement();

	/*
	 * Send ParseComplete.
	 */
	if (whereToSendOutput == DestRemote)
		pq_putemptymessage('1');

	/*
	 * Emit duration logging if appropriate.
	 */
	switch (check_log_duration(msec_str, false))
	{
		case 1:
			ereport(LOG,
					(errmsg("duration: %s ms", msec_str),
					 errhidestmt(true)));
			break;
		case 2:
			ereport(LOG,
					(errmsg("duration: %s ms  parse %s: %s",
							msec_str,
							*stmt_name ? stmt_name : "<unnamed>",
							query_string),
							errhidestmt(true)));
			break;
	}

	if (save_log_statement_stats)
		ShowUsage("PARSE MESSAGE STATISTICS");

	debug_query_string = NULL;
}

/*
 * exec_bind_message
 *
 * Process a "Bind" message to create a portal from a prepared statement
 */
static void
exec_bind_message(StringInfo input_message)
{
	const char *portal_name;
	const char *stmt_name;
	int			numPFormats;
	int16	   *pformats = NULL;
	int			numParams;
	int			numRFormats;
	int16	   *rformats = NULL;
	PreparedStatement *pstmt;
	Portal		portal;
	ParamListInfo params;
	List	   *stmt_list;
	MemoryContext qContext = NULL;
	bool		save_log_statement_stats = log_statement_stats;
	char		msec_str[32];


	/* Get the fixed part of the message */
	portal_name = pq_getmsgstring(input_message);
	stmt_name = pq_getmsgstring(input_message);

	elog((Debug_print_full_dtm ? LOG : DEBUG5), "Bind: portal %s stmt_name %s", portal_name, stmt_name);

	ereport(DEBUG2,
			(errmsg("bind %s to %s",
					*portal_name ? portal_name : "<unnamed>",
					*stmt_name ? stmt_name : "<unnamed>")));

	/* Find prepared statement */
	if (stmt_name[0] != '\0')
		pstmt = FetchPreparedStatement(stmt_name, true);
	else
	{
		/* special-case the unnamed statement */
		pstmt = unnamed_stmt_pstmt;
		if (!pstmt)
			ereport(ERROR,
					(errcode(ERRCODE_UNDEFINED_PSTATEMENT),
					 errmsg("unnamed prepared statement does not exist")));
	}

	/*
	 * Report query to various monitoring facilities.
	 */
	debug_query_string = pstmt->query_string ? pstmt->query_string : "<BIND>";

	pgstat_report_activity(debug_query_string);

	set_ps_display("BIND", false);

	if (save_log_statement_stats)
		ResetUsage();

	/*
	 * Start up a transaction command so we can call functions etc. (Note that
	 * this will normally change current memory context.) Nothing happens if
	 * we are already in one.
	 */
	start_xact_command();

	/* Switch back to message context */
	MemoryContextSwitchTo(MessageContext);

	/* Get the parameter format codes */
	numPFormats = pq_getmsgint(input_message, 2);
	if (numPFormats > 0)
	{
		int			i;

		pformats = (int16 *) palloc(numPFormats * sizeof(int16));
		for (i = 0; i < numPFormats; i++)
			pformats[i] = pq_getmsgint(input_message, 2);
	}

	/* Get the parameter value count */
	numParams = pq_getmsgint(input_message, 2);

	if (numPFormats > 1 && numPFormats != numParams)
		ereport(ERROR,
				(errcode(ERRCODE_PROTOCOL_VIOLATION),
			errmsg("bind message has %d parameter formats but %d parameters",
				   numPFormats, numParams)));

	if (numParams != list_length(pstmt->argtype_list))
		ereport(ERROR,
				(errcode(ERRCODE_PROTOCOL_VIOLATION),
				 errmsg("bind message supplies %d parameters, but prepared statement \"%s\" requires %d",
				   numParams, stmt_name, list_length(pstmt->argtype_list))));

	/*
	 * If we are in aborted transaction state, the only portals we can
	 * actually run are those containing COMMIT or ROLLBACK commands. We
	 * disallow binding anything else to avoid problems with infrastructure
	 * that expects to run inside a valid transaction.	We also disallow
	 * binding any parameters, since we can't risk calling user-defined I/O
	 * functions.
	 */
	if (IsAbortedTransactionBlockState() &&
		(!IsTransactionExitStmtList(pstmt->query_list) ||
		 numParams != 0))
		ereport(ERROR,
				(errcode(ERRCODE_IN_FAILED_SQL_TRANSACTION),
				 errmsg("current transaction is aborted, "
						"commands ignored until end of transaction block")));

	/*
	 * Create the portal.  Allow silent replacement of an existing portal only
	 * if the unnamed portal is specified.
	 */
	if (portal_name[0] == '\0')
		portal = CreatePortal(portal_name, true, true);
	else
		portal = CreatePortal(portal_name, false, false);

	portal->is_extended_query = true;

	/*
	 * Fetch parameters, if any, and store in the portal's memory context.
	 */
	if (numParams > 0)
	{
		Snapshot        mySnapshot;
		ListCell   *l;
		MemoryContext oldContext;
		int			paramno;
		
		 /*
		  * Set a snapshot if we have parameters to fetch (since the input
		  * functions might need it).
		  */
		mySnapshot = CopySnapshot(GetTransactionSnapshot());
		ActiveSnapshot = mySnapshot;

		oldContext = MemoryContextSwitchTo(PortalGetHeapMemory(portal));

		/* sizeof(ParamListInfoData) includes the first array element */
		params = (ParamListInfo) palloc(sizeof(ParamListInfoData) +
								   (numParams - 1) *sizeof(ParamExternData));
		params->numParams = numParams;

		paramno = 0;
		foreach(l, pstmt->argtype_list)
		{
			Oid			ptype = lfirst_oid(l);
			int32		plength;
			Datum		pval;
			bool		isNull;
			StringInfoData pbuf;
			char		csave;
			int16		pformat;

			plength = pq_getmsgint(input_message, 4);
			isNull = (plength == -1);

			if (!isNull)
			{
				const char *pvalue = pq_getmsgbytes(input_message, plength);

				/*
				 * Rather than copying data around, we just set up a phony
				 * StringInfo pointing to the correct portion of the message
				 * buffer.	We assume we can scribble on the message buffer so
				 * as to maintain the convention that StringInfos have a
				 * trailing null.  This is grotty but is a big win when
				 * dealing with very large parameter strings.
				 */
				pbuf.data = (char *) pvalue;
				pbuf.maxlen = plength + 1;
				pbuf.len = plength;
				pbuf.cursor = 0;

				csave = pbuf.data[plength];
				pbuf.data[plength] = '\0';
			}
			else
			{
				pbuf.data = NULL;		/* keep compiler quiet */
				csave = 0;
			}

			if (numPFormats > 1)
				pformat = pformats[paramno];
			else if (numPFormats > 0)
				pformat = pformats[0];
			else
				pformat = 0;	/* default = text */

			if (pformat == 0)	/* text mode */
			{
				Oid			typinput;
				Oid			typioparam;
				char	   *pstring;

				getTypeInputInfo(ptype, &typinput, &typioparam);

				/*
				 * We have to do encoding conversion before calling the
				 * typinput routine.
				 */
				if (isNull)
					pstring = NULL;
				else
					pstring = pg_client_to_server(pbuf.data, plength);

				pval = OidInputFunctionCall(typinput, pstring, typioparam, -1);

				/* Free result of encoding conversion, if any */
				if (pstring && pstring != pbuf.data)
					pfree(pstring);
			}
			else if (pformat == 1)		/* binary mode */
			{
				Oid			typreceive;
				Oid			typioparam;
				StringInfo	bufptr;

				/*
				 * Call the parameter type's binary input converter
				 */
				getTypeBinaryInputInfo(ptype, &typreceive, &typioparam);

				if (isNull)
					bufptr = NULL;
				else
					bufptr = &pbuf;

				pval = OidReceiveFunctionCall(typreceive, bufptr, typioparam, -1);

				/* Trouble if it didn't eat the whole buffer */
				if (!isNull && pbuf.cursor != pbuf.len)
					ereport(ERROR,
							(errcode(ERRCODE_INVALID_BINARY_REPRESENTATION),
							 errmsg("incorrect binary data format in bind parameter %d",
									paramno + 1)));
			}
			else
			{
				ereport(ERROR,
						(errcode(ERRCODE_INVALID_PARAMETER_VALUE),
						 errmsg("unsupported format code: %d",
								pformat)));
				pval = 0;		/* keep compiler quiet */
			}

			/* Restore message buffer contents */
			if (!isNull)
				pbuf.data[plength] = csave;

			params->params[paramno].value = pval;
			params->params[paramno].isnull = isNull;

			/*
			 * We mark the params as CONST.  This has no effect if we already
			 * did planning, but if we didn't, it licenses the planner to
			 * substitute the parameters directly into the one-shot plan we
			 * will generate below.
			 */
			params->params[paramno].pflags = PARAM_FLAG_CONST;
			params->params[paramno].ptype = ptype;

			paramno++;
		}

		MemoryContextSwitchTo(oldContext);
		
		/* Done with the snapshot used for parameter I/O */
		ActiveSnapshot = NULL;
		FreeSnapshot(mySnapshot);
	}
	else
		params = NULL;

	/* Get the result format codes */
	numRFormats = pq_getmsgint(input_message, 2);
	if (numRFormats > 0)
	{
		int			i;

		rformats = (int16 *) palloc(numRFormats * sizeof(int16));
		for (i = 0; i < numRFormats; i++)
			rformats[i] = pq_getmsgint(input_message, 2);
	}

	pq_getmsgend(input_message);

	/*
	 * If we didn't plan the query before, do it now.  This allows the planner
	 * to make use of the concrete parameter values we now have.  Because we
	 * use PARAM_FLAG_CONST, the plan is good only for this set of param
	 * values, and so we generate the plan in the portal's own memory context
	 * where it will be thrown away after use.	As in exec_parse_message, we
	 * make no attempt to recover planner temporary memory until the end of
	 * the operation.
	 *
	 * XXX because the planner has a bad habit of scribbling on its input, we
	 * have to make a copy of the parse trees, just in case someone binds and
	 * executes an unnamed statement multiple times; this also means that the
	 * portal's queryContext becomes its own heap context rather than the
	 * prepared statement's context.  FIXME someday
	 */
	
	{
		List	   *query_list_copy = NIL;
		Assert(portal);
		MemoryContext oldContext = NULL;
		qContext = PortalGetHeapMemory(portal);
		oldContext = MemoryContextSwitchTo(qContext);
		query_list_copy = copyObject(pstmt->query_list); /* planner scribbles on query tree */
		stmt_list = pg_plan_queries(query_list_copy, params, true);
		MemoryContextSwitchTo(oldContext);
	}

	Assert(qContext);

	/* Copy the plan's query string into the portal */
	Assert(debug_query_string != NULL); 
	char *query_string = MemoryContextStrdup(PortalGetHeapMemory(portal),
						 debug_query_string);

	/*
	 * Define portal and start execution.
	 */
	PortalDefineQuery(portal,
					  *pstmt->stmt_name ? pstmt->stmt_name : NULL,
					  query_string,
					  pstmt->sourceTag,
					  pstmt->commandTag,
					  stmt_list,
					  qContext);

	PortalStart(portal, params, InvalidSnapshot,
				savedSeqServerHost, savedSeqServerPort);

	/*
	 * Apply the result format requests to the portal.
	 */
	PortalSetResultFormat(portal, numRFormats, rformats);

	/*
	 * Send BindComplete.
	 */
	if (whereToSendOutput == DestRemote)
		pq_putemptymessage('2');

	/*
	 * Emit duration logging if appropriate.
	 */
	switch (check_log_duration(msec_str, false))
	{
		case 1:
			ereport(LOG,
					(errmsg("duration: %s ms", msec_str),
					 errhidestmt(true)));
			break;
		case 2:
			ereport(LOG,
					(errmsg("duration: %s ms  bind %s%s%s: %s",
							msec_str,
							*stmt_name ? stmt_name : "<unnamed>",
							*portal_name ? "/" : "",
							*portal_name ? portal_name : "",
							pstmt->query_string ? pstmt->query_string : "<source not stored>"),
					 errdetail_params(params),
					 errhidestmt(true)));
			break;
	}

	if (save_log_statement_stats)
		ShowUsage("BIND MESSAGE STATISTICS");

	debug_query_string = NULL;
}

/*
 * exec_execute_message
 *
 * Process an "Execute" message for a portal
 */
static void
exec_execute_message(const char *portal_name, int64 max_rows)
{
	CommandDest dest;
	DestReceiver *receiver;
	Portal		portal;
	bool		completed;
	char		completionTag[COMPLETION_TAG_BUFSIZE];
	const char *sourceText = NULL;
	const char *prepStmtName;
	ParamListInfo portalParams;
	bool		save_log_statement_stats = log_statement_stats;
	bool		is_xact_command;
	bool		execute_is_fetch = false;
	bool		was_logged = false;
	char		msec_str[32];

	/* Adjust destination to tell printtup.c what to do */
	dest = whereToSendOutput;
	if (dest == DestRemote)
		dest = DestRemoteExecute;

	portal = GetPortalByName(portal_name);
	if (!PortalIsValid(portal))
		ereport(ERROR,
				(errcode(ERRCODE_UNDEFINED_CURSOR),
				 errmsg("portal \"%s\" does not exist", portal_name)));

	/*
	 * If the original query was a null string, just return
	 * EmptyQueryResponse.
	 */
	if (portal->commandTag == NULL)
	{
		Assert(portal->stmts == NIL);
		NullCommand(dest);
		return;
	}

	if (Gp_role != GP_ROLE_EXECUTE)
	{

		/*
		 * MPP-20924
		 * Increment command_count only if we're executing utility statements
		 * In all other cases, we already incremented it in CreateQueryDescr
		 */
		bool is_utility_stmt = true;
		ListCell   *stmtlist_item = NULL;
		foreach(stmtlist_item, portal->stmts)
		{
			Node *stmt = lfirst(stmtlist_item);
			if (IsA(stmt, PlannedStmt))
			{
				is_utility_stmt = false;
				break;
			}
		}
		if (is_utility_stmt)
		{
			increment_command_count();

			MyProc->queryCommandId = gp_command_count;
			if (gp_cancel_query_print_log)
			{
				elog(NOTICE, "running query (sessionId, commandId): (%d, %d)",
						MyProc->mppSessionId, gp_command_count);
				elog(LOG, "In exec_execute_message found utility statement, incrementing command_count");
			}
		}
		else
		{
			if (gp_cancel_query_print_log)
			{
				elog(LOG, "In exec_execute_message found non-utility statement, NOT incrementing command count");
			}
		}
	}

	/* Does the portal contain a transaction command? */
	is_xact_command = IsTransactionStmtList(portal->stmts);

	/*
	 * We must copy the sourceText and prepStmtName into MessageContext in
	 * case the portal is destroyed during finish_xact_command. Can avoid the
	 * copy if it's not an xact command, though.
	 */
	if (is_xact_command)
	{
		sourceText = portal->sourceText ? pstrdup(portal->sourceText) : NULL;
		if (portal->prepStmtName)
			prepStmtName = pstrdup(portal->prepStmtName);
		else
			prepStmtName = "<unnamed>";

		/*
		 * An xact command shouldn't have any parameters, which is a good
		 * thing because they wouldn't be around after finish_xact_command.
		 */
		portalParams = NULL;
	}
	else
	{
		sourceText = portal->sourceText;
		if (portal->prepStmtName)
			prepStmtName = portal->prepStmtName;
		else
			prepStmtName = "<unnamed>";
		portalParams = portal->portalParams;
	}

	/*
	 * Report query to various monitoring facilities.
	 */
	debug_query_string = sourceText ? sourceText : "<EXECUTE>";
		
	pgstat_report_activity(debug_query_string);

	set_ps_display(portal->commandTag, false);

	if (save_log_statement_stats)
		ResetUsage();

	BeginCommand(portal->commandTag, dest);

	/*
	 * Create dest receiver in MessageContext (we don't want it in transaction
	 * context, because that may get deleted if portal contains VACUUM).
	 */
	receiver = CreateDestReceiver(dest, portal);

	/*
	 * Ensure we are in a transaction command (this should normally be the
	 * case already due to prior BIND).
	 */
	start_xact_command();

	/*
	 * If we re-issue an Execute protocol request against an existing portal,
	 * then we are only fetching more rows rather than completely re-executing
	 * the query from the start. atStart is never reset for a v3 portal, so we
	 * are safe to use this check.
	 */
	execute_is_fetch = !portal->atStart;

	/* Log immediately if dictated by log_statement */
	if (check_log_statement(portal->stmts))
	{
		ereport(LOG,
				(errmsg("%s %s%s%s%s%s",
						execute_is_fetch ?
						_("execute fetch from") :
						_("execute"),
						prepStmtName,
						*portal_name ? "/" : "",
						*portal_name ? portal_name : "",
						sourceText ? ": " : "",
						sourceText ? sourceText : ""),
				 errdetail_params(portalParams),
				 errhidestmt(true)));
		was_logged = true;
	}

	/*
	 * If we are in aborted transaction state, the only portals we can
	 * actually run are those containing COMMIT or ROLLBACK commands.
	 */
	if (IsAbortedTransactionBlockState() &&
		!IsTransactionExitStmtList(portal->stmts))
		ereport(ERROR,
				(errcode(ERRCODE_IN_FAILED_SQL_TRANSACTION),
				 errmsg("current transaction is aborted, "
						"commands ignored until end of transaction block")));

	/* Check for cancel signal before we start execution */
	CHECK_FOR_INTERRUPTS();

	/*
	 * Okay to run the portal.
	 */
	if (max_rows <= 0)
		max_rows = FETCH_ALL;

	completed = PortalRun(portal,
						  max_rows,
						  true, /* always top level */
						  receiver,
						  receiver,
						  completionTag);

	(*receiver->rDestroy) (receiver);

	if (completed)
	{
		if (is_xact_command)
		{
			/*
			 * If this was a transaction control statement, commit it.	We
			 * will start a new xact command for the next command (if any).
			 */
			finish_xact_command();
		}
		else
		{
			/*
			 * We need a CommandCounterIncrement after every query, except
			 * those that start or end a transaction block.
			 */
			CommandCounterIncrement();
		}

		/* Send appropriate CommandComplete to client */
		EndCommand(completionTag, dest);
	}
	else
	{
		/* Portal run not complete, so send PortalSuspended */
		if (whereToSendOutput == DestRemote)
			pq_putemptymessage('s');
	}

	/*
	 * Emit duration logging if appropriate.
	 */
	switch (check_log_duration(msec_str, was_logged))
	{
		case 1:
			ereport(LOG,
					(errmsg("duration: %s ms", msec_str),
					 errhidestmt(true)));
			break;
		case 2:
			ereport(LOG,
					(errmsg("duration: %s ms  %s %s%s%s%s%s",
							msec_str,
							execute_is_fetch ?
							_("execute fetch from") :
							_("execute"),
							prepStmtName,
							*portal_name ? "/" : "",
							*portal_name ? portal_name : "",
							sourceText ? ": " : "",
							sourceText ? sourceText : ""),
					 errdetail_params(portalParams),
					 errhidestmt(true)));
			break;
	}

	if (save_log_statement_stats)
		ShowUsage("EXECUTE MESSAGE STATISTICS");

	debug_query_string = NULL;
}

/*
 * check_log_statement
 *		Determine whether command should be logged because of log_statement
 *
 * parsetree_list can be either raw grammar output or a list of planned
 * statements
 */
static bool
check_log_statement(List *stmt_list)
{
	ListCell   *stmt_item;

	if (log_statement == LOGSTMT_NONE)
		return false;
	if (log_statement == LOGSTMT_ALL)
		return true;

	/* Else we have to inspect the statement(s) to see whether to log */
	foreach(stmt_item, stmt_list)
	{
		Node	   *stmt = (Node *) lfirst(stmt_item);

		if (GetCommandLogLevel(stmt) <= log_statement)
			return true;
	}

	return false;
}

/*
 * check_log_duration
 *		Determine whether current command's duration should be logged
 *
 * Returns:
 *		0 if no logging is needed
 *		1 if just the duration should be logged
 *		2 if duration and query details should be logged
 *
 * If logging is needed, the duration in msec is formatted into msec_str[],
 * which must be a 32-byte buffer.
 *
 * was_logged should be TRUE if caller already logged query details (this
 * essentially prevents 2 from being returned).
 */
int
check_log_duration(char *msec_str, bool was_logged)
{
	if (log_duration || log_min_duration_statement >= 0)
	{
		long		secs;
		int			usecs;
		int			msecs;
		bool		exceeded;

		TimestampDifference(GetCurrentStatementStartTimestamp(),
							GetCurrentTimestamp(),
							&secs, &usecs);
		msecs = usecs / 1000;

		/*
		 * This odd-looking test for log_min_duration_statement being exceeded
		 * is designed to avoid integer overflow with very long durations:
		 * don't compute secs * 1000 until we've verified it will fit in int.
		 */
		exceeded = (log_min_duration_statement == 0 ||
					(log_min_duration_statement > 0 &&
					 (secs > log_min_duration_statement / 1000 ||
					  secs * 1000 + msecs >= log_min_duration_statement)));

		if (exceeded || log_duration)
		{
			snprintf(msec_str, 32, "%ld.%03d",
					 secs * 1000 + msecs, usecs % 1000);
			if (exceeded && !was_logged)
				return 2;
			else
				return 1;
		}
	}

	return 0;
}

/*
 * errdetail_execute
 *
 * Add an errdetail() line showing the query referenced by an EXECUTE, if any.
 * The argument is the raw parsetree list.
 */
static int
errdetail_execute(List *raw_parsetree_list)
{
	ListCell   *parsetree_item;

	foreach(parsetree_item, raw_parsetree_list)
	{
		Node	   *parsetree = (Node *) lfirst(parsetree_item);

		if (IsA(parsetree, ExecuteStmt))
		{
			ExecuteStmt *stmt = (ExecuteStmt *) parsetree;
			PreparedStatement *pstmt;

			pstmt = FetchPreparedStatement(stmt->name, false);
			if (pstmt && pstmt->query_string)
			{
				errdetail("prepare: %s", pstmt->query_string);
				return 0;
			}
		}
	}

	return 0;
}

/*
 * errdetail_params
 *
 * Add an errdetail() line showing bind-parameter data, if available.
 */
static int
errdetail_params(ParamListInfo params)
{
	/* We mustn't call user-defined I/O functions when in an aborted xact */
	if (params && params->numParams > 0 && !IsAbortedTransactionBlockState())
	{
		StringInfoData param_str;
		MemoryContext oldcontext;
		int			paramno;

		/* Make sure any trash is generated in MessageContext */
		oldcontext = MemoryContextSwitchTo(MessageContext);

		initStringInfo(&param_str);

		for (paramno = 0; paramno < params->numParams; paramno++)
		{
			ParamExternData *prm = &params->params[paramno];
			Oid			typoutput;
			bool		typisvarlena;
			char	   *pstring;
			char	   *p;

			appendStringInfo(&param_str, "%s$%d = ",
							 paramno > 0 ? ", " : "",
							 paramno + 1);

			if (prm->isnull || !OidIsValid(prm->ptype))
			{
				appendStringInfoString(&param_str, "NULL");
				continue;
			}

			getTypeOutputInfo(prm->ptype, &typoutput, &typisvarlena);

			pstring = OidOutputFunctionCall(typoutput, prm->value);

			appendStringInfoCharMacro(&param_str, '\'');
			for (p = pstring; *p; p++)
			{
				if (*p == '\'') /* double single quotes */
					appendStringInfoCharMacro(&param_str, *p);
				appendStringInfoCharMacro(&param_str, *p);
			}
			appendStringInfoCharMacro(&param_str, '\'');

			pfree(pstring);
		}

		errdetail("parameters: %s", param_str.data);

		pfree(param_str.data);

		MemoryContextSwitchTo(oldcontext);
	}

	return 0;
}

/*
 * exec_describe_statement_message
 *
 * Process a "Describe" message for a prepared statement
 */
static void
exec_describe_statement_message(const char *stmt_name)
{
	PreparedStatement *pstmt;
	TupleDesc	tupdesc;
	ListCell   *l;
	StringInfoData buf;

	/*
	 * Start up a transaction command. (Note that this will normally change
	 * current memory context.) Nothing happens if we are already in one.
	 */
	start_xact_command();

	/* Switch back to message context */
	MemoryContextSwitchTo(MessageContext);

	/* Find prepared statement */
	if (stmt_name[0] != '\0')
		pstmt = FetchPreparedStatement(stmt_name, true);
	else
	{
		/* special-case the unnamed statement */
		pstmt = unnamed_stmt_pstmt;
		if (!pstmt)
			ereport(ERROR,
					(errcode(ERRCODE_UNDEFINED_PSTATEMENT),
					 errmsg("unnamed prepared statement does not exist")));
	}

	/*
	 * If we are in aborted transaction state, we can't safely create a result
	 * tupledesc, because that needs catalog accesses.	Hence, refuse to
	 * Describe statements that return data.  (We shouldn't just refuse all
	 * Describes, since that might break the ability of some clients to issue
	 * COMMIT or ROLLBACK commands, if they use code that blindly Describes
	 * whatever it does.)  We can Describe parameters without doing anything
	 * dangerous, so we don't restrict that.
	 */
	if (IsAbortedTransactionBlockState() &&
		PreparedStatementReturnsTuples(pstmt))
		ereport(ERROR,
				(errcode(ERRCODE_IN_FAILED_SQL_TRANSACTION),
				 errmsg("current transaction is aborted, "
						"commands ignored until end of transaction block")));

	if (whereToSendOutput != DestRemote)
		return;					/* can't actually do anything... */

	/*
	 * First describe the parameters...
	 */
	pq_beginmessage(&buf, 't'); /* parameter description message type */
	pq_sendint(&buf, list_length(pstmt->argtype_list), 2);

	foreach(l, pstmt->argtype_list)
	{
		Oid			ptype = lfirst_oid(l);

		pq_sendint(&buf, (int) ptype, 4);
	}
	pq_endmessage(&buf);

	/*
	 * Next send RowDescription or NoData to describe the result...
	 */
	tupdesc = FetchPreparedStatementResultDesc(pstmt);
	if (tupdesc)
		SendRowDescriptionMessage(tupdesc,
								  FetchPreparedStatementTargetList(pstmt),
								  NULL);
	else
		pq_putemptymessage('n');	/* NoData */

}

/*
 * exec_describe_portal_message
 *
 * Process a "Describe" message for a portal
 */
static void
exec_describe_portal_message(const char *portal_name)
{
	Portal		portal;

	/*
	 * Start up a transaction command. (Note that this will normally change
	 * current memory context.) Nothing happens if we are already in one.
	 */
	start_xact_command();

	/* Switch back to message context */
	MemoryContextSwitchTo(MessageContext);

	portal = GetPortalByName(portal_name);
	if (!PortalIsValid(portal))
		ereport(ERROR,
				(errcode(ERRCODE_UNDEFINED_CURSOR),
				 errmsg("portal \"%s\" does not exist", portal_name)));

	/*
	 * If we are in aborted transaction state, we can't run
	 * SendRowDescriptionMessage(), because that needs catalog accesses.
	 * Hence, refuse to Describe portals that return data.	(We shouldn't just
	 * refuse all Describes, since that might break the ability of some
	 * clients to issue COMMIT or ROLLBACK commands, if they use code that
	 * blindly Describes whatever it does.)
	 */
	if (IsAbortedTransactionBlockState() &&
		portal->tupDesc)
		ereport(ERROR,
				(errcode(ERRCODE_IN_FAILED_SQL_TRANSACTION),
				 errmsg("current transaction is aborted, "
						"commands ignored until end of transaction block")));

	if (whereToSendOutput != DestRemote)
		return;					/* can't actually do anything... */

	if (portal->tupDesc)
		SendRowDescriptionMessage(portal->tupDesc,
								  FetchPortalTargetList(portal),
								  portal->formats);
	else
		pq_putemptymessage('n');	/* NoData */
}


/*
 * Convenience routines for starting/committing a single command.
 */
static void
start_xact_command(void)
{
	if (!xact_started)
	{
		/* Cancel any active statement timeout before committing */
		disable_sig_alarm(true);

		/* Now commit the command */
		ereport(DEBUG3,
				(errmsg_internal("StartTransactionCommand")));
		StartTransactionCommand();

		/* Set statement timeout running, if any */
		/* NB: this mustn't be enabled until we are within an xact */
		if (StatementTimeout > 0 && Gp_role != GP_ROLE_EXECUTE)
			enable_sig_alarm(StatementTimeout, true);
		else
			cancel_from_timeout = false;

		xact_started = true;
	}
}

static void
finish_xact_command(void)
{
	if (xact_started)
	{
		/* Cancel any active statement timeout before committing */
		disable_sig_alarm(true);

		/* Now commit the command */
		ereport(DEBUG3,
				(errmsg_internal("CommitTransactionCommand")));

		CommitTransactionCommand();

#ifdef MEMORY_CONTEXT_CHECKING
		/* Check all memory contexts that weren't freed during commit */
		/* (those that were, were checked before being deleted) */
		MemoryContextCheck(TopMemoryContext);
#endif

#ifdef SHOW_MEMORY_STATS
		/* Print mem stats after each commit for leak tracking */
		MemoryContextStats(TopMemoryContext);
#endif

		xact_started = false;
	}
}


/*
 * Convenience routines for checking whether a statement is one of the
 * ones that we allow in transaction-aborted state.
 */

/* Test a bare parsetree */
static bool
IsTransactionExitStmt(Node *parsetree)
{
	if (parsetree && IsA(parsetree, TransactionStmt))
	{
		TransactionStmt *stmt = (TransactionStmt *) parsetree;

		if (stmt->kind == TRANS_STMT_COMMIT ||
			stmt->kind == TRANS_STMT_PREPARE ||
			stmt->kind == TRANS_STMT_ROLLBACK ||
			stmt->kind == TRANS_STMT_ROLLBACK_TO)
			return true;
	}
	return false;
}

/*
 * IsTransactionExitStmtList
 *    Return true if this is a singleton list of Query wrapping a transaction
 * ending statement, or a singleton list of transaction ending statement.
 */
static bool
IsTransactionExitStmtList(List *parseTrees)
{
	if (list_length(parseTrees) == 1)
	{
		Node *node = linitial(parseTrees);
		
		if (IsTransactionExitStmt(node))
		{
			return true;
		}

		if (IsA(node, Query))
		{
			Query *query = (Query *)node;
			if (query->commandType == CMD_UTILITY &&
				IsTransactionExitStmt(query->utilityStmt))
			{
				return true;
			}
		}
	}
	return false;
}

static bool
IsTransactionStmtList(List *nodes)
{
	if (list_length(nodes) == 1)
	{
		Node	   *stmt = (Node *) linitial(nodes);

		if (IsA(stmt, TransactionStmt))
			return true;

	}
	return false;
}

/* --------------------------------
 *		signal handler routines used in PostgresMain()
 * --------------------------------
 */

/*
 * quickdie() occurs when signalled SIGQUIT by the postmaster.
 *
 * Some backend has bought the farm,
 * so we need to stop what we're doing and exit.
 *
 * NOTE: see MPP-9518 and MPP-7564, there are other backend processes
 * which come through here, there isn't anything specific to any particular
 * backend here. If these other processes need to do their own handling
 * they should override the signal handler for SIGQUIT (and in that handler
 * call this one ?).
 *
 *
 * @param SIGNAL_ARGS -- so the signature matches a signal handler.  Nore that
 */
void
quickdie(SIGNAL_ARGS)
{
	quickdie_impl();
}

/**
 * implementation of quick-die that does take SIGNAL_ARGS parameter
 */
void
quickdie_impl()
{
	PG_SETMASK(&BlockSig);

	in_quickdie=true;
	/*
	 * DO NOT proc_exit() -- we're here because shared memory may be
	 * corrupted, so we don't want to try to clean up our transaction. Just
	 * nail the windows shut and get out of town.
	 *
	 * Note we do exit(2) not exit(0).	This is to force the postmaster into a
	 * system reset cycle if some idiot DBA sends a manual SIGQUIT to a random
	 * backend.  This is necessary precisely because we don't clean up our
	 * shared memory state.
	 */

	/*
	 * MPP-7564: exit(2) will call proc_exit()'s on_exit/at_exit
	 * hooks.  We want to skip them. (quickdie is equivalent to a
	 * crash -- we're depending on crash recovery to save us on
	 * restart). So first we reset the exit hooks.
	 *
	 * This is a merge from Postgres.
	 */
	on_exit_reset();

	/*
	 * MPP-17167: We need to release any filrep or primary/mirror spin locks.
	 * to allow the possibility that filerep itself has sent us a SIGQUIT
	 * message as part of filerep transition.
	 */
	FileRep_resetSpinLocks();
	primaryMirrorModeResetSpinLocks();

	_exit(2);
}

/*
 * Shutdown signal from postmaster: abort transaction and exit
 * at soonest convenient time
 */
void
die(SIGNAL_ARGS)
{
	int			save_errno = errno;

	/* Don't joggle the elbow of proc_exit */
	if (!proc_exit_inprogress)
	{
		InterruptPending = true;
		ProcDiePending = true;

		/* although we don't strictly need to set this to true since the
		 * ProcDiePending will occur first.  We set this anyway since the
		 * MPP dispatch code is triggered only off of QueryCancelPending
		 * and not any of the others.
		 */
		QueryCancelPending = true;

		/*
		 * If it's safe to interrupt, and we're waiting for input or a lock,
		 * service the interrupt immediately
		 */
		if (ImmediateInterruptOK && InterruptHoldoffCount == 0 &&
			CritSectionCount == 0)
		{
			/* bump holdoff count to make ProcessInterrupts() a no-op */
			/* until we are done getting ready for it */
			InterruptHoldoffCount++;
			DisableNotifyInterrupt();
			DisableCatchupInterrupt();
			/* Make sure CheckDeadLock won't run while shutting down... */
			LockWaitCancel();
			InterruptHoldoffCount--;
			ProcessInterrupts();
		}
	}

	/* If we're still here, waken anything waiting on the process latch */
	if (MyProc)
		SetLatch(&MyProc->procLatch);

	errno = save_errno;
}

/*
 * Timeout or shutdown signal from postmaster during client authentication.
 * Simply exit(1).
 *
 * XXX: possible future improvement: try to send a message indicating
 * why we are disconnecting.  Problem is to be sure we don't block while
 * doing so, nor mess up the authentication message exchange.
 */
void
authdie(SIGNAL_ARGS)
{
	exit(1);
}

/*
 * Query-cancel signal from postmaster: abort current transaction
 * at soonest convenient time
 */
void
StatementCancelHandler(SIGNAL_ARGS)
{
	int			save_errno = errno;

	/*
	 * Don't joggle the elbow of proc_exit
	 */
	if (!proc_exit_inprogress)
	{
		InterruptPending = true;
		QueryCancelPending = true;
		QueryCancelCleanup = true;

		/*
		 * If it's safe to interrupt, and we're waiting for a lock, service
		 * the interrupt immediately.  No point in interrupting if we're
		 * waiting for input, however.
		 */
		if (ImmediateInterruptOK && InterruptHoldoffCount == 0 &&
			CritSectionCount == 0)
		{
			/* bump holdoff count to make ProcessInterrupts() a no-op */
			/* until we are done getting ready for it */
			InterruptHoldoffCount++;
			if (LockWaitCancel())
			{
				DisableNotifyInterrupt();
				DisableCatchupInterrupt();
				InterruptHoldoffCount--;
				ProcessInterrupts();
			}
			else
				InterruptHoldoffCount--;
		}
	}

	/* If we're still here, waken anything waiting on the process latch */
	if (MyProc)
		SetLatch(&MyProc->procLatch);

	errno = save_errno;
}


/* CDB: Signal handler for program errors */
void
CdbProgramErrorHandler(SIGNAL_ARGS)
{
    int			save_errno = errno;
    char       *pts = "process";

	if (!pthread_equal(main_tid, pthread_self()))
	{
#ifndef _WIN32
		write_stderr("\nUnexpected internal error: Master %d received signal %d in worker thread %lu (forwarding signal to main thread)\n\n",
					 MyProcPid, postgres_signal_arg, (unsigned long)pthread_self());
#else
		write_stderr("\nUnexpected internal error: Master %d received signal %d in worker thread %lu (forwarding signal to main thread)\n\n",
					 MyProcPid, postgres_signal_arg, (unsigned long)pthread_self().p);
#endif 
		/* Only forward if the main thread isn't quick-dying. */
		if (!in_quickdie)
			pthread_kill(main_tid, postgres_signal_arg);

		/*
		 * Don't exit the thread when we reraise SEGV/BUS/ILL signals to the OS.
		 * This thread will die together with the main thread after the OS reraises
		 * the signal. This is to ensure that the dumped core file contains the call
		 * stack on this thread for later debugging.
		 */
		if (!(gp_reraise_signal &&
			  (postgres_signal_arg == SIGSEGV ||
			   postgres_signal_arg == SIGILL ||
			   postgres_signal_arg == SIGBUS)))
		{
			pthread_exit(NULL);
		}
		
		return;
	}


    if (Gp_role == GP_ROLE_DISPATCH)
        pts = "Master process";
    else if (Gp_role == GP_ROLE_EXECUTE)
        pts = "Segment process";
    else if (Gp_role == GP_ROLE_DISPATCHAGENT)
    	pts = "DA process";
    else
        pts = "Process";

    errno = save_errno;
    StandardHandlerForSigillSigsegvSigbus_OnMainThread(pts, PASS_SIGNAL_ARGS);
}                               /* CdbProgramErrorHandler */

/* signal handler for floating point exception */
void
FloatExceptionHandler(SIGNAL_ARGS)
{
	ereport(ERROR,
			(errcode(ERRCODE_FLOATING_POINT_EXCEPTION),
			 errmsg("floating-point exception"),
			 errdetail("An invalid floating-point operation was signaled. "
					   "This probably means an out-of-range result or an "
					   "invalid operation, such as division by zero.")));
}

/* SIGHUP: set flag to re-read config file at next convenient time */
static void
SigHupHandler(SIGNAL_ARGS)
{
	int			save_errno = errno;

	got_SIGHUP = true;
	if (MyProc)
		SetLatch(&MyProc->procLatch);

	errno = save_errno;
}


/*
 * ProcessInterrupts: out-of-line portion of CHECK_FOR_INTERRUPTS() macro
 *
 * If an interrupt condition is pending, and it's safe to service it,
 * then clear the flag and accept the interrupt.  Called only when
 * InterruptPending is true.
 */
void
ProcessInterrupts(void)
{

#ifdef USE_TEST_UTILS
	int simex_run = gp_simex_run;
#endif   /* USE_TEST_UTILS */

	/* OK to accept interrupt now? */
	if (InterruptHoldoffCount != 0 || CritSectionCount != 0)
		return;

#ifdef USE_TEST_UTILS
	/* disable SimEx for CHECK_FOR_INTERRUPTS */
	if (gp_simex_init && gp_simex_run && gp_simex_class == SimExESClass_Cancel)
	{
		gp_simex_run = 0;
	}
#endif   /* USE_TEST_UTILS */

	InterruptPending = false;
	if (ProcDiePending)
	{
		ProcDiePending = false;
		QueryCancelPending = false;		/* ProcDie trumps QueryCancel */
		ImmediateInterruptOK = false;	/* not idle anymore */
		DisableNotifyInterrupt();
		DisableCatchupInterrupt();

		ereport(FATAL,
				(errcode(ERRCODE_ADMIN_SHUTDOWN),
			 errmsg("terminating connection due to administrator command"),
			 errSendAlert(false)));
	}

	if (ClientConnectionLost)
	{
		QueryCancelPending = false;		/* lost connection trumps QueryCancel */
		ImmediateInterruptOK = false;	/* not idle anymore */
		DisableNotifyInterrupt();
		DisableCatchupInterrupt();
		/* don't send to client, we already know the connection to be dead. */
		whereToSendOutput = DestNone;
		ereport(FATAL,
				(errcode(ERRCODE_CONNECTION_FAILURE),
				 errmsg("connection to client lost")));
	}

	if (QueryCancelPending)
	{
		elog(LOG,"Process interrupt for 'query cancel pending'.");

		QueryCancelPending = false;

		/*
		 * If we are reading a command from the client, just ignore the cancel
		 * request --- sending an extra error message won't accomplish
		 * anything.  Otherwise, go ahead and throw the error.
		 */
		if (!DoingCommandRead)
		{
			ImmediateInterruptOK = false;	/* not idle anymore */
			DisableNotifyInterrupt();
			DisableCatchupInterrupt();
			if (Gp_role == GP_ROLE_EXECUTE)
				ereport(ERROR,
						(errcode(ERRCODE_GP_OPERATION_CANCELED),
						 errmsg("canceling MPP operation")));
			else if (cancel_from_timeout)
				ereport(ERROR,
						(errcode(ERRCODE_QUERY_CANCELED),
						 errmsg("canceling statement due to statement timeout")));
			else
				ereport(ERROR,
						(errcode(ERRCODE_QUERY_CANCELED),
						 errmsg("canceling statement due to user request")));
		}
	}
	/* If we get here, do nothing (probably, QueryCancelPending was reset) */

#ifdef USE_TEST_UTILS
	/* restore SimEx for CHECK_FOR_INTERRUPTS */
	if (gp_simex_init && simex_run && gp_simex_class == SimExESClass_Cancel)
	{
		gp_simex_run = simex_run;
	}
#endif   /* USE_TEST_UTILS */
}

/*
 * Set up the thread signal mask, we don't want to run our signal handlers
 * in our threads (gang-create, dispatch or interconnect threads)
 */
void
gp_set_thread_sigmasks(void)
{
#ifndef WIN32
	sigset_t sigs;

	if (pthread_equal(main_tid, pthread_self()))
	{
		elog(LOG, "thread_mask called from main thread!");
		return;
	}

	sigemptyset(&sigs);

	/* make our thread ignore these signals (which should allow that
	 * they be delivered to the main thread) */
	sigaddset(&sigs, SIGHUP);
	sigaddset(&sigs, SIGINT);
	sigaddset(&sigs, SIGTERM);
	sigaddset(&sigs, SIGALRM);
	sigaddset(&sigs, SIGUSR1);
	sigaddset(&sigs, SIGUSR2);

	pthread_sigmask(SIG_BLOCK, &sigs, NULL);
#endif

	return;
}

/*
 * check_stack_depth: check for excessively deep recursion
 *
 * This should be called someplace in any recursive routine that might possibly
 * recurse deep enough to overflow the stack.  Most Unixen treat stack
 * overflow as an unrecoverable SIGSEGV, so we want to error out ourselves
 * before hitting the hardware limit.
 */
void
check_stack_depth(void)
{
	char		stack_top_loc;
	long		stack_depth;

	/*
	 * Compute distance from PostgresMain's local variables to my own
	 */
	stack_depth = (long) (stack_base_ptr - &stack_top_loc);

	/*
	 * Take abs value, since stacks grow up on some machines, down on others
	 */
	if (stack_depth < 0)
		stack_depth = -stack_depth;

	/*
	 * Trouble?
	 *
	 * The test on stack_base_ptr prevents us from erroring out if called
	 * during process setup or in a non-backend process.  Logically it should
	 * be done first, but putting it here avoids wasting cycles during normal
	 * cases.
	 */
	if (stack_depth > max_stack_depth_bytes &&
		stack_base_ptr != NULL)
	{
		ereport(ERROR,
				(errcode(ERRCODE_STATEMENT_TOO_COMPLEX),
				 errmsg("stack depth limit exceeded"),
				 errhint("Increase the configuration parameter \"max_stack_depth\", "
						 "after ensuring the platform's stack depth limit is adequate.")));
	}
}

/* GUC assign hook for max_stack_depth */
bool
assign_max_stack_depth(int newval, bool doit, GucSource source)
{
	long		newval_bytes = newval * 1024L;
	long		stack_rlimit = get_stack_depth_rlimit();

	if (stack_rlimit > 0 && newval_bytes > stack_rlimit - STACK_DEPTH_SLOP)
	{
		ereport((source >= PGC_S_INTERACTIVE) ? ERROR : LOG,
				(errcode(ERRCODE_INVALID_PARAMETER_VALUE),
				 errmsg("\"max_stack_depth\" must not exceed %ldkB",
						(stack_rlimit - STACK_DEPTH_SLOP) / 1024L),
				 errhint("Increase the platform's stack depth limit via \"ulimit -s\" or local equivalent.")));
		return false;
	}
	if (doit)
		max_stack_depth_bytes = newval_bytes;
	return true;
}


/*
 * set_debug_options --- apply "-d N" command line option
 *
 * -d is not quite the same as setting log_min_messages because it enables
 * other output options.
 */
void
set_debug_options(int debug_flag, GucContext context, GucSource source)
{
	if (debug_flag > 0)
	{
		char		debugstr[64];

		sprintf(debugstr, "debug%d", debug_flag);
		SetConfigOption("log_min_messages", debugstr, context, source);
	}
	else
		SetConfigOption("log_min_messages", "notice", context, source);

	if (debug_flag >= 1 && context == PGC_POSTMASTER)
	{
		SetConfigOption("log_connections", "true", context, source);
		SetConfigOption("log_disconnections", "true", context, source);
	}
	if (debug_flag >= 2)
		SetConfigOption("log_statement", "all", context, source);
	if (debug_flag >= 3)
		SetConfigOption("debug_print_parse", "true", context, source);
	if (debug_flag >= 4)
		SetConfigOption("debug_print_plan", "true", context, source);
	if (debug_flag >= 5)
		SetConfigOption("debug_print_rewritten", "true", context, source);
}


bool
set_plan_disabling_options(const char *arg, GucContext context, GucSource source)
{
	char	   *tmp = NULL;

	switch (arg[0])
	{
		case 's':				/* seqscan */
			tmp = "enable_seqscan";
			break;
		case 'i':				/* indexscan */
			tmp = "enable_indexscan";
			break;
		case 'b':				/* bitmapscan */
			tmp = "enable_bitmapscan";
			break;
		case 't':				/* tidscan */
			tmp = "enable_tidscan";
			break;
		case 'n':				/* nestloop */
			tmp = "enable_nestloop";
			break;
		case 'm':				/* mergejoin */
			tmp = "enable_mergejoin";
			break;
		case 'h':				/* hashjoin */
			tmp = "enable_hashjoin";
			break;
	}
	if (tmp)
	{
		SetConfigOption(tmp, "false", context, source);
		return true;
	}
	else
		return false;
}


const char *
get_stats_option_name(const char *arg)
{
	switch (arg[0])
	{
		case 'p':
			if (optarg[1] == 'a')		/* "parser" */
				return "log_parser_stats";
			else if (optarg[1] == 'l')	/* "planner" */
				return "log_planner_stats";
			break;

		case 'e':				/* "executor" */
			return "log_executor_stats";
			break;
	}

	return NULL;
}

/* ----------------------------------------------------------------
 * process_postgres_switches
 *	   Parse command line arguments for PostgresMain
 *
 * This is called twice, once for the "secure" options coming from the
 * postmaster or command line, and once for the "insecure" options coming
 * from the client's startup packet.  The latter have the same syntax but
 * may be restricted in what they can do.
 *
 * argv[0] is ignored in either case (it's assumed to be the program name).
 *
 * ctx is PGC_POSTMASTER for secure options, PGC_BACKEND for insecure options
 * coming from the client, or PGC_SUSET for insecure options coming from
 * a superuser client.
 *
 * If a database name is present in the command line arguments, it's
 * returned into *dbname (this is allowed only if *dbname is initially NULL).
 * ----------------------------------------------------------------
 */
void
process_postgres_switches(int argc, char *argv[], GucContext ctx,
						  const char **dbname)
{
	bool		secure = (ctx == PGC_POSTMASTER);
	int			errs = 0;
	GucSource	gucsource;
	int			flag;

	if (secure)
	{
		gucsource = PGC_S_ARGV; /* switches came from command line */

	/* Ignore the initial --single argument, if present */
	if (argc > 1 && strcmp(argv[1], "--single") == 0)
	{
		argv++;
		argc--;
	}
	}
	else
	{
		gucsource = PGC_S_CLIENT;		/* switches came from client */
	}

#ifdef HAVE_INT_OPTERR

	/*
	 * Turn this off because it's either printed to stderr and not the log
	 * where we'd want it, or argv[0] is now "--single", which would make for
	 * a weird error message.  We print our own error message below.
	 */
	opterr = 0;
#endif

	/*
	 * Parse command-line options.  CAUTION: keep this in sync with
	 * postmaster/postmaster.c (the option sets should not conflict)
	 * and with the common help() function in main/main.c.
	 */
	while ((flag = getopt(argc, argv, "A:B:b:C:c:D:d:EeFf:h:ijk:m:lN:nOo:Pp:r:S:sTt:Uv:W:x:y:z:-:")) != -1)
	{
		switch (flag)
		{
			case 'A':
				SetConfigOption("debug_assertions", optarg, ctx, gucsource);
				break;

			case 'B':
				SetConfigOption("shared_buffers", optarg, ctx, gucsource);
				break;

            case 'b':
                SetConfigOption("gp_dbid", optarg, ctx, gucsource);
                break;

            case 'C':
                SetConfigOption("gp_contentid", optarg, ctx, gucsource);
                break;

			case 'D':
				if (secure)
					userDoption = optarg;
				break;

			case 'd':
				set_debug_options(atoi(optarg), ctx, gucsource);
				break;

			case 'E':
				EchoQuery = true;
				break;

			case 'e':
				SetConfigOption("datestyle", "euro", ctx, gucsource);
				break;

			case 'F':
				SetConfigOption("fsync", "false", ctx, gucsource);
				break;

			case 'f':
				if (!set_plan_disabling_options(optarg, ctx, gucsource))
					errs++;
				break;

			case 'h':
				SetConfigOption("listen_addresses", optarg, ctx, gucsource);
				break;

			case 'i':
				SetConfigOption("listen_addresses", "*", ctx, gucsource);
				break;

			case 'j':
				UseNewLine = 0;
				break;

			case 'k':
				SetConfigOption("unix_socket_directory", optarg, ctx, gucsource);
				break;

			case 'l':
				SetConfigOption("ssl", "true", ctx, gucsource);
				break;

			case 'm':
				/*
				 * In maintenance mode:
				 * 	1. allow DML on catalog table
				 * 	2. allow DML on segments
				 */
				SetConfigOption("maintenance_mode",         "true", ctx, gucsource);
				SetConfigOption("allow_segment_DML",        "true", ctx, gucsource);
				SetConfigOption("allow_system_table_mods",  "dml",  ctx, gucsource);
				break;

			case 'N':
				SetConfigOption("max_connections", optarg, ctx, gucsource);
				break;

			case 'n':
				/* ignored for consistency with postmaster */
				break;

			case 'O':
				/* Only use in single user mode */
				SetConfigOption("allow_system_table_mods", "all", ctx, gucsource);
				break;

			case 'o':
				errs++;
				break;

			case 'P':
				SetConfigOption("ignore_system_indexes", "true", ctx, gucsource);
				break;

			case 'p':
				SetConfigOption("port", optarg, ctx, gucsource);
				break;

			case 'r':
				/* send output (stdout and stderr) to the given file */
				if (secure)
					strlcpy(OutputFileName, optarg, MAXPGPATH);
				break;

			case 'S':
				SetConfigOption("work_mem", optarg, ctx, gucsource);
				break;

			case 's':
					SetConfigOption("log_statement_stats", "true",
									ctx, gucsource);
				break;

			case 'T':
				/* ignored for consistency with postmaster */
				break;

			case 't':
				{
					const char *tmp = get_stats_option_name(optarg);

					if (tmp)
							SetConfigOption(tmp, "true", ctx, gucsource);
					else
						errs++;
					break;
				}

			case 'U':
				/*
				 * In upgrade mode, we indicate we're in upgrade mode and
				 * 1. allow DML on persistent table & catalog table
				 * 2. alter DDL on catalog table (NOTE: upgrade_mode must set beforehand)
				 * 3. TODO: disable the 4.1 xlog format (stick with the old)
				 */
				SetConfigOption("upgrade_mode",                         "true", ctx, gucsource);
				SetConfigOption("gp_permit_persistent_metadata_update", "true", ctx, gucsource);
				SetConfigOption("allow_segment_DML",  		            "true", ctx, gucsource);
				SetConfigOption("allow_system_table_mods",              "all",  ctx, gucsource);
				break;

			case 'v':
				if (secure)
					FrontendProtocol = (ProtocolVersion) atoi(optarg);
				break;

			case 'W':
				SetConfigOption("post_auth_delay", optarg, ctx, gucsource);
				break;


			case 'y':

				/*
				 * y - special flag passed if backend was forked by a
				 * postmaster.
				 */
				if (secure)
				{
					*dbname = strdup(optarg);

					secure = false;		/* subsequent switches are NOT secure */
					ctx = PGC_BACKEND;
					gucsource = PGC_S_CLIENT;
				}
				break;

			case 'c':
			case '-':
				{
					char	   *name,
							   *value;

					ParseLongOption(optarg, &name, &value);
					if (!value)
					{
						if (flag == '-')
							ereport(ERROR,
									(errcode(ERRCODE_SYNTAX_ERROR),
									 errmsg("--%s requires a value",
											optarg)));
						else
							ereport(ERROR,
									(errcode(ERRCODE_SYNTAX_ERROR),
									 errmsg("-c %s requires a value",
											optarg)));
					}

						SetConfigOption(name, value, ctx, gucsource);
					free(name);
					if (value)
						free(value);
					break;
				}

			case 'x': /* standby master dbid */
				SetConfigOption("gp_standby_dbid", optarg, ctx, gucsource);
				break;
            case 'z':
                SetConfigOption("gp_num_contents_in_cluster", 
								optarg, ctx, gucsource);
                break;

			default:
				errs++;
				break;
		}
	}


	/* 
	 * Optional database name should be there only if *dbname is NULL.
	 */
	if (!errs && dbname && *dbname == NULL && argc - optind >= 1)
		*dbname = strdup(argv[optind++]);

	if (errs || argc != optind)
	{
		if (errs)
			optind--;			/* complain about the previous argument */

		/* spell the error message a bit differently depending on context */
		if (IsUnderPostmaster)
		ereport(FATAL,
					(errcode(ERRCODE_SYNTAX_ERROR),
					 errmsg("invalid command-line argument for server process: %s", argv[optind]),
			  errhint("Try \"%s --help\" for more information.", progname)));
		else
			ereport(FATAL,
					(errcode(ERRCODE_SYNTAX_ERROR),
					 errmsg("%s: invalid command-line argument: %s",
							progname, argv[optind]),
			  errhint("Try \"%s --help\" for more information.", progname)));
	}

	/*
	 * Reset getopt(3) library so that it will work correctly in subprocesses
	 * or when this function is called a second time with another array.
	 */
	optind = 1;
#ifdef HAVE_INT_OPTRESET
	optreset = 1;				/* some systems need this too */
#endif
}
/* ----------------------------------------------------------------
 * PostgresMain
 *	   postgres main loop -- all backends, interactive or otherwise start here
 *
 * argc/argv are the command line arguments to be used.  (When being forked
 * by the postmaster, these are not the original argv array of the process.)
 * username is the (possibly authenticated) PostgreSQL user name to be used
 * for the session.
 * ----------------------------------------------------------------
 */
int
PostgresMain(int argc, char *argv[],
			 const char *dbname, const char *username)
	{
	int			firstchar;
	char		stack_base;
	StringInfoData input_message;
	sigjmp_buf	local_sigjmp_buf;
	volatile bool send_ready_for_query = true;
	int			topErrLevel;

	MemoryAccount *postgresMainMemoryAccount = NULL;
	
        /*
	 * CDB: Catch program error signals.
	 *
	 * Save our main thread-id for comparison during signals.
	 */
	main_tid = pthread_self();

	/*
	 * initialize globals (already done if under postmaster, but not if
	 * standalone; cheap enough to do over)
	 */
	MyProcPid = getpid();

#ifndef WIN32
	PostmasterPriority = getpriority(PRIO_PROCESS, 0);
#endif
	/*
	 * Fire up essential subsystems: error and memory management
	 *
	 * If we are running under the postmaster, this is done already.
	 */
	if (!IsUnderPostmaster)
		MemoryContextInit();

	/*
	 * Do not save the return value in any oldMemoryAccount variable.
	 * In that case, we risk switching to a stale memoryAccount that is no
	 * longer valid. This is because we reset the memory accounts frequently.
	 */
	postgresMainMemoryAccount = MemoryAccounting_CreateAccount(0, MEMORY_OWNER_TYPE_MainEntry);
	MemoryAccounting_SwitchAccount(postgresMainMemoryAccount);

	set_ps_display("startup", false);

	SetProcessingMode(InitProcessing);

	/* Set up reference point for stack depth checking */
	stack_base_ptr = &stack_base;

	/* Compute paths, if we didn't inherit them from postmaster */
	if (my_exec_path[0] == '\0')
		{
		if (find_my_exec(argv[0], my_exec_path) < 0)
			elog(FATAL, "%s: could not locate my own executable path",
				 argv[0]);
	}

	if (pkglib_path[0] == '\0')
		get_pkglib_path(my_exec_path, pkglib_path);

	/*
	 * Set default values for command-line options.
	 */
	EchoQuery = false;

	if (!IsUnderPostmaster)
		InitializeGUCOptions();

	/*
	 * Parse command-line options.
	 */
	process_postgres_switches(argc, argv, PGC_POSTMASTER, &dbname);

	/* Must have gotten a database name, or have a default (the username) */
	if (dbname == NULL)
	{
		dbname = username;
		if (dbname == NULL)
			ereport(FATAL,
					(errcode(ERRCODE_INVALID_PARAMETER_VALUE),
					 errmsg("%s: no database nor user name specified",
							progname)));
	}

	/* Acquire configuration parameters, unless inherited from postmaster */
	if (!IsUnderPostmaster)
	{
		if (!SelectConfigFiles(userDoption, argv[0]))
			proc_exit(1);
		/* If timezone is not set, determine what the OS uses */
		pg_timezone_initialize();
		/* If timezone_abbreviations is not set, select default */
		pg_timezone_abbrev_initialize();

        /*
	     * Remember stand-alone backend startup time.
         * CDB: Moved this up from below for use in error message headers.
         */
	    PgStartTime = GetCurrentTimestamp();
	}

	/*
	 * You might expect to see a setsid() call here, but it's not needed,
	 * because if we are under a postmaster then BackendInitialize() did it.
	 */

	/*
	 * Set up signal handlers and masks.
	 *
	 * Note that postmaster blocked all signals before forking child process,
	 * so there is no race condition whereby we might receive a signal before
	 * we have set up the handler.
	 *
	 * Also note: it's best not to use any signals that are SIG_IGNored in the
	 * postmaster.	If such a signal arrives before we are able to change the
	 * handler to non-SIG_IGN, it'll get dropped.  Instead, make a dummy
	 * handler in the postmaster to reserve the signal. (Of course, this isn't
	 * an issue for signals that are locally generated, such as SIGALRM and
	 * SIGPIPE.)
	 */
	if (am_walsender)
		WalSndSignals();
	else
	{
	pqsignal(SIGHUP, SigHupHandler);	/* set flag to read config file */
	pqsignal(SIGINT, StatementCancelHandler);	/* cancel current query */
	pqsignal(SIGTERM, die);		/* cancel current query and exit */
	pqsignal(SIGQUIT, quickdie);	/* hard crash time */
	pqsignal(SIGALRM, handle_sig_alarm);		/* timeout conditions */

	/*
	 * Ignore failure to write to frontend. Note: if frontend closes
	 * connection, we will notice it and exit cleanly when control next
	 * returns to outer loop.  This seems safer than forcing exit in the midst
	 * of output during who-knows-what operation...
	 */
	pqsignal(SIGPIPE, SIG_IGN);
		pqsignal(SIGUSR1, procsignal_sigusr1_handler);
	pqsignal(SIGUSR2, NotifyInterruptHandler);
	pqsignal(SIGFPE, FloatExceptionHandler);

	/*
	 * Reset some signals that are accepted by postmaster but not by backend
	 */
	pqsignal(SIGCHLD, SIG_DFL); /* system() requires this on some platforms */

#ifndef _WIN32
#ifdef SIGILL
    pqsignal(SIGILL, CdbProgramErrorHandler);
#endif
#ifdef SIGSEGV
    pqsignal(SIGSEGV, CdbProgramErrorHandler);
#endif
#ifdef SIGBUS
    pqsignal(SIGBUS, CdbProgramErrorHandler);
#endif
#endif
	}

	pqinitmask();

	/* We allow SIGQUIT (quickdie) at all times */
#ifdef HAVE_SIGPROCMASK
	sigdelset(&BlockSig, SIGQUIT);
#else
	BlockSig &= ~(sigmask(SIGQUIT));
#endif

	PG_SETMASK(&BlockSig);		/* block everything except SIGQUIT */

	if (IsUnderPostmaster)
		BaseInit();
	else
	{
		/*
		 * Validate we have been given a reasonable-looking DataDir (if under
		 * postmaster, assume postmaster did this already).
		 */
		Assert(DataDir);
		ValidatePgVersion(DataDir);

		/* Change into DataDir (if under postmaster, was done already) */
		ChangeToDataDir();

		/*
		 * Create lockfile for data directory.
		 */
		CreateDataDirLockFile(false);

		BaseInit();

		/*
		 * Start up xlog for standalone backend, and register to have it
		 * closed down at exit.
		 */
		StartupXLOG();
		on_shmem_exit(ShutdownXLOG, 0);

		/*
		 * Read any existing FSM cache file, and register to write one out at
		 * exit.
		 */
		LoadFreeSpaceMap();
		on_shmem_exit(DumpFreeSpaceMap, 0);

		/*
		 * We have to build the flat file for pg_database, but not for the
		 * user and group tables, since we won't try to do authentication.
		 */
		BuildFlatFiles(true);
	}

	/*
	 * Create a per-backend PGPROC struct in shared memory, except in the
	 * EXEC_BACKEND case where this was done in SubPostmasterMain. We must do
	 * this before we can use LWLocks (and in the EXEC_BACKEND case we already
	 * had to do some stuff with LWLocks).
	 */
#ifdef EXEC_BACKEND
	if (!IsUnderPostmaster)
		InitProcess();
#else
	InitProcess();
#endif

	/*
	 * We need to allow SIGINT, etc during the initial transaction.
	 * Also, currently if this is the Master with standby support
	 * we need to allow SIGUSR1 for performing sync replication (used by latch).
	 */
	PG_SETMASK(&UnBlockSig);

	/*
	 * General initialization.
	 *
	 * NOTE: if you are tempted to add code in this vicinity, consider putting
	 * it inside InitPostgres() instead.  In particular, anything that
	 * involves database access should be there, not here.
	 */
	ereport(DEBUG3,
			(errmsg_internal("InitPostgres")));
<<<<<<< HEAD
	InitPostgres(dbname, InvalidOid, username, NULL);
=======
	am_superuser = InitPostgres(dbname, InvalidOid, username, NULL);
>>>>>>> 4ebb0cf9

	SetProcessingMode(NormalProcessing);
	
	/**
	 * Initialize resource queue hash structure.
	 */
	if (Gp_role == GP_ROLE_DISPATCH && ResourceScheduler && !am_walsender)
		InitResQueues();

	/*
	 * Now all GUC states are fully set up.  Report them to client if
	 * appropriate.
	 */
	BeginReportingGUCOptions();

	/*
	 * Also set up handler to log session end; we have to wait till now to be
	 * sure Log_disconnections has its final value.
	 */
	if (IsUnderPostmaster && Log_disconnections)
		on_proc_exit(log_disconnections, 0);

	/* If this is a WAL sender process, we're done with initialization. */
	if (am_walsender)
		InitWalSender();
	/*
	 * process any libraries that should be preloaded at backend start (this
	 * likewise can't be done until GUC settings are complete)
	 */
	process_local_preload_libraries();
	
	/*
	 * DA requires these be cleared at start
	 */
	DtxContextInfo_Reset(&QEDtxContextInfo);

	/*
	 * Send this backend's cancellation info to the frontend.
	 */
	if (whereToSendOutput == DestRemote &&
		PG_PROTOCOL_MAJOR(FrontendProtocol) >= 2)
	{
		StringInfoData buf;

		pq_beginmessage(&buf, 'K');
		pq_sendint(&buf, (int32) MyProcPid, sizeof(int32));
		pq_sendint(&buf, (int32) MyCancelKey, sizeof(int32));
		pq_endmessage(&buf);
		/* Need not flush since ReadyForQuery will do it. */
	}

	/* Welcome banner for standalone case */
	if (whereToSendOutput == DestDebug)
		printf("\nPostgreSQL stand-alone backend %s\n", PG_VERSION);

	/*
	 * Create the memory context we will use in the main loop.
	 *
	 * MessageContext is reset once per iteration of the main loop, ie, upon
	 * completion of processing of each command message from the client.
	 */
	MessageContext = AllocSetContextCreate(TopMemoryContext,
										   "MessageContext",
										   ALLOCSET_DEFAULT_MINSIZE,
										   ALLOCSET_DEFAULT_INITSIZE,
										   ALLOCSET_DEFAULT_MAXSIZE);


	/*
	 * POSTGRES main processing loop begins here
	 *
	 * If an exception is encountered, processing resumes here so we abort the
	 * current transaction and start a new one.
	 *
	 * You might wonder why this isn't coded as an infinite loop around a
	 * PG_TRY construct.  The reason is that this is the bottom of the
	 * exception stack, and so with PG_TRY there would be no exception handler
	 * in force at all during the CATCH part.  By leaving the outermost setjmp
	 * always active, we have at least some chance of recovering from an error
	 * during error recovery.  (If we get into an infinite loop thereby, it
	 * will soon be stopped by overflow of elog.c's internal state stack.)
	 */

	if (sigsetjmp(local_sigjmp_buf, 1) != 0)
	{
		/*
		 * NOTE: if you are tempted to add more code in this if-block,
		 * consider the high probability that it should be in
		 * AbortTransaction() instead.	The only stuff done directly here
		 * should be stuff that is guaranteed to apply *only* for outer-level
		 * error recovery, such as adjusting the FE/BE protocol status.
		 */

		/* Since not using PG_TRY, must reset error stack by hand */
		error_context_stack = NULL;

		/* Prevent interrupts while cleaning up */
		HOLD_INTERRUPTS();

		/*
		 * Forget any pending QueryCancel request, since we're returning to
		 * the idle loop anyway, and cancel the statement timer if running.
		 */
		QueryCancelPending = false;
		disable_sig_alarm(true);
		QueryCancelPending = false;		/* again in case timeout occurred */
		QueryFinishPending = false;

		/*
		 * Turn off these interrupts too.  This is only needed here and not in
		 * other exception-catching places since these interrupts are only
		 * enabled while we wait for client input.
		 */
		DoingCommandRead = false;
		DisableNotifyInterrupt();
		DisableCatchupInterrupt();

		/* Make sure libpq is in a good state */
		pq_comm_reset();

		/* Report the error to the client and/or server log */
		EmitErrorReport();

		/*
		 * Make sure debug_query_string gets reset before we possibly clobber
		 * the storage it points at.
		 */
		debug_query_string = NULL;

		/*
		 * Abort the current transaction in order to recover.
		 */
		AbortCurrentTransaction();

		if (am_walsender)
			WalSndErrorCleanup();

		topErrLevel = elog_getelevel();
		if (topErrLevel <= ERROR)
		{
			/*
			 * Let's see if the DTM has phase 2 retry work.
			 */
			if (Gp_role == GP_ROLE_DISPATCH)
				doDtxPhase2Retry();
		}

		/*
		 * Now return to normal top-level context and clear ErrorContext for
		 * next time.
		 */
		MemoryContextSwitchTo(TopMemoryContext);
		FlushErrorState();
		QueryContext = NULL;

		/*
		 * If we were handling an extended-query-protocol message, initiate
		 * skip till next Sync.  This also causes us not to issue
		 * ReadyForQuery (until we get Sync).
		 */
		if (doing_extended_query_message)
			ignore_till_sync = true;

		/* We don't have a transaction command open anymore */
		xact_started = false;

		/* Inform Vmem tracker that the current process has finished cleanup */
		RunawayCleaner_RunawayCleanupDoneForProcess(false /* ignoredCleanup */);

		/* Now we can allow interrupts again */
		RESUME_INTERRUPTS();
	}

	/* We can now handle ereport(ERROR) */
	PG_exception_stack = &local_sigjmp_buf;

	if (!ignore_till_sync)
		send_ready_for_query = true;	/* initially, or after error */

	/*
	 * Non-error queries loop here.
	 */

	for (;;)
	{
		/*
		 * At top of loop, reset extended-query-message flag, so that any
		 * errors encountered in "idle" state don't provoke skip.
		 */
		doing_extended_query_message = false;

		/*
		 * Release storage left over from prior query cycle, and create a new
		 * query input buffer in the cleared MessageContext.
		 */
		MemoryContextSwitchTo(MessageContext);
		MemoryContextResetAndDeleteChildren(MessageContext);
		VmemTracker_ResetMaxVmemReserved();
		MemoryAccounting_ResetPeakBalance();

		initStringInfo(&input_message);

        /* Reset elog globals */
        currentSliceId = UNSET_SLICE_ID;
        if (Gp_role == GP_ROLE_EXECUTE)
            gp_command_count = 0;

		/*
		 * (1) If we've reached idle state, tell the frontend we're ready for
		 * a new query.
		 *
		 * Note: this includes fflush()'ing the last of the prior output.
		 *
		 * This is also a good time to send collected statistics to the
		 * collector, and to update the PS stats display.  We avoid doing
		 * those every time through the message loop because it'd slow down
		 * processing of batched messages, and because we don't want to report
		 * uncommitted updates (that confuses autovacuum).
		 */
		if (send_ready_for_query)
		{
			if (IsTransactionOrTransactionBlock())
			{
				set_ps_display("idle in transaction", false);
				pgstat_report_activity("<IDLE> in transaction");
			}
			else
			{
				pgstat_report_stat(false);
				pgstat_report_queuestat();

				set_ps_display("idle", false);
				pgstat_report_activity("<IDLE>");
			}

			if (Gp_role == GP_ROLE_EXECUTE && Gp_is_writer)
			{
				ReadyForQuery_QEWriter(whereToSendOutput);
			}
			else
				ReadyForQuery(whereToSendOutput);
			send_ready_for_query = false;
		}

		/*
		 * (2) Allow asynchronous signals to be executed immediately if they
		 * come in while we are waiting for client input. (This must be
		 * conditional since we don't want, say, reads on behalf of COPY FROM
		 * STDIN doing the same thing.)
		 */
		QueryCancelPending = false;		/* forget any earlier CANCEL signal */
		DoingCommandRead = true;

#ifdef USE_TEST_UTILS
		/* reset time slice */
		TimeSliceReset();
#endif /* USE_TEST_UTILS */

		/*
		 * (2b) Check for temp table delete reset session work.
		 */
		if (Gp_role == GP_ROLE_DISPATCH)
			CheckForResetSession();
		
		/*
		 * (3) read a command (loop blocks here)
		 */
		if (Gp_role == GP_ROLE_DISPATCH)
		{
			/*
			 * We want to check to see if our session goes "idle" (nobody sending us work to do)
			 * We decide this it true if after waiting a while, we don't get a message from the client.
			 * We can then free resources (right now, just the gangs on the segDBs).
			 *
			 * A Bit ugly:  We share the sig alarm timer with the deadlock detection.
			 * We know which it is (deadlock detection needs to run or idle
			 * session resource release) based on the DoingCommandRead flag.
			 *
			 * Perhaps instead of calling enable_sig_alarm, we should just call
			 * setitimer() directly (we don't need to worry about the statement timeout timer
			 * because it can't be running when we are idle).
			 *
			 * We want the time value to be long enough so we don't free gangs prematurely.
			 * This means giving the end user enough time to type in the next SQL statement
			 *
			 */
			if (IdleSessionGangTimeout > 0 && gangsExist())
				if (!enable_sig_alarm( IdleSessionGangTimeout /* ms */, false))
					elog(FATAL, "could not set timer for client wait timeout");
		}

		IdleTracker_DeactivateProcess();
		firstchar = ReadCommand(&input_message);
		IdleTracker_ActivateProcess();

		if (!IsTransactionOrTransactionBlock()){
			/* Reset memory accounting */

			/*
			 * We finished processing the last query and currently we are not under
			 * any transaction. So reset memory accounting. Note: any memory
			 * allocated before resetting will go into the rollover memory account,
			 * allocated under top memory context.
			 */
			MemoryAccounting_Reset();

			postgresMainMemoryAccount = MemoryAccounting_CreateAccount(0, MEMORY_OWNER_TYPE_MainEntry);
			/*
			 * Don't attempt to save previous memory account. This will be invalid by the time we attempt to restore.
			 * This is why we are not using our START_MEMORY_ACCOUNT and END_MEMORY_ACCOUNT macros
			 */
			MemoryAccounting_SwitchAccount(postgresMainMemoryAccount);

			/* End of memory accounting setup */
		}

		/*
		 * (4) disable async signal conditions again.
		 */
		DoingCommandRead = false;

		/*
		 * (5) check for any other interesting events that happened while we
		 * slept.
		 */
		if (got_SIGHUP)
		{
			got_SIGHUP = false;
			ProcessConfigFile(PGC_SIGHUP);
		}

		/*
		 * (6) process the command.  But ignore it if we're skipping till
		 * Sync.
		 */
		if (ignore_till_sync && firstchar != EOF)
			continue;
		
		elog((Debug_print_full_dtm ? LOG : DEBUG5), "First char: '%c'; gp_role = '%s'.",firstchar,role_to_string(Gp_role));
		
		switch (firstchar)
		{
			case 'Q':			/* simple query */
				{
					const char *query_string = NULL;                    
 
                    elog(DEBUG1, "Message type %c received by from libpq, len = %d", firstchar, input_message.len); /* TODO: Remove this */

					/* Set statement_timestamp() */
 					SetCurrentStatementStartTimestamp();
 					
                    query_string = pq_getmsgstring(&input_message);
					pq_getmsgend(&input_message);

					elog((Debug_print_full_dtm ? LOG : DEBUG5), "Simple query stmt: %s.",query_string);

					setupRegularDtxContext();

					if (am_walsender)
						exec_replication_command(query_string);
					else
						exec_simple_query(query_string, NULL, -1);

					send_ready_for_query = true;
				}
				break;
            case 'M':           /* MPP dispatched stmt from QD */
				{
					/* This is exactly like 'Q' above except we peel off and
					 * set the snapshot information right away.
					 */
					/*
					 * Since PortalDefineQuery() does not take NULL query string,
					 * we initialize it with a contant empty string.
					 */
					const char *query_string = pstrdup("");
					
					const char *serializedSnapshot = NULL;
					const char *serializedQuerytree = NULL;
					const char *serializedPlantree = NULL;
					const char *serializedParams = NULL;
					const char *serializedSliceInfo = NULL;
					const char *seqServerHost = NULL;
					
					int query_string_len = 0;
					int serializedSnapshotlen = 0;
					int serializedQuerytreelen = 0;
					int serializedPlantreelen = 0;
					int serializedParamslen = 0;
					int serializedSliceInfolen = 0;
					int seqServerHostlen = 0;
					int seqServerPort = -1;
					
					int		localSlice;
					int		rootIdx;
					int		primary_gang_id;
					TimestampTz statementStart;
					Oid 	suid;
					Oid 	ouid;
					Oid 	cuid;
					bool	suid_is_super = false;
					bool	ouid_is_super = false;

					int unusedFlags;

					/* Set statement_timestamp() */
 					SetCurrentStatementStartTimestamp();
 					
					/* get the client command serial# */
					gp_command_count = pq_getmsgint(&input_message, 4);
					
					elog(DEBUG1, "Message type %c received by from libpq, len = %d", firstchar, input_message.len); /* TODO: Remove this */
									
					/* Get the userid info  (session, outer, current) */	
					suid = pq_getmsgint(&input_message, 4);	
					if(pq_getmsgbyte(&input_message) == 1)
						suid_is_super = true;	
					
					ouid = pq_getmsgint(&input_message, 4);		
					if(pq_getmsgbyte(&input_message) == 1)
						ouid_is_super = true;	
					cuid = pq_getmsgint(&input_message, 4);		
					
					/* get the slice number# */
					localSlice = pq_getmsgint(&input_message, 4);
					
					rootIdx = pq_getmsgint(&input_message, 4);

					primary_gang_id = pq_getmsgint(&input_message, 4);

					statementStart = pq_getmsgint64(&input_message);
					/*
					 * Should we set the CurrentStatementStartTimestamp to the 
					 * original start of the statement (as seen by the masterDB?
					 * 
					 * Or have it be the time this particular QE received it's work?
					 * 
					 * Or both?
					 */
					//SetCurrentStatementStartTimestampToMaster(statementStart);
					
					/* read ser string lengths */
					query_string_len = pq_getmsgint(&input_message, 4);
					serializedQuerytreelen = pq_getmsgint(&input_message, 4);
					serializedPlantreelen = pq_getmsgint(&input_message, 4);
					serializedParamslen = pq_getmsgint(&input_message, 4);
					serializedSliceInfolen = pq_getmsgint(&input_message, 4);
					serializedSnapshotlen = pq_getmsgint(&input_message, 4);
						
					/* read in the snapshot info */
					if (serializedSnapshotlen == 0)
						serializedSnapshot = NULL;
					else
						serializedSnapshot = pq_getmsgbytes(&input_message,serializedSnapshotlen);

					DtxContextInfo_Deserialize(
						serializedSnapshot, serializedSnapshotlen,
						&TempDtxContextInfo);

					/* get the transaction options */
					unusedFlags = pq_getmsgint(&input_message, 4);

					seqServerHostlen = pq_getmsgint(&input_message, 4);
					seqServerPort = pq_getmsgint(&input_message, 4);

					/* get the query string and kick off processing. */
					if (query_string_len > 0)
						query_string = pq_getmsgbytes(&input_message,query_string_len);
					
					if (serializedQuerytreelen > 0)
						serializedQuerytree = pq_getmsgbytes(&input_message,serializedQuerytreelen);
						
					if (serializedPlantreelen > 0)
						serializedPlantree = pq_getmsgbytes(&input_message,serializedPlantreelen);
						
					if (serializedParamslen > 0)
						serializedParams = pq_getmsgbytes(&input_message,serializedParamslen);
						
					if (serializedSliceInfolen > 0)
						serializedSliceInfo = pq_getmsgbytes(&input_message,serializedSliceInfolen);

					if (seqServerHostlen > 0)
						seqServerHost = pq_getmsgbytes(&input_message, seqServerHostlen);

					pq_getmsgend(&input_message);
					 
					elog((Debug_print_full_dtm ? LOG : DEBUG5), "MPP dispatched stmt from QD: %s.",query_string);

					if (suid > 0)				
						SetSessionUserId(suid, suid_is_super);  /* Set the session UserId */
	
					if (ouid > 0 && ouid != GetSessionUserId()) 
						SetCurrentRoleId(ouid, ouid_is_super);		/* Set the outer UserId */

					// UNDONE: Make this more official...
					if (TempDtxContextInfo.distributedSnapshot.header.maxCount == 0)
						TempDtxContextInfo.distributedSnapshot.header.maxCount = max_prepared_xacts;
					
					setupQEDtxContext(&TempDtxContextInfo);
					
					if (cuid > 0)
						SetUserIdAndContext(cuid, false); /* Set current userid */

					if (serializedQuerytreelen==0 && serializedPlantreelen==0)
					{
						if (strncmp(query_string, "BEGIN", 5) == 0)
						{
							CommandDest dest = whereToSendOutput;
							
							/*
							 * Special explicit BEGIN for COPY, etc.
							 * We've already begun it as part of setting up the context.
							 */
							elog((Debug_print_full_dtm ? LOG : DEBUG5), "PostgresMain explicit %s", query_string);
							
							// UNDONE: HACK
							pgstat_report_activity("BEGIN");
							
							set_ps_display("BEGIN", false);
							
							BeginCommand("BEGIN", dest);
							
							EndCommand("BEGIN", dest);
							
						}
						else
						{
							exec_simple_query(query_string, seqServerHost, seqServerPort);
						}
					}
					else
						exec_mpp_query(query_string, 
									   serializedQuerytree, serializedQuerytreelen,
									   serializedPlantree, serializedPlantreelen,
									   serializedParams, serializedParamslen,
									   serializedSliceInfo, serializedSliceInfolen,
									   seqServerHost, seqServerPort, localSlice);
					
					SetUserIdAndContext(GetOuterUserId(), false);

					send_ready_for_query = true;
				}
				break;
            case 'T':           /* MPP dispatched dtx protocol command from QD */
				{
					DtxProtocolCommand dtxProtocolCommand;

					int flags;
					
					int loggingStrLen;
					const char *loggingStr;
					
					int gidLen;
					const char *gid;

					DistributedTransactionId gxid;
					int	primary_gang_id;
					int serializedSnapshotlen;
					const char *serializedSnapshot;


					elog(DEBUG1, "Message type %c received by from libpq, len = %d", firstchar, input_message.len); /* TODO: Remove this */
					
					/* get the transaction protocol command # */
					dtxProtocolCommand = (DtxProtocolCommand) pq_getmsgint(&input_message, 4);

					/* get the flags */
					flags = pq_getmsgint(&input_message, 4);
					
					/* get the logging string length */
					loggingStrLen = pq_getmsgint(&input_message, 4);
					
					/* get the logging string */
					loggingStr = pq_getmsgbytes(&input_message,loggingStrLen);

					/* get the logging string length */
					gidLen = pq_getmsgint(&input_message, 4);
					
					/* get the logging string */
					gid = pq_getmsgbytes(&input_message,gidLen);

					/* get the distributed transaction id */
					gxid = (DistributedTransactionId) pq_getmsgint(&input_message, 4);
					
					primary_gang_id = pq_getmsgint(&input_message, 4);

					serializedSnapshotlen = pq_getmsgint(&input_message, 4);

					/* read in the snapshot info/ DtxContext */
					if (serializedSnapshotlen == 0)
						serializedSnapshot = NULL;
					else
						serializedSnapshot = pq_getmsgbytes(&input_message,serializedSnapshotlen);

					/*
					 * This is for debugging.  Otherwise we don't need to deserialize this
					 */
					DtxContextInfo_Deserialize(
							serializedSnapshot, serializedSnapshotlen,
							&TempDtxContextInfo);

					pq_getmsgend(&input_message);

					// Do not touch DTX context.

					exec_mpp_dtx_protocol_command(dtxProtocolCommand, flags, loggingStr, gid, gxid, &TempDtxContextInfo);

					send_ready_for_query = true;

            	}
				break;

			case 'P':			/* parse */
				{
					const char *stmt_name;
					const char *query_string;
					int			numParams;
					Oid		   *paramTypes = NULL;

					forbidden_in_wal_sender(firstchar);

					/* Set statement_timestamp() */
					SetCurrentStatementStartTimestamp();

					stmt_name = pq_getmsgstring(&input_message);
					query_string = pq_getmsgstring(&input_message);
					numParams = pq_getmsgint(&input_message, 2);
					if (numParams > 0)
					{
						int			i;

						paramTypes = (Oid *) palloc(numParams * sizeof(Oid));
						for (i = 0; i < numParams; i++)
							paramTypes[i] = pq_getmsgint(&input_message, 4);
					}
					pq_getmsgend(&input_message);

					elog((Debug_print_full_dtm ? LOG : DEBUG5), "Parse: %s.",query_string);

					setupRegularDtxContext();
					
					exec_parse_message(query_string, stmt_name,
									   paramTypes, numParams);
				}
				break;
			case 'W':    /* GPDB QE-backend startup info (motion listener, version). */
				{
					sendQEDetails();
					pq_flush();
				}
				break;

			case 'B':			/* bind */
				forbidden_in_wal_sender(firstchar);

				/* Set statement_timestamp() */
				SetCurrentStatementStartTimestamp();

                setupRegularDtxContext();
                
				/*
				 * this message is complex enough that it seems best to put
				 * the field extraction out-of-line
				 */
				exec_bind_message(&input_message);
				break;

			case 'E':			/* execute */
				{
					const char *portal_name;
					int64			max_rows;

					forbidden_in_wal_sender(firstchar);

					/* Set statement_timestamp() */
					SetCurrentStatementStartTimestamp();

					portal_name = pq_getmsgstring(&input_message);

					 /*Get the max rows but cast to int64 internally. */
					max_rows = (int64)pq_getmsgint(&input_message, 4);
					pq_getmsgend(&input_message);

					elog((Debug_print_full_dtm ? LOG : DEBUG5), "Execute: %s.",portal_name);

					setupRegularDtxContext();
					
					exec_execute_message(portal_name, max_rows);
				}
				break;

			case 'F':			/* fastpath function call */

				forbidden_in_wal_sender(firstchar);

                /* Set statement_timestamp() */
 				SetCurrentStatementStartTimestamp();

				/* Tell the collector what we're doing */
				pgstat_report_activity("<FASTPATH> function call");

				elog((Debug_print_full_dtm ? LOG : DEBUG5), "Fast path function call.");

				setupRegularDtxContext();
					
				/* start an xact for this function invocation */
				start_xact_command();

				/*
				 * Note: we may at this point be inside an aborted
				 * transaction.  We can't throw error for that until we've
				 * finished reading the function-call message, so
				 * HandleFunctionRequest() must check for it after doing so.
				 * Be careful not to do anything that assumes we're inside a
				 * valid transaction here.
				 */

				/* switch back to message context */
				MemoryContextSwitchTo(MessageContext);

				if (HandleFunctionRequest(&input_message) == EOF)
				{
					/* lost frontend connection during F message input */

					/*
					 * Reset whereToSendOutput to prevent ereport from
					 * attempting to send any more messages to client.
					 */
					if (whereToSendOutput == DestRemote)
						whereToSendOutput = DestNone;

					proc_exit(0);
				}

				/* commit the function-invocation transaction */
				finish_xact_command();

				send_ready_for_query = true;
				break;

			case 'C':			/* close */
				{
					int			close_type;
					const char *close_target;

					forbidden_in_wal_sender(firstchar);

					close_type = pq_getmsgbyte(&input_message);
					close_target = pq_getmsgstring(&input_message);
					pq_getmsgend(&input_message);

					switch (close_type)
					{
						case 'S':
							if (close_target[0] != '\0')
								DropPreparedStatement(close_target, false);
							else
							{
								/* special-case the unnamed statement */
								unnamed_stmt_pstmt = NULL;
								if (unnamed_stmt_context)
								{
									DropDependentPortals(unnamed_stmt_context);
									MemoryContextDelete(unnamed_stmt_context);
								}
								unnamed_stmt_context = NULL;
							}
							break;
						case 'P':
							{
								Portal		portal;

								portal = GetPortalByName(close_target);
								if (PortalIsValid(portal))
									PortalDrop(portal, false);
							}
							break;
						default:
							ereport(ERROR,
									(errcode(ERRCODE_PROTOCOL_VIOLATION),
								   errmsg("invalid CLOSE message subtype %d",
										  close_type)));
							break;
					}

					if (whereToSendOutput == DestRemote)
						pq_putemptymessage('3');		/* CloseComplete */
				}
				break;

			case 'D':			/* describe */
				{
					int			describe_type;
					const char *describe_target;

					forbidden_in_wal_sender(firstchar);

					/* Set statement_timestamp() (needed for xact) */
					SetCurrentStatementStartTimestamp();

					describe_type = pq_getmsgbyte(&input_message);
					describe_target = pq_getmsgstring(&input_message);
					pq_getmsgend(&input_message);

					elog((Debug_print_full_dtm ? LOG : DEBUG5), "Describe: %s.", describe_target);
					
					setupRegularDtxContext();
					
					switch (describe_type)
					{
						case 'S':
							exec_describe_statement_message(describe_target);
							break;
						case 'P':
							exec_describe_portal_message(describe_target);
							break;
						default:
							ereport(ERROR,
									(errcode(ERRCODE_PROTOCOL_VIOLATION),
								errmsg("invalid DESCRIBE message subtype %d",
									   describe_type)));
							break;
					}
				}
				break;

			case 'H':			/* flush */
				pq_getmsgend(&input_message);
				if (whereToSendOutput == DestRemote)
					pq_flush();
				break;

			case 'S':			/* sync */
				pq_getmsgend(&input_message);
				finish_xact_command();
				send_ready_for_query = true;
				break;

				/*
				 * 'X' means that the frontend is closing down the socket. EOF
				 * means unexpected loss of frontend connection. Either way,
				 * perform normal shutdown.
				 */
			case 'X':
			case EOF:

				/*
				 * Reset whereToSendOutput to prevent ereport from attempting
				 * to send any more messages to client.
				 */
				if (whereToSendOutput == DestRemote)
					whereToSendOutput = DestNone;

				/*
				 * NOTE: if you are tempted to add more code here, DON'T!
				 * Whatever you had in mind to do should be set up as an
				 * on_proc_exit or on_shmem_exit callback, instead. Otherwise
				 * it will fail to be called during other backend-shutdown
				 * scenarios.
				 */
				proc_exit(0);

			case 'd':			/* copy data */
			case 'c':			/* copy done */
			case 'f':			/* copy fail */

				/*
				 * Accept but ignore these messages, per protocol spec; we
				 * probably got here because a COPY failed, and the frontend
				 * is still sending data.
				 */
				break;

			default:
				ereport(FATAL,
						(errcode(ERRCODE_PROTOCOL_VIOLATION),
						 errmsg("invalid frontend message type %d ('%c')",
								firstchar,firstchar)));
		}
	}							/* end of input-reading loop */

	/* can't get here because the above loop never exits */
	Assert(false);

	return 1;					/* keep compiler quiet */
}

/*
 * Throw an error if we're a WAL sender process.
 *
 * This is used to forbid anything else than simple query protocol messages
 * in a WAL sender process.  'firstchar' specifies what kind of a forbidden
 * message was received, and is used to construct the error message.
 */
static void
forbidden_in_wal_sender(char firstchar)
{
	if (am_walsender)
	{
		if (firstchar == 'F')
			ereport(ERROR,
					(errcode(ERRCODE_PROTOCOL_VIOLATION),
					 errmsg("fastpath function calls not supported in a replication connection")));
		else
			ereport(ERROR,
					(errcode(ERRCODE_PROTOCOL_VIOLATION),
					 errmsg("extended query protocol not supported in a replication connection")));
	}
}

/*
 * Obtain platform stack depth limit (in bytes)
 *
 * Return -1 if unlimited or not known
 */
long
get_stack_depth_rlimit(void)
{
#if defined(HAVE_GETRLIMIT) && defined(RLIMIT_STACK)
	static long val = 0;

	/* This won't change after process launch, so check just once */
	if (val == 0)
	{
		struct rlimit rlim;

		if (getrlimit(RLIMIT_STACK, &rlim) < 0)
			val = -1;
		else if (rlim.rlim_cur == RLIM_INFINITY)
			val = -1;
		else
			val = rlim.rlim_cur;
	}
	return val;
#else /* no getrlimit */
#if defined(WIN32) || defined(__CYGWIN__)
	/* On Windows we set the backend stack size in src/backend/Makefile */
	return WIN32_STACK_RLIMIT;
#else  /* not windows ... give up */
	return -1;
#endif
#endif
}


static struct rusage Save_r;
static struct timeval Save_t;

void
ResetUsage(void)
{
	getrusage(RUSAGE_SELF, &Save_r);
	gettimeofday(&Save_t, NULL);
	ResetBufferUsage();
	/* ResetTupleCount(); */
}

#ifdef  pg_on_solaris
#if defined(_LP64) || _FILE_OFFSET_BITS != 64
#include <procfs.h>
#endif 
#endif 

void
ShowUsage(const char *title)
{
	StringInfoData str;
	struct timeval user,
				sys;
	struct timeval elapse_t;
	struct rusage r;
	char	   *bufusage;

	getrusage(RUSAGE_SELF, &r);
	gettimeofday(&elapse_t, NULL);
	memcpy((char *) &user, (char *) &r.ru_utime, sizeof(user));
	memcpy((char *) &sys, (char *) &r.ru_stime, sizeof(sys));
	if (elapse_t.tv_usec < Save_t.tv_usec)
	{
		elapse_t.tv_sec--;
		elapse_t.tv_usec += 1000000;
	}
	if (r.ru_utime.tv_usec < Save_r.ru_utime.tv_usec)
	{
		r.ru_utime.tv_sec--;
		r.ru_utime.tv_usec += 1000000;
	}
	if (r.ru_stime.tv_usec < Save_r.ru_stime.tv_usec)
	{
		r.ru_stime.tv_sec--;
		r.ru_stime.tv_usec += 1000000;
	}

#ifdef  pg_on_solaris
#if defined(_LP64) || _FILE_OFFSET_BITS != 64
	{
		char pathname[100];
		int fd;
		psinfo_t psinfo;
		psinfo_t *psi = &psinfo;

		(void) sprintf(pathname, "/proc/%d/psinfo", (int)getpid());
		if ((fd = open(pathname, O_RDONLY)) >= 0)
		{
			if (read(fd, &psinfo, sizeof (psinfo)) == sizeof (psinfo))
			{
				uint_t value; /* need 32 bits to compute with */

				elog(LOG,"Process size:..............%ld KB",(long)psi->pr_size);
				elog(LOG,"Resident Set Size:.........%ld KB",(long)psi->pr_rssize);

				value = psi->pr_pctmem;
				value = ((value * 1000) + 0x7000) >> 15; /* [0 .. 1000] */
				elog(LOG,"Percent of memory:.........%3u.%u%%", value / 10, value % 10);

			}
		}

		(void) close(fd);

	}


#endif 
#endif 

	/*
	 * the only stats we don't show here are for memory usage -- i can't
	 * figure out how to interpret the relevant fields in the rusage struct,
	 * and they change names across o/s platforms, anyway. if you can figure
	 * out what the entries mean, you can somehow extract resident set size,
	 * shared text size, and unshared data and stack sizes.
	 */
	initStringInfo(&str);

	appendStringInfo(&str, "! system usage stats:\n");
	appendStringInfo(&str,
				"!\t%ld.%06ld elapsed %ld.%06ld user %ld.%06ld system sec\n",
					 (long) (elapse_t.tv_sec - Save_t.tv_sec),
					 (long) (elapse_t.tv_usec - Save_t.tv_usec),
					 (long) (r.ru_utime.tv_sec - Save_r.ru_utime.tv_sec),
					 (long) (r.ru_utime.tv_usec - Save_r.ru_utime.tv_usec),
					 (long) (r.ru_stime.tv_sec - Save_r.ru_stime.tv_sec),
					 (long) (r.ru_stime.tv_usec - Save_r.ru_stime.tv_usec));
	appendStringInfo(&str,
					 "!\t[%ld.%06ld user %ld.%06ld sys total]\n",
					 (long) user.tv_sec,
					 (long) user.tv_usec,
					 (long) sys.tv_sec,
					 (long) sys.tv_usec);
#if defined(HAVE_GETRUSAGE)
	appendStringInfo(&str,
					 "!\t%ld/%ld [%ld/%ld] filesystem blocks in/out\n",
					 r.ru_inblock - Save_r.ru_inblock,
	/* they only drink coffee at dec */
					 r.ru_oublock - Save_r.ru_oublock,
					 r.ru_inblock, r.ru_oublock);
	appendStringInfo(&str,
			  "!\t%ld/%ld [%ld/%ld] page faults/reclaims, %ld [%ld] swaps\n",
					 r.ru_majflt - Save_r.ru_majflt,
					 r.ru_minflt - Save_r.ru_minflt,
					 r.ru_majflt, r.ru_minflt,
					 r.ru_nswap - Save_r.ru_nswap,
					 r.ru_nswap);
	appendStringInfo(&str,
		 "!\t%ld [%ld] signals rcvd, %ld/%ld [%ld/%ld] messages rcvd/sent\n",
					 r.ru_nsignals - Save_r.ru_nsignals,
					 r.ru_nsignals,
					 r.ru_msgrcv - Save_r.ru_msgrcv,
					 r.ru_msgsnd - Save_r.ru_msgsnd,
					 r.ru_msgrcv, r.ru_msgsnd);
	appendStringInfo(&str,
			 "!\t%ld/%ld [%ld/%ld] voluntary/involuntary context switches\n",
					 r.ru_nvcsw - Save_r.ru_nvcsw,
					 r.ru_nivcsw - Save_r.ru_nivcsw,
					 r.ru_nvcsw, r.ru_nivcsw);
#endif   /* HAVE_GETRUSAGE */

	bufusage = ShowBufferUsage();
	appendStringInfo(&str, "! buffer usage stats:\n%s", bufusage);
	pfree(bufusage);

	/* remove trailing newline */
	if (str.data[str.len - 1] == '\n')
		str.data[--str.len] = '\0';

	ereport(LOG,
			(errmsg_internal("%s", title),
			 errdetail("%s", str.data)));

	pfree(str.data);
}

/*
 * on_proc_exit handler to log end of session
 */
static void
log_disconnections(int code, Datum arg __attribute__((unused)))
{
	Port	   *port = MyProcPort;
	long		secs;
	int			usecs;
	int			msecs;
	int			hours,
				minutes,
				seconds;

	TimestampDifference(port->SessionStartTime,
						GetCurrentTimestamp(),
						&secs, &usecs);
	msecs = usecs / 1000;

	hours = secs / SECS_PER_HOUR;
	secs %= SECS_PER_HOUR;
	minutes = secs / SECS_PER_MINUTE;
	seconds = secs % SECS_PER_MINUTE;

	ereport(LOG,
			(errmsg("disconnection: session time: %d:%02d:%02d.%03d "
					"user=%s database=%s host=%s%s%s",
					hours, minutes, seconds, msecs,
					port->user_name, port->database_name, port->remote_host,
					port->remote_port[0] ? " port=" : "", port->remote_port)));
}<|MERGE_RESOLUTION|>--- conflicted
+++ resolved
@@ -4288,11 +4288,7 @@
 	 */
 	ereport(DEBUG3,
 			(errmsg_internal("InitPostgres")));
-<<<<<<< HEAD
 	InitPostgres(dbname, InvalidOid, username, NULL);
-=======
-	am_superuser = InitPostgres(dbname, InvalidOid, username, NULL);
->>>>>>> 4ebb0cf9
 
 	SetProcessingMode(NormalProcessing);
 	
