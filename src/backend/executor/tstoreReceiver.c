--- conflicted
+++ resolved
@@ -13,11 +13,7 @@
  * Portions Copyright (c) 1994, Regents of the University of California
  *
  * IDENTIFICATION
-<<<<<<< HEAD
- *	  $PostgreSQL: pgsql/src/backend/executor/tstoreReceiver.c,v 1.17.2.1 2008/12/01 17:06:35 tgl Exp $
-=======
  *	  $PostgreSQL: pgsql/src/backend/executor/tstoreReceiver.c,v 1.19.2.2 2009/12/29 17:41:18 heikki Exp $
->>>>>>> d13f41d2
  *
  *-------------------------------------------------------------------------
  */
@@ -101,65 +97,6 @@
 	TStoreState *myState = (TStoreState *) self;
 
 	tuplestore_puttupleslot(myState->tstore, slot);
-}
-
-/*
- * Receive a tuple from the executor and store it in the tuplestore.
- * This is for the case where we have to detoast any toasted values.
- */
-static void
-tstoreReceiveSlot_detoast(TupleTableSlot *slot, DestReceiver *self)
-{
-	TStoreState *myState = (TStoreState *) self;
-	TupleDesc	typeinfo = slot->tts_tupleDescriptor;
-	Form_pg_attribute *attrs = typeinfo->attrs;
-	int			natts = typeinfo->natts;
-	int			nfree;
-	int			i;
-	HeapTuple	tuple;
-	MemoryContext oldcxt;
-
-	/* Make sure the tuple is fully deconstructed */
-	slot_getallattrs(slot);
-
-	/*
-	 * Fetch back any out-of-line datums.  We build the new datums array in
-	 * myState->outvalues[] (but we can re-use the slot's isnull array).
-	 * Also, remember the fetched values to free afterwards.
-	 */
-	nfree = 0;
-	for (i = 0; i < natts; i++)
-	{
-		Datum		val = slot->tts_values[i];
-
-		if (!attrs[i]->attisdropped &&
-			attrs[i]->attlen == -1 &&
-			!slot->tts_isnull[i])
-		{
-			if (VARATT_IS_EXTERNAL(DatumGetPointer(val)))
-			{
-				val = PointerGetDatum(heap_tuple_fetch_attr((struct varlena *)
-														DatumGetPointer(val)));
-				myState->tofree[nfree++] = val;
-			}
-		}
-
-		myState->outvalues[i] = val;
-	}
-
-	/*
-	 * Push the modified tuple into the tuplestore.
-	 */
-	tuple = heap_form_tuple(typeinfo,
-							myState->outvalues, slot->tts_isnull);
-	oldcxt = MemoryContextSwitchTo(myState->cxt);
-	tuplestore_puttuple(myState->tstore, tuple);
-	MemoryContextSwitchTo(oldcxt);
-	heap_freetuple(tuple);
-
-	/* And release any temporary detoasted values */
-	for (i = 0; i < nfree; i++)
-		pfree(DatumGetPointer(myState->tofree[i]));
 }
 
 /*
