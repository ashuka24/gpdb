/*-------------------------------------------------------------------------
 *
 * execAmi.c
 *	  miscellaneous executor access method routines
 *
 * Portions Copyright (c) 1996-2008, PostgreSQL Global Development Group
 * Portions Copyright (c) 1994, Regents of the University of California
 *
<<<<<<< HEAD
 *	$PostgreSQL: pgsql/src/backend/executor/execAmi.c,v 1.99 2008/10/04 21:56:53 tgl Exp $
=======
 *	$PostgreSQL: pgsql/src/backend/executor/execAmi.c,v 1.96 2008/07/26 19:15:35 tgl Exp $
>>>>>>> 49f001d8
 *
 *-------------------------------------------------------------------------
 */
#include "postgres.h"

#include "executor/execdebug.h"
#include "executor/instrument.h"
#include "executor/nodeAgg.h"
#include "executor/nodeAppend.h"
#include "executor/nodeBitmapAnd.h"
#include "executor/nodeBitmapHeapscan.h"
#include "executor/nodeBitmapIndexscan.h"
#include "executor/nodeBitmapOr.h"
#include "executor/nodeFunctionscan.h"
#include "executor/nodeHash.h"
#include "executor/nodeHashjoin.h"
#include "executor/nodeIndexscan.h"
#include "executor/nodeLimit.h"
#include "executor/nodeMaterial.h"
#include "executor/nodeMergejoin.h"
#include "executor/nodeNestloop.h"
#include "executor/nodeRecursiveunion.h"
#include "executor/nodeResult.h"
#include "executor/nodeSetOp.h"
#include "executor/nodeSort.h"
#include "executor/nodeSubplan.h"
#include "executor/nodeSubqueryscan.h"
#include "executor/nodeTidscan.h"
#include "executor/nodeUnique.h"
#include "executor/nodeValuesscan.h"
#include "executor/nodeCtescan.h"
#include "executor/nodeWorktablescan.h"
#include "executor/nodeAssertOp.h"
#include "executor/nodeTableScan.h"
#include "executor/nodeDynamicTableScan.h"
#include "executor/nodeDynamicIndexscan.h"
#include "executor/nodeExternalscan.h"
#include "executor/nodeBitmapTableScan.h"
#include "executor/nodeMotion.h"
#include "executor/nodeSequence.h"
#include "executor/nodeTableFunction.h"
#include "executor/nodePartitionSelector.h"
#include "executor/nodeBitmapAppendOnlyscan.h"
#include "executor/nodeWindow.h"
#include "executor/nodeShareInputScan.h"

/*
 * ExecReScan
 *		Reset a plan node so that its output can be re-scanned.
 *
 * Note that if the plan node has parameters that have changed value,
 * the output might be different from last time.
 *
 * The second parameter is currently only used to pass a NestLoop plan's
 * econtext down to its inner child plan, in case that is an indexscan that
 * needs access to variables of the current outer tuple.  (The handling of
 * this parameter is currently pretty inconsistent: some callers pass NULL
 * and some pass down their parent's value; so don't rely on it in other
 * situations.	It'd probably be better to remove the whole thing and use
 * the generalized parameter mechanism instead.)
 */
void
ExecReScan(PlanState *node, ExprContext *exprCtxt)
{
	/* If collecting timing stats, update them */
	if (node->instrument)
		InstrEndLoop(node->instrument);

	/*
	 * If we have changed parameters, propagate that info.
	 *
	 * Note: ExecReScanSetParamPlan() can add bits to node->chgParam,
	 * corresponding to the output param(s) that the InitPlan will update.
	 * Since we make only one pass over the list, that means that an InitPlan
	 * can depend on the output param(s) of a sibling InitPlan only if that
	 * sibling appears earlier in the list.  This is workable for now given
	 * the limited ways in which one InitPlan could depend on another, but
	 * eventually we might need to work harder (or else make the planner
	 * enlarge the extParam/allParam sets to include the params of depended-on
	 * InitPlans).
	 */
	if (node->chgParam != NULL)
	{
		ListCell   *l;

		foreach(l, node->initPlan)
		{
			SubPlanState *sstate = (SubPlanState *) lfirst(l);
			PlanState  *splan = sstate->planstate;

			if (splan->plan->extParam != NULL)	/* don't care about child
												 * local Params */
				UpdateChangedParamSet(splan, node->chgParam);
			if (splan->chgParam != NULL)
				ExecReScanSetParamPlan(sstate, node);
		}
		foreach(l, node->subPlan)
		{
			SubPlanState *sstate = (SubPlanState *) lfirst(l);
			PlanState  *splan = sstate->planstate;

			if (splan->plan->extParam != NULL)
				UpdateChangedParamSet(splan, node->chgParam);
		}
		/* Well. Now set chgParam for left/right trees. */
		if (node->lefttree != NULL)
			UpdateChangedParamSet(node->lefttree, node->chgParam);
		if (node->righttree != NULL)
			UpdateChangedParamSet(node->righttree, node->chgParam);
	}

	/* Shut down any SRFs in the plan node's targetlist */
	if (node->ps_ExprContext)
		ReScanExprContext(node->ps_ExprContext);

	/* And do node-type-specific processing */
	switch (nodeTag(node))
	{
		case T_ResultState:
			ExecReScanResult((ResultState *) node, exprCtxt);
			break;

		case T_AppendState:
			ExecReScanAppend((AppendState *) node, exprCtxt);
			break;

		case T_RecursiveUnionState:
			ExecRecursiveUnionReScan((RecursiveUnionState *) node, exprCtxt);
			break;

		case T_AssertOpState:
			ExecReScanAssertOp((AssertOpState *) node, exprCtxt);
			break;

		case T_BitmapAndState:
			ExecReScanBitmapAnd((BitmapAndState *) node, exprCtxt);
			break;

		case T_BitmapOrState:
			ExecReScanBitmapOr((BitmapOrState *) node, exprCtxt);
			break;

		case T_SeqScanState:
		case T_AppendOnlyScanState:
		case T_AOCSScanState:
			insist_log(false, "SeqScan/AppendOnlyScan/AOCSScan are defunct");
			break;

		case T_IndexScanState:
			ExecIndexReScan((IndexScanState *) node, exprCtxt);
			break;

		case T_ExternalScanState:
			ExecExternalReScan((ExternalScanState *) node, exprCtxt);
			break;			

		case T_TableScanState:
			ExecTableReScan((TableScanState *) node, exprCtxt);
			break;

		case T_DynamicTableScanState:
			ExecDynamicTableReScan((DynamicTableScanState *) node, exprCtxt);
			break;

		case T_BitmapTableScanState:
			ExecBitmapTableReScan((BitmapTableScanState *) node, exprCtxt);
			break;

		case T_DynamicIndexScanState:
			ExecDynamicIndexReScan((DynamicIndexScanState *) node, exprCtxt);
			break;

		case T_BitmapIndexScanState:
			ExecBitmapIndexReScan((BitmapIndexScanState *) node, exprCtxt);
			break;

		case T_BitmapHeapScanState:
			ExecBitmapHeapReScan((BitmapHeapScanState *) node, exprCtxt);
			break;

		case T_TidScanState:
			ExecTidReScan((TidScanState *) node, exprCtxt);
			break;

		case T_SubqueryScanState:
			ExecSubqueryReScan((SubqueryScanState *) node, exprCtxt);
			break;

		case T_SequenceState:
			ExecReScanSequence((SequenceState *) node, exprCtxt);
			break;

		case T_FunctionScanState:
			ExecFunctionReScan((FunctionScanState *) node, exprCtxt);
			break;

		case T_ValuesScanState:
			ExecValuesReScan((ValuesScanState *) node, exprCtxt);
			break;

		case T_CteScanState:
			ExecCteScanReScan((CteScanState *) node, exprCtxt);
			break;

		case T_WorkTableScanState:
			ExecWorkTableScanReScan((WorkTableScanState *) node, exprCtxt);
			break;

		case T_BitmapAppendOnlyScanState:
			ExecBitmapAppendOnlyReScan((BitmapAppendOnlyScanState *) node, exprCtxt);
			break;

		case T_NestLoopState:
			ExecReScanNestLoop((NestLoopState *) node, exprCtxt);
			break;

		case T_MergeJoinState:
			ExecReScanMergeJoin((MergeJoinState *) node, exprCtxt);
			break;

		case T_HashJoinState:
			ExecReScanHashJoin((HashJoinState *) node, exprCtxt);
			break;

		case T_MaterialState:
			ExecMaterialReScan((MaterialState *) node, exprCtxt);
			break;

		case T_SortState:
			ExecReScanSort((SortState *) node, exprCtxt);
			break;

		case T_AggState:
			ExecReScanAgg((AggState *) node, exprCtxt);
			break;

		case T_UniqueState:
			ExecReScanUnique((UniqueState *) node, exprCtxt);
			break;

		case T_HashState:
			ExecReScanHash((HashState *) node, exprCtxt);
			break;

		case T_SetOpState:
			ExecReScanSetOp((SetOpState *) node, exprCtxt);
			break;

		case T_LimitState:
			ExecReScanLimit((LimitState *) node, exprCtxt);
			break;

		case T_MotionState:
			ExecReScanMotion((MotionState *) node, exprCtxt);
			break;

		case T_TableFunctionScan:
			ExecReScanTableFunction((TableFunctionState *) node, exprCtxt);
			break;

		case T_WindowState:
			ExecReScanWindow((WindowState *) node, exprCtxt);
			break;

		case T_ShareInputScanState:
			ExecShareInputScanReScan((ShareInputScanState *) node, exprCtxt);
			break;
		case T_PartitionSelectorState:
			ExecReScanPartitionSelector((PartitionSelectorState *) node, exprCtxt);
			break;
			
		default:
			elog(ERROR, "unrecognized node type: %d", (int) nodeTag(node));
			break;
	}

	if (node->chgParam != NULL)
	{
		bms_free(node->chgParam);
		node->chgParam = NULL;
	}

	/* Now would be a good time to also send an update to gpmon */
	CheckSendPlanStateGpmonPkt(node);
}

/*
 * ExecMarkPos
 *
 * Marks the current scan position.
 */
void
ExecMarkPos(PlanState *node)
{
	switch (nodeTag(node))
	{
		case T_TableScanState:
			ExecTableMarkPos((TableScanState *) node);
			break;

		case T_DynamicTableScanState:
			ExecDynamicTableMarkPos((DynamicTableScanState *) node);
			break;

		case T_SeqScanState:
		case T_AppendOnlyScanState:
		case T_AOCSScanState:
			insist_log(false, "SeqScan/AppendOnlyScan/AOCSScan are defunct");
			break;

		case T_IndexScanState:
			ExecIndexMarkPos((IndexScanState *) node);
			break;

		case T_ExternalScanState:
			elog(ERROR, "Marking scan position for external relation is not supported");
			break;			

		case T_TidScanState:
			ExecTidMarkPos((TidScanState *) node);
			break;

		case T_ValuesScanState:
			ExecValuesMarkPos((ValuesScanState *) node);
			break;

		case T_MaterialState:
			ExecMaterialMarkPos((MaterialState *) node);
			break;

		case T_SortState:
			ExecSortMarkPos((SortState *) node);
			break;

		case T_ResultState:
			ExecResultMarkPos((ResultState *) node);
			break;

		case T_MotionState:
			ereport(ERROR, (
				errcode(ERRCODE_CDB_INTERNAL_ERROR),
				errmsg("unsupported call to mark position of Motion operator")
				));
			break;

		default:
			/* don't make hard error unless caller asks to restore... */
			elog(DEBUG2, "unrecognized node type: %d", (int) nodeTag(node));
			break;
	}
}

/*
 * ExecRestrPos
 *
 * restores the scan position previously saved with ExecMarkPos()
 *
 * NOTE: the semantics of this are that the first ExecProcNode following
 * the restore operation will yield the same tuple as the first one following
 * the mark operation.	It is unspecified what happens to the plan node's
 * result TupleTableSlot.  (In most cases the result slot is unchanged by
 * a restore, but the node may choose to clear it or to load it with the
 * restored-to tuple.)	Hence the caller should discard any previously
 * returned TupleTableSlot after doing a restore.
 */
void
ExecRestrPos(PlanState *node)
{
	switch (nodeTag(node))
	{
		case T_TableScanState:
			ExecTableRestrPos((TableScanState *) node);
			break;

		case T_DynamicTableScanState:
			ExecDynamicTableRestrPos((DynamicTableScanState *) node);
			break;

		case T_SeqScanState:
		case T_AppendOnlyScanState:
		case T_AOCSScanState:
			insist_log(false, "SeqScan/AppendOnlyScan/AOCSScan are defunct");
			break;

		case T_IndexScanState:
			ExecIndexRestrPos((IndexScanState *) node);
			break;

		case T_ExternalScanState:
			elog(ERROR, "Restoring scan position is not yet supported for external relation scan");
			break;			

		case T_TidScanState:
			ExecTidRestrPos((TidScanState *) node);
			break;

		case T_ValuesScanState:
			ExecValuesRestrPos((ValuesScanState *) node);
			break;

		case T_MaterialState:
			ExecMaterialRestrPos((MaterialState *) node);
			break;

		case T_SortState:
			ExecSortRestrPos((SortState *) node);
			break;

		case T_ResultState:
			ExecResultRestrPos((ResultState *) node);
			break;

		case T_MotionState:
			ereport(ERROR, (
				errcode(ERRCODE_CDB_INTERNAL_ERROR),
				errmsg("unsupported call to restore position of Motion operator")
				));
			break;

		default:
			elog(ERROR, "unrecognized node type: %d", (int) nodeTag(node));
			break;
	}

	/* Now would be a good time to also send an update to gpmon */
	CheckSendPlanStateGpmonPkt(node);
}

/*
 * ExecSupportsMarkRestore - does a plan type support mark/restore?
 *
 * XXX Ideally, all plan node types would support mark/restore, and this
 * wouldn't be needed.  For now, this had better match the routines above.
 * But note the test is on Plan nodetype, not PlanState nodetype.
 *
 * (However, since the only present use of mark/restore is in mergejoin,
 * there is no need to support mark/restore in any plan type that is not
 * capable of generating ordered output.  So the seqscan, tidscan,
 * and valuesscan support is actually useless code at present.)
 */
bool
ExecSupportsMarkRestore(NodeTag plantype)
{
	switch (plantype)
	{
		case T_SeqScan:
		case T_IndexScan:
		case T_TidScan:
		case T_ValuesScan:
		case T_Material:
		case T_Sort:
		case T_ShareInputScan:
			return true;

		case T_Result:

			/*
			 * T_Result only supports mark/restore if it has a child plan that
			 * does, so we do not have enough information to give a really
			 * correct answer.	However, for current uses it's enough to
			 * always say "false", because this routine is not asked about
			 * gating Result plans, only base-case Results.
			 */
			return false;

		default:
			break;
	}

	return false;
}

/*
 * ExecSupportsBackwardScan - does a plan type support backwards scanning?
 *
 * Ideally, all plan types would support backwards scan, but that seems
 * unlikely to happen soon.  In some cases, a plan node passes the backwards
 * scan down to its children, and so supports backwards scan only if its
 * children do.  Therefore, this routine must be passed a complete plan tree.
 */
bool
ExecSupportsBackwardScan(Plan *node)
{
	if (node == NULL)
		return false;

	switch (nodeTag(node))
	{
		case T_Result:
			if (outerPlan(node) != NULL)
				return ExecSupportsBackwardScan(outerPlan(node));
			else
				return false;

		case T_Append:
			{
				ListCell   *l;

				foreach(l, ((Append *) node)->appendplans)
				{
					if (!ExecSupportsBackwardScan((Plan *) lfirst(l)))
						return false;
				}
				return true;
			}

		case T_SeqScan:
		case T_IndexScan:
		case T_TidScan:
		case T_FunctionScan:
		case T_ValuesScan:
		case T_CteScan:
		case T_WorkTableScan:
			return true;

		case T_SubqueryScan:
			return ExecSupportsBackwardScan(((SubqueryScan *) node)->subplan);

		case T_ShareInputScan:
			return true;

		case T_Material:
		case T_Sort:
			return true;

		case T_Limit:
			return ExecSupportsBackwardScan(outerPlan(node));

		default:
			return false;
	}
<<<<<<< HEAD
}

/*
 * ExecMayReturnRawTuples
 *		Check whether a plan tree may return "raw" disk tuples (that is,
 *		pointers to original data in disk buffers, as opposed to temporary
 *		tuples constructed by projection steps).  In the case of Append,
 *		some subplans may return raw tuples and others projected tuples;
 *		we return "true" if any of the returned tuples could be raw.
 *
 * This must be passed an already-initialized planstate tree, because we
 * need to look at the results of ExecAssignScanProjectionInfo().
 */
bool
ExecMayReturnRawTuples(PlanState *node)
{
	/*
	 * At a table scan node, we check whether ExecAssignScanProjectionInfo
	 * decided to do projection or not.  Most non-scan nodes always project
	 * and so we can return "false" immediately.  For nodes that don't project
	 * but just pass up input tuples, we have to recursively examine the input
	 * plan node.
	 *
	 * Note: Hash and Material are listed here because they sometimes return
	 * an original input tuple, not a copy.  But Sort and SetOp never return
	 * an original tuple, so they can be treated like projecting nodes.
	 */
	switch (nodeTag(node))
	{
			/* Table scan nodes */
		case T_TableScanState:
		case T_DynamicTableScanState:
		case T_DynamicIndexScanState:
		case T_IndexScanState:
		case T_BitmapHeapScanState:
		case T_TidScanState:
			if (node->ps_ProjInfo == NULL)
				return true;
			break;

		case T_SeqScanState:
			insist_log(false, "SeqScan/AppendOnlyScan/AOCSScan are defunct");
			break;

		case T_SubqueryScanState:
			/* If not projecting, look at input plan */
			if (node->ps_ProjInfo == NULL)
				return ExecMayReturnRawTuples(((SubqueryScanState *) node)->subplan);
			break;

			/* Non-projecting nodes */
		case T_MotionState:
			if (node->lefttree == NULL)
				return false;
		case T_HashState:
		case T_MaterialState:
		case T_UniqueState:
		case T_LimitState:
			return ExecMayReturnRawTuples(node->lefttree);

		case T_AppendState:
			{
				/*
				 * Always return true since we don't initialize the subplan
				 * nodes, so we don't know.
				 */
				return true;
			}

			/* All projecting node types come here */
		default:
			break;
	}
	return false;
}

/*
 * ExecEagerFree
 *    Eager free the memory that is used by the given node.
 */
void
ExecEagerFree(PlanState *node)
{
	switch (nodeTag(node))
	{
		/* No need for eager free */
		case T_AppendState:
		case T_AssertOpState:
		case T_BitmapAndState:
		case T_BitmapOrState:
		case T_BitmapIndexScanState:
		case T_LimitState:
		case T_MotionState:
		case T_NestLoopState:
		case T_RepeatState:
		case T_ResultState:
		case T_SetOpState:
		case T_SubqueryScanState:
		case T_TidScanState:
		case T_UniqueState:
		case T_HashState:
		case T_ValuesScanState:
		case T_TableFunctionState:
		case T_DynamicTableScanState:
		case T_DynamicIndexScanState:
		case T_SequenceState:
		case T_PartitionSelectorState:
		case T_WorkTableScanState:
			break;

		case T_TableScanState:
			ExecEagerFreeTableScan((TableScanState *)node);
			break;
			
		case T_SeqScanState:
		case T_AppendOnlyScanState:
		case T_AOCSScanState:
			insist_log(false, "SeqScan/AppendOnlyScan/AOCSScan are defunct");
			break;
			
		case T_ExternalScanState:
			ExecEagerFreeExternalScan((ExternalScanState *)node);
			break;
			
		case T_IndexScanState:
			ExecEagerFreeIndexScan((IndexScanState *)node);
			break;
			
		case T_BitmapHeapScanState:
			ExecEagerFreeBitmapHeapScan((BitmapHeapScanState *)node);
			break;
			
		case T_BitmapAppendOnlyScanState:
			ExecEagerFreeBitmapAppendOnlyScan((BitmapAppendOnlyScanState *)node);
			break;
			
		case T_BitmapTableScanState:
			ExecEagerFreeBitmapTableScan((BitmapTableScanState *)node);
			break;

		case T_FunctionScanState:
			ExecEagerFreeFunctionScan((FunctionScanState *)node);
			break;
			
		case T_MergeJoinState:
			ExecEagerFreeMergeJoin((MergeJoinState *)node);
			break;
			
		case T_HashJoinState:
			ExecEagerFreeHashJoin((HashJoinState *)node);
			break;
			
		case T_MaterialState:
			ExecEagerFreeMaterial((MaterialState*)node);
			break;
			
		case T_SortState:
			ExecEagerFreeSort((SortState *)node);
			break;
			
		case T_AggState:
			ExecEagerFreeAgg((AggState*)node);
			break;

		case T_WindowState:
			ExecEagerFreeWindow((WindowState *)node);
			break;

		case T_ShareInputScanState:
			ExecEagerFreeShareInputScan((ShareInputScanState *)node);
			break;

		case T_RecursiveUnionState:
			ExecEagerFreeRecursiveUnion((RecursiveUnionState *)node);
			break;

		default:
			Insist(false);
			break;
	}
}

/*
 * EagerFreeChildNodesContext
 *    Store the context info for eager freeing child nodes.
 */
typedef struct EagerFreeChildNodesContext
{
	/*
	 * Indicate whether the eager free is called when a subplan
	 * is finished. This is used to indicate whether we should
	 * free the Material node under the Result (to support
	 * correlated subqueries (CSQ)).
	 */
	bool subplanDone;
} EagerFreeChildNodesContext;

/*
 * EagerFreeWalker
 *    Walk the tree, and eager free the memory.
 */
static CdbVisitOpt
EagerFreeWalker(PlanState *node, void *context)
{
	EagerFreeChildNodesContext *ctx = (EagerFreeChildNodesContext *)context;

	if (node == NULL)
	{
		return CdbVisit_Walk;
	}
	
	if (IsA(node, MotionState))
	{
		/* Skip the subtree */
		return CdbVisit_Skip;
	}

	if (IsA(node, ResultState))
	{
		ResultState *resultState = (ResultState *)node;
		PlanState *lefttree = resultState->ps.lefttree;

		/*
		 * If the child node for the Result node is a Material, and the child node for
		 * the Material is a Broadcast Motion, we can't eagerly free the memory for
		 * the Material node until the subplan is done.
		 */
		if (!ctx->subplanDone && lefttree != NULL && IsA(lefttree, MaterialState))
		{
			PlanState *matLefttree = lefttree->lefttree;
			Assert(matLefttree != NULL);
			
			if (IsA(matLefttree, MotionState) &&
				((Motion*)matLefttree->plan)->motionType == MOTIONTYPE_FIXED)
			{
				ExecEagerFree(node);

				/* Skip the subtree */
				return CdbVisit_Skip;
			}
		}
	}

	ExecEagerFree(node);
	
	return CdbVisit_Walk;
}

/*
 * ExecEagerFreeChildNodes
 *    Eager free the memory for the child nodes.
 *
 * If this function is called when a subplan is finished, this function eagerly frees
 * the memory for all child nodes. Otherwise, it stops when it sees a Result node on top of
 * a Material and a Broadcast Motion. The reason that the Material node below the
 * Result can not be freed until the parent node of the subplan is finished.
 */
void
ExecEagerFreeChildNodes(PlanState *node, bool subplanDone)
{
	EagerFreeChildNodesContext ctx;
	ctx.subplanDone = subplanDone;
	
	switch(nodeTag(node))
	{
		case T_AssertOpState:
		case T_BitmapIndexScanState:
		case T_LimitState:
		case T_RepeatState:
		case T_ResultState:
		case T_SetOpState:
		case T_ShareInputScanState:
		case T_SubqueryScanState:
		case T_TidScanState:
		case T_UniqueState:
		case T_HashState:
		case T_ValuesScanState:
		case T_TableScanState:
		case T_DynamicTableScanState:
		case T_DynamicIndexScanState:
		case T_ExternalScanState:
		case T_IndexScanState:
		case T_BitmapHeapScanState:
		case T_BitmapAppendOnlyScanState:
		case T_FunctionScanState:
		case T_MaterialState:
		case T_SortState:
		case T_AggState:
		case T_WindowState:
		{
			planstate_walk_node(outerPlanState(node), EagerFreeWalker, &ctx);
			break;
		}

		case T_SeqScanState:
		case T_AppendOnlyScanState:
		case T_AOCSScanState:
			insist_log(false, "SeqScan/AppendOnlyScan/AOCSScan are defunct");
			break;

		case T_NestLoopState:
		case T_MergeJoinState:
		case T_BitmapAndState:
		case T_BitmapOrState:
		case T_HashJoinState:
		case T_RecursiveUnionState:
		{
			planstate_walk_node(innerPlanState(node), EagerFreeWalker, &ctx);
			planstate_walk_node(outerPlanState(node), EagerFreeWalker, &ctx);
			break;
		}
		
		case T_AppendState:
		{
			AppendState *appendState = (AppendState *)node;
			for (int planNo = 0; planNo < appendState->as_nplans; planNo++)
			{
				planstate_walk_node(appendState->appendplans[planNo], EagerFreeWalker, &ctx);
			}
			
			break;
		}
			
		case T_MotionState:
		{
			/* do nothing */
			break;
		}
			
		default:
		{
			Insist(false);
			break;
		}
	}
=======
>>>>>>> 49f001d8
}<|MERGE_RESOLUTION|>--- conflicted
+++ resolved
@@ -6,11 +6,7 @@
  * Portions Copyright (c) 1996-2008, PostgreSQL Global Development Group
  * Portions Copyright (c) 1994, Regents of the University of California
  *
-<<<<<<< HEAD
- *	$PostgreSQL: pgsql/src/backend/executor/execAmi.c,v 1.99 2008/10/04 21:56:53 tgl Exp $
-=======
  *	$PostgreSQL: pgsql/src/backend/executor/execAmi.c,v 1.96 2008/07/26 19:15:35 tgl Exp $
->>>>>>> 49f001d8
  *
  *-------------------------------------------------------------------------
  */
@@ -542,81 +538,6 @@
 		default:
 			return false;
 	}
-<<<<<<< HEAD
-}
-
-/*
- * ExecMayReturnRawTuples
- *		Check whether a plan tree may return "raw" disk tuples (that is,
- *		pointers to original data in disk buffers, as opposed to temporary
- *		tuples constructed by projection steps).  In the case of Append,
- *		some subplans may return raw tuples and others projected tuples;
- *		we return "true" if any of the returned tuples could be raw.
- *
- * This must be passed an already-initialized planstate tree, because we
- * need to look at the results of ExecAssignScanProjectionInfo().
- */
-bool
-ExecMayReturnRawTuples(PlanState *node)
-{
-	/*
-	 * At a table scan node, we check whether ExecAssignScanProjectionInfo
-	 * decided to do projection or not.  Most non-scan nodes always project
-	 * and so we can return "false" immediately.  For nodes that don't project
-	 * but just pass up input tuples, we have to recursively examine the input
-	 * plan node.
-	 *
-	 * Note: Hash and Material are listed here because they sometimes return
-	 * an original input tuple, not a copy.  But Sort and SetOp never return
-	 * an original tuple, so they can be treated like projecting nodes.
-	 */
-	switch (nodeTag(node))
-	{
-			/* Table scan nodes */
-		case T_TableScanState:
-		case T_DynamicTableScanState:
-		case T_DynamicIndexScanState:
-		case T_IndexScanState:
-		case T_BitmapHeapScanState:
-		case T_TidScanState:
-			if (node->ps_ProjInfo == NULL)
-				return true;
-			break;
-
-		case T_SeqScanState:
-			insist_log(false, "SeqScan/AppendOnlyScan/AOCSScan are defunct");
-			break;
-
-		case T_SubqueryScanState:
-			/* If not projecting, look at input plan */
-			if (node->ps_ProjInfo == NULL)
-				return ExecMayReturnRawTuples(((SubqueryScanState *) node)->subplan);
-			break;
-
-			/* Non-projecting nodes */
-		case T_MotionState:
-			if (node->lefttree == NULL)
-				return false;
-		case T_HashState:
-		case T_MaterialState:
-		case T_UniqueState:
-		case T_LimitState:
-			return ExecMayReturnRawTuples(node->lefttree);
-
-		case T_AppendState:
-			{
-				/*
-				 * Always return true since we don't initialize the subplan
-				 * nodes, so we don't know.
-				 */
-				return true;
-			}
-
-			/* All projecting node types come here */
-		default:
-			break;
-	}
-	return false;
 }
 
 /*
@@ -878,6 +799,4 @@
 			break;
 		}
 	}
-=======
->>>>>>> 49f001d8
 }