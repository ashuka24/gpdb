/*-------------------------------------------------------------------------
 *
 * nodeSubqueryscan.c
 *	  Support routines for scanning subqueries (subselects in rangetable).
 *
 * This is just enough different from sublinks (nodeSubplan.c) to mean that
 * we need two sets of code.  Ought to look at trying to unify the cases.
 *
 *
<<<<<<< HEAD
 * Portions Copyright (c) 2006-2008, Greenplum inc
 * Portions Copyright (c) 2012-Present Pivotal Software, Inc.
 * Portions Copyright (c) 1996-2014, PostgreSQL Global Development Group
=======
 * Portions Copyright (c) 1996-2015, PostgreSQL Global Development Group
>>>>>>> ab93f90c
 * Portions Copyright (c) 1994, Regents of the University of California
 *
 *
 * IDENTIFICATION
 *	  src/backend/executor/nodeSubqueryscan.c
 *
 *-------------------------------------------------------------------------
 */
/*
 * INTERFACE ROUTINES
 *		ExecSubqueryScan			scans a subquery.
 *		ExecSubqueryNext			retrieve next tuple in sequential order.
 *		ExecInitSubqueryScan		creates and initializes a subqueryscan node.
 *		ExecEndSubqueryScan			releases any storage allocated.
 *		ExecReScanSubqueryScan		rescans the relation
 *
 */
#include "postgres.h"

#include "cdb/cdbvars.h"
#include "executor/execdebug.h"
#include "executor/nodeSubqueryscan.h"
#include "optimizer/var.h"              /* CDB: contain_var_reference() */
#include "parser/parsetree.h"

static TupleTableSlot *SubqueryNext(SubqueryScanState *node);

/* ----------------------------------------------------------------
 *						Scan Support
 * ----------------------------------------------------------------
 */
/* ----------------------------------------------------------------
 *		SubqueryNext
 *
 *		This is a workhorse for ExecSubqueryScan
 * ----------------------------------------------------------------
 */
static TupleTableSlot *
SubqueryNext(SubqueryScanState *node)
{
	TupleTableSlot *slot;

	/*
	 * Get the next tuple from the sub-query.
	 */
	slot = ExecProcNode(node->subplan);

	/*
	 * We just return the subplan's result slot, rather than expending extra
	 * cycles for ExecCopySlot().  (Our own ScanTupleSlot is used only for
	 * EvalPlanQual rechecks.)
	 *
	 * We do need to mark the slot contents read-only to prevent interference
	 * between different functions reading the same datum from the slot. It's
	 * a bit hokey to do this to the subplan's slot, but should be safe
	 * enough.
	 */
<<<<<<< HEAD

    /*
     * CDB: Label each row with a synthetic ctid if needed for subquery dedup.
     */
    if (node->cdb_want_ctid &&
        !TupIsNull(slot))
    {
    	slot_set_ctid_from_fake(slot, &node->cdb_fake_ctid);
    }
=======
	if (!TupIsNull(slot))
		slot = ExecMakeSlotContentsReadOnly(slot);
>>>>>>> ab93f90c

	return slot;
}

/*
 * SubqueryRecheck -- access method routine to recheck a tuple in EvalPlanQual
 */
static bool
SubqueryRecheck(SubqueryScanState *node, TupleTableSlot *slot)
{
	/* nothing to check */
	return true;
}

/* ----------------------------------------------------------------
 *		ExecSubqueryScan(node)
 *
 *		Scans the subquery sequentially and returns the next qualifying
 *		tuple.
 *		We call the ExecScan() routine and pass it the appropriate
 *		access method functions.
 * ----------------------------------------------------------------
 */
TupleTableSlot *
ExecSubqueryScan(SubqueryScanState *node)
{
	return ExecScan(&node->ss,
					(ExecScanAccessMtd) SubqueryNext,
					(ExecScanRecheckMtd) SubqueryRecheck);
}

/* ----------------------------------------------------------------
 *		ExecInitSubqueryScan
 * ----------------------------------------------------------------
 */
SubqueryScanState *
ExecInitSubqueryScan(SubqueryScan *node, EState *estate, int eflags)
{
	SubqueryScanState *subquerystate;

	/* check for unsupported flags */
	Assert(!(eflags & EXEC_FLAG_MARK));

	/* SubqueryScan should not have any "normal" children */
	Assert(outerPlan(node) == NULL);
	Assert(innerPlan(node) == NULL);

	/*
	 * create state structure
	 */
	subquerystate = makeNode(SubqueryScanState);
	subquerystate->ss.ps.plan = (Plan *) node;
	subquerystate->ss.ps.state = estate;

	/*
	 * Miscellaneous initialization
	 *
	 * create expression context for node
	 */
	ExecAssignExprContext(estate, &subquerystate->ss.ps);

	/*
	 * initialize child expressions
	 */
	subquerystate->ss.ps.targetlist = (List *)
		ExecInitExpr((Expr *) node->scan.plan.targetlist,
					 (PlanState *) subquerystate);
	subquerystate->ss.ps.qual = (List *)
		ExecInitExpr((Expr *) node->scan.plan.qual,
					 (PlanState *) subquerystate);

	/* Check if targetlist or qual contains a var node referencing the ctid column */
	subquerystate->cdb_want_ctid = contain_ctid_var_reference(&node->scan);
	ItemPointerSetInvalid(&subquerystate->cdb_fake_ctid);

	/*
	 * tuple table initialization
	 */
	ExecInitResultTupleSlot(estate, &subquerystate->ss.ps);
	ExecInitScanTupleSlot(estate, &subquerystate->ss);

	/*
	 * initialize subquery
	 */
	subquerystate->subplan = ExecInitNode(node->subplan, estate, eflags);

	/*
	 * Initialize scan tuple type (needed by ExecAssignScanProjectionInfo)
	 */
	ExecAssignScanType(&subquerystate->ss,
					   ExecGetResultType(subquerystate->subplan));

	/*
	 * Initialize result tuple type and projection info.
	 */
	ExecAssignResultTypeFromTL(&subquerystate->ss.ps);
	ExecAssignScanProjectionInfo(&subquerystate->ss);

	return subquerystate;
}

/* ----------------------------------------------------------------
 *		ExecEndSubqueryScan
 *
 *		frees any storage allocated through C routines.
 * ----------------------------------------------------------------
 */
void
ExecEndSubqueryScan(SubqueryScanState *node)
{
	/*
	 * Free the exprcontext
	 */
	ExecFreeExprContext(&node->ss.ps);

	/*
	 * clean out the upper tuple table
	 */
	if (node->ss.ss_ScanTupleSlot != NULL)
	{
		ExecClearTuple(node->ss.ps.ps_ResultTupleSlot);
		ExecClearTuple(node->ss.ss_ScanTupleSlot);
	}

	/* gpmon */
	EndPlanStateGpmonPkt(&node->ss.ps);

	/*
	 * close down subquery
	 */
	ExecEndNode(node->subplan);
}

/* ----------------------------------------------------------------
 *		ExecReScanSubqueryScan
 *
 *		Rescans the relation.
 * ----------------------------------------------------------------
 */
void
ExecReScanSubqueryScan(SubqueryScanState *node)
{
	ExecScanReScan(&node->ss);

	ItemPointerSet(&node->cdb_fake_ctid, 0, 0);

	/*
	 * ExecReScan doesn't know about my subplan, so I have to do
	 * changed-parameter signaling myself.  This is just as well, because the
	 * subplan has its own memory context in which its chgParam state lives.
	 */
	if (node->ss.ps.chgParam != NULL)
		UpdateChangedParamSet(node->subplan, node->ss.ps.chgParam);

	/*
	 * if chgParam of subnode is not null then plan will be re-scanned by
	 * first ExecProcNode.
	 */
	if (node->subplan->chgParam == NULL)
		ExecReScan(node->subplan);

	CheckSendPlanStateGpmonPkt(&node->ss.ps);
}

void
ExecSquelchSubqueryScan(SubqueryScanState *node)
{
	/* Recurse to subquery */
	ExecSquelchNode(node->subplan);
}<|MERGE_RESOLUTION|>--- conflicted
+++ resolved
@@ -7,13 +7,9 @@
  * we need two sets of code.  Ought to look at trying to unify the cases.
  *
  *
-<<<<<<< HEAD
  * Portions Copyright (c) 2006-2008, Greenplum inc
  * Portions Copyright (c) 2012-Present Pivotal Software, Inc.
- * Portions Copyright (c) 1996-2014, PostgreSQL Global Development Group
-=======
  * Portions Copyright (c) 1996-2015, PostgreSQL Global Development Group
->>>>>>> ab93f90c
  * Portions Copyright (c) 1994, Regents of the University of California
  *
  *
@@ -71,7 +67,8 @@
 	 * a bit hokey to do this to the subplan's slot, but should be safe
 	 * enough.
 	 */
-<<<<<<< HEAD
+	if (!TupIsNull(slot))
+		slot = ExecMakeSlotContentsReadOnly(slot);
 
     /*
      * CDB: Label each row with a synthetic ctid if needed for subquery dedup.
@@ -81,10 +78,6 @@
     {
     	slot_set_ctid_from_fake(slot, &node->cdb_fake_ctid);
     }
-=======
-	if (!TupIsNull(slot))
-		slot = ExecMakeSlotContentsReadOnly(slot);
->>>>>>> ab93f90c
 
 	return slot;
 }
