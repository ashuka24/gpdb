/*-------------------------------------------------------------------------
 *
 * nodeHash.c
 *	  Routines to hash relations for hashjoin
 *
 * Portions Copyright (c) 2006-2008, Greenplum inc
 * Portions Copyright (c) 2012-Present Pivotal Software, Inc.
 * Portions Copyright (c) 1996-2009, PostgreSQL Global Development Group
 * Portions Copyright (c) 1994, Regents of the University of California
 *
 *
 * IDENTIFICATION
 *	  $PostgreSQL: pgsql/src/backend/executor/nodeHash.c,v 1.123 2009/10/30 20:58:45 tgl Exp $
 *
 *-------------------------------------------------------------------------
 */
/*
 * INTERFACE ROUTINES
 *		MultiExecHash	- generate an in-memory hash table of the relation
 *		ExecInitHash	- initialize node and subnodes
 *		ExecEndHash		- shutdown node and subnodes
 */

#include "postgres.h"

#include <math.h>
#include <limits.h>

#include "access/hash.h"
#include "catalog/pg_statistic.h"
#include "commands/tablespace.h"
#include "executor/execdebug.h"
#include "executor/hashjoin.h"
#include "executor/instrument.h"
#include "executor/nodeHash.h"
#include "executor/nodeHashjoin.h"
#include "miscadmin.h"
#include "parser/parse_expr.h"
#include "utils/dynahash.h"
#include "utils/memutils.h"
#include "utils/lsyscache.h"
#include "utils/faultinjector.h"
#include "utils/syscache.h"

#include "cdb/cdbexplain.h"
#include "cdb/cdbvars.h"

static void ExecHashIncreaseNumBatches(HashJoinTable hashtable);
static void ExecHashBuildSkewHash(HashJoinTable hashtable, Hash *node,
					  int mcvsToUse);
static void ExecHashSkewTableInsert(HashState *hashState, HashJoinTable hashtable,
						TupleTableSlot *slot,
						uint32 hashvalue,
						int bucketNumber);
static void ExecHashRemoveNextSkewBucket(HashState *hashState, HashJoinTable hashtable);

static void ExecHashTableExplainEnd(PlanState *planstate, struct StringInfoData *buf);
static void
ExecHashTableExplainBatches(HashJoinTable   hashtable,
                            StringInfo      buf,
                            int             ibatch_begin,
                            int             ibatch_end,
                            const char     *title);

/* Amount of metadata memory required per bucket */
#define MD_MEM_PER_BUCKET (sizeof(HashJoinTuple) + sizeof(uint64))

/* ----------------------------------------------------------------
 *		ExecHash
 *
 *		stub for pro forma compliance
 * ----------------------------------------------------------------
 */
TupleTableSlot *
ExecHash(HashState *node)
{
	elog(ERROR, "Hash node does not support ExecProcNode call convention");
	return NULL;
}

/* ----------------------------------------------------------------
 *		MultiExecHash
 *
 *		build hash table for hashjoin, doing partitioning if more
 *		than one batch is required.
 * ----------------------------------------------------------------
 */
Node *
MultiExecHash(HashState *node)
{
	PlanState  *outerNode;
	List	   *hashkeys;
	HashJoinTable hashtable;
	TupleTableSlot *slot;
	ExprContext *econtext;
	uint32		hashvalue;

	/* must provide our own instrumentation support */
	if (node->ps.instrument)
		InstrStartNode(node->ps.instrument);

	/*
	 * get state info from node
	 */
	outerNode = outerPlanState(node);
	hashtable = node->hashtable;

	/*
	 * set expression context
	 */
	hashkeys = node->hashkeys;
	econtext = node->ps.ps_ExprContext;

	SIMPLE_FAULT_INJECTOR(MultiExecHashLargeVmem);

	/*
	 * get all inner tuples and insert into the hash table (or temp files)
	 */
	for (;;)
	{
		slot = ExecProcNode(outerNode);
		if (TupIsNull(slot))
			break;

		/* We have to compute the hash value */
		econtext->ecxt_innertuple = slot;
		bool hashkeys_null = false;

		if (ExecHashGetHashValue(node, hashtable, econtext, hashkeys, false,
								 node->hs_keepnull, &hashvalue, &hashkeys_null))
		{
			int			bucketNumber;

			bucketNumber = ExecHashGetSkewBucket(hashtable, hashvalue);
			if (bucketNumber != INVALID_SKEW_BUCKET_NO)
			{
				/* It's a skew tuple, so put it into that hash table */
				ExecHashSkewTableInsert(node, hashtable, slot, hashvalue,
										bucketNumber);
			}
			else
			{
				/* Not subject to skew optimization, so insert normally */
				ExecHashTableInsert(node, hashtable, slot, hashvalue);
			}
			hashtable->totalTuples += 1;
		}

		if (hashkeys_null)
		{
			node->hs_hashkeys_null = true;
			if (node->hs_quit_if_hashkeys_null)
			{
				ExecSquelchNode(outerNode);
				return NULL;
			}
		}
	}
	MemoryAccounting_DeclareDone();

	/* Now we have set up all the initial batches & primary overflow batches. */
	hashtable->nbatch_outstart = hashtable->nbatch;

	/* must provide our own instrumentation support */
	if (node->ps.instrument)
		InstrStopNode(node->ps.instrument, hashtable->totalTuples);

	/*
	 * We do not return the hash table directly because it's not a subtype of
	 * Node, and so would violate the MultiExecProcNode API.  Instead, our
	 * parent Hashjoin node is expected to know how to fish it out of our node
	 * state.  Ugly but not really worth cleaning up, since Hashjoin knows
	 * quite a bit more about Hash besides that.
	 */
	return NULL;
}

/* ----------------------------------------------------------------
 *		ExecInitHash
 *
 *		Init routine for Hash node
 * ----------------------------------------------------------------
 */
HashState *
ExecInitHash(Hash *node, EState *estate, int eflags)
{
	HashState  *hashstate;

	/* check for unsupported flags */
	Assert(!(eflags & (EXEC_FLAG_BACKWARD | EXEC_FLAG_MARK)));

	/*
	 * create state structure
	 */
	hashstate = makeNode(HashState);
	hashstate->ps.plan = (Plan *) node;
	hashstate->ps.state = estate;
	hashstate->hashtable = NULL;
	hashstate->hashkeys = NIL;	/* will be set by parent HashJoin */

	/*
	 * Miscellaneous initialization
	 *
	 * create expression context for node
	 */
	ExecAssignExprContext(estate, &hashstate->ps);

	/*
	 * initialize our result slot
	 */
	ExecInitResultTupleSlot(estate, &hashstate->ps);

	/*
	 * initialize child expressions
	 */
	hashstate->ps.targetlist = (List *)
		ExecInitExpr((Expr *) node->plan.targetlist,
					 (PlanState *) hashstate);
	hashstate->ps.qual = (List *)
		ExecInitExpr((Expr *) node->plan.qual,
					 (PlanState *) hashstate);

	/*
	 * initialize child nodes
	 */
	outerPlanState(hashstate) = ExecInitNode(outerPlan(node), estate, eflags);

	/*
	 * initialize tuple type. no need to initialize projection info because
	 * this node doesn't do projections
	 */
	ExecAssignResultTypeFromTL(&hashstate->ps);
	hashstate->ps.ps_ProjInfo = NULL;

	return hashstate;
}

/* ---------------------------------------------------------------
 *		ExecEndHash
 *
 *		clean up routine for Hash node
 * ----------------------------------------------------------------
 */
void
ExecEndHash(HashState *node)
{
	PlanState  *outerPlan;

	/*
	 * free exprcontext
	 */
	ExecFreeExprContext(&node->ps);

	/*
	 * shut down the subplan
	 */
	outerPlan = outerPlanState(node);
	ExecEndNode(outerPlan);

	EndPlanStateGpmonPkt(&node->ps);
}

/* ----------------------------------------------------------------
 *		ExecHashTableCreate
 *
 *		create an empty hashtable data structure for hashjoin.
 * ----------------------------------------------------------------
 */
HashJoinTable
ExecHashTableCreate(HashState *hashState, HashJoinState *hjstate, List *hashOperators, uint64 operatorMemKB)
{
	HashJoinTable hashtable;
	Plan	   *outerNode;
	int			nbuckets;
	int			nbatch;
	int			num_skew_mcvs;
	int			log2_nbuckets;
	int			nkeys;
	int			i;
	ListCell   *ho;
	MemoryContext oldcxt;

	START_MEMORY_ACCOUNT(hashState->ps.plan->memoryAccountId);
	{
	Hash *node = (Hash *) hashState->ps.plan;

	/*
	 * Get information about the size of the relation to be hashed (it's the
	 * "outer" subtree of this node, but the inner relation of the hashjoin).
	 * Compute the appropriate size of the hash table.
	 */
	outerNode = outerPlan(node);

	ExecChooseHashTableSize(outerNode->plan_rows, outerNode->plan_width,
							OidIsValid(node->skewTable),
							operatorMemKB,
							&nbuckets, &nbatch, &num_skew_mcvs);

#ifdef HJDEBUG
	printf("nbatch = %d, nbuckets = %d\n", nbatch, nbuckets);
#endif

	/* nbuckets must be a power of 2 */
	log2_nbuckets = my_log2(nbuckets);
	Assert(nbuckets == (1 << log2_nbuckets));

	/*
	 * Initialize the hash table control block.
	 *
	 * The hashtable control block is just palloc'd from the executor's
	 * per-query memory context.
	 */
	hashtable = (HashJoinTable) palloc0(sizeof(HashJoinTableData));
	hashtable->nbuckets = nbuckets;
	hashtable->log2_nbuckets = log2_nbuckets;
	hashtable->buckets = NULL;
	hashtable->skewEnabled = false;
	hashtable->skewBucket = NULL;
	hashtable->skewBucketLen = 0;
	hashtable->nSkewBuckets = 0;
	hashtable->skewBucketNums = NULL;
	hashtable->nbatch = nbatch;
	hashtable->curbatch = 0;
	hashtable->nbatch_original = nbatch;
	hashtable->nbatch_outstart = nbatch;
	hashtable->growEnabled = true;
	hashtable->totalTuples = 0;
	hashtable->innerBatchFile = NULL;
	hashtable->outerBatchFile = NULL;
	hashtable->work_set = NULL;
	hashtable->spaceUsed = 0;
	hashtable->spaceAllowed = operatorMemKB * 1024L;
	hashtable->spaceUsedSkew = 0;
	hashtable->spaceAllowedSkew =
		hashtable->spaceAllowed * SKEW_WORK_MEM_PERCENT / 100;
	hashtable->stats = NULL;
	hashtable->eagerlyReleased = false;
	hashtable->hjstate = hjstate;
	hashtable->first_pass = true;

	/*
	 * Get info about the hash functions to be used for each hash key. Also
	 * remember whether the join operators are strict.
	 */
	nkeys = list_length(hashOperators);
	hashtable->outer_hashfunctions =
		(FmgrInfo *) palloc(nkeys * sizeof(FmgrInfo));
	hashtable->inner_hashfunctions =
		(FmgrInfo *) palloc(nkeys * sizeof(FmgrInfo));
	hashtable->hashStrict = (bool *) palloc(nkeys * sizeof(bool));
	i = 0;
	foreach(ho, hashOperators)
	{
		Oid			hashop = lfirst_oid(ho);
		Oid			left_hashfn;
		Oid			right_hashfn;

		if (!get_op_hash_functions(hashop, &left_hashfn, &right_hashfn))
			elog(ERROR, "could not find hash function for hash operator %u",
				 hashop);
		fmgr_info(left_hashfn, &hashtable->outer_hashfunctions[i]);
		fmgr_info(right_hashfn, &hashtable->inner_hashfunctions[i]);
		hashtable->hashStrict[i] = op_strict(hashop);
		i++;
	}

	/*
	 * Create temporary memory contexts in which to keep the hashtable working
	 * storage.  See notes in executor/hashjoin.h.
	 */
	hashtable->hashCxt = AllocSetContextCreate(CurrentMemoryContext,
											   "HashTableContext",
											   ALLOCSET_DEFAULT_MINSIZE,
											   ALLOCSET_DEFAULT_INITSIZE,
											   ALLOCSET_DEFAULT_MAXSIZE);

	hashtable->batchCxt = AllocSetContextCreate(hashtable->hashCxt,
												"HashBatchContext",
												ALLOCSET_DEFAULT_MINSIZE,
												ALLOCSET_DEFAULT_INITSIZE,
												ALLOCSET_DEFAULT_MAXSIZE);

	/* CDB */ /* track temp buf file allocations in separate context */
	hashtable->bfCxt = AllocSetContextCreate(CurrentMemoryContext,
											 "hbbfcxt",
											 ALLOCSET_DEFAULT_MINSIZE,
											 ALLOCSET_DEFAULT_INITSIZE,
											 ALLOCSET_DEFAULT_MAXSIZE);

	/* Allocate data that will live for the life of the hashjoin */
	oldcxt = MemoryContextSwitchTo(hashtable->hashCxt);

	if (nbatch > 1)
	{
		/*
		 * allocate and initialize the file arrays in hashCxt
		 */
		hashtable->innerBatchFile = (ExecWorkFile **)
			palloc0(nbatch * sizeof(ExecWorkFile *));
		hashtable->outerBatchFile = (ExecWorkFile **)
			palloc0(nbatch * sizeof(ExecWorkFile *));
		/* The files will not be opened until needed... */
		/* ... but make sure we have temp tablespaces established for them */
		PrepareTempTablespaces();
	}

	/*
	 * Prepare context for the first-scan space allocations; allocate the
	 * hashbucket array therein, and set each bucket "empty".
	 */
	MemoryContextSwitchTo(hashtable->batchCxt);

	hashtable->buckets = (HashJoinTuple *)
		palloc0(nbuckets * sizeof(HashJoinTuple));

	/*
	 * Set up for skew optimization, if possible and there's a need for more
	 * than one batch.	(In a one-batch join, there's no point in it.)
	 */
	if (nbatch > 1)
		ExecHashBuildSkewHash(hashtable, node, num_skew_mcvs);

	MemoryContextSwitchTo(oldcxt);
	}
	END_MEMORY_ACCOUNT();

	return hashtable;
}


/*
 * Compute appropriate size for hashtable given the estimated size of the
 * relation to be hashed (number of rows and average row width).
 *
 * This is exported so that the planner's costsize.c can use it.
 */

/* Target bucket loading (tuples per bucket) */
/*
 * CDB: we now use gp_hashjoin_tuples_per_bucket
 * #define NTUP_PER_BUCKET			10
 */

void
ExecChooseHashTableSize(double ntuples, int tupwidth, bool useskew,
						uint64 operatorMemKB,
						int *numbuckets,
						int *numbatches,
						int *num_skew_mcvs)
{
	int			tupsize;
	double		inner_rel_bytes;
	long		hash_table_bytes;
	long		skew_table_bytes;
	long		max_pointers;
	int			nbatch;
	int			nbuckets;
	int			i;

	/* num tuples is a global number. We should be receiving only part of that */
	if (Gp_role == GP_ROLE_EXECUTE)
	{
		ntuples = ntuples / getgpsegmentCount();
	}

	/* Force a plausible relation size if no info */
	if (ntuples <= 0.0)
		ntuples = 1000.0;

	/*
	 * Estimate tupsize based on footprint of tuple in hashtable... note this
	 * does not allow for any palloc overhead.	The manipulations of spaceUsed
	 * don't count palloc overhead either.
	 */
	tupsize = ExecHashRowSize(tupwidth);
	inner_rel_bytes = ntuples * tupsize;

	/*
	 * Target in-memory hashtable size is work_mem kilobytes.
	 */
	hash_table_bytes = operatorMemKB * 1024L;

	/*
	 * If skew optimization is possible, estimate the number of skew buckets
	 * that will fit in the memory allowed, and decrement the assumed space
	 * available for the main hash table accordingly.
	 *
	 * We make the optimistic assumption that each skew bucket will contain
	 * one inner-relation tuple.  If that turns out to be low, we will recover
	 * at runtime by reducing the number of skew buckets.
	 *
	 * hashtable->skewBucket will have up to 8 times as many HashSkewBucket
	 * pointers as the number of MCVs we allow, since ExecHashBuildSkewHash
	 * will round up to the next power of 2 and then multiply by 4 to reduce
	 * collisions.
	 */
	if (useskew)
	{
		skew_table_bytes = hash_table_bytes * SKEW_WORK_MEM_PERCENT / 100;

		/*----------
		 * Divisor is:
		 * size of a hash tuple +
		 * worst-case size of skewBucket[] per MCV +
		 * size of skewBucketNums[] entry +
		 * size of skew bucket struct itself
		 *----------
		 */
		*num_skew_mcvs = skew_table_bytes / (tupsize +
											 (8 * sizeof(HashSkewBucket *)) +
											 sizeof(int) +
											 SKEW_BUCKET_OVERHEAD);
		if (*num_skew_mcvs > 0)
			hash_table_bytes -= skew_table_bytes;
	}
	else
		*num_skew_mcvs = 0;

	/*
	 * Set nbuckets to achieve an average bucket load of gp_hashjoin_tuples_per_bucket when
	 * memory is filled.  Set nbatch to the smallest power of 2 that appears
	 * sufficient.  The Min() steps limit the results so that the pointer
	 * arrays we'll try to allocate do not exceed work_mem.
	 */
<<<<<<< HEAD
	max_pointers = (operatorMemKB * 1024L) / sizeof(void *);
=======
	max_pointers = (work_mem * 1024L) / sizeof(void *);
>>>>>>> 78a09145
	/* also ensure we avoid integer overflow in nbatch and nbuckets */
	max_pointers = Min(max_pointers, INT_MAX / 2);

	if (inner_rel_bytes > hash_table_bytes)
	{
		/* We'll need multiple batches */
		long		lbuckets;
		double		dbatch;
		int			minbatch;

<<<<<<< HEAD
		lbuckets = (hash_table_bytes / tupsize) / gp_hashjoin_tuples_per_bucket;
		lbuckets = Min(lbuckets, max_pointers);

=======
		lbuckets = (hash_table_bytes / tupsize) / NTUP_PER_BUCKET;
		lbuckets = Min(lbuckets, max_pointers);
>>>>>>> 78a09145
		nbuckets = (int) lbuckets;

		/*
		 * Both nbuckets and nbatch must be powers of 2 to make
		 * ExecHashGetBucketAndBatch fast.	We already fixed nbatch; now inflate
		 * nbuckets to the next larger power of 2.	We also force nbuckets to not
		 * be real small, by starting the search at 2^10.
		 */
		i = 10;
		while ((1 << i) < nbuckets)
			i++;
		nbuckets = (1 << i);

		dbatch = ceil(inner_rel_bytes / hash_table_bytes);
		dbatch = Min(dbatch, max_pointers);
		minbatch = (int) dbatch;
		nbatch = 2;
		while (nbatch < minbatch)
		{
			nbatch <<= 1;
		}

		/*
		 * Check to see if we're capping the number of workfiles we allow per
		 * query
		 */
		if (gp_workfile_limit_files_per_query > 0)
		{
			int			nbatch_lower = nbatch;

			/*
			 * We create two files per batch during spilling - one for outer
			 * and one of inner side. Lower the nbatch if necessary to fit
			 * under that limit. Don't go below two batches, because in that
			 * case we're basically disabling spilling.
			 */
			while ((nbatch_lower * 2 > gp_workfile_limit_files_per_query) && (nbatch_lower > 2))
			{
				nbatch_lower >>= 1;
			}

			Assert(nbatch_lower <= nbatch);
			if (nbatch_lower != nbatch)
			{
				elog(LOG, "HashJoin: Too many batches computed: nbatch=%d. gp_workfile_limit_files_per_query=%d, using nbatch=%d instead",
					 nbatch, gp_workfile_limit_files_per_query, nbatch_lower);
				nbatch = nbatch_lower;
			}
		}
	}
	else
	{
		/* We expect the hashtable to fit in memory, we want to use
		 * more buckets if we have memory to spare */
		double		dbuckets_lower;
		double		dbuckets_upper;
		double		dbuckets;

<<<<<<< HEAD
		/* divide our tuple row-count estimate by our the number of
		 * tuples we'd like in a bucket: this produces a small bucket
		 * count independent of our work_mem setting */
		dbuckets_lower = (double)ntuples / (double)gp_hashjoin_tuples_per_bucket;

		/* if we have work_mem to spare, we'd like to use it -- so
		 * divide up our memory evenly (see the spill case above) */
		dbuckets_upper = (double)hash_table_bytes / ((double)tupsize * gp_hashjoin_tuples_per_bucket);

		/* we'll use our "lower" work_mem independent guess as a lower
		 * limit; but if we've got memory to spare we'll take the mean
		 * of the lower-limit and the upper-limit */
		if (dbuckets_upper > dbuckets_lower)
			dbuckets = (dbuckets_lower + dbuckets_upper)/2.0;
		else
			dbuckets = dbuckets_lower;

		dbuckets = ceil(dbuckets);
		dbuckets = Min(dbuckets, max_pointers);

=======
		dbuckets = ceil(ntuples / NTUP_PER_BUCKET);
		dbuckets = Min(dbuckets, max_pointers);
>>>>>>> 78a09145
		nbuckets = (int) dbuckets;

		/*
		 * Both nbuckets and nbatch must be powers of 2 to make
		 * ExecHashGetBucketAndBatch fast.	We already fixed nbatch; now inflate
		 * nbuckets to the next larger power of 2.	We also force nbuckets to not
		 * be real small, by starting the search at 2^10.  (Note: above we made
		 * sure that nbuckets is not more than INT_MAX / 2, so this loop cannot
		 * overflow, nor can the final shift to recalculate nbuckets.)
		 */
		i = 10;
		while ((1 << i) < nbuckets)
			i++;
		nbuckets = (1 << i);

		nbatch = 1;
	}

	*numbuckets = nbuckets;
	*numbatches = nbatch;
}


/* ----------------------------------------------------------------
 *		ExecHashTableDestroy
 *
 *		destroy a hash table
 * ----------------------------------------------------------------
 */
void
ExecHashTableDestroy(HashState *hashState, HashJoinTable hashtable)
{
	int			i;

	Assert(hashtable);
	Assert(!hashtable->eagerlyReleased);

	START_MEMORY_ACCOUNT(hashState->ps.plan->memoryAccountId);
	{

	/*
	 * Make sure all the temp files are closed.
	 */
	if (hashtable->innerBatchFile)
	{
		for (i = 0; i < hashtable->nbatch; i++)
		{
			if (hashtable->innerBatchFile[i])
				workfile_mgr_close_file(hashtable->work_set, hashtable->innerBatchFile[i]);
			if (hashtable->outerBatchFile[i])
				workfile_mgr_close_file(hashtable->work_set, hashtable->outerBatchFile[i]);
			hashtable->innerBatchFile[i] = NULL;
			hashtable->outerBatchFile[i] = NULL;
		}
	}

	if (hashtable->work_set != NULL)
	{
		workfile_mgr_close_set(hashtable->work_set);
		hashtable->work_set = NULL;
	}

	/* Release working memory (batchCxt is a child, so it goes away too) */
	MemoryContextDelete(hashtable->hashCxt);
	}
	END_MEMORY_ACCOUNT();
}

/*
 * ExecHashIncreaseNumBatches
 *		increase the original number of batches in order to reduce
 *		current memory consumption
 */
static void
ExecHashIncreaseNumBatches(HashJoinTable hashtable)
{
	int			oldnbatch = hashtable->nbatch;
	int			curbatch = hashtable->curbatch;
	int			nbatch;
	int			i;
	MemoryContext oldcxt;
	long		ninmemory;
	long		nfreed;
	Size		spaceUsedBefore = hashtable->spaceUsed;
	Size		spaceFreed = 0;
	HashJoinTableStats *stats = hashtable->stats;

	/* do nothing if we've decided to shut off growth */
	if (!hashtable->growEnabled)
		return;

	/* safety check to avoid overflow */
	if (oldnbatch > Min(INT_MAX / 2, MaxAllocSize / (sizeof(void *) * 2)))
		return;

	/* A reusable hash table can only respill during first pass */
	AssertImply(hashtable->hjstate->reuse_hashtable, hashtable->first_pass);

	nbatch = oldnbatch * 2;
	Assert(nbatch > 1);

#ifdef HJDEBUG
	printf("Increasing nbatch to %d because space = %lu\n",
		   nbatch, (unsigned long) hashtable->spaceUsed);
#endif

	oldcxt = MemoryContextSwitchTo(hashtable->hashCxt);

	if (hashtable->innerBatchFile == NULL)
	{
		/* we had no file arrays before */
		hashtable->innerBatchFile = (ExecWorkFile **)
			palloc0(nbatch * sizeof(ExecWorkFile *));
		hashtable->outerBatchFile = (ExecWorkFile **)
			palloc0(nbatch * sizeof(ExecWorkFile *));
		/* time to establish the temp tablespaces, too */
		PrepareTempTablespaces();
	}
	else
	{
		/* enlarge arrays and zero out added entries */
		hashtable->innerBatchFile = (ExecWorkFile **)
			repalloc(hashtable->innerBatchFile, nbatch * sizeof(ExecWorkFile *));
		hashtable->outerBatchFile = (ExecWorkFile **)
			repalloc(hashtable->outerBatchFile, nbatch * sizeof(ExecWorkFile *));
		MemSet(hashtable->innerBatchFile + oldnbatch, 0,
			   (nbatch - oldnbatch) * sizeof(ExecWorkFile *));
		MemSet(hashtable->outerBatchFile + oldnbatch, 0,
			   (nbatch - oldnbatch) * sizeof(ExecWorkFile *));
	}

	/* EXPLAIN ANALYZE batch statistics */
	if (stats && stats->nbatchstats < nbatch)
	{
		Size		sz = nbatch * sizeof(stats->batchstats[0]);

		stats->batchstats =
			(HashJoinBatchStats *) repalloc(stats->batchstats, sz);
		sz = (nbatch - stats->nbatchstats) * sizeof(stats->batchstats[0]);
		memset(stats->batchstats + stats->nbatchstats, 0, sz);
		stats->nbatchstats = nbatch;
	}

	MemoryContextSwitchTo(oldcxt);

	hashtable->nbatch = nbatch;

	/*
	 * Scan through the existing hash table entries and dump out any that are
	 * no longer of the current batch.
	 */
	ninmemory = nfreed = 0;

	for (i = 0; i < hashtable->nbuckets; i++)
	{
		HashJoinTuple prevtuple;
		HashJoinTuple tuple;

		prevtuple = NULL;
		tuple = hashtable->buckets[i];

		while (tuple != NULL)
		{
			/* save link in case we delete */
			HashJoinTuple nexttuple = tuple->next;
			int			bucketno;
			int			batchno;

			ninmemory++;
			ExecHashGetBucketAndBatch(hashtable, tuple->hashvalue,
									  &bucketno, &batchno);
			Assert(bucketno == i);
			if (batchno == curbatch)
			{
				/* keep tuple */
				prevtuple = tuple;
			}
			else
			{
				Size    spaceTuple;

				/* dump it out */
				Assert(batchno > curbatch);
				ExecHashJoinSaveTuple(NULL, HJTUPLE_MINTUPLE(tuple),
									  tuple->hashvalue,
									  hashtable,
									  &hashtable->innerBatchFile[batchno],
									  hashtable->bfCxt);
				/* and remove from hash table */
				if (prevtuple)
					prevtuple->next = nexttuple;
				else
					hashtable->buckets[i] = nexttuple;
				/* prevtuple doesn't change */
				spaceTuple = HJTUPLE_OVERHEAD + memtuple_get_size(HJTUPLE_MINTUPLE(tuple));
				hashtable->spaceUsed -= spaceTuple;
				spaceFreed += spaceTuple;
				if (stats)
					stats->batchstats[batchno].spillspace_in += spaceTuple;

				pfree(tuple);
				nfreed++;
			}

			tuple = nexttuple;
		}
	}

#ifdef HJDEBUG
	printf("Freed %ld of %ld tuples, space now %lu\n",
		   nfreed, ninmemory, (unsigned long) hashtable->spaceUsed);
#endif

	/* Update work_mem high-water mark and amount spilled. */
	if (stats)
	{
		stats->workmem_max = Max(stats->workmem_max, spaceUsedBefore);
		stats->batchstats[curbatch].spillspace_out += spaceFreed;
		stats->batchstats[curbatch].spillrows_out += nfreed;
	}

	/*
	 * If we dumped out either all or none of the tuples in the table, disable
	 * further expansion of nbatch.  This situation implies that we have
	 * enough tuples of identical hashvalues to overflow spaceAllowed.
	 * Increasing nbatch will not fix it since there's no way to subdivide the
	 * group any more finely. We have to just gut it out and hope the server
	 * has enough RAM.
	 */
	if (nfreed == 0 || nfreed == ninmemory)
	{
		hashtable->growEnabled = false;
		elog(LOG, "HJ: Disabling further increase of nbatch");
	}

}

/*
 * ExecHashTableInsert
 *		insert a tuple into the hash table depending on the hash value
 *		it may just go to a temp file for later batches
 *
 * Note: the passed TupleTableSlot may contain a regular, minimal, or virtual
 * tuple; the minimal case in particular is certain to happen while reloading
 * tuples from batch files.  We could save some cycles in the regular-tuple
 * case by not forcing the slot contents into minimal form; not clear if it's
 * worth the messiness required.
 *
 * Returns true if the tuple belonged to this batch and was inserted to
 * the in-memory hash table, or false if it belonged to a later batch and
 * was pushed to a temp file.
 */
bool
ExecHashTableInsert(HashState *hashState, HashJoinTable hashtable,
					TupleTableSlot *slot,
					uint32 hashvalue)
{
	MemTuple tuple = ExecFetchSlotMemTuple(slot, false);
	int			bucketno;
	int			batchno;
	int			hashTupleSize;

	START_MEMORY_ACCOUNT(hashState->ps.plan->memoryAccountId);
	{
	PlanState *ps = &hashState->ps;

	ExecHashGetBucketAndBatch(hashtable, hashvalue,
							  &bucketno, &batchno);

	hashTupleSize = HJTUPLE_OVERHEAD + memtuple_get_size(tuple);

	/*
	 * decide whether to put the tuple in the hash table or a temp file
	 */
	if (batchno == hashtable->curbatch)
	{
		/*
		 * put the tuple in hash table
		 */
		HashJoinTuple hashTuple;

		hashTuple = (HashJoinTuple) MemoryContextAlloc(hashtable->batchCxt,
													   hashTupleSize);
		hashTuple->hashvalue = hashvalue;
		memcpy(HJTUPLE_MINTUPLE(hashTuple), tuple, memtuple_get_size(tuple));
		hashTuple->next = hashtable->buckets[bucketno];
		hashtable->buckets[bucketno] = hashTuple;
		hashtable->spaceUsed += hashTupleSize;

		/* Double the number of batches when too much data in hash table. */
		if (hashtable->spaceUsed > hashtable->spaceAllowed)
		{
			ExecHashIncreaseNumBatches(hashtable);

			if (ps && ps->instrument)
			{
				ps->instrument->workfileCreated = true;
			}

			/* Gpmon stuff */
			if(ps)
			{
				CheckSendPlanStateGpmonPkt(ps);
			}
		}
	}
	else
	{
		/*
		 * put the tuple into a temp file for later batches
		 */
		Assert(batchno > hashtable->curbatch);
		ExecHashJoinSaveTuple(ps, tuple,
							  hashvalue,
							  hashtable,
							  &hashtable->innerBatchFile[batchno],
							  hashtable->bfCxt);
	}
	}
	END_MEMORY_ACCOUNT();

	return (batchno == hashtable->curbatch);
}

/*
 * ExecHashGetHashValue
 *		Compute the hash value for a tuple
 *
 * The tuple to be tested must be in either econtext->ecxt_outertuple or
 * econtext->ecxt_innertuple.  Vars in the hashkeys expressions reference
 * either OUTER or INNER.
 *
 * A TRUE result means the tuple's hash value has been successfully computed
 * and stored at *hashvalue.  A FALSE result means the tuple cannot match
 * because it contains a null attribute, and hence it should be discarded
 * immediately.  (If keep_nulls is true then FALSE is never returned.)
 * Found_null indicates all the hashkeys are null.
 */
bool
ExecHashGetHashValue(HashState *hashState, HashJoinTable hashtable,
					 ExprContext *econtext,
					 List *hashkeys,
					 bool outer_tuple,
					 bool keep_nulls,
					 uint32 *hashvalue,
					 bool *hashkeys_null)
{
	uint32		hashkey = 0;
	FmgrInfo   *hashfunctions;
	ListCell   *hk;
	int			i = 0;
	MemoryContext oldContext;
	bool		result = true;

	START_MEMORY_ACCOUNT(hashState->ps.plan->memoryAccountId);
	{

	Assert(hashkeys_null);

	(*hashkeys_null) = true;

	/*
	 * We reset the eval context each time to reclaim any memory leaked in the
	 * hashkey expressions.
	 */
	ResetExprContext(econtext);

	oldContext = MemoryContextSwitchTo(econtext->ecxt_per_tuple_memory);

	if (outer_tuple)
		hashfunctions = hashtable->outer_hashfunctions;
	else
		hashfunctions = hashtable->inner_hashfunctions;

	foreach(hk, hashkeys)
	{
		ExprState  *keyexpr = (ExprState *) lfirst(hk);
		Datum		keyval;
		bool		isNull = false;

		/* rotate hashkey left 1 bit at each step */
		hashkey = (hashkey << 1) | ((hashkey & 0x80000000) ? 1 : 0);

		/*
		 * Get the join attribute value of the tuple
		 */
		keyval = ExecEvalExpr(keyexpr, econtext, &isNull, NULL);

		if (!isNull)
		{
			*hashkeys_null = false;
		}

		/*
		 * If the attribute is NULL, and the join operator is strict, then
		 * this tuple cannot pass the join qual so we can reject it
		 * immediately (unless we're scanning the outside of an outer join, in
		 * which case we must not reject it).  Otherwise we act like the
		 * hashcode of NULL is zero (this will support operators that act like
		 * IS NOT DISTINCT, though not any more-random behavior).  We treat
		 * the hash support function as strict even if the operator is not.
		 *
		 * Note: currently, all hashjoinable operators must be strict since
		 * the hash index AM assumes that.	However, it takes so little extra
		 * code here to allow non-strict that we may as well do it.
		 */
		if (isNull)
		{
			if (hashtable->hashStrict[i] && !keep_nulls)
			{
				result = false;
			}
			/* else, leave hashkey unmodified, equivalent to hashcode 0 */
		}
		else if (result)
		{
			/* Compute the hash function */
			uint32		hkey;

			hkey = DatumGetUInt32(FunctionCall1(&hashfunctions[i], keyval));
			hashkey ^= hkey;
		}

		i++;
	}

	MemoryContextSwitchTo(oldContext);

	*hashvalue = hashkey;
	}
	END_MEMORY_ACCOUNT();
	return result;
}

/*
 * ExecHashGetBucketAndBatch
 *		Determine the bucket number and batch number for a hash value
 *
 * Note: on-the-fly increases of nbatch must not change the bucket number
 * for a given hash code (since we don't move tuples to different hash
 * chains), and must only cause the batch number to remain the same or
 * increase.  Our algorithm is
 *		bucketno = hashvalue MOD nbuckets
 *		batchno = (hashvalue DIV nbuckets) MOD nbatch
 * where nbuckets and nbatch are both expected to be powers of 2, so we can
 * do the computations by shifting and masking.  (This assumes that all hash
 * functions are good about randomizing all their output bits, else we are
 * likely to have very skewed bucket or batch occupancy.)
 *
 * nbuckets doesn't change over the course of the join.
 *
 * nbatch is always a power of 2; we increase it only by doubling it.  This
 * effectively adds one more bit to the top of the batchno.
 */
void
ExecHashGetBucketAndBatch(HashJoinTable hashtable,
						  uint32 hashvalue,
						  int *bucketno,
						  int *batchno)
{
	uint32		nbuckets = (uint32) hashtable->nbuckets;
	uint32		nbatch = (uint32) hashtable->nbatch;

	if (nbatch > 1)
	{
		/* we can do MOD by masking, DIV by shifting */
		*bucketno = hashvalue & (nbuckets - 1);
		*batchno = (hashvalue >> hashtable->log2_nbuckets) & (nbatch - 1);
	}
	else
	{
		*bucketno = hashvalue & (nbuckets - 1);
		*batchno = 0;
	}
}

/*
 * ExecScanHashBucket
 *		scan a hash bucket for matches to the current outer tuple
 *
 * The current outer tuple must be stored in econtext->ecxt_outertuple.
 */
HashJoinTuple
ExecScanHashBucket(HashState *hashState, HashJoinState *hjstate,
				   ExprContext *econtext)
{
	List	   *hjclauses = hjstate->hashqualclauses;
	HashJoinTable hashtable = hjstate->hj_HashTable;
	HashJoinTuple hashTuple = hjstate->hj_CurTuple;
	uint32		hashvalue = hjstate->hj_CurHashValue;

	START_MEMORY_ACCOUNT(hashState->ps.plan->memoryAccountId);
	{
	/*
	 * hj_CurTuple is the address of the tuple last returned from the current
	 * bucket, or NULL if it's time to start scanning a new bucket.
	 *
	 * If the tuple hashed to a skew bucket then scan the skew bucket
	 * otherwise scan the standard hashtable bucket.
	 */
	if (hashTuple != NULL)
		hashTuple = hashTuple->next;
	else if (hjstate->hj_CurSkewBucketNo != INVALID_SKEW_BUCKET_NO)
		hashTuple = hashtable->skewBucket[hjstate->hj_CurSkewBucketNo]->tuples;
	else
		hashTuple = hashtable->buckets[hjstate->hj_CurBucketNo];

	while (hashTuple != NULL)
	{
		if (hashTuple->hashvalue == hashvalue)
		{
			TupleTableSlot *inntuple;

			/* insert hashtable's tuple into exec slot so ExecQual sees it */
			inntuple = ExecStoreMinimalTuple(HJTUPLE_MINTUPLE(hashTuple),
											 hjstate->hj_HashTupleSlot,
											 false);	/* do not pfree */
			econtext->ecxt_innertuple = inntuple;

			/* reset temp memory each time to avoid leaks from qual expr */
			ResetExprContext(econtext);

			if (ExecQual(hjclauses, econtext, false))
			{
				hjstate->hj_CurTuple = hashTuple;
				return hashTuple;
			}
		}

		hashTuple = hashTuple->next;
	}
	}
	END_MEMORY_ACCOUNT();

	/*
	 * no match
	 */
	return NULL;
}

/*
 * ExecHashTableReset
 *
 *		reset hash table header for new batch
 */
void
ExecHashTableReset(HashState *hashState, HashJoinTable hashtable)
{
	MemoryContext oldcxt;
	int			nbuckets = hashtable->nbuckets;

	START_MEMORY_ACCOUNT(hashState->ps.plan->memoryAccountId);
	{
	Assert(!hashtable->eagerlyReleased);

	/*
	 * Release all the hash buckets and tuples acquired in the prior pass, and
	 * reinitialize the context for a new pass.
	 */
	MemoryContextReset(hashtable->batchCxt);
	oldcxt = MemoryContextSwitchTo(hashtable->batchCxt);

	/* Reallocate and reinitialize the hash bucket headers. */
	hashtable->buckets = (HashJoinTuple *)
		palloc0(nbuckets * sizeof(HashJoinTuple));

	hashtable->spaceUsed = 0;
	hashtable->totalTuples = 0;

	MemoryContextSwitchTo(oldcxt);
	}
	END_MEMORY_ACCOUNT();
}

void
ExecReScanHash(HashState *node, ExprContext *exprCtxt)
{
	/*
	 * if chgParam of subnode is not null then plan will be re-scanned by
	 * first ExecProcNode.
	 */
	if (((PlanState *) node)->lefttree->chgParam == NULL)
		ExecReScan(((PlanState *) node)->lefttree, exprCtxt);
}


/*
 * ExecHashTableExplainInit
 *      Called after ExecHashTableCreate to set up EXPLAIN ANALYZE reporting.
 */
void
ExecHashTableExplainInit(HashState *hashState, HashJoinState *hjstate,
						 HashJoinTable hashtable)
{
	MemoryContext oldcxt;
	int			nbatch = Max(hashtable->nbatch, 1);

    START_MEMORY_ACCOUNT(hashState->ps.plan->memoryAccountId);
    {
    /* Switch to a memory context that survives until ExecutorEnd. */
    oldcxt = MemoryContextSwitchTo(hjstate->js.ps.state->es_query_cxt);

    /* Request a callback at end of query. */
    hjstate->js.ps.cdbexplainfun = ExecHashTableExplainEnd;

    /* Create workarea and attach it to the HashJoinTable. */
    hashtable->stats = (HashJoinTableStats *)palloc0(sizeof(*hashtable->stats));
    hashtable->stats->endedbatch = -1;

    /* Create per-batch statistics array. */
    hashtable->stats->batchstats =
        (HashJoinBatchStats *)palloc0(nbatch * sizeof(hashtable->stats->batchstats[0]));
    hashtable->stats->nbatchstats = nbatch;

    /* Restore caller's memory context. */
    MemoryContextSwitchTo(oldcxt);
    }
    END_MEMORY_ACCOUNT();
}                               /* ExecHashTableExplainInit */


/*
 * ExecHashTableExplainEnd
 *      Called before ExecutorEnd to finish EXPLAIN ANALYZE reporting.
 */
void
ExecHashTableExplainEnd(PlanState *planstate, struct StringInfoData *buf)
{
    HashJoinState      *hjstate = (HashJoinState *)planstate;
    HashJoinTable       hashtable = hjstate->hj_HashTable;
    HashJoinTableStats *stats;
    Instrumentation    *jinstrument = hjstate->js.ps.instrument;
    int                 total_buckets;
    int                 i;

    if (!hashtable ||
        !hashtable->stats ||
        hashtable->nbatch < 1 ||
        !jinstrument ||
        !jinstrument->need_cdb)
        return;

    stats = hashtable->stats;

	/* Check batchstats not null: If nodeHash failed to palloc batchstats, it will
	 * throw.  Postgres will catch and handle it, but no matter what, postgres will
	 * try to get some explain results.  We must check here in this case or we will
	 * segv.
	 */
	if(stats->batchstats == NULL)
		return;

	if (!hashtable->eagerlyReleased)
	{		
		HashState *hashState = (HashState *) innerPlanState(hjstate);

		/* Report on batch in progress, in case the join is being ended early. */
		ExecHashTableExplainBatchEnd(hashState, hashtable);

		/* Report executor memory used by our memory context. */
		jinstrument->execmemused +=
				(double)MemoryContextGetPeakSpace(hashtable->hashCxt);
	}
	else
	{
		/*
		 * Memory has been eagerly released. We can't get statistics
		 * from the memory context. We approximate from stats structure.
		 */

		jinstrument->execmemused += (double) stats->workmem_max;
	}
	
    /* Report actual work_mem high water mark. */
    jinstrument->workmemused = Max(jinstrument->workmemused, stats->workmem_max);

    /* How much work_mem would suffice to hold all inner tuples in memory? */
    if (hashtable->nbatch > 1)
    {
        uint64  workmemwanted = 0;

        /* Space actually taken by hash rows in completed batches... */
        for (i = 0; i <= stats->endedbatch; i++)
            workmemwanted += stats->batchstats[i].hashspace_final;

        /* ... plus workfile size for original batches not reached, plus... */
        for (; i < hashtable->nbatch_original; i++)
            workmemwanted += stats->batchstats[i].innerfilesize;

        /* ... rows spilled to unreached oflo batches, in case quitting early */
        for (; i < stats->nbatchstats; i++)
            workmemwanted += stats->batchstats[i].spillspace_in;

        /*
         * Sometimes workfiles are used even though all the data would fit
         * in work_mem.  For example, if the planner overestimated the inner
         * rel size, it might have instructed us to use more initial batches
         * than were actually needed, causing unnecessary workfile I/O.  To
         * avoid this I/O, the user would have to increase work_mem based on
         * the planner's estimate rather than our runtime observations.  For
         * now, we don't try to second-guess the planner; just keep quiet.
         */
        if (workmemwanted > PlanStateOperatorMemKB(planstate) * 1024L)
            jinstrument->workmemwanted =
                Max(jinstrument->workmemwanted, workmemwanted);
    }

    /* Report workfile I/O statistics. */
    if (hashtable->nbatch > 1)
    {
    	ExecHashTableExplainBatches(hashtable, buf, 0, 1, "Initial");
    	ExecHashTableExplainBatches(hashtable,
    			buf,
				1,
				hashtable->nbatch_original,
				"Initial");
    	ExecHashTableExplainBatches(hashtable,
    			buf,
				hashtable->nbatch_original,
				hashtable->nbatch_outstart,
				"Overflow");
    	ExecHashTableExplainBatches(hashtable,
    			buf,
				hashtable->nbatch_outstart,
				hashtable->nbatch,
				"Secondary Overflow");
    }

    /* Report hash chain statistics. */
    total_buckets = stats->nonemptybatches * hashtable->nbuckets;
    if (total_buckets > 0)
    {
        appendStringInfo(buf,
                         "Hash chain length"
                         " %.1f avg, %.0f max, using %d of %d buckets.  ",
                         cdbexplain_agg_avg(&stats->chainlength),
                         stats->chainlength.vmax,
                         stats->chainlength.vcnt,
                         total_buckets);
        if (hashtable->nbatch > stats->nonemptybatches)
            appendStringInfo(buf,
                             "Skipped %d empty batches.",
                             hashtable->nbatch - stats->nonemptybatches);
        appendStringInfoChar(buf, '\n');
    }
}                               /* ExecHashTableExplainEnd */


/*
 * ExecHashTableExplainBatches
 *      Report summary of EXPLAIN ANALYZE stats for a set of batches.
 */
void
ExecHashTableExplainBatches(HashJoinTable   hashtable,
                            StringInfo      buf,
                            int             ibatch_begin,
                            int             ibatch_end,
                            const char     *title)
{
    HashJoinTableStats *stats = hashtable->stats;
    CdbExplain_Agg      irdbytes;
    CdbExplain_Agg      iwrbytes;
    CdbExplain_Agg      ordbytes;
    CdbExplain_Agg      owrbytes;
    int                 i;

    if (ibatch_begin >= ibatch_end)
        return;

    Assert(ibatch_begin >= 0 &&
           ibatch_end <= hashtable->nbatch &&
           hashtable->nbatch <= stats->nbatchstats &&
           stats->batchstats != NULL);

    cdbexplain_agg_init0(&irdbytes);
    cdbexplain_agg_init0(&iwrbytes);
    cdbexplain_agg_init0(&ordbytes);
    cdbexplain_agg_init0(&owrbytes);

    /* Add up the batch stats. */
    for (i = ibatch_begin; i < ibatch_end; i++)
    {
        HashJoinBatchStats *bs = &stats->batchstats[i];

        cdbexplain_agg_upd(&irdbytes, (double)bs->irdbytes, i);
        cdbexplain_agg_upd(&iwrbytes, (double)bs->iwrbytes, i);
        cdbexplain_agg_upd(&ordbytes, (double)bs->ordbytes, i);
        cdbexplain_agg_upd(&owrbytes, (double)bs->owrbytes, i);
    }

    if (iwrbytes.vcnt + irdbytes.vcnt + owrbytes.vcnt + ordbytes.vcnt > 0)
    {
        if (ibatch_begin == ibatch_end - 1)
            appendStringInfo(buf,
                             "%s batch %d:\n",
                             title,
                             ibatch_begin);
        else
            appendStringInfo(buf,
                             "%s batches %d..%d:\n",
                             title,
                             ibatch_begin,
                             ibatch_end - 1);
    }

    /* Inner bytes read from workfile */
    if (irdbytes.vcnt > 0)
    {
        appendStringInfo(buf,
                         "  Read %.0fK bytes from inner workfile",
                         ceil(irdbytes.vsum / 1024));
        if (irdbytes.vcnt > 1)
            appendStringInfo(buf,
                             ": %.0fK avg x %d nonempty batches"
                             ", %.0fK max",
                             ceil(cdbexplain_agg_avg(&irdbytes)/1024),
                             irdbytes.vcnt,
                             ceil(irdbytes.vmax / 1024));
        appendStringInfoString(buf, ".\n");
    }

    /* Inner rel bytes spilled to workfile */
    if (iwrbytes.vcnt > 0)
    {
        appendStringInfo(buf,
                         "  Wrote %.0fK bytes to inner workfile",
                         ceil(iwrbytes.vsum / 1024));
        if (iwrbytes.vcnt > 1)
            appendStringInfo(buf,
                             ": %.0fK avg x %d overflowing batches"
                             ", %.0fK max",
                             ceil(cdbexplain_agg_avg(&iwrbytes)/1024),
                             iwrbytes.vcnt,
                             ceil(iwrbytes.vmax / 1024));
        appendStringInfoString(buf, ".\n");
    }

    /* Outer bytes read from workfile */
    if (ordbytes.vcnt > 0)
    {
        appendStringInfo(buf,
                         "  Read %.0fK bytes from outer workfile",
                         ceil(ordbytes.vsum / 1024));
        if (ordbytes.vcnt > 1)
            appendStringInfo(buf,
                             ": %.0fK avg x %d nonempty batches"
                             ", %.0fK max",
                             ceil(cdbexplain_agg_avg(&ordbytes)/1024),
                             ordbytes.vcnt,
                             ceil(ordbytes.vmax / 1024));
        appendStringInfoString(buf, ".\n");
    }

    /* Outer rel bytes spilled to workfile */
    if (owrbytes.vcnt > 0)
    {
        appendStringInfo(buf,
                         "  Wrote %.0fK bytes to outer workfile",
                         ceil(owrbytes.vsum / 1024));
        if (owrbytes.vcnt > 1)
            appendStringInfo(buf,
                             ": %.0fK avg x %d overflowing batches"
                             ", %.0fK max",
                             ceil(cdbexplain_agg_avg(&owrbytes)/1024),
                             owrbytes.vcnt,
                             ceil(owrbytes.vmax / 1024));
        appendStringInfoString(buf, ".\n");
    }
}                               /* ExecHashTableExplainBatches */


/*
 * ExecHashTableExplainBatchEnd
 *      Called at end of each batch to collect statistics for EXPLAIN ANALYZE.
 */
void
ExecHashTableExplainBatchEnd(HashState *hashState, HashJoinTable hashtable)
{
    int                 curbatch = hashtable->curbatch;
    HashJoinTableStats *stats = hashtable->stats;
    HashJoinBatchStats *batchstats = &stats->batchstats[curbatch];
    int                 i;
    
    START_MEMORY_ACCOUNT(hashState->ps.plan->memoryAccountId);
    {
    Assert(!hashtable->eagerlyReleased);

    /* Already reported on this batch? */
    if ( stats->endedbatch == curbatch 
			|| curbatch >= hashtable->nbatch || !hashtable->first_pass)
        return;
    stats->endedbatch = curbatch;

    /* Update high-water mark for work_mem actually used at one time. */
    if (stats->workmem_max < hashtable->spaceUsed)
        stats->workmem_max = hashtable->spaceUsed;

    /* Final size of hash table for this batch */
    batchstats->hashspace_final = hashtable->spaceUsed;

    /* Collect workfile I/O statistics. */
    if (hashtable->nbatch > 1)
    {
        uint64      owrbytes = 0;
        uint64      iwrbytes = 0;

        Assert(stats->batchstats &&
               hashtable->nbatch <= stats->nbatchstats);

        /* How much was read from inner workfile for current batch? */
        batchstats->irdbytes = batchstats->innerfilesize;

        /* How much was read from outer workfiles for current batch? */
		if (hashtable->outerBatchFile &&
			hashtable->outerBatchFile[curbatch] != NULL)
            batchstats->ordbytes =
				ExecWorkFile_Tell64(hashtable->outerBatchFile[curbatch]);

		/*
		 * How much was written to workfiles for the remaining batches?
		 */
		for (i = curbatch + 1; i < hashtable->nbatch; i++)
		{
			HashJoinBatchStats *bs = &stats->batchstats[i];
			uint64              filebytes = 0;

			if (hashtable->outerBatchFile &&
				hashtable->outerBatchFile[i] != NULL)
				filebytes = ExecWorkFile_Tell64(hashtable->outerBatchFile[i]);

			Assert(filebytes >= bs->outerfilesize);
			owrbytes += filebytes - bs->outerfilesize;
			bs->outerfilesize = filebytes;

			filebytes = 0;

			if (hashtable->innerBatchFile &&
				hashtable->innerBatchFile[i])
				filebytes = ExecWorkFile_Tell64(hashtable->innerBatchFile[i]);

			Assert(filebytes >= bs->innerfilesize);
			iwrbytes += filebytes - bs->innerfilesize;
			bs->innerfilesize = filebytes;
		}
		batchstats->owrbytes = owrbytes;
		batchstats->iwrbytes = iwrbytes;
    }                           /* give workfile I/O statistics */

	/* Collect hash chain statistics. */
	stats->nonemptybatches++;
	for (i = 0; i < hashtable->nbuckets; i++)
	{
		HashJoinTuple   hashtuple = hashtable->buckets[i];
		int             chainlength;

		if (hashtuple)
		{
			for (chainlength = 0; hashtuple; hashtuple = hashtuple->next)
				chainlength++;
			cdbexplain_agg_upd(&stats->chainlength, chainlength, i);
		}
	}

    }
    END_MEMORY_ACCOUNT();
}                               /* ExecHashTableExplainBatchEnd */


/*
 * ExecHashBuildSkewHash
 *
 *		Set up for skew optimization if we can identify the most common values
 *		(MCVs) of the outer relation's join key.  We make a skew hash bucket
 *		for the hash value of each MCV, up to the number of slots allowed
 *		based on available memory.
 */
static void
ExecHashBuildSkewHash(HashJoinTable hashtable, Hash *node, int mcvsToUse)
{
	HeapTupleData *statsTuple;
	AttStatsSlot sslot;

	/* Do nothing if planner didn't identify the outer relation's join key */
	if (!OidIsValid(node->skewTable))
		return;
	/* Also, do nothing if we don't have room for at least one skew bucket */
	if (mcvsToUse <= 0)
		return;

	/*
	 * Try to find the MCV statistics for the outer relation's join key.
	 */
	statsTuple = SearchSysCache(STATRELATT,
								ObjectIdGetDatum(node->skewTable),
								Int16GetDatum(node->skewColumn),
								0, 0);
	if (!HeapTupleIsValid(statsTuple))
		return;

	if (get_attstatsslot(&sslot, statsTuple,
						 STATISTIC_KIND_MCV, InvalidOid,
						 ATTSTATSSLOT_VALUES | ATTSTATSSLOT_NUMBERS))
	{
		double		frac;
		int			nbuckets;
		FmgrInfo   *hashfunctions;
		int			i;

		if (mcvsToUse > sslot.nvalues)
			mcvsToUse = sslot.nvalues;

		/*
		 * Calculate the expected fraction of outer relation that will
		 * participate in the skew optimization.  If this isn't at least
		 * SKEW_MIN_OUTER_FRACTION, don't use skew optimization.
		 */
		frac = 0;
		for (i = 0; i < mcvsToUse; i++)
			frac += sslot.numbers[i];
		if (frac < SKEW_MIN_OUTER_FRACTION)
		{
			free_attstatsslot(&sslot);
			ReleaseSysCache(statsTuple);
			return;
		}

		/*
		 * Okay, set up the skew hashtable.
		 *
		 * skewBucket[] is an open addressing hashtable with a power of 2 size
		 * that is greater than the number of MCV values.  (This ensures there
		 * will be at least one null entry, so searches will always
		 * terminate.)
		 *
		 * Note: this code could fail if mcvsToUse exceeds INT_MAX/8 or
		 * MaxAllocSize/sizeof(void *)/8, but that is not currently possible
		 * since we limit pg_statistic entries to much less than that.
		 */
		nbuckets = 2;
		while (nbuckets <= mcvsToUse)
			nbuckets <<= 1;
		/* use two more bits just to help avoid collisions */
		nbuckets <<= 2;

		hashtable->skewEnabled = true;
		hashtable->skewBucketLen = nbuckets;

		/*
		 * We allocate the bucket memory in the hashtable's batch context. It
		 * is only needed during the first batch, and this ensures it will be
		 * automatically removed once the first batch is done.
		 */
		hashtable->skewBucket = (HashSkewBucket **)
			MemoryContextAllocZero(hashtable->batchCxt,
								   nbuckets * sizeof(HashSkewBucket *));
		hashtable->skewBucketNums = (int *)
			MemoryContextAllocZero(hashtable->batchCxt,
								   mcvsToUse * sizeof(int));

		hashtable->spaceUsed += nbuckets * sizeof(HashSkewBucket *)
			+ mcvsToUse * sizeof(int);
		hashtable->spaceUsedSkew += nbuckets * sizeof(HashSkewBucket *)
			+ mcvsToUse * sizeof(int);

		/*
		 * Create a skew bucket for each MCV hash value.
		 *
		 * Note: it is very important that we create the buckets in order of
		 * decreasing MCV frequency.  If we have to remove some buckets, they
		 * must be removed in reverse order of creation (see notes in
		 * ExecHashRemoveNextSkewBucket) and we want the least common MCVs to
		 * be removed first.
		 */
		hashfunctions = hashtable->outer_hashfunctions;

		for (i = 0; i < mcvsToUse; i++)
		{
			uint32		hashvalue;
			int			bucket;

			hashvalue = DatumGetUInt32(FunctionCall1(&hashfunctions[0],
													 sslot.values[i]));

			/*
			 * While we have not hit a hole in the hashtable and have not hit
			 * the desired bucket, we have collided with some previous hash
			 * value, so try the next bucket location.	NB: this code must
			 * match ExecHashGetSkewBucket.
			 */
			bucket = hashvalue & (nbuckets - 1);
			while (hashtable->skewBucket[bucket] != NULL &&
				   hashtable->skewBucket[bucket]->hashvalue != hashvalue)
				bucket = (bucket + 1) & (nbuckets - 1);

			/*
			 * If we found an existing bucket with the same hashvalue, leave
			 * it alone.  It's okay for two MCVs to share a hashvalue.
			 */
			if (hashtable->skewBucket[bucket] != NULL)
				continue;

			/* Okay, create a new skew bucket for this hashvalue. */
			hashtable->skewBucket[bucket] = (HashSkewBucket *)
				MemoryContextAlloc(hashtable->batchCxt,
								   sizeof(HashSkewBucket));
			hashtable->skewBucket[bucket]->hashvalue = hashvalue;
			hashtable->skewBucket[bucket]->tuples = NULL;
			hashtable->skewBucketNums[hashtable->nSkewBuckets] = bucket;
			hashtable->nSkewBuckets++;
			hashtable->spaceUsed += SKEW_BUCKET_OVERHEAD;
			hashtable->spaceUsedSkew += SKEW_BUCKET_OVERHEAD;
		}

		free_attstatsslot(&sslot);
	}

	ReleaseSysCache(statsTuple);
}

/*
 * ExecHashGetSkewBucket
 *
 *		Returns the index of the skew bucket for this hashvalue,
 *		or INVALID_SKEW_BUCKET_NO if the hashvalue is not
 *		associated with any active skew bucket.
 */
int
ExecHashGetSkewBucket(HashJoinTable hashtable, uint32 hashvalue)
{
	int			bucket;

	/*
	 * Always return INVALID_SKEW_BUCKET_NO if not doing skew optimization (in
	 * particular, this happens after the initial batch is done).
	 */
	if (!hashtable->skewEnabled)
		return INVALID_SKEW_BUCKET_NO;

	/*
	 * Since skewBucketLen is a power of 2, we can do a modulo by ANDing.
	 */
	bucket = hashvalue & (hashtable->skewBucketLen - 1);

	/*
	 * While we have not hit a hole in the hashtable and have not hit the
	 * desired bucket, we have collided with some other hash value, so try the
	 * next bucket location.
	 */
	while (hashtable->skewBucket[bucket] != NULL &&
		   hashtable->skewBucket[bucket]->hashvalue != hashvalue)
		bucket = (bucket + 1) & (hashtable->skewBucketLen - 1);

	/*
	 * Found the desired bucket?
	 */
	if (hashtable->skewBucket[bucket] != NULL)
		return bucket;

	/*
	 * There must not be any hashtable entry for this hash value.
	 */
	return INVALID_SKEW_BUCKET_NO;
}

/*
 * ExecHashSkewTableInsert
 *
 *		Insert a tuple into the skew hashtable.
 *
 * This should generally match up with the current-batch case in
 * ExecHashTableInsert.
 */
static void
ExecHashSkewTableInsert(HashState *hashState,
						HashJoinTable hashtable,
						TupleTableSlot *slot,
						uint32 hashvalue,
						int bucketNumber)
{
	MemTuple tuple = ExecFetchSlotMemTuple(slot, false);
	HashJoinTuple hashTuple;
	int			hashTupleSize;

	/* Create the HashJoinTuple */
	hashTupleSize = HJTUPLE_OVERHEAD + memtuple_get_size(tuple);
	hashTuple = (HashJoinTuple) MemoryContextAlloc(hashtable->batchCxt,
												   hashTupleSize);
	hashTuple->hashvalue = hashvalue;
	memcpy(HJTUPLE_MINTUPLE(hashTuple), tuple, memtuple_get_size(tuple));

	/* Push it onto the front of the skew bucket's list */
	hashTuple->next = hashtable->skewBucket[bucketNumber]->tuples;
	hashtable->skewBucket[bucketNumber]->tuples = hashTuple;

	/* Account for space used, and back off if we've used too much */
	hashtable->spaceUsed += hashTupleSize;
	hashtable->spaceUsedSkew += hashTupleSize;
	while (hashtable->spaceUsedSkew > hashtable->spaceAllowedSkew)
		ExecHashRemoveNextSkewBucket(hashState, hashtable);

	/* Check we are not over the total spaceAllowed, either */
	if (hashtable->spaceUsed > hashtable->spaceAllowed)
		ExecHashIncreaseNumBatches(hashtable);
}

/*
 *		ExecHashRemoveNextSkewBucket
 *
 *		Remove the least valuable skew bucket by pushing its tuples into
 *		the main hash table.
 */
static void
ExecHashRemoveNextSkewBucket(HashState *hashState, HashJoinTable hashtable)
{
	PlanState *ps = &hashState->ps;
	int			bucketToRemove;
	HashSkewBucket *bucket;
	uint32		hashvalue;
	int			bucketno;
	int			batchno;
	HashJoinTuple hashTuple;

	/* Locate the bucket to remove */
	bucketToRemove = hashtable->skewBucketNums[hashtable->nSkewBuckets - 1];
	bucket = hashtable->skewBucket[bucketToRemove];

	/*
	 * Calculate which bucket and batch the tuples belong to in the main
	 * hashtable.  They all have the same hash value, so it's the same for all
	 * of them.  Also note that it's not possible for nbatch to increase while
	 * we are processing the tuples.
	 */
	hashvalue = bucket->hashvalue;
	ExecHashGetBucketAndBatch(hashtable, hashvalue, &bucketno, &batchno);

	/* Process all tuples in the bucket */
	hashTuple = bucket->tuples;
	while (hashTuple != NULL)
	{
		HashJoinTuple nextHashTuple = hashTuple->next;
		MemTuple	tuple;
		Size		tupleSize;

		/*
		 * This code must agree with ExecHashTableInsert.  We do not use
		 * ExecHashTableInsert directly as ExecHashTableInsert expects a
		 * TupleTableSlot while we already have HashJoinTuples.
		 */
		tuple = HJTUPLE_MINTUPLE(hashTuple);
		tupleSize = HJTUPLE_OVERHEAD + memtuple_get_size(tuple);

		/* Decide whether to put the tuple in the hash table or a temp file */
		if (batchno == hashtable->curbatch)
		{
			/* Move the tuple to the main hash table */
			hashTuple->next = hashtable->buckets[bucketno];
			hashtable->buckets[bucketno] = hashTuple;
			/* We have reduced skew space, but overall space doesn't change */
			hashtable->spaceUsedSkew -= tupleSize;
		}
		else
		{
			/* Put the tuple into a temp file for later batches */
			Assert(batchno > hashtable->curbatch);
			ExecHashJoinSaveTuple(ps, tuple,
								  hashvalue,
								  hashtable,
								  &hashtable->innerBatchFile[batchno], hashtable->bfCxt);
			pfree(hashTuple);
			hashtable->spaceUsed -= tupleSize;
			hashtable->spaceUsedSkew -= tupleSize;
		}

		hashTuple = nextHashTuple;
	}

	/*
	 * Free the bucket struct itself and reset the hashtable entry to NULL.
	 *
	 * NOTE: this is not nearly as simple as it looks on the surface, because
	 * of the possibility of collisions in the hashtable.  Suppose that hash
	 * values A and B collide at a particular hashtable entry, and that A was
	 * entered first so B gets shifted to a different table entry.	If we were
	 * to remove A first then ExecHashGetSkewBucket would mistakenly start
	 * reporting that B is not in the hashtable, because it would hit the NULL
	 * before finding B.  However, we always remove entries in the reverse
	 * order of creation, so this failure cannot happen.
	 */
	hashtable->skewBucket[bucketToRemove] = NULL;
	hashtable->nSkewBuckets--;
	pfree(bucket);
	hashtable->spaceUsed -= SKEW_BUCKET_OVERHEAD;
	hashtable->spaceUsedSkew -= SKEW_BUCKET_OVERHEAD;

	/*
	 * If we have removed all skew buckets then give up on skew optimization.
	 * Release the arrays since they aren't useful any more.
	 */
	if (hashtable->nSkewBuckets == 0)
	{
		hashtable->skewEnabled = false;
		pfree(hashtable->skewBucket);
		pfree(hashtable->skewBucketNums);
		hashtable->skewBucket = NULL;
		hashtable->skewBucketNums = NULL;
		hashtable->spaceUsed -= hashtable->spaceUsedSkew;
		hashtable->spaceUsedSkew = 0;
	}
}<|MERGE_RESOLUTION|>--- conflicted
+++ resolved
@@ -522,11 +522,7 @@
 	 * sufficient.  The Min() steps limit the results so that the pointer
 	 * arrays we'll try to allocate do not exceed work_mem.
 	 */
-<<<<<<< HEAD
 	max_pointers = (operatorMemKB * 1024L) / sizeof(void *);
-=======
-	max_pointers = (work_mem * 1024L) / sizeof(void *);
->>>>>>> 78a09145
 	/* also ensure we avoid integer overflow in nbatch and nbuckets */
 	max_pointers = Min(max_pointers, INT_MAX / 2);
 
@@ -537,14 +533,9 @@
 		double		dbatch;
 		int			minbatch;
 
-<<<<<<< HEAD
 		lbuckets = (hash_table_bytes / tupsize) / gp_hashjoin_tuples_per_bucket;
 		lbuckets = Min(lbuckets, max_pointers);
 
-=======
-		lbuckets = (hash_table_bytes / tupsize) / NTUP_PER_BUCKET;
-		lbuckets = Min(lbuckets, max_pointers);
->>>>>>> 78a09145
 		nbuckets = (int) lbuckets;
 
 		/*
@@ -603,7 +594,6 @@
 		double		dbuckets_upper;
 		double		dbuckets;
 
-<<<<<<< HEAD
 		/* divide our tuple row-count estimate by our the number of
 		 * tuples we'd like in a bucket: this produces a small bucket
 		 * count independent of our work_mem setting */
@@ -624,10 +614,6 @@
 		dbuckets = ceil(dbuckets);
 		dbuckets = Min(dbuckets, max_pointers);
 
-=======
-		dbuckets = ceil(ntuples / NTUP_PER_BUCKET);
-		dbuckets = Min(dbuckets, max_pointers);
->>>>>>> 78a09145
 		nbuckets = (int) dbuckets;
 
 		/*
@@ -1253,7 +1239,7 @@
  * ExecHashTableExplainEnd
  *      Called before ExecutorEnd to finish EXPLAIN ANALYZE reporting.
  */
-void
+static void
 ExecHashTableExplainEnd(PlanState *planstate, struct StringInfoData *buf)
 {
     HashJoinState      *hjstate = (HashJoinState *)planstate;
@@ -1380,7 +1366,7 @@
  * ExecHashTableExplainBatches
  *      Report summary of EXPLAIN ANALYZE stats for a set of batches.
  */
-void
+static void
 ExecHashTableExplainBatches(HashJoinTable   hashtable,
                             StringInfo      buf,
                             int             ibatch_begin,
