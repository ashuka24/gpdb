/*-------------------------------------------------------------------------
 *
 * execMain.c
 *	  top level executor interface routines
 *
 * INTERFACE ROUTINES
 *	ExecutorStart()
 *	ExecutorRun()
 *	ExecutorEnd()
 *
 *	The old ExecutorMain() has been replaced by ExecutorStart(),
 *	ExecutorRun() and ExecutorEnd()
 *
 *	These three procedures are the external interfaces to the executor.
 *	In each case, the query descriptor is required as an argument.
 *
 *	ExecutorStart() must be called at the beginning of execution of any
 *	query plan and ExecutorEnd() should always be called at the end of
 *	execution of a plan.
 *
 *	ExecutorRun accepts direction and count arguments that specify whether
 *	the plan is to be executed forwards, backwards, and for how many tuples.
 *
 * Portions Copyright (c) 2005-2010, Greenplum inc
 * Portions Copyright (c) 2012-Present Pivotal Software, Inc.
 * Portions Copyright (c) 1996-2009, PostgreSQL Global Development Group
 * Portions Copyright (c) 1994, Regents of the University of California
 *
 *
 * IDENTIFICATION
 *	  $PostgreSQL: pgsql/src/backend/executor/execMain.c,v 1.312 2008/08/08 17:01:11 tgl Exp $
 *
 *-------------------------------------------------------------------------
 */
#include "postgres.h"
#include "gpmon/gpmon.h"

#include "access/heapam.h"
#include "access/aosegfiles.h"
#include "access/appendonlywriter.h"
#include "access/fileam.h"
#include "access/reloptions.h"
#include "access/transam.h"
#include "access/xact.h"
#include "catalog/heap.h"
#include "catalog/namespace.h"
#include "catalog/pg_tablespace.h"
#include "catalog/toasting.h"
#include "catalog/aoseg.h"
#include "catalog/aoblkdir.h"
#include "catalog/aovisimap.h"
#include "catalog/catalog.h"
#include "catalog/pg_attribute_encoding.h"
#include "catalog/pg_type.h"
#include "cdb/cdbpartition.h"
#include "commands/tablecmds.h" /* XXX: temp for get_parts() */
#include "commands/tablespace.h"
#include "commands/trigger.h"
#include "executor/execDML.h"
#include "executor/execdebug.h"
#include "executor/execUtils.h"
#include "executor/instrument.h"
#include "executor/nodeSubplan.h"
#include "libpq/pqformat.h"
#include "miscadmin.h"
#include "nodes/makefuncs.h" /* temporary */
#include "nodes/nodeFuncs.h"
#include "optimizer/clauses.h"
#include "parser/parse_clause.h"
#include "parser/parse_expr.h"
#include "parser/parsetree.h"
#include "storage/bufmgr.h"
#include "storage/lmgr.h"
#include "storage/smgr.h"
#include "utils/acl.h"
#include "utils/builtins.h"
#include "utils/lsyscache.h"
#include "utils/memutils.h"
#include "utils/snapmgr.h"
#include "utils/tqual.h"

#include "utils/ps_status.h"
#include "utils/snapmgr.h"
#include "utils/typcache.h"
#include "utils/workfile_mgr.h"
#include "utils/faultinjector.h"

#include "catalog/pg_statistic.h"
#include "catalog/pg_class.h"

#include "tcop/tcopprot.h"

#include "cdb/cdbappendonlyam.h"
#include "cdb/cdbaocsam.h"
#include "cdb/cdbdisp_query.h"
#include "cdb/cdbdispatchresult.h"
#include "cdb/cdbexplain.h"             /* cdbexplain_sendExecStats() */
#include "cdb/cdbplan.h"
#include "cdb/cdbsrlz.h"
#include "cdb/cdbsubplan.h"
#include "cdb/cdbvars.h"
#include "cdb/ml_ipc.h"
#include "cdb/cdbmotion.h"
#include "cdb/cdbtm.h"
#include "cdb/cdboidsync.h"
#include "cdb/cdbmirroredbufferpool.h"
#include "cdb/cdbpersistentstore.h"
#include "cdb/cdbpersistentfilesysobj.h"
#include "cdb/cdbllize.h"
#include "cdb/memquota.h"
#include "cdb/cdbtargeteddispatch.h"

extern bool cdbpathlocus_querysegmentcatalogs;


/* Hook for plugins to get control in ExecutorRun() */
ExecutorRun_hook_type ExecutorRun_hook = NULL;

typedef struct evalPlanQual
{
	Index		rti;
	EState	   *estate;
	PlanState  *planstate;
	struct evalPlanQual *next;	/* stack of active PlanQual plans */
	struct evalPlanQual *free;	/* list of free PlanQual plans */
} evalPlanQual;

/* decls for local routines only used within this module */
static void InitPlan(QueryDesc *queryDesc, int eflags);
static void ExecCheckPlanOutput(Relation resultRel, List *targetList);
static void ExecEndPlan(PlanState *planstate, EState *estate);
static TupleTableSlot *ExecutePlan(EState *estate, PlanState *planstate,
			CmdType operation,
			long numberTuples,
			ScanDirection direction,
			DestReceiver *dest);
static void ExecSelect(TupleTableSlot *slot,
		   DestReceiver *dest, EState *estate);

static TupleTableSlot *EvalPlanQualNext(EState *estate);
static void EndEvalPlanQual(EState *estate);
static void ExecCheckXactReadOnly(PlannedStmt *plannedstmt);
static void EvalPlanQualStart(evalPlanQual *epq, EState *estate,
				  evalPlanQual *priorepq);
static void EvalPlanQualStop(evalPlanQual *epq);
static void OpenIntoRel(QueryDesc *queryDesc);
static void CloseIntoRel(QueryDesc *queryDesc);
static void intorel_startup(DestReceiver *self, int operation, TupleDesc typeinfo);
static void intorel_receive(TupleTableSlot *slot, DestReceiver *self);
static void intorel_shutdown(DestReceiver *self);
static void intorel_destroy(DestReceiver *self);

static void FillSliceTable(EState *estate, PlannedStmt *stmt);

void ExecCheckRTPerms(List *rangeTable);
void ExecCheckRTEPerms(RangeTblEntry *rte);

/*
 * For a partitioned insert target only:  
 * This type represents an entry in the per-part hash table stored at
 * estate->es_partition_state->result_partition_hash.   The table maps 
 * part OID -> ResultRelInfo and avoids repeated calculation of the
 * result information.
 */
typedef struct ResultPartHashEntry 
{
	Oid targetid; /* OID of part relation */
	int offset; /* Index ResultRelInfo in es_result_partitions */
} ResultPartHashEntry;


typedef struct CopyDirectDispatchToSliceContext
{
	plan_tree_base_prefix	base; /* Required prefix for plan_tree_walker/mutator */
	EState					*estate; /* EState instance */
} CopyDirectDispatchToSliceContext;

static bool CopyDirectDispatchFromPlanToSliceTableWalker( Node *node, CopyDirectDispatchToSliceContext *context);

static void
CopyDirectDispatchToSlice( Plan *ddPlan, int sliceId, CopyDirectDispatchToSliceContext *context)
{
	EState	*estate = context->estate;
	Slice *slice = (Slice *)list_nth(estate->es_sliceTable->slices, sliceId);

	Assert( ! slice->directDispatch.isDirectDispatch );	/* should not have been set by some other process */
	Assert(ddPlan != NULL);

	if ( ddPlan->directDispatch.isDirectDispatch)
	{
		slice->directDispatch.isDirectDispatch = true;
		slice->directDispatch.contentIds = list_copy(ddPlan->directDispatch.contentIds);
	}
}

static bool
CopyDirectDispatchFromPlanToSliceTableWalker( Node *node, CopyDirectDispatchToSliceContext *context)
{
	int sliceId = -1;
	Plan *ddPlan = NULL;

	if (node == NULL)
		return false;

	if (IsA(node, Motion))
	{
		Motion *motion = (Motion *) node;

		ddPlan = (Plan*)node;
		sliceId = motion->motionID;
	}

	if (ddPlan != NULL)
	{
		CopyDirectDispatchToSlice(ddPlan, sliceId, context);
	}
	return plan_tree_walker(node, CopyDirectDispatchFromPlanToSliceTableWalker, context);
}

static void
CopyDirectDispatchFromPlanToSliceTable(PlannedStmt *stmt, EState *estate)
{
	CopyDirectDispatchToSliceContext context;
	exec_init_plan_tree_base(&context.base, stmt);
	context.estate = estate;
	CopyDirectDispatchToSlice( stmt->planTree, 0, &context);
	CopyDirectDispatchFromPlanToSliceTableWalker((Node *) stmt->planTree, &context);
}

/* ----------------------------------------------------------------
 *		ExecutorStart
 *
 *		This routine must be called at the beginning of any execution of any
 *		query plan
 *
 * Takes a QueryDesc previously created by CreateQueryDesc (it's not real
 * clear why we bother to separate the two functions, but...).	The tupDesc
 * field of the QueryDesc is filled in to describe the tuples that will be
 * returned, and the internal fields (estate and planstate) are set up.
 *
 * eflags contains flag bits as described in executor.h.
 *
 * NB: the CurrentMemoryContext when this is called will become the parent
 * of the per-query context used for this Executor invocation.
 *
 * MPP: In here we take care of setting up all the necessary items that
 * will be needed to service the query, such as setting up interconnect,
 * and dispatching the query. Any other items in the future
 * must be added here.
 * ----------------------------------------------------------------
 */
void
ExecutorStart(QueryDesc *queryDesc, int eflags)
{
	EState	   *estate;
	MemoryContext oldcontext;
	GpExecIdentity exec_identity;
	bool		shouldDispatch;
	bool		needDtxTwoPhase;
	QueryDispatchDesc *ddesc;

	/* sanity checks: queryDesc must not be started already */
	Assert(queryDesc != NULL);
	Assert(queryDesc->estate == NULL);
	Assert(queryDesc->plannedstmt != NULL);

	PlannedStmt *plannedStmt = queryDesc->plannedstmt;

	if (MEMORY_OWNER_TYPE_Undefined == plannedStmt->memoryAccountId)
	{
		plannedStmt->memoryAccountId = MemoryAccounting_CreateAccount(0, MEMORY_OWNER_TYPE_EXECUTOR);
	}

	START_MEMORY_ACCOUNT(plannedStmt->memoryAccountId);

	Assert(queryDesc->plannedstmt->intoPolicy == NULL
		   || queryDesc->plannedstmt->intoPolicy->ptype == POLICYTYPE_PARTITIONED);

	/**
	 * Perfmon related stuff.
	 */
	if (gp_enable_gpperfmon
		&& Gp_role == GP_ROLE_DISPATCH
		&& queryDesc->gpmon_pkt)
	{
		gpmon_qlog_query_start(queryDesc->gpmon_pkt);
	}

	/**
	 * Distribute memory to operators.
	 */
	if (Gp_role == GP_ROLE_DISPATCH)
	{
		if (!IsResManagerMemoryPolicyNone() &&
			LogResManagerMemory())
		{
			elog(GP_RESMANAGER_MEMORY_LOG_LEVEL, "query requested %.0fKB of memory",
				 (double) queryDesc->plannedstmt->query_mem / 1024.0);
		}

		/**
		 * There are some statements that do not go through the resource queue, so we cannot
		 * put in a strong assert here. Someday, we should fix resource queues.
		 */
		if (queryDesc->plannedstmt->query_mem > 0)
		{
			switch(*gp_resmanager_memory_policy)
			{
				case RESMANAGER_MEMORY_POLICY_AUTO:
					PolicyAutoAssignOperatorMemoryKB(queryDesc->plannedstmt,
													 queryDesc->plannedstmt->query_mem);
					break;
				case RESMANAGER_MEMORY_POLICY_EAGER_FREE:
					PolicyEagerFreeAssignOperatorMemoryKB(queryDesc->plannedstmt,
														  queryDesc->plannedstmt->query_mem);
					break;
				default:
					Assert(IsResManagerMemoryPolicyNone());
					break;
			}
		}
	}

	/*
	 * If the transaction is read-only, we need to check if any writes are
	 * planned to non-temporary tables.  EXPLAIN is considered read-only.
	 */
	if ((XactReadOnly || Gp_role == GP_ROLE_DISPATCH) && !(eflags & EXEC_FLAG_EXPLAIN_ONLY))
		ExecCheckXactReadOnly(queryDesc->plannedstmt);

	/*
	 * Build EState, switch into per-query memory context for startup.
	 */
	estate = CreateExecutorState();
	queryDesc->estate = estate;

	oldcontext = MemoryContextSwitchTo(estate->es_query_cxt);

	/**
	 * Attached the plannedstmt from queryDesc
	 */
	estate->es_plannedstmt = queryDesc->plannedstmt;

	/*
	 * Fill in parameters, if any, from queryDesc
	 */
	estate->es_param_list_info = queryDesc->params;

	if (queryDesc->plannedstmt->nParamExec > 0)
		estate->es_param_exec_vals = (ParamExecData *)
			palloc0(queryDesc->plannedstmt->nParamExec * sizeof(ParamExecData));

	/*
	 * If non-read-only query, set the command ID to mark output tuples with
	 */
	switch (queryDesc->operation)
	{
		case CMD_SELECT:
			/* SELECT INTO and SELECT FOR UPDATE/SHARE need to mark tuples */
			if (queryDesc->plannedstmt->intoClause != NULL ||
				queryDesc->plannedstmt->rowMarks != NIL)
				estate->es_output_cid = GetCurrentCommandId(true);
			break;

		case CMD_INSERT:
		case CMD_DELETE:
		case CMD_UPDATE:
			estate->es_output_cid = GetCurrentCommandId(true);
			break;

		default:
			elog(ERROR, "unrecognized operation code: %d",
				 (int) queryDesc->operation);
			break;
	}

	/*
	 * Copy other important information into the EState
	 */
	estate->es_snapshot = RegisterSnapshot(queryDesc->snapshot);
	estate->es_crosscheck_snapshot = RegisterSnapshot(queryDesc->crosscheck_snapshot);
	estate->es_instrument = queryDesc->doInstrument;
	estate->showstatctx = queryDesc->showstatctx;

	/*
	 * Shared input info is needed when ROLE_EXECUTE or sequential plan
	 */
	estate->es_sharenode = (List **) palloc0(sizeof(List *));

	/*
	 * Initialize the motion layer for this query.
	 *
	 * NOTE: need to be in estate->es_query_cxt before the call.
	 */
	initMotionLayerStructs((MotionLayerState **)&estate->motionlayer_context);

	/* Reset workfile disk full flag */
	WorkfileDiskspace_SetFull(false /* isFull */);
	/* Initialize per-query resource (diskspace) tracking */
	WorkfileQueryspace_InitEntry(gp_session_id, gp_command_count);

	/*
	 * Handling of the Slice table depends on context.
	 */
	if (Gp_role == GP_ROLE_DISPATCH && queryDesc->plannedstmt->planTree->dispatch == DISPATCH_PARALLEL)
	{
		ddesc = makeNode(QueryDispatchDesc);
		queryDesc->ddesc = ddesc;

		if (queryDesc->dest->mydest == DestIntoRel)
			queryDesc->ddesc->validate_reloptions = false;
		else
			queryDesc->ddesc->validate_reloptions = true;

		/*
		 * If this is an extended query (normally cursor or bind/exec) - before
		 * starting the portal, we need to make sure that the shared snapshot is
		 * already set by a writer gang, or the cursor query readers will
		 * timeout waiting for one that may not exist (in some cases). Therefore
		 * we insert a small hack here and dispatch a SET query that will do it
		 * for us. (This is also done in performOpenCursor() for the simple
		 * query protocol).
		 *
		 * MPP-7504/MPP-7448: We also call this down inside the dispatcher after
		 * the pre-dispatch evaluator has run.
		 */
		if (queryDesc->extended_query)
		{
			verify_shared_snapshot_ready();
		}

		/* Set up blank slice table to be filled in during InitPlan. */
		InitSliceTable(estate, queryDesc->plannedstmt->nMotionNodes, queryDesc->plannedstmt->nInitPlans);

		/**
		 * Copy direct dispatch decisions out of the plan and into the slice table.  Must be done after slice table is built.
		 * Note that this needs to happen whether or not the plan contains direct dispatch decisions. This
		 * is because the direct dispatch partially forgets some of the decisions it has taken.
		 **/
		if (gp_enable_direct_dispatch)
		{
			CopyDirectDispatchFromPlanToSliceTable(queryDesc->plannedstmt, estate );
		}

		/* Pass EXPLAIN ANALYZE flag to qExecs. */
		estate->es_sliceTable->doInstrument = queryDesc->doInstrument;

		/* set our global sliceid variable for elog. */
		currentSliceId = LocallyExecutingSliceIndex(estate);

		/* Determine OIDs for into relation, if any */
		if (queryDesc->plannedstmt->intoClause != NULL)
		{
			IntoClause *intoClause = queryDesc->plannedstmt->intoClause;
			Oid         reltablespace;

			cdb_sync_oid_to_segments();

			/* MPP-10329 - must always dispatch the tablespace */
			if (intoClause->tableSpaceName)
			{
				reltablespace = get_tablespace_oid(intoClause->tableSpaceName, false);
				ddesc->intoTableSpaceName = intoClause->tableSpaceName;
			}
			else
			{
				reltablespace = GetDefaultTablespace(intoClause->rel->istemp);

				/* Need the real tablespace id for dispatch */
				if (!OidIsValid(reltablespace))
					reltablespace = MyDatabaseTableSpace;

				ddesc->intoTableSpaceName = get_tablespace_name(reltablespace);
			}
		}
	}
	else if (Gp_role == GP_ROLE_EXECUTE)
	{
		ddesc = queryDesc->ddesc;

		/* qDisp should have sent us a slice table via MPPEXEC */
		if (ddesc && ddesc->sliceTable != NULL)
		{
			SliceTable *sliceTable;
			Slice	   *slice;

			sliceTable = queryDesc->ddesc->sliceTable;
			Assert(IsA(sliceTable, SliceTable));
			slice = (Slice *)list_nth(sliceTable->slices, sliceTable->localSlice);
			Assert(IsA(slice, Slice));

			estate->es_sliceTable = sliceTable;
			estate->es_cursorPositions = queryDesc->ddesc->cursorPositions;

			estate->currentSliceIdInPlan = slice->rootIndex;
			estate->currentExecutingSliceId = slice->rootIndex;

			/* set our global sliceid variable for elog. */
			currentSliceId = LocallyExecutingSliceIndex(estate);

			/* Should we collect statistics for EXPLAIN ANALYZE? */
			estate->es_instrument = sliceTable->doInstrument;
			queryDesc->doInstrument = sliceTable->doInstrument;
		}

		/* InitPlan() will acquire locks by walking the entire plan
		 * tree -- we'd like to avoid acquiring the locks until
		 * *after* we've set up the interconnect */
		if (queryDesc->plannedstmt->nMotionNodes > 0)
		{
			int			i;

			PG_TRY();
			{
				for (i=1; i <= queryDesc->plannedstmt->nMotionNodes; i++)
				{
					InitMotionLayerNode(estate->motionlayer_context, i);
				}

				estate->es_interconnect_is_setup = true;

				Assert(!estate->interconnect_context);
				SetupInterconnect(estate);

				SIMPLE_FAULT_INJECTOR(QEGotSnapshotAndInterconnect);
				Assert(estate->interconnect_context);
			}
			PG_CATCH();
			{
				mppExecutorCleanup(queryDesc);
				PG_RE_THROW();
			}
			PG_END_TRY();
		}
	}

	/*
	 * We don't eliminate aliens if we don't have an MPP plan
	 * or we are executing on master.
	 *
	 * TODO: eliminate aliens even on master, if not EXPLAIN ANALYZE
	 */
	estate->eliminateAliens = execute_pruned_plan && queryDesc->plannedstmt->nMotionNodes > 0 && Gp_segment != -1;

	/*
	 * Assign a Motion Node to every Plan Node. This makes it
	 * easy to identify which slice any Node belongs to
	 */
	AssignParentMotionToPlanNodes(queryDesc->plannedstmt);

	/* If the interconnect has been set up; we need to catch any
	 * errors to shut it down -- so we have to wrap InitPlan in a PG_TRY() block. */
	PG_TRY();
	{
		/*
		 * Initialize the plan state tree
		 */
		Assert(CurrentMemoryContext == estate->es_query_cxt);
		InitPlan(queryDesc, eflags);

		Assert(queryDesc->planstate);

		if (Gp_role == GP_ROLE_DISPATCH &&
			queryDesc->plannedstmt->planTree->dispatch == DISPATCH_PARALLEL)
		{
			/* Assign gang descriptions to the root slices of the slice forest. */
			InitRootSlices(queryDesc);

			if (!(eflags & EXEC_FLAG_EXPLAIN_ONLY))
			{
				/*
				 * Since we intend to execute the plan, inventory the slice tree,
				 * allocate gangs, and associate them with slices.
				 *
				 * For now, always use segment 'gp_singleton_segindex' for
				 * singleton gangs.
				 *
				 * On return, gangs have been allocated and CDBProcess lists have
				 * been filled in in the slice table.)
				 */
				AssignGangs(queryDesc);
			}
		}

#ifdef USE_ASSERT_CHECKING
		AssertSliceTableIsValid((struct SliceTable *) estate->es_sliceTable, queryDesc->plannedstmt);
#endif

		if (Debug_print_slice_table && Gp_role == GP_ROLE_DISPATCH)
			elog_node_display(DEBUG3, "slice table", estate->es_sliceTable, true);

		/*
		 * If we're running as a QE and there's a slice table in our queryDesc,
		 * then we need to finish the EState setup we prepared for back in
		 * CdbExecQuery.
		 */
		if (Gp_role == GP_ROLE_EXECUTE && estate->es_sliceTable != NULL)
		{
			MotionState *motionstate = NULL;

			/*
			 * Note that, at this point on a QE, the estate is setup (based on the
			 * slice table transmitted from the QD via MPPEXEC) so that fields
			 * es_sliceTable, cur_root_idx and es_cur_slice_idx are correct for
			 * the QE.
			 *
			 * If responsible for a non-root slice, arrange to enter the plan at the
			 * slice's sending Motion node rather than at the top.
			 */
			if (LocallyExecutingSliceIndex(estate) != RootSliceIndex(estate))
			{
				motionstate = getMotionState(queryDesc->planstate, LocallyExecutingSliceIndex(estate));
				Assert(motionstate != NULL && IsA(motionstate, MotionState));

				/* Patch Motion node so it looks like a top node. */
				motionstate->ps.plan->nMotionNodes = estate->es_sliceTable->nMotions;
			}

			if (Debug_print_slice_table)
				elog_node_display(DEBUG3, "slice table", estate->es_sliceTable, true);

			if (gp_log_interconnect >= GPVARS_VERBOSITY_DEBUG)
				elog(DEBUG1, "seg%d executing slice%d under root slice%d",
					 Gp_segment,
					 LocallyExecutingSliceIndex(estate),
					 RootSliceIndex(estate));
		}

		/*
		 * Are we going to dispatch this plan parallel?  Only if we're running as
		 * a QD and the plan is a parallel plan.
		 */
		if (Gp_role == GP_ROLE_DISPATCH &&
			queryDesc->plannedstmt->planTree->dispatch == DISPATCH_PARALLEL &&
			!(eflags & EXEC_FLAG_EXPLAIN_ONLY))
		{
			shouldDispatch = true;
		}
		else
		{
			shouldDispatch = false;
		}

		/*
		 * if in dispatch mode, time to serialize plan and query
		 * trees, and fire off cdb_exec command to each of the qexecs
		 */
		if (shouldDispatch)
		{
			/*
			 * MPP-2869: preprocess_initplans() may
			 * dispatch. (interacted with MPP-2859, which caused an
			 * initPlan to do a write which should have happened in
			 * main body of query) We need to call
			 * ExecutorSaysTransactionDoesWrites() before any dispatch
			 * work for this query.
			 */
			needDtxTwoPhase = ExecutorSaysTransactionDoesWrites();
			dtmPreCommand("ExecutorStart", "(none)", queryDesc->plannedstmt,
						  needDtxTwoPhase, true /* wantSnapshot */, queryDesc->extended_query );

			queryDesc->ddesc->sliceTable = estate->es_sliceTable;

			queryDesc->ddesc->oidAssignments = GetAssignedOidsForDispatch();

			/*
			 * First, see whether we need to pre-execute any initPlan subplans.
			 */
			if (queryDesc->plannedstmt->nParamExec > 0)
			{
				preprocess_initplans(queryDesc);

				/*
				 * Copy the values of the preprocessed subplans to the
				 * external parameters.
				 */
				queryDesc->params = addRemoteExecParamsToParamList(queryDesc->plannedstmt,
																   queryDesc->params,
																   queryDesc->estate->es_param_exec_vals);
			}

			/*
			 * This call returns after launching the threads that send the
			 * plan to the appropriate segdbs.  It does not wait for them to
			 * finish unless an error is detected before all slices have been
			 * dispatched.
			 */
			CdbDispatchPlan(queryDesc, needDtxTwoPhase, true, estate->dispatcherState);
		}

		/*
		 * Get executor identity (who does the executor serve). we can assume
		 * Forward scan direction for now just for retrieving the identity.
		 */
		if (!(eflags & EXEC_FLAG_EXPLAIN_ONLY))
			exec_identity = getGpExecIdentity(queryDesc, ForwardScanDirection, estate);
		else
			exec_identity = GP_IGNORE;

		/* non-root on QE */
		if (exec_identity == GP_NON_ROOT_ON_QE)
		{
			MotionState *motionState = getMotionState(queryDesc->planstate, LocallyExecutingSliceIndex(estate));

			Assert(motionState);

			Assert(IsA(motionState->ps.plan, Motion));

			/* update the connection information, if needed */
			if (((PlanState *) motionState)->plan->nMotionNodes > 0)
			{
				ExecUpdateTransportState((PlanState *)motionState,
										 estate->interconnect_context);
			}
		}
		else if (exec_identity == GP_ROOT_SLICE)
		{
			/* Run a root slice. */
			if (queryDesc->planstate != NULL &&
				queryDesc->planstate->plan->nMotionNodes > 0 && !estate->es_interconnect_is_setup)
			{
				estate->es_interconnect_is_setup = true;

				Assert(!estate->interconnect_context);
				SetupInterconnect(estate);
				Assert(estate->interconnect_context);
			}
			if (estate->es_interconnect_is_setup)
			{
				ExecUpdateTransportState(queryDesc->planstate,
										 estate->interconnect_context);
			}
		}
		else if (exec_identity != GP_IGNORE)
		{
			/* should never happen */
			Assert(!"unsupported parallel execution strategy");
		}

		if(estate->es_interconnect_is_setup)
			Assert(estate->interconnect_context != NULL);

	}
	PG_CATCH();
	{
		mppExecutorCleanup(queryDesc);
		PG_RE_THROW();
	}
	PG_END_TRY();

	if (DEBUG1 >= log_min_messages)
	{
		char		msec_str[32];
		switch (check_log_duration(msec_str, false))
		{
			case 1:
			case 2:
				ereport(LOG, (errmsg("duration to ExecutorStart end: %s ms", msec_str)));
				break;
		}
	}

	END_MEMORY_ACCOUNT();

	MemoryContextSwitchTo(oldcontext);
}

/* ----------------------------------------------------------------
 *		ExecutorRun
 *
 *		This is the main routine of the executor module. It accepts
 *		the query descriptor from the traffic cop and executes the
 *		query plan.
 *
 *		ExecutorStart must have been called already.
 *
 *		If direction is NoMovementScanDirection then nothing is done
 *		except to start up/shut down the destination.  Otherwise,
 *		we retrieve up to 'count' tuples in the specified direction.
 *
 *		Note: count = 0 is interpreted as no portal limit, i.e., run to
 *		completion.
 *
 *		We provide a function hook variable that lets loadable plugins
 *		get control when ExecutorRun is called.  Such a plugin would
 *		normally call standard_ExecutorRun().
 *
 *		MPP: In here we must ensure to only run the plan and not call
 *		any setup/teardown items (unless in a CATCH block).
 *
 * ----------------------------------------------------------------
 */
TupleTableSlot *
ExecutorRun(QueryDesc *queryDesc,
			ScanDirection direction, long count)
{
	TupleTableSlot *result;

	if (ExecutorRun_hook)
		result = (*ExecutorRun_hook) (queryDesc, direction, count);
	else
		result = standard_ExecutorRun(queryDesc, direction, count);
	return result;
}

TupleTableSlot *
standard_ExecutorRun(QueryDesc *queryDesc,
					 ScanDirection direction, long count)
{
	EState	   *estate;
	CmdType		operation;
	DestReceiver *dest;
	bool		sendTuples;
	TupleTableSlot *result = NULL;
	MemoryContext oldcontext;
	/*
	 * NOTE: Any local vars that are set in the PG_TRY block and examined in the
	 * PG_CATCH block should be declared 'volatile'. (setjmp shenanigans)
	 */
	Slice              *currentSlice;
	GpExecIdentity		exec_identity;

	/* sanity checks */
	Assert(queryDesc != NULL);

	estate = queryDesc->estate;

	Assert(estate != NULL);

	Assert(NULL != queryDesc->plannedstmt && MEMORY_OWNER_TYPE_Undefined != queryDesc->plannedstmt->memoryAccountId);

	START_MEMORY_ACCOUNT(queryDesc->plannedstmt->memoryAccountId);

	/*
	 * Switch into per-query memory context
	 */
	oldcontext = MemoryContextSwitchTo(estate->es_query_cxt);

	/*
     * CDB: Update global slice id for log messages.
     */
    currentSlice = getCurrentSlice(estate, LocallyExecutingSliceIndex(estate));
    if (currentSlice)
    {
        if (Gp_role == GP_ROLE_EXECUTE ||
            sliceRunsOnQD(currentSlice))
            currentSliceId = currentSlice->sliceIndex;
    }

	/*
	 * extract information from the query descriptor and the query feature.
	 */
	operation = queryDesc->operation;
	dest = queryDesc->dest;

	/*
	 * startup tuple receiver, if we will be emitting tuples
	 */
	estate->es_processed = 0;
	estate->es_lastoid = InvalidOid;

	sendTuples = (queryDesc->tupDesc != NULL &&
				  (operation == CMD_SELECT ||
				   queryDesc->plannedstmt->returningLists));

	if (sendTuples)
		(*dest->rStartup) (dest, operation, queryDesc->tupDesc);

	/*
	 * Need a try/catch block here so that if an ereport is called from
	 * within ExecutePlan, we can clean up by calling CdbCheckDispatchResult.
	 * This cleans up the asynchronous commands running through the threads launched from
	 * CdbDispatchCommand.
	 */
	PG_TRY();
	{
		/*
		 * Run the plan locally.  There are three ways;
		 *
		 * 1. Do nothing
		 * 2. Run a root slice
		 * 3. Run a non-root slice on a QE.
		 *
		 * Here we decide what is our identity -- root slice, non-root
		 * on QE or other (in which case we do nothing), and then run
		 * the plan if required. For more information see
		 * getGpExecIdentity() in execUtils.
		 */
		exec_identity = getGpExecIdentity(queryDesc, direction, estate);

		if (exec_identity == GP_IGNORE)
		{
			result = NULL;
		}
		else if (exec_identity == GP_NON_ROOT_ON_QE)
		{
			/*
			 * Run a non-root slice on a QE.
			 *
			 * Since the top Plan node is a (Sending) Motion, run the plan
			 * forward to completion. The plan won't return tuples locally
			 * (tuples go out over the interconnect), so the destination is
			 * uninteresting.  The command type should be SELECT, however, to
			 * avoid other sorts of DML processing..
			 *
			 * This is the center of slice plan activity -- here we arrange to
			 * blunder into the middle of the plan rather than entering at the
			 * root.
			 */

			MotionState *motionState = getMotionState(queryDesc->planstate, LocallyExecutingSliceIndex(estate));

			Assert(motionState);

			result = ExecutePlan(estate,
								 (PlanState *) motionState,
								 CMD_SELECT,
								 0,
								 ForwardScanDirection,
								 dest);
		}
		else if (exec_identity == GP_ROOT_SLICE)
		{
			/*
			 * Run a root slice
			 * It corresponds to the "normal" path through the executor
			 * in that we enter the plan at the top and count on the
			 * motion nodes at the fringe of the top slice to return
			 * without ever calling nodes below them.
			 */
			result = ExecutePlan(estate,
								 queryDesc->planstate,
								 operation,
								 count,
								 direction,
								 dest);
		}
		else
		{
			/* should never happen */
			Assert(!"undefined parallel execution strategy");
		}

		/*
		 * if result is null we got end-of-stream. We need to mark it
		 * since with a cursor end-of-stream will only be received with
		 * the fetch that returns the last tuple. ExecutorEnd needs to
		 * know if EOS was received in order to do the right cleanup.
		 */
		if(result == NULL)
			estate->es_got_eos = true;
    }
	PG_CATCH();
	{
        /* If EXPLAIN ANALYZE, let qExec try to return stats to qDisp. */
        if (estate->es_sliceTable &&
            estate->es_sliceTable->doInstrument &&
            Gp_role == GP_ROLE_EXECUTE)
        {
            PG_TRY();
            {
                cdbexplain_sendExecStats(queryDesc);
            }
            PG_CATCH();
            {
                /* Close down interconnect etc. */
				mppExecutorCleanup(queryDesc);
		        PG_RE_THROW();
            }
            PG_END_TRY();
        }

        /* Close down interconnect etc. */
		mppExecutorCleanup(queryDesc);
		PG_RE_THROW();
	}
	PG_END_TRY();

	/*
	 * shutdown tuple receiver, if we started it
	 */
	if (sendTuples)
		(*dest->rShutdown) (dest);

	MemoryContextSwitchTo(oldcontext);
	END_MEMORY_ACCOUNT();

	return result;
}

/* ----------------------------------------------------------------
 *		ExecutorEnd
 *
 *		This routine must be called at the end of execution of any
 *		query plan
 * ----------------------------------------------------------------
 */
void
ExecutorEnd(QueryDesc *queryDesc)
{
	EState	   *estate;
	MemoryContext oldcontext;

	/* sanity checks */
	Assert(queryDesc != NULL);

	estate = queryDesc->estate;

	Assert(estate != NULL);

	Assert(NULL != queryDesc->plannedstmt && MEMORY_OWNER_TYPE_Undefined != queryDesc->plannedstmt->memoryAccountId);

	START_MEMORY_ACCOUNT(queryDesc->plannedstmt->memoryAccountId);

	if (DEBUG1 >= log_min_messages)
	{
		char		msec_str[32];
		switch (check_log_duration(msec_str, false))
		{
			case 1:
			case 2:
				ereport(LOG, (errmsg("duration to ExecutorEnd starting: %s ms", msec_str)));
				break;
		}
	}

	if (gp_partitioning_dynamic_selection_log &&
		estate->dynamicTableScanInfo != NULL &&
		estate->dynamicTableScanInfo->numScans > 0)
	{
		for (int scanNo = 0; scanNo < estate->dynamicTableScanInfo->numScans; scanNo++)
		{
			dumpDynamicTableScanPidIndex(estate, scanNo);
		}
	}

	/*
	 * Switch into per-query memory context to run ExecEndPlan
	 */
	oldcontext = MemoryContextSwitchTo(estate->es_query_cxt);

    /*
     * If EXPLAIN ANALYZE, qExec returns stats to qDisp now.
     */
    if (estate->es_sliceTable &&
        estate->es_sliceTable->doInstrument &&
        Gp_role == GP_ROLE_EXECUTE)
        cdbexplain_sendExecStats(queryDesc);

	/*
	 * if needed, collect mpp dispatch results and tear down
	 * all mpp specific resources (interconnect, seq server).
	 */
	PG_TRY();
	{
		mppExecutorFinishup(queryDesc);
	}
	PG_CATCH();
	{
		/*
		 * we got an error. do all the necessary cleanup.
		 */
		mppExecutorCleanup(queryDesc);

		/*
		 * Remove our own query's motion layer.
		 */
		RemoveMotionLayer(estate->motionlayer_context, true);

		/*
		 * Release EState and per-query memory context.
		 */
		FreeExecutorState(estate);

		PG_RE_THROW();
	}
	PG_END_TRY();

    /*
     * If normal termination, let each operator clean itself up.
     * Otherwise don't risk it... an error might have left some
     * structures in an inconsistent state.
     */
	ExecEndPlan(queryDesc->planstate, estate);

	WorkfileQueryspace_ReleaseEntry();

	/*
	 * Release any gangs we may have assigned.
	 */
	if (Gp_role == GP_ROLE_DISPATCH && queryDesc->plannedstmt->planTree->dispatch == DISPATCH_PARALLEL)
		ReleaseGangs(queryDesc);

	/*
	 * Remove our own query's motion layer.
	 */
	RemoveMotionLayer(estate->motionlayer_context, true);

	/*
	 * Close the SELECT INTO relation if any
	 */
	if (estate->es_select_into)
		CloseIntoRel(queryDesc);

	/* do away with our snapshots */
	UnregisterSnapshot(estate->es_snapshot);
	UnregisterSnapshot(estate->es_crosscheck_snapshot);

	/*
	 * Must switch out of context before destroying it
	 */
	MemoryContextSwitchTo(oldcontext);

	queryDesc->es_processed = estate->es_processed;
	queryDesc->es_lastoid = estate->es_lastoid;

	/*
	 * Release EState and per-query memory context
	 */
	FreeExecutorState(estate);
	
	/**
	 * Perfmon related stuff.
	 */
	if (gp_enable_gpperfmon 
			&& Gp_role == GP_ROLE_DISPATCH
			&& queryDesc->gpmon_pkt)
	{			
		gpmon_qlog_query_end(queryDesc->gpmon_pkt);
		queryDesc->gpmon_pkt = NULL;
	}

	/* Reset queryDesc fields that no longer point to anything */
	queryDesc->tupDesc = NULL;
	queryDesc->estate = NULL;
	queryDesc->planstate = NULL;
	if (DEBUG1 >= log_min_messages)
	{
		char		msec_str[32];
		switch (check_log_duration(msec_str, false))
		{
			case 1:
			case 2:
				ereport(LOG, (errmsg("duration to ExecutorEnd end: %s ms", msec_str)));
				break;
		}
	}
	END_MEMORY_ACCOUNT();

	ReportOOMConsumption();
}

/* ----------------------------------------------------------------
 *		ExecutorRewind
 *
 *		This routine may be called on an open queryDesc to rewind it
 *		to the start.
 * ----------------------------------------------------------------
 */
void
ExecutorRewind(QueryDesc *queryDesc)
{
	EState	   *estate;
	MemoryContext oldcontext;

	/* sanity checks */
	Assert(queryDesc != NULL);

	estate = queryDesc->estate;

	Assert(estate != NULL);

	Assert(NULL != queryDesc->plannedstmt && MEMORY_OWNER_TYPE_Undefined != queryDesc->plannedstmt->memoryAccountId);

	START_MEMORY_ACCOUNT(queryDesc->plannedstmt->memoryAccountId);

	/* It's probably not sensible to rescan updating queries */
	Assert(queryDesc->operation == CMD_SELECT);

	/*
	 * Switch into per-query memory context
	 */
	oldcontext = MemoryContextSwitchTo(estate->es_query_cxt);

	/*
	 * rescan plan
	 */
	ExecReScan(queryDesc->planstate, NULL);

	MemoryContextSwitchTo(oldcontext);

	END_MEMORY_ACCOUNT();
}


/*
 * ExecCheckRTPerms
 *		Check access permissions for all relations listed in a range table.
 */
void
ExecCheckRTPerms(List *rangeTable)
{
	ListCell   *l;

	foreach(l, rangeTable)
	{
		ExecCheckRTEPerms((RangeTblEntry *) lfirst(l));
	}
}

/*
 * ExecCheckRTEPerms
 *		Check access permissions for a single RTE.
 */
void
ExecCheckRTEPerms(RangeTblEntry *rte)
{
	AclMode		requiredPerms;
	Oid			relOid;
	Oid			userid;

	/*
	 * Only plain-relation RTEs need to be checked here.  Function RTEs are
	 * checked by init_fcache when the function is prepared for execution.
	 * Join, subquery, and special RTEs need no checks.
	 */
	if (rte->rtekind != RTE_RELATION)
		return;

	/*
	 * No work if requiredPerms is empty.
	 */
	requiredPerms = rte->requiredPerms;
	if (requiredPerms == 0)
		return;

	relOid = rte->relid;

	/*
	 * userid to check as: current user unless we have a setuid indication.
	 *
	 * Note: GetUserId() is presently fast enough that there's no harm in
	 * calling it separately for each RTE.	If that stops being true, we could
	 * call it once in ExecCheckRTPerms and pass the userid down from there.
	 * But for now, no need for the extra clutter.
	 */
	userid = rte->checkAsUser ? rte->checkAsUser : GetUserId();

	/*
	 * We must have *all* the requiredPerms bits, so use aclmask not aclcheck.
	 */
	if (pg_class_aclmask(relOid, userid, requiredPerms, ACLMASK_ALL)
		!= requiredPerms)
	{
		/*
		 * If the table is a partition, return an error message that includes
		 * the name of the parent table.
		 */
		const char *rel_name = get_rel_name_partition(relOid);
		aclcheck_error(ACLCHECK_NO_PRIV, ACL_KIND_CLASS, rel_name);
	}
}

/*
 * This function is used to check if the current statement will perform any writes.
 * It is used to enforce:
 *  (1) read-only mode (both fts and transcation isolation level read only)
 *      as well as
 *  (2) to keep track of when a distributed transaction becomes
 *      "dirty" and will require 2pc.
 Check that the query does not imply any writes to non-temp tables.
 */
static void
ExecCheckXactReadOnly(PlannedStmt *plannedstmt)
{
	ListCell   *l;
    int         rti;
    bool		changesTempTables = false;

	/*
	 * CREATE TABLE AS or SELECT INTO?
	 *
	 * XXX should we allow this if the destination is temp?
	 */
	if (plannedstmt->intoClause != NULL)
	{
		Assert(plannedstmt->intoClause->rel);
		if (plannedstmt->intoClause->rel->istemp)
			changesTempTables = true;
		else
			goto fail;
	}

	/* Fail if write permissions are requested on any non-temp table */
    rti = 0;
	foreach(l, plannedstmt->rtable)
	{
		RangeTblEntry *rte = (RangeTblEntry *) lfirst(l);

		rti++;

		if (rte->rtekind != RTE_RELATION)
			continue;

		if ((rte->requiredPerms & (~ACL_SELECT)) == 0)
			continue;

		if (isTempNamespace(get_rel_namespace(rte->relid)))
		{
			changesTempTables = true;
			continue;
		}

        /* CDB: Allow SELECT FOR SHARE/UPDATE *
         *
         */
        if ((rte->requiredPerms & ~(ACL_SELECT | ACL_SELECT_FOR_UPDATE)) == 0)
        {
        	ListCell   *cell;
        	bool foundRTI = false;

        	foreach(cell, plannedstmt->rowMarks)
			{
				RowMarkClause *rmc = lfirst(cell);
				if( rmc->rti == rti )
				{
					foundRTI = true;
					break;
				}
			}

			if (foundRTI)
				continue;
        }

		goto fail;
	}
	if (changesTempTables)
		ExecutorMarkTransactionDoesWrites();
	return;

fail:
	if (XactReadOnly)
		ereport(ERROR,
				(errcode(ERRCODE_READ_ONLY_SQL_TRANSACTION),
				 errmsg("transaction is read-only")));
	else
		ExecutorMarkTransactionDoesWrites();
}

/*
 * BuildPartitionNodeFromRoot
 *   Build PartitionNode for the root partition of a given partition oid.
 */
static PartitionNode *
BuildPartitionNodeFromRoot(Oid relid)
{
	PartitionNode *partitionNode = NULL;
	
	if (rel_is_child_partition(relid))
	{
		relid = rel_partition_get_master(relid);
	}

	partitionNode = RelationBuildPartitionDescByOid(relid, false /* inctemplate */);

	return partitionNode;
}

/*
 * createPartitionAccessMethods
 *   Create a PartitionAccessMethods object.
 *
 * Note that the memory context for the access method is not set at this point. It will
 * be set during execution.
 */
static PartitionAccessMethods *
createPartitionAccessMethods(int numLevels)
{
	PartitionAccessMethods *accessMethods = palloc(sizeof(PartitionAccessMethods));;
	accessMethods->partLevels = numLevels;
	accessMethods->amstate = palloc0(numLevels * sizeof(void *));
	accessMethods->part_cxt = NULL;

	return accessMethods;
}

/*
 * createPartitionState
 *   Create a PartitionState object.
 *
 * Note that the memory context for the access method is not set at this point. It will
 * be set during execution.
 */
PartitionState *
createPartitionState(PartitionNode *partsAndRules,
					 int resultPartSize)
{
	Assert(partsAndRules != NULL);
	
	PartitionState *partitionState = makeNode(PartitionState);
	partitionState->accessMethods = createPartitionAccessMethods(num_partition_levels(partsAndRules));
	partitionState->max_partition_attr = max_partition_attr(partsAndRules);
	partitionState->result_partition_array_size = resultPartSize;

	return partitionState;
}

/*
 * InitializeResultRelations
 *   Initialize result relation relevant information
 *
 * CDB: Note that we need this info even if we aren't the slice that will be doing
 * the actual updating, since it's where we learn things, such as if the row needs to
 * contain OIDs or not.
 */
static void
InitializeResultRelations(PlannedStmt *plannedstmt, EState *estate, CmdType operation)
{
	List	   *rangeTable = estate->es_range_table;
	ListCell   *l;
	LOCKMODE    lockmode;
	List	   *resultRelations = plannedstmt->resultRelations;
	int			numResultRelations = list_length(resultRelations);
	ResultRelInfo *resultRelInfos;
	ResultRelInfo *resultRelInfo;

	/*
	 * MPP-2879: The QEs don't pass their MPPEXEC statements through
	 * the parse (where locks would ordinarily get acquired). So we
	 * need to take some care to pick them up here (otherwise we get
	 * some very strange interactions with QE-local operations (vacuum?
	 * utility-mode ?)).
	 *
	 * NOTE: There is a comment in lmgr.c which reads forbids use of
	 * heap_open/relation_open with "NoLock" followed by use of
	 * RelationOidLock/RelationLock with a stronger lock-mode:
	 * RelationOidLock/RelationLock expect a relation to already be
	 * locked.
	 *
	 * But we also need to serialize CMD_UPDATE && CMD_DELETE to preserve
	 * order on mirrors.
	 *
	 * So we're going to ignore the "NoLock" issue above.
	 */
	/* CDB: we must promote locks for UPDATE and DELETE operations. */
	lockmode = (Gp_role != GP_ROLE_EXECUTE || Gp_is_writer) ? RowExclusiveLock : NoLock;
	
	Assert(plannedstmt != NULL && estate != NULL);

	if (plannedstmt->resultRelations)
	{
		resultRelInfos = (ResultRelInfo *)
			palloc(numResultRelations * sizeof(ResultRelInfo));
		resultRelInfo = resultRelInfos;
		foreach(l, resultRelations)
		{
			Index		resultRelationIndex = lfirst_int(l);
			Oid			resultRelationOid;
			Relation	resultRelation;

			resultRelationOid = getrelid(resultRelationIndex, rangeTable);
			if (operation == CMD_UPDATE || operation == CMD_DELETE)
			{
				resultRelation = CdbOpenRelation(resultRelationOid,
													 lockmode,
													 false, /* noWait */
													 NULL); /* lockUpgraded */
			}
			else
			{
				resultRelation = heap_open(resultRelationOid, lockmode);
			}
			InitResultRelInfo(resultRelInfo,
							  resultRelation,
							  resultRelationIndex,
							  operation,
							  estate->es_instrument);
			
			resultRelInfo++;
		}
		estate->es_result_relations = resultRelInfos;
		estate->es_num_result_relations = numResultRelations;
		/* Initialize to first or only result rel */
		estate->es_result_relation_info = resultRelInfos;
	}
	else
	{
		/*
		 * if no result relation, then set state appropriately
		 */
		estate->es_result_relations = NULL;
		estate->es_num_result_relations = 0;
		estate->es_result_relation_info = NULL;
		estate->es_result_partitions = NULL;
		estate->es_result_aosegnos = NIL;

		return;
	}

	/*
	 * In some occasions when inserting data into a target relations we
	 * need to pass some specific information from the QD to the QEs.
	 * we do this information exchange here, via the parseTree. For now
	 * this is used for partitioned and append-only tables.
	 */
	
	if (Gp_role == GP_ROLE_EXECUTE)
	{
		estate->es_result_partitions = plannedstmt->result_partitions;
		estate->es_result_aosegnos = plannedstmt->result_aosegnos;
	}
	else
	{
		List 	*all_relids = NIL;
		Oid		 relid = getrelid(linitial_int(plannedstmt->resultRelations), rangeTable);

		if (rel_is_child_partition(relid))
		{
			relid = rel_partition_get_master(relid);
		}

		estate->es_result_partitions = BuildPartitionNodeFromRoot(relid);
		
		/*
		 * list all the relids that may take part in this insert operation
		 */
		all_relids = lappend_oid(all_relids, relid);
		all_relids = list_concat(all_relids,
								 all_partition_relids(estate->es_result_partitions));
		
        /* 
         * We also assign a segno for a deletion operation.
         * That segno will later be touched to ensure a correct
         * incremental backup.
         */
		estate->es_result_aosegnos = assignPerRelSegno(all_relids);

		plannedstmt->result_partitions = estate->es_result_partitions;
		plannedstmt->result_aosegnos = estate->es_result_aosegnos;
		
		/* Set any QD resultrels segno, just in case. The QEs set their own in ExecInsert(). */
        int relno = 0;
        ResultRelInfo* relinfo;
        for (relno = 0; relno < numResultRelations; relno ++)
        {
            relinfo = &(resultRelInfos[relno]);
            ResultRelInfoSetSegno(relinfo, estate->es_result_aosegnos);
        }
	}
	
	estate->es_partition_state = NULL;
	if (estate->es_result_partitions)
	{
		estate->es_partition_state = createPartitionState(estate->es_result_partitions,
														  estate->es_num_result_relations);
	}
}

/*
 * InitializeQueryPartsMetadata
 *   Initialize partitioning metadata for all partitions involved in the query.
 */
static void
InitializeQueryPartsMetadata(PlannedStmt *plannedstmt, EState *estate)
{
	Assert(plannedstmt != NULL && estate != NULL);
	
	if (plannedstmt->queryPartOids == NIL)
	{
		plannedstmt->queryPartsMetadata = NIL;
		return;
	}

	if (Gp_role != GP_ROLE_EXECUTE)
	{
		/*
		 * Non-QEs populate the partitioning metadata for all
		 * relevant partitions in the query.
		 */
		plannedstmt->queryPartsMetadata = NIL;
		ListCell *lc = NULL;
		foreach (lc, plannedstmt->queryPartOids)
		{
			Oid relid = (Oid)lfirst_oid(lc);
			PartitionNode *partitionNode = BuildPartitionNodeFromRoot(relid);
			Assert(partitionNode != NULL);
			plannedstmt->queryPartsMetadata =
				lappend(plannedstmt->queryPartsMetadata, partitionNode);
		}
	}
	
	/* Populate the partitioning metadata to EState */
	Assert(estate->dynamicTableScanInfo != NULL);
	
	MemoryContext oldContext = MemoryContextSwitchTo(estate->es_query_cxt);
	
	ListCell *lc = NULL;
	foreach(lc, plannedstmt->queryPartsMetadata)
	{
		PartitionNode *partsAndRules = (PartitionNode *)lfirst(lc);
		
		PartitionMetadata *metadata = palloc(sizeof(PartitionMetadata));
		metadata->partsAndRules = partsAndRules;
		Assert(metadata->partsAndRules != NULL);
		metadata->accessMethods = createPartitionAccessMethods(num_partition_levels(metadata->partsAndRules));
		estate->dynamicTableScanInfo->partsMetadata =
			lappend(estate->dynamicTableScanInfo->partsMetadata, metadata);
	}
	
	MemoryContextSwitchTo(oldContext);
}

/*
 * InitializePartsMetadata
 *   Initialize partitioning metadata for the given partitioned table oid
 */
List *
InitializePartsMetadata(Oid rootOid)
{
	PartitionMetadata *metadata = palloc(sizeof(PartitionMetadata));
	metadata->partsAndRules = BuildPartitionNodeFromRoot(rootOid);
	Assert(metadata->partsAndRules != NULL);

	metadata->accessMethods = createPartitionAccessMethods(num_partition_levels(metadata->partsAndRules));
	return list_make1(metadata);
}

/* ----------------------------------------------------------------
 *		InitPlan
 *
 *		Initializes the query plan: open files, allocate storage
 *		and start up the rule manager
 * ----------------------------------------------------------------
 */
static void
InitPlan(QueryDesc *queryDesc, int eflags)
{
	CmdType		operation = queryDesc->operation;
	PlannedStmt *plannedstmt = queryDesc->plannedstmt;
	Plan	   *plan = plannedstmt->planTree;
	List	   *rangeTable = plannedstmt->rtable;
	EState	   *estate = queryDesc->estate;
	PlanState  *planstate;
	TupleDesc	tupType;
	ListCell   *l;
	bool		shouldDispatch = Gp_role == GP_ROLE_DISPATCH && plannedstmt->planTree->dispatch == DISPATCH_PARALLEL;

	Assert(plannedstmt->intoPolicy == NULL
		   || plannedstmt->intoPolicy->ptype == POLICYTYPE_PARTITIONED);

	if (DEBUG1 >= log_min_messages)
	{
		char msec_str[32];
		switch (check_log_duration(msec_str, false))
		{
			case 1:
			case 2:
				ereport(LOG, (errmsg("duration to InitPlan start: %s ms", msec_str)));
				break;
			default:
				/* do nothing */
				break;
		}
	}

	/*
	 * Do permissions checks.
	 */
	if (operation != CMD_SELECT ||
		(Gp_role != GP_ROLE_EXECUTE &&
		 !(shouldDispatch && cdbpathlocus_querysegmentcatalogs)))
	{
		ExecCheckRTPerms(rangeTable);
	}
	else
	{
		/*
		 * We don't check the rights here, so we can query pg_statistic even if we are a non-privileged user.
		 * This shouldn't cause a problem, because "cdbpathlocus_querysegmentcatalogs" can only be true if we
		 * are doing special catalog queries for ANALYZE.  Otherwise, the QD will execute the normal access right
		 * check.  This does open a security hole, as it's possible for a hacker to connect to a segdb with GP_ROLE_EXECUTE,
		 * (at least, in theory, although it isn't easy) and then do a query.  But all they can see is
		 * pg_statistic and pg_class, and pg_class is normally readable by everyone.
		 */

		ListCell *lc = NULL;

		foreach(lc, rangeTable)
		{
			RangeTblEntry *rte = lfirst(lc);

			if (rte->rtekind != RTE_RELATION)
				continue;

			if (rte->requiredPerms == 0)
				continue;

			/*
			 * Ignore access rights check on pg_statistic and pg_class, so
			 * the QD can retrieve the statistics from the QEs.
			 */
			if (rte->relid != StatisticRelationId && rte->relid != RelationRelationId)
			{
				ExecCheckRTEPerms(rte);
			}
		}
	}

	/*
	 * initialize the node's execution state
	 */
	estate->es_range_table = rangeTable;

	/*
	 * initialize result relation stuff
	 *
	 * CDB: Note that we need this info even if we aren't the slice that will be doing
	 * the actual updating, since it's where we learn things, such as if the row needs to
	 * contain OIDs or not.
	 */
	InitializeResultRelations(plannedstmt, estate, operation);

	/*
	 * If there are partitions involved in the query, initialize partitioning metadata.
	 */
	InitializeQueryPartsMetadata(plannedstmt, estate);

	/*
	 * set the number of partition selectors for every dynamic scan id
	 */
	estate->dynamicTableScanInfo->numSelectorsPerScanId = plannedstmt->numSelectorsPerScanId;

	/*
	 * Detect whether we're doing SELECT INTO.  If so, set the es_into_oids
	 * flag appropriately so that the plan tree will be initialized with the
	 * correct tuple descriptors.  (Other SELECT INTO stuff comes later.)
	 */
	estate->es_select_into = false;
	if (operation == CMD_SELECT && plannedstmt->intoClause != NULL)
	{
		estate->es_select_into = true;
		estate->es_into_oids = interpretOidsOption(plannedstmt->intoClause->options);
	}

	/*
	 * Have to lock relations selected FOR UPDATE/FOR SHARE before we
	 * initialize the plan tree, else we'd be doing a lock upgrade. While we
	 * are at it, build the ExecRowMark list.
	 */
	estate->es_rowMarks = NIL;
	foreach(l, plannedstmt->rowMarks)
	{
		RowMarkClause *rc = (RowMarkClause *) lfirst(l);
		Oid			relid = getrelid(rc->rti, rangeTable);
		Relation	relation;
		LOCKMODE    lockmode;
		bool        lockUpgraded;
		ExecRowMark *erm;

        /* CDB: On QD, lock whole table in S or X mode, if distributed. */
		lockmode = rc->forUpdate ? RowExclusiveLock : RowShareLock;
		relation = CdbOpenRelation(relid, lockmode, rc->noWait, &lockUpgraded);
		if (lockUpgraded)
		{
            heap_close(relation, NoLock);
            continue;
        }

		/*
		 * Check that relation is a legal target for marking.
		 *
		 * In most cases parser and/or planner should have noticed this
		 * already, but they don't cover all cases.
		 */
		switch (relation->rd_rel->relkind)
		{
			case RELKIND_RELATION:
				/* OK */
				break;
			case RELKIND_SEQUENCE:
				/* Must disallow this because we don't vacuum sequences */
				ereport(ERROR,
						(errcode(ERRCODE_WRONG_OBJECT_TYPE),
						 errmsg("cannot lock rows in sequence \"%s\"",
								RelationGetRelationName(relation))));
				break;
			case RELKIND_TOASTVALUE:
				/* This will be disallowed in 9.1, but for now OK */
				break;
			case RELKIND_VIEW:
				/* Should not get here */
				ereport(ERROR,
						(errcode(ERRCODE_WRONG_OBJECT_TYPE),
						 errmsg("cannot lock rows in view \"%s\"",
								RelationGetRelationName(relation))));
				break;
			default:
				ereport(ERROR,
						(errcode(ERRCODE_WRONG_OBJECT_TYPE),
						 errmsg("cannot lock rows in relation \"%s\"",
								RelationGetRelationName(relation))));
				break;
		}

		erm = (ExecRowMark *) palloc(sizeof(ExecRowMark));
		erm->relation = relation;
		erm->rti = rc->rti;
		erm->forUpdate = rc->forUpdate;
		erm->noWait = rc->noWait;
		/* We'll set up ctidAttno below */
		erm->ctidAttNo = InvalidAttrNumber;
		estate->es_rowMarks = lappend(estate->es_rowMarks, erm);
	}

	/*
	 * Initialize the executor's tuple table.  Also, if it's not a SELECT,
	 * set up a tuple table slot for use for trigger output tuples.
	 */
	estate->es_tupleTable = NIL;
	if (operation != CMD_SELECT)
		estate->es_trig_tuple_slot = ExecInitExtraTupleSlot(estate);

	/* mark EvalPlanQual not active */
	estate->es_plannedstmt = plannedstmt;
	estate->es_evalPlanQual = NULL;
	estate->es_evTupleNull = NULL;
	estate->es_evTuple = NULL;
	estate->es_useEvalPlan = false;

	/*
	 * Initialize the slice table.
	 */
	if (Gp_role == GP_ROLE_DISPATCH)
		FillSliceTable(estate, plannedstmt);

	/*
	 * Initialize private state information for each SubPlan.  We must do this
	 * before running ExecInitNode on the main query tree, since
	 * ExecInitSubPlan expects to be able to find these entries.
	 */
	Assert(estate->es_subplanstates == NIL);
	Bitmapset *locallyExecutableSubplans = NULL;
	Plan *start_plan_node = plannedstmt->planTree;

	/*
	 * If eliminateAliens is true then we extract the local Motion node
	 * and subplans for our current slice. This enables us to call ExecInitNode
	 * for only a subset of the plan tree.
	 */
	if (estate->eliminateAliens)
	{
		Motion *m = findSenderMotion(plannedstmt, LocallyExecutingSliceIndex(estate));

		/*
		 * We may not have any motion in the current slice, e.g., in insert query
		 * the root may not have any motion.
		 */
		if (NULL != m)
		{
			start_plan_node = (Plan *) m;
		}
		/* Compute SubPlans' root plan nodes for SubPlans reachable from this plan root */
		locallyExecutableSubplans = getLocallyExecutableSubplans(plannedstmt, start_plan_node);
	}

	int subplan_idx = 0;
	foreach(l, plannedstmt->subplans)
	{
		PlanState  *subplanstate = NULL;
		int			sp_eflags = 0;

		/*
		 * Initialize only the subplans that are reachable from our local slice.
		 * If alien elimination is not turned on, then all subplans are considered
		 * reachable.
		 */
		if (!estate->eliminateAliens || bms_is_member(subplan_idx, locallyExecutableSubplans))
		{
			/*
			 * A subplan will never need to do BACKWARD scan nor MARK/RESTORE.
			 *
			 * GPDB: We always set the REWIND flag, to delay eagerfree.
			 */
			sp_eflags = eflags & EXEC_FLAG_EXPLAIN_ONLY;
			sp_eflags |= EXEC_FLAG_REWIND;

			Plan	   *subplan = (Plan *) lfirst(l);
			subplanstate = ExecInitNode(subplan, estate, sp_eflags);
		}

		estate->es_subplanstates = lappend(estate->es_subplanstates, subplanstate);

		++subplan_idx;
	}

	/* No more use for locallyExecutableSubplans */
	bms_free(locallyExecutableSubplans);

	/* Extract all precomputed parameters from init plans */
	ExtractParamsFromInitPlans(plannedstmt, plannedstmt->planTree, estate);

	/*
	 * Initialize the private state information for all the nodes in the query
	 * tree.  This opens files, allocates storage and leaves us ready to start
	 * processing tuples.
	 */
	planstate = ExecInitNode(start_plan_node, estate, eflags);

	queryDesc->planstate = planstate;

	Assert(queryDesc->planstate);

	if (RootSliceIndex(estate) != LocallyExecutingSliceIndex(estate))
		return;
	
	/*
	 * Get the tuple descriptor describing the type of tuples to return. (this
	 * is especially important if we are creating a relation with "SELECT
	 * INTO")
	 */
	tupType = ExecGetResultType(planstate);

	/*
	 * Initialize the junk filter if needed.  SELECT and INSERT queries need a
	 * filter if there are any junk attrs in the tlist.  UPDATE and
	 * DELETE always need a filter, since there's always a junk 'ctid'
	 * attribute present --- no need to look first.
	 *
	 * This section of code is also a convenient place to verify that the
	 * output of an INSERT or UPDATE matches the target table(s).
	 */
	{
		bool		junk_filter_needed = false;
		ListCell   *tlist;

		switch (operation)
		{
			case CMD_SELECT:
			case CMD_INSERT:
				foreach(tlist, plan->targetlist)
				{
					TargetEntry *tle = (TargetEntry *) lfirst(tlist);

					if (tle->resjunk)
					{
						junk_filter_needed = true;
						break;
					}
				}
				break;
			case CMD_UPDATE:
			case CMD_DELETE:
				junk_filter_needed = true;
				break;
			default:
				break;
		}

		if (junk_filter_needed)
		{
			/*
			 * If there are multiple result relations, each one needs its own
			 * junk filter.  Note this is only possible for UPDATE/DELETE, so
			 * we can't be fooled by some needing a filter and some not.
			 */
			if (list_length(plannedstmt->resultRelations) > 1)
			{
				List *appendplans;
				int			as_nplans;
				ResultRelInfo *resultRelInfo;
				ListCell *lc;

				/* Top plan had better be an Append here. */
				Assert(IsA(plannedstmt->planTree, Append));
				Assert(((Append *) plannedstmt->planTree)->isTarget);
				Assert(IsA(planstate, AppendState));
				appendplans = ((Append *) plannedstmt->planTree)->appendplans;
				as_nplans = list_length(appendplans);
				Assert(as_nplans == estate->es_num_result_relations);
				resultRelInfo = estate->es_result_relations;
				foreach(lc, appendplans)
				{
					Plan  *subplan = (Plan *)lfirst(lc);
					JunkFilter *j;

<<<<<<< HEAD
					if (operation == CMD_UPDATE && PLANGEN_PLANNER == plannedstmt->planGen)
						ExecCheckPlanOutput(resultRelInfo->ri_RelationDesc,
											subplan->targetlist);
=======
					if (operation == CMD_UPDATE)
						ExecCheckPlanOutput(resultRelInfo->ri_RelationDesc,
											subplan->plan->targetlist);

					j = ExecInitJunkFilter(subplan->plan->targetlist,
							resultRelInfo->ri_RelationDesc->rd_att->tdhasoid,
								  ExecAllocTableSlot(estate->es_tupleTable));
>>>>>>> eca13886

					j = ExecInitJunkFilter(subplan->targetlist,
								   resultRelInfo->ri_RelationDesc->rd_att->tdhasoid,
							       ExecInitExtraTupleSlot(estate));
					/*
					 * Since it must be UPDATE/DELETE, there had better be a
					 * "ctid" junk attribute in the tlist ... but ctid could
					 * be at a different resno for each result relation. We
					 * look up the ctid resnos now and save them in the
					 * junkfilters.
					 */
					j->jf_junkAttNo = ExecFindJunkAttribute(j, "ctid");
					if (!AttributeNumberIsValid(j->jf_junkAttNo))
						elog(ERROR, "could not find junk ctid column");
					resultRelInfo->ri_junkFilter = j;
					resultRelInfo++;
				}

				/*
				 * Set active junkfilter too; at this point ExecInitAppend has
				 * already selected an active result relation...
				 */
				estate->es_junkFilter =
					estate->es_result_relation_info->ri_junkFilter;

				/*
				 * We currently can't support rowmarks in this case, because
				 * the associated junk CTIDs might have different resnos in
				 * different subplans.
				 */
				if (estate->es_rowMarks)
					ereport(ERROR,
							(errcode(ERRCODE_FEATURE_NOT_SUPPORTED),
							 errmsg("SELECT FOR UPDATE/SHARE is not supported within a query with multiple result relations")));
			}
			else
			{

				/* Normal case with just one JunkFilter */
				JunkFilter *j;

<<<<<<< HEAD
				if (PLANGEN_PLANNER == plannedstmt->planGen && (operation == CMD_INSERT || operation == CMD_UPDATE))
=======
				if (operation == CMD_INSERT || operation == CMD_UPDATE)
>>>>>>> eca13886
					ExecCheckPlanOutput(estate->es_result_relation_info->ri_RelationDesc,
										planstate->plan->targetlist);

				j = ExecInitJunkFilter(planstate->plan->targetlist,
						       tupType->tdhasoid,
						       ExecInitExtraTupleSlot(estate));
				estate->es_junkFilter = j;
				if (estate->es_result_relation_info)
					estate->es_result_relation_info->ri_junkFilter = j;

				if (operation == CMD_SELECT)
				{
					/* For SELECT, want to return the cleaned tuple type */
					tupType = j->jf_cleanTupType;
				}
				else if (operation == CMD_UPDATE || operation == CMD_DELETE)
				{
					/* For UPDATE/DELETE, find the ctid junk attr now */
					j->jf_junkAttNo = ExecFindJunkAttribute(j, "ctid");
					if (!AttributeNumberIsValid(j->jf_junkAttNo))
						elog(ERROR, "could not find junk ctid column");
				}

				/* For SELECT FOR UPDATE/SHARE, find the ctid attrs now */
				foreach(l, estate->es_rowMarks)
				{
					ExecRowMark *erm = (ExecRowMark *) lfirst(l);
					char		resname[32];

					/* CDB: CTIDs were not fetched for distributed relation. */
					Relation relation = erm->relation;
					if (relation->rd_cdbpolicy &&
						relation->rd_cdbpolicy->ptype == POLICYTYPE_PARTITIONED)
						continue;

					snprintf(resname, sizeof(resname), "ctid%u", erm->rti);
					erm->ctidAttNo = ExecFindJunkAttribute(j, resname);
					if (!AttributeNumberIsValid(erm->ctidAttNo))
						elog(ERROR, "could not find junk \"%s\" column",
							 resname);
				}
			}
		}
		else
		{
<<<<<<< HEAD
			/* The planner requires that top node of the target list has the same
			 * number of columns than the output relation. This is not a requirement
			 * of the Optimizer. */
			if (operation == CMD_INSERT
					&& plannedstmt->planGen == PLANGEN_PLANNER)
			{
				ExecCheckPlanOutput(estate->es_result_relation_info->ri_RelationDesc,
									planstate->plan->targetlist);
			}
=======
			if (operation == CMD_INSERT)
				ExecCheckPlanOutput(estate->es_result_relation_info->ri_RelationDesc,
									planstate->plan->targetlist);
>>>>>>> eca13886

			estate->es_junkFilter = NULL;
			/*
			 * In Postgres the optimizer (planner) would add a junk
			 * TID column for each table in the rowMarks. And the
			 * executor will lock the tuples when executing the
			 * root node in the plan.
			 *
			 * The below check seems dormant even in Postgres: to
			 * actually cover the `elog(ERROR)`, the code path
			 * needs to have
			 *   1. No junk TID columns
			 *   2. A non-empty rowMarks list
			 *
			 * In Postgres the above conditions are all-or-nothing.
			 * So the check feels more like an `Assert` rather than
			 * an `elog(ERROR)`, and it seems to be dead code.
			 *
			 * In Greenplum, the above condition does not hold.
			 * Greenplum has a different (but compliant)
			 * implementation, where we place a lock on each table
			 * in the rowMarks.  Consequently, we do *not* generate
			 * the junk column in the plan (except for tables that
			 * are only on the master). See preprocess_targetlist
			 * in preptlist.c This is reasonable because the root
			 * node is most likely executing in a different slice
			 * from the leaf nodes (which are most likely SCAN's):
			 * by the time a (hypothetical) TID reaches the root
			 * node, there's no guarantee that the tuple has not
			 * passed through a motion node, hence it makes no
			 * sense locking it.
			 */
#if 0
			if (estate->es_rowMarks)
				elog(ERROR, "SELECT FOR UPDATE/SHARE, but no junk columns");
#endif
		}
	}

	/*
	 * Initialize RETURNING projections if needed.
	 */
	if (plannedstmt->returningLists)
	{
		TupleTableSlot *slot;
		ExprContext *econtext;
		ResultRelInfo *resultRelInfo;

		/*
		 * We set QueryDesc.tupDesc to be the RETURNING rowtype in this case.
		 * We assume all the sublists will generate the same output tupdesc.
		 */
		tupType = ExecTypeFromTL((List *) linitial(plannedstmt->returningLists),
								 false);

		/* Set up a slot for the output of the RETURNING projection(s) */
		slot = ExecInitExtraTupleSlot(estate);
		ExecSetSlotDescriptor(slot, tupType);
		/* Need an econtext too */
		econtext = CreateExprContext(estate);

		/*
		 * Build a projection for each result rel.	Note that any SubPlans in
		 * the RETURNING lists get attached to the topmost plan node.
		 */
		Assert(list_length(plannedstmt->returningLists) == estate->es_num_result_relations);
		resultRelInfo = estate->es_result_relations;
		foreach(l, plannedstmt->returningLists)
		{
			List	   *rlist = (List *) lfirst(l);
			List	   *rliststate;

			rliststate = (List *) ExecInitExpr((Expr *) rlist, planstate);
			resultRelInfo->ri_projectReturning =
				ExecBuildProjectionInfo(rliststate, econtext, slot,
									 resultRelInfo->ri_RelationDesc->rd_att);
			resultRelInfo++;
		}
	}

	queryDesc->tupDesc = tupType;

	/*
	 * If doing SELECT INTO, initialize the "into" relation.  We must wait
	 * till now so we have the "clean" result tuple type to create the new
	 * table from.
	 *
	 * If EXPLAIN, skip creating the "into" relation.
	 */
	if (estate->es_select_into && !(eflags & EXEC_FLAG_EXPLAIN_ONLY) &&
			/* Only create the table if root slice */
	        (Gp_role != GP_ROLE_EXECUTE || Gp_is_writer) )
		OpenIntoRel(queryDesc);


	if (DEBUG1 >= log_min_messages)
			{
				char		msec_str[32];
				switch (check_log_duration(msec_str, false))
				{
					case 1:
					case 2:
						ereport(LOG, (errmsg("duration to InitPlan end: %s ms", msec_str)));
						break;
				}
			}
}

/*
 * Initialize ResultRelInfo data for one result relation
 */
void
InitResultRelInfo(ResultRelInfo *resultRelInfo,
				  Relation resultRelationDesc,
				  Index resultRelationIndex,
				  CmdType operation,
				  bool doInstrument)
{
	/*
	 * Check valid relkind ... parser and/or planner should have noticed this
	 * already, but let's make sure.
	 */
	switch (resultRelationDesc->rd_rel->relkind)
	{
		case RELKIND_RELATION:
			/* OK */
			break;
		case RELKIND_SEQUENCE:
			ereport(ERROR,
					(errcode(ERRCODE_WRONG_OBJECT_TYPE),
					 errmsg("cannot change sequence \"%s\"",
							RelationGetRelationName(resultRelationDesc))));
			break;
		case RELKIND_TOASTVALUE:
			ereport(ERROR,
					(errcode(ERRCODE_WRONG_OBJECT_TYPE),
					 errmsg("cannot change TOAST relation \"%s\"",
							RelationGetRelationName(resultRelationDesc))));
			break;
		case RELKIND_AOSEGMENTS:
			if (!allowSystemTableModsDML)
				ereport(ERROR,
						(errcode(ERRCODE_WRONG_OBJECT_TYPE),
						 errmsg("cannot change AO segment listing relation \"%s\"",
								RelationGetRelationName(resultRelationDesc))));
			break;
		case RELKIND_AOBLOCKDIR:
			if (!allowSystemTableModsDML)
				ereport(ERROR,
						(errcode(ERRCODE_WRONG_OBJECT_TYPE),
						 errmsg("cannot change AO block directory relation \"%s\"",
								RelationGetRelationName(resultRelationDesc))));
			break;
		case RELKIND_AOVISIMAP:
			if (!allowSystemTableModsDML)
				ereport(ERROR,
						(errcode(ERRCODE_WRONG_OBJECT_TYPE),
						 errmsg("cannot change AO visibility map relation \"%s\"",
								RelationGetRelationName(resultRelationDesc))));
			break;

		case RELKIND_VIEW:
			ereport(ERROR,
					(errcode(ERRCODE_WRONG_OBJECT_TYPE),
					 errmsg("cannot change view \"%s\"",
							RelationGetRelationName(resultRelationDesc))));
			break;
		default:
			ereport(ERROR,
					(errcode(ERRCODE_WRONG_OBJECT_TYPE),
					 errmsg("cannot change relation \"%s\"",
							RelationGetRelationName(resultRelationDesc))));
			break;
	}

	/* OK, fill in the node */
	MemSet(resultRelInfo, 0, sizeof(ResultRelInfo));
	resultRelInfo->type = T_ResultRelInfo;
	resultRelInfo->ri_RangeTableIndex = resultRelationIndex;
	resultRelInfo->ri_RelationDesc = resultRelationDesc;
	resultRelInfo->ri_NumIndices = 0;
	resultRelInfo->ri_IndexRelationDescs = NULL;
	resultRelInfo->ri_IndexRelationInfo = NULL;
	/* make a copy so as not to depend on relcache info not changing... */
	resultRelInfo->ri_TrigDesc = CopyTriggerDesc(resultRelationDesc->trigdesc);
	if (resultRelInfo->ri_TrigDesc)
	{
		int			n = resultRelInfo->ri_TrigDesc->numtriggers;

		resultRelInfo->ri_TrigFunctions = (FmgrInfo *)
			palloc0(n * sizeof(FmgrInfo));
		if (doInstrument)
			resultRelInfo->ri_TrigInstrument = InstrAlloc(n);
		else
			resultRelInfo->ri_TrigInstrument = NULL;
	}
	else
	{
		resultRelInfo->ri_TrigFunctions = NULL;
		resultRelInfo->ri_TrigInstrument = NULL;
	}
	resultRelInfo->ri_ConstraintExprs = NULL;
	resultRelInfo->ri_junkFilter = NULL;
	resultRelInfo->ri_projectReturning = NULL;
	resultRelInfo->ri_aoInsertDesc = NULL;
	resultRelInfo->ri_aocsInsertDesc = NULL;
	resultRelInfo->ri_extInsertDesc = NULL;
	resultRelInfo->ri_deleteDesc = NULL;
	resultRelInfo->ri_updateDesc = NULL;
	resultRelInfo->ri_aosegno = InvalidFileSegNumber;

	/*
	 * If there are indices on the result relation, open them and save
	 * descriptors in the result relation info, so that we can add new index
	 * entries for the tuples we add/update.  We need not do this for a
	 * DELETE, however, since deletion doesn't affect indexes.
	 */
	if (Gp_role != GP_ROLE_EXECUTE || Gp_is_writer) /* only needed by the root slice who will do the actual updating */
	{
		if (resultRelationDesc->rd_rel->relhasindex &&
			operation != CMD_DELETE)
			ExecOpenIndices(resultRelInfo);
	}
}

/*
 * ResultRelInfoSetSegno
 *
 * based on a list of relid->segno mapping, look for our own resultRelInfo
 * relid in the mapping and find the segfile number that this resultrel should
 * use if it is inserting into an AO relation. for any non AO relation this is
 * irrelevant and will return early.
 *
 * Note that we rely on the fact that the caller has a well constructed mapping
 * and that it includes all the relids of *any* AO relation that may insert
 * data during this transaction. For non partitioned tables the mapping list
 * will have only one element - our table. for partitioning it may have
 * multiple (depending on how many partitions are AO).
 *
 */
void
ResultRelInfoSetSegno(ResultRelInfo *resultRelInfo, List *mapping)
{
   	ListCell *relid_to_segno;
   	bool	  found = false;

	/* only relevant for AO relations */
	if(!relstorage_is_ao(RelinfoGetStorage(resultRelInfo)))
		return;

	Assert(mapping);
	Assert(resultRelInfo->ri_RelationDesc);

   	/* lookup the segfile # to write into, according to my relid */

   	foreach(relid_to_segno, mapping)
   	{
		SegfileMapNode *n = (SegfileMapNode *)lfirst(relid_to_segno);
		Oid myrelid = RelationGetRelid(resultRelInfo->ri_RelationDesc);
		if(n->relid == myrelid)
		{
			Assert(n->segno != InvalidFileSegNumber);
			resultRelInfo->ri_aosegno = n->segno;

			elogif(Debug_appendonly_print_insert, LOG,
				"Appendonly: setting pre-assigned segno %d in result "
				"relation with relid %d", n->segno, n->relid);

			found = true;
		}
	}

	Assert(found);
}

/*
 * Verify that the tuples to be produced by INSERT or UPDATE match the
 * target relation's rowtype
 *
 * We do this to guard against stale plans.  If plan invalidation is
 * functioning properly then we should never get a failure here, but better
 * safe than sorry.  Note that this is called after we have obtained lock
 * on the target rel, so the rowtype can't change underneath us.
 *
 * The plan output is represented by its targetlist, because that makes
 * handling the dropped-column case easier.
 */
static void
ExecCheckPlanOutput(Relation resultRel, List *targetList)
{
	TupleDesc	resultDesc = RelationGetDescr(resultRel);
	int			attno = 0;
	ListCell   *lc;

	foreach(lc, targetList)
	{
		TargetEntry *tle = (TargetEntry *) lfirst(lc);
		Form_pg_attribute attr;

		if (tle->resjunk)
			continue;			/* ignore junk tlist items */

		if (attno >= resultDesc->natts)
			ereport(ERROR,
					(errcode(ERRCODE_DATATYPE_MISMATCH),
					 errmsg("table row type and query-specified row type do not match"),
					 errdetail("Query has too many columns.")));
		attr = resultDesc->attrs[attno++];

		if (!attr->attisdropped)
		{
			/* Normal case: demand type match */
			if (exprType((Node *) tle->expr) != attr->atttypid)
				ereport(ERROR,
						(errcode(ERRCODE_DATATYPE_MISMATCH),
						 errmsg("table row type and query-specified row type do not match"),
						 errdetail("Table has type %s at ordinal position %d, but query expects %s.",
								   format_type_be(attr->atttypid),
								   attno,
								   format_type_be(exprType((Node *) tle->expr)))));
		}
		else
		{
			/*
			 * For a dropped column, we can't check atttypid (it's likely 0).
			 * In any case the planner has most likely inserted an INT4 null.
			 * What we insist on is just *some* NULL constant.
			 */
			if (!IsA(tle->expr, Const) ||
				!((Const *) tle->expr)->constisnull)
				ereport(ERROR,
						(errcode(ERRCODE_DATATYPE_MISMATCH),
						 errmsg("table row type and query-specified row type do not match"),
						 errdetail("Query provides a value for a dropped column at ordinal position %d.",
								   attno)));
		}
	}
	if (attno != resultDesc->natts)
		ereport(ERROR,
				(errcode(ERRCODE_DATATYPE_MISMATCH),
				 errmsg("table row type and query-specified row type do not match"),
				 errdetail("Query has too few columns.")));
}

/*
 *		ExecGetTriggerResultRel
 *
 * Get a ResultRelInfo for a trigger target relation.  Most of the time,
 * triggers are fired on one of the result relations of the query, and so
 * we can just return a member of the es_result_relations array.  (Note: in
 * self-join situations there might be multiple members with the same OID;
 * if so it doesn't matter which one we pick.)  However, it is sometimes
 * necessary to fire triggers on other relations; this happens mainly when an
 * RI update trigger queues additional triggers on other relations, which will
 * be processed in the context of the outer query.	For efficiency's sake,
 * we want to have a ResultRelInfo for those triggers too; that can avoid
 * repeated re-opening of the relation.  (It also provides a way for EXPLAIN
 * ANALYZE to report the runtimes of such triggers.)  So we make additional
 * ResultRelInfo's as needed, and save them in es_trig_target_relations.
 */
ResultRelInfo *
ExecGetTriggerResultRel(EState *estate, Oid relid)
{
	ResultRelInfo *rInfo;
	int			nr;
	ListCell   *l;
	Relation	rel;
	MemoryContext oldcontext;

	/* First, search through the query result relations */
	rInfo = estate->es_result_relations;
	nr = estate->es_num_result_relations;
	while (nr > 0)
	{
		if (RelationGetRelid(rInfo->ri_RelationDesc) == relid)
			return rInfo;
		rInfo++;
		nr--;
	}
	/* Nope, but maybe we already made an extra ResultRelInfo for it */
	foreach(l, estate->es_trig_target_relations)
	{
		rInfo = (ResultRelInfo *) lfirst(l);
		if (RelationGetRelid(rInfo->ri_RelationDesc) == relid)
			return rInfo;
	}
	/* Nope, so we need a new one */

	/*
	 * Open the target relation's relcache entry.  We assume that an
	 * appropriate lock is still held by the backend from whenever the trigger
	 * event got queued, so we need take no new lock here.
	 */
	rel = heap_open(relid, NoLock);

	/*
	 * Make the new entry in the right context.  Currently, we don't need any
	 * index information in ResultRelInfos used only for triggers, so tell
	 * InitResultRelInfo it's a DELETE.
	 */
	oldcontext = MemoryContextSwitchTo(estate->es_query_cxt);
	rInfo = makeNode(ResultRelInfo);
	InitResultRelInfo(rInfo,
					  rel,
					  0,		/* dummy rangetable index */
					  CMD_DELETE,
					  estate->es_instrument);
	estate->es_trig_target_relations =
		lappend(estate->es_trig_target_relations, rInfo);
	MemoryContextSwitchTo(oldcontext);

	return rInfo;
}

/*
 *		ExecContextForcesOids
 *
 * This is pretty grotty: when doing INSERT, UPDATE, or SELECT INTO,
 * we need to ensure that result tuples have space for an OID iff they are
 * going to be stored into a relation that has OIDs.  In other contexts
 * we are free to choose whether to leave space for OIDs in result tuples
 * (we generally don't want to, but we do if a physical-tlist optimization
 * is possible).  This routine checks the plan context and returns TRUE if the
 * choice is forced, FALSE if the choice is not forced.  In the TRUE case,
 * *hasoids is set to the required value.
 *
 * One reason this is ugly is that all plan nodes in the plan tree will emit
 * tuples with space for an OID, though we really only need the topmost node
 * to do so.  However, node types like Sort don't project new tuples but just
 * return their inputs, and in those cases the requirement propagates down
 * to the input node.  Eventually we might make this code smart enough to
 * recognize how far down the requirement really goes, but for now we just
 * make all plan nodes do the same thing if the top level forces the choice.
 *
 * We assume that estate->es_result_relation_info is already set up to
 * describe the target relation.  Note that in an UPDATE that spans an
 * inheritance tree, some of the target relations may have OIDs and some not.
 * We have to make the decisions on a per-relation basis as we initialize
 * each of the child plans of the topmost Append plan.
 *
 * SELECT INTO is even uglier, because we don't have the INTO relation's
 * descriptor available when this code runs; we have to look aside at a
 * flag set by InitPlan().
 */
bool
ExecContextForcesOids(PlanState *planstate, bool *hasoids)
{
	if (planstate->state->es_select_into)
	{
		*hasoids = planstate->state->es_into_oids;
		return true;
	}
	else
	{
		ResultRelInfo *ri = planstate->state->es_result_relation_info;

		if (ri != NULL)
		{
			Relation	rel = ri->ri_RelationDesc;

			if (rel != NULL)
			{
				*hasoids = rel->rd_rel->relhasoids;
				return true;
			}
		}
	}

	return false;
}

void
SendAOTupCounts(EState *estate)
{
	/*
	 * If we're inserting into partitions, send tuple counts for
	 * AO tables back to the QD.
	 */
	if (Gp_role == GP_ROLE_EXECUTE && estate->es_result_partitions)
	{
		StringInfoData buf;
		ResultRelInfo *resultRelInfo;
		int aocount = 0;
		int i;

		resultRelInfo = estate->es_result_relations;
		for (i = 0; i < estate->es_num_result_relations; i++)
		{
			if (relstorage_is_ao(RelinfoGetStorage(resultRelInfo)))
				aocount++;

			resultRelInfo++;
		}


		if (aocount)
		{
			if (Debug_appendonly_print_insert)
				ereport(LOG,(errmsg("QE sending tuple counts of %d partitioned "
									"AO relations... ", aocount)));

			pq_beginmessage(&buf, 'o');
			pq_sendint(&buf, aocount, 4);

			resultRelInfo = estate->es_result_relations;
			for (i = 0; i < estate->es_num_result_relations; i++)
			{
				if (relstorage_is_ao(RelinfoGetStorage(resultRelInfo)))
				{
					Oid relid = RelationGetRelid(resultRelInfo->ri_RelationDesc);
					uint64 tupcount = resultRelInfo->ri_aoprocessed;

					pq_sendint(&buf, relid, 4);
					pq_sendint64(&buf, tupcount);

					if (Debug_appendonly_print_insert)
						ereport(LOG,(errmsg("sent tupcount " INT64_FORMAT " for "
											"relation %d", tupcount, relid)));

				}
				resultRelInfo++;
			}
			pq_endmessage(&buf);
		}
	}

}
/* ----------------------------------------------------------------
 *		ExecEndPlan
 *
 *		Cleans up the query plan -- closes files and frees up storage
 *
 * NOTE: we are no longer very worried about freeing storage per se
 * in this code; FreeExecutorState should be guaranteed to release all
 * memory that needs to be released.  What we are worried about doing
 * is closing relations and dropping buffer pins.  Thus, for example,
 * tuple tables must be cleared or dropped to ensure pins are released.
 * ----------------------------------------------------------------
 */
void
ExecEndPlan(PlanState *planstate, EState *estate)
{
	ResultRelInfo *resultRelInfo;
	int			i;
	ListCell   *l;

	/*
	 * shut down any PlanQual processing we were doing
	 */
	if (estate->es_evalPlanQual != NULL)
		EndEvalPlanQual(estate);

	if (planstate != NULL)
		ExecEndNode(planstate);

	/*
	 * for subplans too
	 */
	foreach(l, estate->es_subplanstates)
	{
		PlanState  *subplanstate = (PlanState *) lfirst(l);
		if (subplanstate != NULL)
		{
			ExecEndNode(subplanstate);
		}
	}

	/*
	 * destroy the executor's tuple table.  Actually we only care about
	 * releasing buffer pins and tupdesc refcounts; there's no need to
	 * pfree the TupleTableSlots, since the containing memory context
	 * is about to go away anyway.
	 */
	ExecResetTupleTable(estate->es_tupleTable, false);

	/* Report how many tuples we may have inserted into AO tables */
	SendAOTupCounts(estate);

	/*
	 * close the result relation(s) if any, but hold locks until xact commit.
	 */
	resultRelInfo = estate->es_result_relations;
	for (i = 0; i < estate->es_num_result_relations; i++)
	{
		/* end (flush) the INSERT operation in the access layer */
		if (resultRelInfo->ri_aoInsertDesc)
			appendonly_insert_finish(resultRelInfo->ri_aoInsertDesc);
		if (resultRelInfo->ri_aocsInsertDesc)
			aocs_insert_finish(resultRelInfo->ri_aocsInsertDesc);
		if (resultRelInfo->ri_extInsertDesc)
			external_insert_finish(resultRelInfo->ri_extInsertDesc);

		if (resultRelInfo->ri_deleteDesc != NULL)
		{
			if (RelationIsAoRows(resultRelInfo->ri_RelationDesc))
				appendonly_delete_finish(resultRelInfo->ri_deleteDesc);
			else
			{
				Assert(RelationIsAoCols(resultRelInfo->ri_RelationDesc));
				aocs_delete_finish(resultRelInfo->ri_deleteDesc);
			}
			resultRelInfo->ri_deleteDesc = NULL;
		}
		if (resultRelInfo->ri_updateDesc != NULL)
		{
			if (RelationIsAoRows(resultRelInfo->ri_RelationDesc))
				appendonly_update_finish(resultRelInfo->ri_updateDesc);
			else
			{
				Assert(RelationIsAoCols(resultRelInfo->ri_RelationDesc));
				aocs_update_finish(resultRelInfo->ri_updateDesc);
			}
			resultRelInfo->ri_updateDesc = NULL;
		}
		
		if (resultRelInfo->ri_resultSlot)
		{
			Assert(resultRelInfo->ri_resultSlot->tts_tupleDescriptor);
			ReleaseTupleDesc(resultRelInfo->ri_resultSlot->tts_tupleDescriptor);
			ExecClearTuple(resultRelInfo->ri_resultSlot);
		}

		if (resultRelInfo->ri_PartitionParent)
			relation_close(resultRelInfo->ri_PartitionParent, AccessShareLock);

		/* Close indices and then the relation itself */
		ExecCloseIndices(resultRelInfo);
		heap_close(resultRelInfo->ri_RelationDesc, NoLock);
		resultRelInfo++;
	}

	/*
	 * likewise close any trigger target relations
	 */
	foreach(l, estate->es_trig_target_relations)
	{
		resultRelInfo = (ResultRelInfo *) lfirst(l);
		/* Close indices and then the relation itself */
		ExecCloseIndices(resultRelInfo);
		heap_close(resultRelInfo->ri_RelationDesc, NoLock);
	}

	/*
	 * close any relations selected FOR UPDATE/FOR SHARE, again keeping locks
	 */
	foreach(l, estate->es_rowMarks)
	{
		ExecRowMark *erm = lfirst(l);

		heap_close(erm->relation, NoLock);
	}
}

/*
 * Verify that the tuples to be produced by INSERT or UPDATE match the
 * target relation's rowtype
 *
 * We do this to guard against stale plans.  If plan invalidation is
 * functioning properly then we should never get a failure here, but better
 * safe than sorry.  Note that this is called after we have obtained lock
 * on the target rel, so the rowtype can't change underneath us.
 *
 * The plan output is represented by its targetlist, because that makes
 * handling the dropped-column case easier.
 */
static void
ExecCheckPlanOutput(Relation resultRel, List *targetList)
{
	TupleDesc	resultDesc = RelationGetDescr(resultRel);
	int			attno = 0;
	ListCell   *lc;

	/*
	 * Don't do this during dispatch because the plan is not suitable
	 * structured to meet these tests
	 */
	if (Gp_role == GP_ROLE_DISPATCH)
		return;

	foreach(lc, targetList)
	{
		TargetEntry *tle = (TargetEntry *) lfirst(lc);
		Form_pg_attribute attr;

		if (tle->resjunk)
			continue;			/* ignore junk tlist items */

		if (attno >= resultDesc->natts)
			ereport(ERROR,
					(errcode(ERRCODE_DATATYPE_MISMATCH),
					 errmsg("table row type and query-specified row type do not match"),
					 errdetail("Query has too many columns.")));
		attr = resultDesc->attrs[attno++];

		if (!attr->attisdropped)
		{
			/* Normal case: demand type match */
			if (exprType((Node *) tle->expr) != attr->atttypid)
				ereport(ERROR,
						(errcode(ERRCODE_DATATYPE_MISMATCH),
						 errmsg("table row type and query-specified row type do not match"),
						 errdetail("Table has type %s at ordinal position %d, but query expects %s.",
								   format_type_be(attr->atttypid),
								   attno,
								   format_type_be(exprType((Node *) tle->expr)))));
		}
		else
		{
			/*
			 * For a dropped column, we can't check atttypid (it's likely 0).
			 * In any case the planner has most likely inserted an INT4 null.
			 * What we insist on is just *some* NULL constant.
			 */
			if (!IsA(tle->expr, Const) ||
				!((Const *) tle->expr)->constisnull)
				ereport(ERROR,
						(errcode(ERRCODE_DATATYPE_MISMATCH),
						 errmsg("table row type and query-specified row type do not match"),
						 errdetail("Query provides a value for a dropped column at ordinal position %d.",
								   attno)));
		}
	}
	if (attno != resultDesc->natts)
		ereport(ERROR,
				(errcode(ERRCODE_DATATYPE_MISMATCH),
				 errmsg("table row type and query-specified row type do not match"),
				 errdetail("Query has too few columns.")));
}


/* ----------------------------------------------------------------
 *		ExecutePlan
 *
 *		processes the query plan to retrieve 'numberTuples' tuples in the
 *		direction specified.
 *
 *		Retrieves all tuples if numberTuples is 0
 *
 *		result is either a slot containing the last tuple in the case
 *		of a SELECT or NULL otherwise.
 *
 * Note: the ctid attribute is a 'junk' attribute that is removed before the
 * user can see it
 * ----------------------------------------------------------------
 */
static TupleTableSlot *
ExecutePlan(EState *estate,
			PlanState *planstate,
			CmdType operation,
			long numberTuples,
			ScanDirection direction,
			DestReceiver *dest)
{
	JunkFilter *junkfilter;
	TupleTableSlot *planSlot;
	TupleTableSlot *slot;
	ItemPointer tupleid = NULL;
	ItemPointerData tuple_ctid;
	long		current_tuple_count;
	TupleTableSlot *result;

	/*
	 * initialize local variables
	 */
	current_tuple_count = 0;
	result = NULL;

	/*
	 * Set the direction.
	 */
	estate->es_direction = direction;

	/*
	 * Process BEFORE EACH STATEMENT triggers
	 */
if (Gp_role != GP_ROLE_EXECUTE || Gp_is_writer)
{
	switch (operation)
	{
		case CMD_UPDATE:
			ExecBSUpdateTriggers(estate, estate->es_result_relation_info);
			break;
		case CMD_DELETE:
			ExecBSDeleteTriggers(estate, estate->es_result_relation_info);
			break;
		case CMD_INSERT:
			ExecBSInsertTriggers(estate, estate->es_result_relation_info);
			break;
		default:
			/* do nothing */
			break;
	}
}

	/*
	 * Make sure slice dependencies are met
	 */
	ExecSliceDependencyNode(planstate);

	/*
	 * Loop until we've processed the proper number of tuples from the plan.
	 */

	for (;;)
	{
		/* Reset the per-output-tuple exprcontext */
		ResetPerTupleExprContext(estate);

		/*
		 * Execute the plan and obtain a tuple
		 */
lnext:	;
		if (estate->es_useEvalPlan)
		{
			planSlot = EvalPlanQualNext(estate);
			if (TupIsNull(planSlot))
				planSlot = ExecProcNode(planstate);
		}
		else
			planSlot = ExecProcNode(planstate);

		/*
		 * if the tuple is null, then we assume there is nothing more to
		 * process so we just return null...
		 */
		if (TupIsNull(planSlot))
		{
			result = NULL;
			break;
		}

		/* ORCA plans of UPDATES/DELETES/INSERTS are handled elsewhere. */
		if (estate->es_plannedstmt->planGen != PLANGEN_PLANNER && operation != CMD_SELECT)
			goto executed;

		slot = planSlot;

		/*
		 * If we have a junk filter, then project a new tuple with the junk
		 * removed.
		 *
		 * Store this new "clean" tuple in the junkfilter's resultSlot.
		 * (Formerly, we stored it back over the "dirty" tuple, which is WRONG
		 * because that tuple slot has the wrong descriptor.)
		 *
		 * But first, extract all the junk information we need.
		 */
		if ((junkfilter = estate->es_junkFilter) != NULL)
		{
			/*
			 * Process any FOR UPDATE or FOR SHARE locking requested.
			 */
			if (estate->es_rowMarks != NIL)
			{
				ListCell   *l;

		lmark:	;
				foreach(l, estate->es_rowMarks)
				{
					ExecRowMark *erm = lfirst(l);
					Datum		datum;
					bool		isNull;
					HeapTupleData tuple;
					Buffer		buffer;
					ItemPointerData update_ctid;
					TransactionId update_xmax;
					TupleTableSlot *newSlot;
					LockTupleMode lockmode;
					HTSU_Result test;

					/* CDB: CTIDs were not fetched for distributed relation. */
					Relation relation = erm->relation;
					if (relation->rd_cdbpolicy &&
						relation->rd_cdbpolicy->ptype == POLICYTYPE_PARTITIONED)
						continue;

					datum = ExecGetJunkAttribute(slot,
												 erm->ctidAttNo,
												 &isNull);
					/* shouldn't ever get a null result... */
					if (isNull)
						elog(ERROR, "ctid is NULL");

					tuple.t_self = *((ItemPointer) DatumGetPointer(datum));

					if (erm->forUpdate)
						lockmode = LockTupleExclusive;
					else
						lockmode = LockTupleShared;

					test = heap_lock_tuple(erm->relation, &tuple, &buffer,
										   &update_ctid, &update_xmax,
										   estate->es_output_cid,
										   lockmode,
										   (erm->noWait ? LockTupleNoWait : LockTupleWait));
					ReleaseBuffer(buffer);
					switch (test)
					{
						case HeapTupleSelfUpdated:
							/* treat it as deleted; do not process */
							goto lnext;

						case HeapTupleMayBeUpdated:
							break;

						case HeapTupleUpdated:
							if (IsXactIsoLevelSerializable)
								ereport(ERROR,
								 (errcode(ERRCODE_T_R_SERIALIZATION_FAILURE),
								  errmsg("could not serialize access due to concurrent update")));
							if (!ItemPointerEquals(&update_ctid,
												   &tuple.t_self))
							{
								/* updated, so look at updated version */
								newSlot = EvalPlanQual(estate,
													   erm->rti,
													   &update_ctid,
													   update_xmax);
								if (!TupIsNull(newSlot))
								{
									slot = planSlot = newSlot;
									estate->es_useEvalPlan = true;
									goto lmark;
								}
							}

							/*
							 * if tuple was deleted or PlanQual failed for
							 * updated tuple - we must not return this tuple!
							 */
							goto lnext;

						default:
							elog(ERROR, "unrecognized heap_lock_tuple status: %u",
								 test);
							return NULL;
					}
				}
			}

			/*
			 * extract the 'ctid' junk attribute.
			 */
			if (operation == CMD_UPDATE || operation == CMD_DELETE)
			{
				Datum		datum;
				bool		isNull;

				datum = ExecGetJunkAttribute(slot, junkfilter->jf_junkAttNo,
											 &isNull);
				/* shouldn't ever get a null result... */
				if (isNull)
					elog(ERROR, "ctid is NULL");

				tupleid = (ItemPointer) DatumGetPointer(datum);
				tuple_ctid = *tupleid;	/* make sure we don't free the ctid!! */
				tupleid = &tuple_ctid;
			}

			/*
			 * Create a new "clean" tuple with all junk attributes removed. We
			 * don't need to do this for DELETE, however (there will in fact
			 * be no non-junk attributes in a DELETE!)
			 */
			if (operation != CMD_DELETE)
				slot = ExecFilterJunk(junkfilter, slot);
		}

		if (operation != CMD_SELECT && Gp_role == GP_ROLE_EXECUTE && !Gp_is_writer)
		{
			elog(ERROR, "INSERT/UPDATE/DELETE must be executed by a writer segworker group");
		}

		/*
		 * Based on the operation, a tuple is either
		 * returned it to the user (SELECT) or inserted, deleted, or updated.
		 */
		switch (operation)
		{
			case CMD_SELECT:
				ExecSelect(slot, dest, estate);
				result = slot;
				break;

			case CMD_INSERT:
				ExecInsert(slot, dest, estate, PLANGEN_PLANNER, false /* isUpdate */);
				result = NULL;
				break;

			case CMD_DELETE:
				ExecDelete(tupleid, planSlot, dest, estate, PLANGEN_PLANNER, false /* isUpdate */);
				result = NULL;
				break;

			case CMD_UPDATE:
				ExecUpdate(slot, tupleid, planSlot, dest, estate);
				result = NULL;
				break;

			default:
				elog(ERROR, "unrecognized operation code: %d",
					 (int) operation);
				result = NULL;
				break;
		}

		/*
		 * check our tuple count.. if we've processed the proper number then
		 * quit, else loop again and process more tuples.  Zero numberTuples
		 * means no limit.
		 */
	executed:
		current_tuple_count++;
		if (numberTuples && numberTuples == current_tuple_count)
			break;
	}

	/*
	 * Process AFTER EACH STATEMENT triggers
	 */
if (Gp_role != GP_ROLE_EXECUTE || Gp_is_writer)
{
	switch (operation)
	{
		case CMD_UPDATE:
			ExecASUpdateTriggers(estate, estate->es_result_relation_info);
			break;
		case CMD_DELETE:
			ExecASDeleteTriggers(estate, estate->es_result_relation_info);
			break;
		case CMD_INSERT:
			ExecASInsertTriggers(estate, estate->es_result_relation_info);
			break;
		default:
			/* do nothing */
			break;
	}
}

	/*
	 * here, result is either a slot containing a tuple in the case of a
	 * SELECT or NULL otherwise.
	 */
	return result;
}

/* ----------------------------------------------------------------
 *		ExecSelect
 *
 *		SELECTs are easy.. we just pass the tuple to the appropriate
 *		output function.
 * ----------------------------------------------------------------
 */
static void
ExecSelect(TupleTableSlot *slot,
		   DestReceiver *dest,
		   EState *estate)
{
	(*dest->receiveSlot) (slot, dest);
	(estate->es_processed)++;
}

/* ----------------------------------------------------------------
 *		ExecInsert
 *
 *		INSERTs are trickier.. we have to insert the tuple into
 *		the base relation and insert appropriate tuples into the
 *		index relations.
 *		Insert can be part of an update operation when
 *		there is a preceding SplitUpdate node. 
 * ----------------------------------------------------------------
 */
void
ExecInsert(TupleTableSlot *slot,
		   DestReceiver *dest,
		   EState *estate,
		   PlanGenerator planGen,
		   bool isUpdate)
{
	ResultRelInfo *resultRelInfo;
	Relation	resultRelationDesc;
	Oid			newId;

	bool		rel_is_heap = false;
	bool 		rel_is_aorows = false;
	bool		rel_is_aocols = false;
	bool		rel_is_external = false;
	ItemPointerData lastTid;
	Oid			tuple_oid = InvalidOid;

	/*
	 * get information on the (current) result relation
	 */
	if (estate->es_result_partitions)
	{
		resultRelInfo = slot_get_partition(slot, estate);

		/* Check whether the user provided the correct leaf part only if required */
		if (!dml_ignore_target_partition_check)
		{
			Assert(NULL != estate->es_result_partitions->part &&
					NULL != resultRelInfo->ri_RelationDesc);

			List *resultRelations = estate->es_plannedstmt->resultRelations;
			/*
			 * Only inheritance can generate multiple result relations and inheritance
			 * is not compatible with partitions. As we are in inserting in partitioned
			 * table, we should not have more than one resultRelation
			 */
			Assert(list_length(resultRelations) == 1);
			/* We only have one resultRelations entry where the user originally intended to insert */
			int rteIdxForUserRel = linitial_int(resultRelations);
			Assert (rteIdxForUserRel > 0);
			Oid userProvidedRel = InvalidOid;

			if (1 == rteIdxForUserRel)
			{
				/* Optimization for typical case */
				userProvidedRel = ((RangeTblEntry *) estate->es_plannedstmt->rtable->head->data.ptr_value)->relid;
			}
			else
			{
				userProvidedRel = getrelid(rteIdxForUserRel, estate->es_plannedstmt->rtable);
			}

			/* Error out if user provides a leaf partition that does not match with our calculated partition */
			if (userProvidedRel != estate->es_result_partitions->part->parrelid &&
				userProvidedRel != resultRelInfo->ri_RelationDesc->rd_id)
			{
				ereport(ERROR,
						(errcode(ERRCODE_CHECK_VIOLATION),
						 errmsg("Trying to insert row into wrong partition"),
						 errdetail("Expected partition: %s, provided partition: %s",
							resultRelInfo->ri_RelationDesc->rd_rel->relname.data,
							estate->es_result_relation_info->ri_RelationDesc->rd_rel->relname.data)));
			}
		}
		estate->es_result_relation_info = resultRelInfo;
	}
	else
	{
		resultRelInfo = estate->es_result_relation_info;
	}

	Assert (!resultRelInfo->ri_projectReturning);

	resultRelationDesc = resultRelInfo->ri_RelationDesc;

	rel_is_heap = RelationIsHeap(resultRelationDesc);
	rel_is_aocols = RelationIsAoCols(resultRelationDesc);
	rel_is_aorows = RelationIsAoRows(resultRelationDesc);
	rel_is_external = RelationIsExternal(resultRelationDesc);

	/*
	 * Prepare the right kind of "insert desc".
	 */
	if (rel_is_aorows)
	{
		if (resultRelInfo->ri_aoInsertDesc == NULL)
		{
			/* Set the pre-assigned fileseg number to insert into */
			ResultRelInfoSetSegno(resultRelInfo, estate->es_result_aosegnos);

			resultRelInfo->ri_aoInsertDesc =
				appendonly_insert_init(resultRelationDesc,
									   resultRelInfo->ri_aosegno,
									   false);
		}
	}
	else if (rel_is_aocols)
	{
		if (resultRelInfo->ri_aocsInsertDesc == NULL)
		{
			ResultRelInfoSetSegno(resultRelInfo, estate->es_result_aosegnos);
			resultRelInfo->ri_aocsInsertDesc = aocs_insert_init(resultRelationDesc,
																resultRelInfo->ri_aosegno, false);
		}
	}
	else if (rel_is_external)
	{
		if (resultRelInfo->ri_extInsertDesc == NULL)
			resultRelInfo->ri_extInsertDesc = external_insert_init(resultRelationDesc);
	}

	/*
	 * If the result relation has OIDs, force the tuple's OID to zero so that
	 * heap_insert will assign a fresh OID.  Usually the OID already will be
	 * zero at this point, but there are corner cases where the plan tree can
	 * return a tuple extracted literally from some table with the same
	 * rowtype.
	 *
	 * XXX if we ever wanted to allow users to assign their own OIDs to new
	 * rows, this'd be the place to do it.  For the moment, we make a point
	 * of doing this before calling triggers, so that a user-supplied trigger
	 * could hack the OID if desired.
	 *
	 * GPDB: In PostgreSQL, here we set the Oid in the HeapTuple, which is a
	 * local copy at this point. But in GPDB, we don't materialize the tuple
	 * yet, because we might need a MemTuple or a HeapTuple depending on
	 * what kind of a table this is (or neither for an AOCS table, since
	 * aocs_insert() works directly off the slot). So we keep the Oid in a
	 * local variable for now, and only set it in the tuple just before the
	 * call to heap/appendonly/external_insert().
	 */
	if (resultRelationDesc->rd_rel->relhasoids)
	{
		tuple_oid = InvalidOid;

		/*
		 * But if this is really an UPDATE, try to preserve the old OID.
		 */
		if (isUpdate)
		{
			GenericTuple gtuple;

			gtuple = ExecFetchSlotGenericTuple(slot, false);

			if (!is_memtuple(gtuple))
				tuple_oid = HeapTupleGetOid((HeapTuple) gtuple);
			else
			{
				if (resultRelInfo->ri_aoInsertDesc)
					tuple_oid = MemTupleGetOid((MemTuple) gtuple,
											   resultRelInfo->ri_aoInsertDesc->mt_bind);
			}
		}
	}

	slot = reconstructMatchingTupleSlot(slot, resultRelInfo);

	if (rel_is_external &&
		estate->es_result_partitions &&
		estate->es_result_partitions->part->parrelid != 0)
	{
		ereport(ERROR,
				(errcode(ERRCODE_FEATURE_NOT_SUPPORTED),
				 errmsg("Insert into external partitions not supported.")));
	}

	Assert(slot != NULL);

	/* BEFORE ROW INSERT Triggers */
	if (resultRelInfo->ri_TrigDesc &&
		resultRelInfo->ri_TrigDesc->n_before_row[TRIGGER_EVENT_INSERT] > 0 &&
		!isUpdate)
	{
		HeapTuple	newtuple;
		HeapTuple	tuple;

		tuple = ExecMaterializeSlot(slot);

		if (resultRelationDesc->rd_rel->relhasoids)
			HeapTupleSetOid(tuple, tuple_oid);

		newtuple = ExecBRInsertTriggers(estate, resultRelInfo, tuple);

		if (newtuple == NULL)	/* "do nothing" */
			return;

		if (newtuple != tuple)	/* modified by Trigger(s) */
		{
			/*
			 * Put the modified tuple into a slot for convenience of routines
			 * below.  We assume the tuple was allocated in per-tuple memory
			 * context, and therefore will go away by itself. The tuple table
			 * slot should not try to clear it.
			 */
			TupleTableSlot *newslot = estate->es_trig_tuple_slot;

			if (newslot->tts_tupleDescriptor != slot->tts_tupleDescriptor)
				ExecSetSlotDescriptor(newslot, slot->tts_tupleDescriptor);
			ExecStoreHeapTuple(newtuple, newslot, InvalidBuffer, false);
			newslot->tts_tableOid = slot->tts_tableOid; /* for constraints */
			slot = newslot;
			tuple = newtuple;

			/*
			 * since we keep the OID in a separate variable, also update that,
			 * in case the trigger set it.
			 */
			if (resultRelationDesc->rd_rel->relhasoids)
				tuple_oid = HeapTupleGetOid(newtuple);
		}
	}

	/*
	 * Check the constraints of the tuple
	 */
	if (resultRelationDesc->rd_att->constr)
		ExecConstraints(resultRelInfo, slot, estate);

	/*
	 * insert the tuple
	 *
	 * Note: heap_insert returns the tid (location) of the new tuple in the
	 * t_self field.
	 *
	 * NOTE: for append-only relations we use the append-only access methods.
	 */
	if (rel_is_aorows)
	{
		MemTuple	mtuple;

		if (resultRelInfo->ri_aoInsertDesc == NULL)
		{
			/* Set the pre-assigned fileseg number to insert into */
			ResultRelInfoSetSegno(resultRelInfo, estate->es_result_aosegnos);

			resultRelInfo->ri_aoInsertDesc =
				appendonly_insert_init(resultRelationDesc,
									   resultRelInfo->ri_aosegno,
									   false);
		}

		mtuple = ExecFetchSlotMemTuple(slot, false);
		newId = appendonly_insert(resultRelInfo->ri_aoInsertDesc, mtuple, tuple_oid, (AOTupleId *) &lastTid);
	}
	else if (rel_is_aocols)
	{
		if (resultRelInfo->ri_aocsInsertDesc == NULL)
		{
			ResultRelInfoSetSegno(resultRelInfo, estate->es_result_aosegnos);
			resultRelInfo->ri_aocsInsertDesc = aocs_insert_init(resultRelationDesc, 
																resultRelInfo->ri_aosegno, false);
		}

		newId = aocs_insert(resultRelInfo->ri_aocsInsertDesc, slot);
		lastTid = *slot_get_ctid(slot);
	}
	else if (rel_is_external)
	{
		/* Writable external table */
		HeapTuple tuple;

		if (resultRelInfo->ri_extInsertDesc == NULL)
			resultRelInfo->ri_extInsertDesc = external_insert_init(resultRelationDesc);

		/*
		 * get the heap tuple out of the tuple table slot, making sure we have a
		 * writable copy. (external_insert() can scribble on the tuple)
		 */
		tuple = ExecMaterializeSlot(slot);
		if (resultRelationDesc->rd_rel->relhasoids)
			HeapTupleSetOid(tuple, tuple_oid);

		newId = external_insert(resultRelInfo->ri_extInsertDesc, tuple);
		ItemPointerSetInvalid(&lastTid);
	}
	else
	{
		HeapTuple tuple;

		Insist(rel_is_heap);

		/*
		 * get the heap tuple out of the tuple table slot, making sure we have a
		 * writable copy. (heap_insert() will scribble on the tuple)
		 */
		tuple = ExecMaterializeSlot(slot);
		if (resultRelationDesc->rd_rel->relhasoids)
			HeapTupleSetOid(tuple, tuple_oid);

		newId = heap_insert(resultRelationDesc,
							tuple,
							estate->es_output_cid,
							true, true, GetCurrentTransactionId());
		lastTid = tuple->t_self;
	}

	(estate->es_processed)++;
	(resultRelInfo->ri_aoprocessed)++;
	estate->es_lastoid = newId;
	setLastTid(&lastTid);

	slot->tts_tableOid = RelationGetRelid(resultRelationDesc);

	/*
	 * insert index entries for tuple
	 */
	if (resultRelInfo->ri_NumIndices > 0)
		ExecInsertIndexTuples(slot, &lastTid, estate, false);

	/* AFTER ROW INSERT Triggers */
	if (resultRelInfo->ri_TrigDesc &&
		resultRelInfo->ri_TrigDesc->n_after_row[TRIGGER_EVENT_INSERT] > 0 &&
		!isUpdate)
	{
		HeapTuple tuple = ExecMaterializeSlot(slot);

		Assert(planGen == PLANGEN_PLANNER);

		ExecARInsertTriggers(estate, resultRelInfo, tuple);
	}
}

/* ----------------------------------------------------------------
 *		ExecDelete
 *
 *		DELETE is like UPDATE, except that we delete the tuple and no
 *		index modifications are needed.
 *		DELETE can be part of an update operation when
 *		there is a preceding SplitUpdate node. 
 *
 * ----------------------------------------------------------------
 */
void
ExecDelete(ItemPointer tupleid,
		   TupleTableSlot *planSlot,
		   DestReceiver *dest,
		   EState *estate,
		   PlanGenerator planGen,
		   bool isUpdate)
{
	ResultRelInfo *resultRelInfo;
	Relation	resultRelationDesc;
	HTSU_Result result;
	ItemPointerData update_ctid;
	TransactionId update_xmax = InvalidTransactionId;

	/*
	 * get information on the (current) result relation
	 */
	if (estate->es_result_partitions && planGen == PLANGEN_OPTIMIZER)
	{
		Assert(estate->es_result_partitions->part->parrelid);

#ifdef USE_ASSERT_CHECKING
		Oid parent = estate->es_result_partitions->part->parrelid;
#endif

		/* Obtain part for current tuple. */
		resultRelInfo = slot_get_partition(planSlot, estate);
		estate->es_result_relation_info = resultRelInfo;

#ifdef USE_ASSERT_CHECKING
		Oid part = RelationGetRelid(resultRelInfo->ri_RelationDesc);
#endif

		Assert(parent != part);
	}
	else
	{
		resultRelInfo = estate->es_result_relation_info;
	}
	resultRelationDesc = resultRelInfo->ri_RelationDesc;

	Assert (!resultRelInfo->ri_projectReturning);

	if (planGen == PLANGEN_PLANNER)
	{
		/* BEFORE ROW DELETE Triggers */
		if (resultRelInfo->ri_TrigDesc &&
			resultRelInfo->ri_TrigDesc->n_before_row[TRIGGER_EVENT_DELETE] > 0)
		{
			bool		dodelete;

			dodelete = ExecBRDeleteTriggers(estate, resultRelInfo, tupleid);

			if (!dodelete)			/* "do nothing" */
				return;
		}
	}

	bool isHeapTable = RelationIsHeap(resultRelationDesc);
	bool isAORowsTable = RelationIsAoRows(resultRelationDesc);
	bool isAOColsTable = RelationIsAoCols(resultRelationDesc);
	bool isExternalTable = RelationIsExternal(resultRelationDesc);

	if (isExternalTable && estate->es_result_partitions && 
		estate->es_result_partitions->part->parrelid != 0)
	{
		ereport(ERROR,
			(errcode(ERRCODE_FEATURE_NOT_SUPPORTED),
			errmsg("Delete from external partitions not supported.")));			
		return;
	}
	/*
	 * delete the tuple
	 *
	 * Note: if es_crosscheck_snapshot isn't InvalidSnapshot, we check that
	 * the row to be deleted is visible to that snapshot, and throw a can't-
	 * serialize error if not.	This is a special-case behavior needed for
	 * referential integrity updates in serializable transactions.
	 */
ldelete:;
	if (isHeapTable)
	{
		result = heap_delete(resultRelationDesc, tupleid,
						 &update_ctid, &update_xmax,
						 estate->es_output_cid,
						 estate->es_crosscheck_snapshot,
						 true /* wait for commit */ );
	}
	else if (isAORowsTable)
	{
		if (IsXactIsoLevelSerializable)
		{
			if (!isUpdate)
				ereport(ERROR,
					   (errcode(ERRCODE_FEATURE_NOT_SUPPORTED),
						errmsg("Deletes on append-only tables are not supported in serializable transactions.")));		
			else
				ereport(ERROR,
					   (errcode(ERRCODE_FEATURE_NOT_SUPPORTED),
						errmsg("Updates on append-only tables are not supported in serializable transactions.")));	
		}

		if (resultRelInfo->ri_deleteDesc == NULL)
		{
			resultRelInfo->ri_deleteDesc = 
				appendonly_delete_init(resultRelationDesc, GetActiveSnapshot());
		}

		AOTupleId* aoTupleId = (AOTupleId*)tupleid;
		result = appendonly_delete(resultRelInfo->ri_deleteDesc, aoTupleId);
	} 
	else if (isAOColsTable)
	{
		if (IsXactIsoLevelSerializable)
		{
			if (!isUpdate)
				ereport(ERROR,
					   (errcode(ERRCODE_FEATURE_NOT_SUPPORTED),
						errmsg("Deletes on append-only tables are not supported in serializable transactions.")));		
			else
				ereport(ERROR,
					   (errcode(ERRCODE_FEATURE_NOT_SUPPORTED),
						errmsg("Updates on append-only tables are not supported in serializable transactions.")));		
		}

		if (resultRelInfo->ri_deleteDesc == NULL)
		{
			resultRelInfo->ri_deleteDesc = 
				aocs_delete_init(resultRelationDesc);
		}

		AOTupleId* aoTupleId = (AOTupleId*)tupleid;
		result = aocs_delete(resultRelInfo->ri_deleteDesc, aoTupleId);
	}
	else
	{
		Insist(0);
	}
	switch (result)
	{
		case HeapTupleSelfUpdated:
			/* already deleted by self; nothing to do */

			/*
			 * In an scenario in which R(a,b) and S(a,b) have 
			 *        R               S
			 *    ________         ________
			 *     (1, 1)           (1, 2)
			 *                      (1, 7)
 			 *
   			 *  An update query such as:
 			 *   UPDATE R SET a = S.b  FROM S WHERE R.b = S.a;
 			 *   
 			 *  will have an non-deterministic output. The tuple in R 
			 * can be updated to (2,1) or (7,1).
 			 * Since the introduction of SplitUpdate, these queries will 
			 * send multiple requests to delete the same tuple. Therefore, 
			 * in order to avoid a non-deterministic output, 
			 * an error is reported in such scenario.
 			 */
			if (isUpdate)
			{

				ereport(ERROR,
					(errcode(ERRCODE_IN_FAILED_SQL_TRANSACTION ),
					errmsg("multiple updates to a row by the same query is not allowed")));
			}

			return;

		case HeapTupleMayBeUpdated:
			break;

		case HeapTupleUpdated:
			if (IsXactIsoLevelSerializable)
				ereport(ERROR,
						(errcode(ERRCODE_T_R_SERIALIZATION_FAILURE),
						 errmsg("could not serialize access due to concurrent update")));
			else if (!ItemPointerEquals(tupleid, &update_ctid))
			{
				TupleTableSlot *epqslot;

				Assert(update_xmax != InvalidTransactionId);

				epqslot = EvalPlanQual(estate,
									   resultRelInfo->ri_RangeTableIndex,
									   &update_ctid,
									   update_xmax);
				if (!TupIsNull(epqslot))
				{
					*tupleid = update_ctid;
					goto ldelete;
				}
			}
			/* tuple already deleted; nothing to do */
			return;

		default:
			elog(ERROR, "unrecognized heap_delete status: %u", result);
			return;
	}

	if (!isUpdate)
	{
		(estate->es_processed)++;
		/*
		 * To notify master if tuples deleted or not, to update mod_count.
		 */
		(resultRelInfo->ri_aoprocessed)++;
	}

	/*
	 * Note: Normally one would think that we have to delete index tuples
	 * associated with the heap tuple now...
	 *
	 * ... but in POSTGRES, we have no need to do this because VACUUM will
	 * take care of it later.  We can't delete index tuples immediately
	 * anyway, since the tuple is still visible to other transactions.
	 */

	if (!(isAORowsTable || isAOColsTable) && planGen == PLANGEN_PLANNER)
	{
		/* AFTER ROW DELETE Triggers */
		ExecARDeleteTriggers(estate, resultRelInfo, tupleid);
	}
}


/*
 * Check if the tuple being updated will stay in the same part and throw ERROR
 * if not.  This check is especially necessary for default partition that has
 * no constraint on it.  partslot is the tuple being updated, and
 * resultRelInfo is the target relation of this update.  Call this only
 * estate has valid es_result_partitions.
 */
static void
checkPartitionUpdate(EState *estate, TupleTableSlot *partslot,
					 ResultRelInfo *resultRelInfo)
{
	Relation	resultRelationDesc = resultRelInfo->ri_RelationDesc;
	AttrNumber	max_attr;
	Datum	   *values = NULL;
	bool	   *nulls = NULL;
	TupleDesc	tupdesc = NULL;
	Oid			parentRelid;
	Oid			targetid;

	Assert(estate->es_partition_state != NULL &&
		   estate->es_partition_state->accessMethods != NULL);
	if (!estate->es_partition_state->accessMethods->part_cxt)
		estate->es_partition_state->accessMethods->part_cxt =
			GetPerTupleExprContext(estate)->ecxt_per_tuple_memory;

	Assert(PointerIsValid(estate->es_result_partitions));

	/*
	 * As opposed to INSERT, resultRelation here is the same child part
	 * as scan origin.  However, the partition selection is done with the
	 * parent partition's attribute numbers, so if this result (child) part
	 * has physically-different attribute numbers due to dropped columns,
	 * we should map the child attribute numbers to the parent's attribute
	 * numbers to perform the partition selection.
	 * EState doesn't have the parent relation information at the moment,
	 * so we have to do a hard job here by opening it and compare the
	 * tuple descriptors.  If we find we need to map attribute numbers,
	 * max_partition_attr could also be bogus for this child part,
	 * so we end up materializing the whole columns using slot_getallattrs().
	 * The purpose of this code is just to prevent the tuple from
	 * incorrectly staying in default partition that has no constraint
	 * (parts with constraint will throw an error if the tuple is changing
	 * partition keys to out of part value anyway.)  It's a bit overkill
	 * to do this complicated logic just for this purpose, which is necessary
	 * with our current partitioning design, but I hope some day we can
	 * change this so that we disallow phyisically-different tuple descriptor
	 * across partition.
	 */
	parentRelid = estate->es_result_partitions->part->parrelid;

	/*
	 * I don't believe this is the case currently, but we check the parent relid
	 * in case the updating partition has changed since the last time we opened it.
	 */
	if (resultRelInfo->ri_PartitionParent &&
		parentRelid != RelationGetRelid(resultRelInfo->ri_PartitionParent))
	{
		resultRelInfo->ri_PartCheckTupDescMatch = 0;
		if (resultRelInfo->ri_PartCheckMap != NULL)
			pfree(resultRelInfo->ri_PartCheckMap);
		if (resultRelInfo->ri_PartitionParent)
			relation_close(resultRelInfo->ri_PartitionParent, AccessShareLock);
	}

	/*
	 * Check this at the first pass only to avoid repeated catalog access.
	 */
	if (resultRelInfo->ri_PartCheckTupDescMatch == 0 &&
		parentRelid != RelationGetRelid(resultRelInfo->ri_RelationDesc))
	{
		Relation	parentRel;
		TupleDesc	resultTupdesc, parentTupdesc;

		/*
		 * We are on a child part, let's see the tuple descriptor looks like
		 * the parent's one.  Probably this won't cause deadlock because
		 * DML should have opened the parent table with appropriate lock.
		 */
		parentRel = relation_open(parentRelid, AccessShareLock);
		resultTupdesc = RelationGetDescr(resultRelationDesc);
		parentTupdesc = RelationGetDescr(parentRel);
		if (!equalTupleDescs(resultTupdesc, parentTupdesc, false))
		{
			AttrMap		   *map;
			MemoryContext	oldcontext;

			/* Tuple looks different.  Construct attribute mapping. */
			oldcontext = MemoryContextSwitchTo(estate->es_query_cxt);
			map_part_attrs(resultRelationDesc, parentRel, &map, true);
			MemoryContextSwitchTo(oldcontext);

			/* And save it for later use. */
			resultRelInfo->ri_PartCheckMap = map;

			resultRelInfo->ri_PartCheckTupDescMatch = -1;
		}
		else
			resultRelInfo->ri_PartCheckTupDescMatch = 1;

		resultRelInfo->ri_PartitionParent = parentRel;
		/* parentRel will be closed as part of ResultRelInfo cleanup */
	}

	if (resultRelInfo->ri_PartCheckMap != NULL)
	{
		Datum	   *parent_values;
		bool	   *parent_nulls;
		Relation	parentRel = resultRelInfo->ri_PartitionParent;
		TupleDesc	parentTupdesc;
		AttrMap	   *map;

		Assert(parentRel != NULL);
		parentTupdesc = RelationGetDescr(parentRel);

		/*
		 * We need to map the attribute numbers to parent's one, to
		 * select the would-be destination relation, since all partition
		 * rules are based on the parent relation's tuple descriptor.
		 * max_partition_attr can be bogus as well, so don't use it.
		 */
		slot_getallattrs(partslot);
		values = slot_get_values(partslot);
		nulls = slot_get_isnull(partslot);
		parent_values = palloc(parentTupdesc->natts * sizeof(Datum));
		parent_nulls = palloc0(parentTupdesc->natts * sizeof(bool));

		map = resultRelInfo->ri_PartCheckMap;
		reconstructTupleValues(map, values, nulls, partslot->tts_tupleDescriptor->natts,
							   parent_values, parent_nulls, parentTupdesc->natts);

		/* Now we have values/nulls in parent's view. */
		values = parent_values;
		nulls = parent_nulls;
		tupdesc = RelationGetDescr(parentRel);
	}
	else
	{
		/*
		 * map == NULL means we can just fetch values/nulls from the
		 * current slot.
		 */
		Assert(nulls == NULL && tupdesc == NULL);
		max_attr = estate->es_partition_state->max_partition_attr;
		slot_getsomeattrs(partslot, max_attr);
		/* values/nulls pointing to partslot's array. */
		values = slot_get_values(partslot);
		nulls = slot_get_isnull(partslot);
		tupdesc = partslot->tts_tupleDescriptor;
	}

	/* And select the destination relation that this tuple would go to. */
	targetid = selectPartition(estate->es_result_partitions, values,
							   nulls, tupdesc,
							   estate->es_partition_state->accessMethods);

	/* Free up if we allocated mapped attributes. */
	if (values != slot_get_values(partslot))
	{
		Assert(nulls != slot_get_isnull(partslot));
		pfree(values);
		pfree(nulls);
	}

	if (!OidIsValid(targetid))
		ereport(ERROR,
				(errcode(ERRCODE_NO_PARTITION_FOR_PARTITIONING_KEY),
				 errmsg("no partition for partitioning key")));

	if (RelationGetRelid(resultRelationDesc) != targetid)
		ereport(ERROR,
				(errcode(ERRCODE_FEATURE_NOT_SUPPORTED),
				 errmsg("moving tuple from partition \"%s\" to "
						"partition \"%s\" not supported",
						get_rel_name(RelationGetRelid(resultRelationDesc)),
						get_rel_name(targetid))));
}

/* ----------------------------------------------------------------
 *		ExecUpdate
 *
 *		note: we can't run UPDATE queries with transactions
 *		off because UPDATEs are actually INSERTs and our
 *		scan will mistakenly loop forever, updating the tuple
 *		it just inserted..	This should be fixed but until it
 *		is, we don't want to get stuck in an infinite loop
 *		which corrupts your database..
 * ----------------------------------------------------------------
 */
void
ExecUpdate(TupleTableSlot *slot,
		   ItemPointer tupleid,
		   TupleTableSlot *planSlot,
		   DestReceiver *dest,
		   EState *estate)
{
	ResultRelInfo *resultRelInfo;
	Relation	resultRelationDesc;
	HTSU_Result result;
	ItemPointerData update_ctid;
	TransactionId update_xmax = InvalidTransactionId;
	ItemPointerData lastTid;
	bool		wasHotUpdate;

	/*
	 * abort the operation if not running transactions
	 */
	if (IsBootstrapProcessingMode())
		elog(ERROR, "cannot UPDATE during bootstrap");

	/*
	 * get information on the (current) result relation
	 */
	resultRelInfo = estate->es_result_relation_info;
	resultRelationDesc = resultRelInfo->ri_RelationDesc;

	bool		rel_is_heap = RelationIsHeap(resultRelationDesc);
	bool 		rel_is_aorows = RelationIsAoRows(resultRelationDesc);
	bool		rel_is_aocols = RelationIsAoCols(resultRelationDesc);
	bool		rel_is_external = RelationIsExternal(resultRelationDesc);

	if (rel_is_external &&
		estate->es_result_partitions &&
		estate->es_result_partitions->part->parrelid != 0)
	{
		ereport(ERROR,
				(errcode(ERRCODE_FEATURE_NOT_SUPPORTED),
				 errmsg("Update external partitions not supported.")));
	}

	/*
	 * get the heap tuple out of the tuple table slot, making sure we have a
	 * writable copy
	 */


	if (rel_is_aorows || rel_is_aocols)
	{
		/*
		 * It is necessary to reconstruct a logically compatible tuple to
		 * a physically compatible tuple.  The slot's tuple descriptor comes
		 * from the projection target list, which doesn't indicate dropped
		 * columns, and MemTuple cannot deal with cases without converting
		 * the target list back into the original relation's tuple desc.
		 */
		slot = reconstructMatchingTupleSlot(slot, resultRelInfo);
	}

	/* see if this update would move the tuple to a different partition */
	if (estate->es_result_partitions)
		checkPartitionUpdate(estate, slot, resultRelInfo);

	/* BEFORE ROW UPDATE Triggers */
	if (resultRelInfo->ri_TrigDesc &&
		resultRelInfo->ri_TrigDesc->n_before_row[TRIGGER_EVENT_UPDATE] > 0)
	{
		slot = ExecBRUpdateTriggers(estate, resultRelInfo,
									tupleid, slot);

		if (slot == NULL)		/* "do nothing" */
			return;
	}

	/*
	 * Check the constraints of the tuple
	 *
	 * If we generate a new candidate tuple after EvalPlanQual testing, we
	 * must loop back here and recheck constraints.  (We don't need to redo
	 * triggers, however.  If there are any BEFORE triggers then trigger.c
	 * will have done heap_lock_tuple to lock the correct tuple, so there's no
	 * need to do them again.)
	 */
lreplace:;
	if (resultRelationDesc->rd_att->constr)
		ExecConstraints(resultRelInfo, slot, estate);

	if (!GpPersistent_IsPersistentRelation(resultRelationDesc->rd_id))
	{
		/*
		 * Normal UPDATE path.
		 */

		/*
		 * replace the heap tuple
		 *
		 * Note: if es_crosscheck_snapshot isn't InvalidSnapshot, we check that
		 * the row to be updated is visible to that snapshot, and throw a can't-
		 * serialize error if not.	This is a special-case behavior needed for
		 * referential integrity updates in serializable transactions.
		 */
		if (rel_is_heap)
		{
			HeapTuple tuple;

			tuple = ExecMaterializeSlot(slot);

			result = heap_update(resultRelationDesc, tupleid, tuple,
							 &update_ctid, &update_xmax,
							 estate->es_output_cid,
							 estate->es_crosscheck_snapshot,
							 true /* wait for commit */ );
			lastTid = tuple->t_self;
			wasHotUpdate = HeapTupleIsHeapOnly(tuple) != 0;
		}
		else if (rel_is_aorows)
		{
			MemTuple mtuple;

			if (IsXactIsoLevelSerializable)
			{
				ereport(ERROR,
					(errcode(ERRCODE_FEATURE_NOT_SUPPORTED),
					errmsg("Updates on append-only tables are not supported in serializable transactions.")));
			}

			if (resultRelInfo->ri_updateDesc == NULL)
			{
				ResultRelInfoSetSegno(resultRelInfo, estate->es_result_aosegnos);
				resultRelInfo->ri_updateDesc = (AppendOnlyUpdateDesc)
					appendonly_update_init(resultRelationDesc, GetActiveSnapshot(), resultRelInfo->ri_aosegno);
			}

			mtuple = ExecFetchSlotMemTuple(slot, false);

			result = appendonly_update(resultRelInfo->ri_updateDesc,
									   mtuple, (AOTupleId *) tupleid, (AOTupleId *) &lastTid);
			wasHotUpdate = false;
		}
		else if (rel_is_aocols)
		{
			if (IsXactIsoLevelSerializable)
			{
				ereport(ERROR,
					(errcode(ERRCODE_FEATURE_NOT_SUPPORTED),
					errmsg("Updates on append-only tables are not supported in serializable transactions.")));
			}

			if (resultRelInfo->ri_updateDesc == NULL)
			{
				ResultRelInfoSetSegno(resultRelInfo, estate->es_result_aosegnos);
				resultRelInfo->ri_updateDesc = (AppendOnlyUpdateDesc)
					aocs_update_init(resultRelationDesc, resultRelInfo->ri_aosegno);
			}
			result = aocs_update(resultRelInfo->ri_updateDesc,
								 slot, (AOTupleId *) tupleid, (AOTupleId *) &lastTid);
			wasHotUpdate = false;
		}
		else
		{
			elog(ERROR, "invalid relation type");
		}

		switch (result)
		{
			case HeapTupleSelfUpdated:
				/* already deleted by self; nothing to do */
				return;

			case HeapTupleMayBeUpdated:
				break;

			case HeapTupleUpdated:
				if (IsXactIsoLevelSerializable)
					ereport(ERROR,
							(errcode(ERRCODE_T_R_SERIALIZATION_FAILURE),
							 errmsg("could not serialize access due to concurrent update")));
				else if (!ItemPointerEquals(tupleid, &update_ctid))
				{
					TupleTableSlot *epqslot;

					Assert(update_xmax != InvalidTransactionId);

					epqslot = EvalPlanQual(estate,
										   resultRelInfo->ri_RangeTableIndex,
										   &update_ctid,
										   update_xmax);
					if (!TupIsNull(epqslot))
					{
						*tupleid = update_ctid;
						slot = ExecFilterJunk(estate->es_junkFilter, epqslot);
						goto lreplace;
					}
				}
				/* tuple already deleted; nothing to do */
				return;

			default:
				elog(ERROR, "unrecognized heap_update status: %u", result);
				return;
		}
	}
	else
	{
		HeapTuple persistentTuple;

		/*
		 * Persistent metadata path.
		 */
		persistentTuple = ExecMaterializeSlot(slot);
		persistentTuple->t_self = *tupleid;

		frozen_heap_inplace_update(resultRelationDesc, persistentTuple);
		wasHotUpdate = false;
	}

	(estate->es_processed)++;
	(resultRelInfo->ri_aoprocessed)++;

	/*
	 * Note: instead of having to update the old index tuples associated with
	 * the heap tuple, all we do is form and insert new index tuples. This is
	 * because UPDATEs are actually DELETEs and INSERTs, and index tuple
	 * deletion is done later by VACUUM (see notes in ExecDelete).	All we do
	 * here is insert new index tuples.  -cim 9/27/89
	 */

	/*
	 * insert index entries for tuple
	 *
	 * Note: heap_update returns the tid (location) of the new tuple in the
	 * t_self field.
	 *
	 * If it's a HOT update, we mustn't insert new index entries.
	 */
	if (resultRelInfo->ri_NumIndices > 0 && !wasHotUpdate)
		ExecInsertIndexTuples(slot, &lastTid, estate, false);

	/* AFTER ROW UPDATE Triggers */
	if (resultRelInfo->ri_TrigDesc &&
		resultRelInfo->ri_TrigDesc->n_after_row[TRIGGER_EVENT_UPDATE] > 0 &&
		rel_is_heap)
	{
		HeapTuple tuple = ExecMaterializeSlot(slot);

		ExecARUpdateTriggers(estate, resultRelInfo, tupleid, tuple);
	}
}

/*
 * ExecRelCheck --- check that tuple meets constraints for result relation
 */
static const char *
ExecRelCheck(ResultRelInfo *resultRelInfo,
			 TupleTableSlot *slot, EState *estate)
{
	Relation	rel = resultRelInfo->ri_RelationDesc;
	int			ncheck = rel->rd_att->constr->num_check;
	ConstrCheck *check = rel->rd_att->constr->check;
	ExprContext *econtext;
	MemoryContext oldContext;
	List	   *qual;
	int			i;

	/*
	 * If first time through for this result relation, build expression
	 * nodetrees for rel's constraint expressions.  Keep them in the per-query
	 * memory context so they'll survive throughout the query.
	 */
	if (resultRelInfo->ri_ConstraintExprs == NULL)
	{
		oldContext = MemoryContextSwitchTo(estate->es_query_cxt);
		resultRelInfo->ri_ConstraintExprs =
			(List **) palloc(ncheck * sizeof(List *));
		for (i = 0; i < ncheck; i++)
		{
			/* ExecQual wants implicit-AND form */
			qual = make_ands_implicit(stringToNode(check[i].ccbin));
			resultRelInfo->ri_ConstraintExprs[i] = (List *)
				ExecPrepareExpr((Expr *) qual, estate);
		}
		MemoryContextSwitchTo(oldContext);
	}

	/*
	 * We will use the EState's per-tuple context for evaluating constraint
	 * expressions (creating it if it's not already there).
	 */
	econtext = GetPerTupleExprContext(estate);

	/* Arrange for econtext's scan tuple to be the tuple under test */
	econtext->ecxt_scantuple = slot;

	/* And evaluate the constraints */
	for (i = 0; i < ncheck; i++)
	{
		qual = resultRelInfo->ri_ConstraintExprs[i];

		/*
		 * NOTE: SQL92 specifies that a NULL result from a constraint
		 * expression is not to be treated as a failure.  Therefore, tell
		 * ExecQual to return TRUE for NULL.
		 */
		if (!ExecQual(qual, econtext, true))
			return check[i].ccname;
	}

	/* NULL result means no error */
	return NULL;
}

void
ExecConstraints(ResultRelInfo *resultRelInfo,
				TupleTableSlot *slot, EState *estate)
{
	Relation	rel = resultRelInfo->ri_RelationDesc;
	TupleConstr *constr = rel->rd_att->constr;

	Assert(constr);

	if (constr->has_not_null)
	{
		int			natts = rel->rd_att->natts;
		int			attrChk;

		for (attrChk = 1; attrChk <= natts; attrChk++)
		{
			if (rel->rd_att->attrs[attrChk - 1]->attnotnull &&
				slot_attisnull(slot, attrChk))
				ereport(ERROR,
						(errcode(ERRCODE_NOT_NULL_VIOLATION),
						 errmsg("null value in column \"%s\" violates not-null constraint",
						NameStr(rel->rd_att->attrs[attrChk - 1]->attname))));
		}
	}

	if (constr->num_check > 0)
	{
		const char *failed;

		if ((failed = ExecRelCheck(resultRelInfo, slot, estate)) != NULL)
			ereport(ERROR,
					(errcode(ERRCODE_CHECK_VIOLATION),
					 errmsg("new row for relation \"%s\" violates check constraint \"%s\"",
							RelationGetRelationName(rel), failed)));
	}
}

/*
 * Check a modified tuple to see if we want to process its updated version
 * under READ COMMITTED rules.
 *
 * See backend/executor/README for some info about how this works.
 *
 *	estate - executor state data
 *	rti - rangetable index of table containing tuple
 *	*tid - t_ctid from the outdated tuple (ie, next updated version)
 *	priorXmax - t_xmax from the outdated tuple
 *
 * *tid is also an output parameter: it's modified to hold the TID of the
 * latest version of the tuple (note this may be changed even on failure)
 *
 * Returns a slot containing the new candidate update/delete tuple, or
 * NULL if we determine we shouldn't process the row.
 */
TupleTableSlot *
EvalPlanQual(EState *estate, Index rti,
			 ItemPointer tid, TransactionId priorXmax)
{
	evalPlanQual *epq;
	EState	   *epqstate;
	Relation	relation;
	HeapTupleData tuple;
	HeapTuple	copyTuple = NULL;
	SnapshotData SnapshotDirty;
	bool		endNode;

	Assert(rti != 0);

	/*
	 * find relation containing target tuple
	 */
	if (estate->es_result_relation_info != NULL &&
		estate->es_result_relation_info->ri_RangeTableIndex == rti)
		relation = estate->es_result_relation_info->ri_RelationDesc;
	else
	{
		ListCell   *l;

		relation = NULL;
		foreach(l, estate->es_rowMarks)
		{
			if (((ExecRowMark *) lfirst(l))->rti == rti)
			{
				relation = ((ExecRowMark *) lfirst(l))->relation;
				break;
			}
		}
		if (relation == NULL)
			elog(ERROR, "could not find RowMark for RT index %u", rti);
	}

	/*
	 * fetch tid tuple
	 *
	 * Loop here to deal with updated or busy tuples
	 */
	InitDirtySnapshot(SnapshotDirty);
	tuple.t_self = *tid;
	for (;;)
	{
		Buffer		buffer;

		if (heap_fetch(relation, &SnapshotDirty, &tuple, &buffer, true, NULL))
		{
			/*
			 * If xmin isn't what we're expecting, the slot must have been
			 * recycled and reused for an unrelated tuple.	This implies that
			 * the latest version of the row was deleted, so we need do
			 * nothing.  (Should be safe to examine xmin without getting
			 * buffer's content lock, since xmin never changes in an existing
			 * tuple.)
			 */
			if (!TransactionIdEquals(HeapTupleHeaderGetXmin(tuple.t_data),
									 priorXmax))
			{
				ReleaseBuffer(buffer);
				return NULL;
			}

			/* otherwise xmin should not be dirty... */
			if (TransactionIdIsValid(SnapshotDirty.xmin))
				elog(ERROR, "t_xmin is uncommitted in tuple to be updated");

			/*
			 * If tuple is being updated by other transaction then we have to
			 * wait for its commit/abort.
			 */
			if (TransactionIdIsValid(SnapshotDirty.xmax))
			{
				ReleaseBuffer(buffer);
				XactLockTableWait(SnapshotDirty.xmax);
				continue;		/* loop back to repeat heap_fetch */
			}

			/*
			 * If tuple was inserted by our own transaction, we have to check
			 * cmin against es_output_cid: cmin >= current CID means our
			 * command cannot see the tuple, so we should ignore it.  Without
			 * this we are open to the "Halloween problem" of indefinitely
			 * re-updating the same tuple. (We need not check cmax because
			 * HeapTupleSatisfiesDirty will consider a tuple deleted by our
			 * transaction dead, regardless of cmax.)  We just checked that
			 * priorXmax == xmin, so we can test that variable instead of
			 * doing HeapTupleHeaderGetXmin again.
			 */
			if (TransactionIdIsCurrentTransactionId(priorXmax) &&
				HeapTupleHeaderGetCmin(tuple.t_data) >= estate->es_output_cid)
			{
				ReleaseBuffer(buffer);
				return NULL;
			}

			/*
			 * We got tuple - now copy it for use by recheck query.
			 */
			copyTuple = heap_copytuple(&tuple);
			ReleaseBuffer(buffer);
			break;
		}

		/*
		 * If the referenced slot was actually empty, the latest version of
		 * the row must have been deleted, so we need do nothing.
		 */
		if (tuple.t_data == NULL)
		{
			ReleaseBuffer(buffer);
			return NULL;
		}

		/*
		 * As above, if xmin isn't what we're expecting, do nothing.
		 */
		if (!TransactionIdEquals(HeapTupleHeaderGetXmin(tuple.t_data),
								 priorXmax))
		{
			ReleaseBuffer(buffer);
			return NULL;
		}

		/*
		 * If we get here, the tuple was found but failed SnapshotDirty.
		 * Assuming the xmin is either a committed xact or our own xact (as it
		 * certainly should be if we're trying to modify the tuple), this must
		 * mean that the row was updated or deleted by either a committed xact
		 * or our own xact.  If it was deleted, we can ignore it; if it was
		 * updated then chain up to the next version and repeat the whole
		 * test.
		 *
		 * As above, it should be safe to examine xmax and t_ctid without the
		 * buffer content lock, because they can't be changing.
		 */
		if (ItemPointerEquals(&tuple.t_self, &tuple.t_data->t_ctid))
		{
			/* deleted, so forget about it */
			ReleaseBuffer(buffer);
			return NULL;
		}

		/* updated, so look at the updated row */
		tuple.t_self = tuple.t_data->t_ctid;
		/* updated row should have xmin matching this xmax */
		priorXmax = HeapTupleHeaderGetXmax(tuple.t_data);
		ReleaseBuffer(buffer);
		/* loop back to fetch next in chain */
	}

	/*
	 * For UPDATE/DELETE we have to return tid of actual row we're executing
	 * PQ for.
	 */
	*tid = tuple.t_self;

	/*
	 * Need to run a recheck subquery.	Find or create a PQ stack entry.
	 */
	epq = estate->es_evalPlanQual;
	endNode = true;

	if (epq != NULL && epq->rti == 0)
	{
		/* Top PQ stack entry is idle, so re-use it */
		Assert(!(estate->es_useEvalPlan) && epq->next == NULL);
		epq->rti = rti;
		endNode = false;
	}

	/*
	 * If this is request for another RTE - Ra, - then we have to check wasn't
	 * PlanQual requested for Ra already and if so then Ra' row was updated
	 * again and we have to re-start old execution for Ra and forget all what
	 * we done after Ra was suspended. Cool? -:))
	 */
	if (epq != NULL && epq->rti != rti &&
		epq->estate->es_evTuple[rti - 1] != NULL)
	{
		do
		{
			evalPlanQual *oldepq;

			/* stop execution */
			EvalPlanQualStop(epq);
			/* pop previous PlanQual from the stack */
			oldepq = epq->next;
			Assert(oldepq && oldepq->rti != 0);
			/* push current PQ to freePQ stack */
			oldepq->free = epq;
			epq = oldepq;
			estate->es_evalPlanQual = epq;
		} while (epq->rti != rti);
	}

	/*
	 * If we are requested for another RTE then we have to suspend execution
	 * of current PlanQual and start execution for new one.
	 */
	if (epq == NULL || epq->rti != rti)
	{
		/* try to reuse plan used previously */
		evalPlanQual *newepq = (epq != NULL) ? epq->free : NULL;

		if (newepq == NULL)		/* first call or freePQ stack is empty */
		{
			newepq = (evalPlanQual *) palloc0(sizeof(evalPlanQual));
			newepq->free = NULL;
			newepq->estate = NULL;
			newepq->planstate = NULL;
		}
		else
		{
			/* recycle previously used PlanQual */
			Assert(newepq->estate == NULL);
			epq->free = NULL;
		}
		/* push current PQ to the stack */
		newepq->next = epq;
		epq = newepq;
		estate->es_evalPlanQual = epq;
		epq->rti = rti;
		endNode = false;
	}

	Assert(epq->rti == rti);

	/*
	 * Ok - we're requested for the same RTE.  Unfortunately we still have to
	 * end and restart execution of the plan, because ExecReScan wouldn't
	 * ensure that upper plan nodes would reset themselves.  We could make
	 * that work if insertion of the target tuple were integrated with the
	 * Param mechanism somehow, so that the upper plan nodes know that their
	 * children's outputs have changed.
	 *
	 * Note that the stack of free evalPlanQual nodes is quite useless at the
	 * moment, since it only saves us from pallocing/releasing the
	 * evalPlanQual nodes themselves.  But it will be useful once we implement
	 * ReScan instead of end/restart for re-using PlanQual nodes.
	 */
	if (endNode)
	{
		/* stop execution */
		EvalPlanQualStop(epq);
	}

	/*
	 * Initialize new recheck query.
	 *
	 * Note: if we were re-using PlanQual plans via ExecReScan, we'd need to
	 * instead copy down changeable state from the top plan (including
	 * es_result_relation_info, es_junkFilter) and reset locally changeable
	 * state in the epq (including es_param_exec_vals, es_evTupleNull).
	 */
	EvalPlanQualStart(epq, estate, epq->next);

	/*
	 * free old RTE' tuple, if any, and store target tuple where relation's
	 * scan node will see it
	 */
	epqstate = epq->estate;
	if (epqstate->es_evTuple[rti - 1] != NULL)
		heap_freetuple(epqstate->es_evTuple[rti - 1]);
	epqstate->es_evTuple[rti - 1] = copyTuple;

	return EvalPlanQualNext(estate);
}

static TupleTableSlot *
EvalPlanQualNext(EState *estate)
{
	evalPlanQual *epq = estate->es_evalPlanQual;
	MemoryContext oldcontext;
	TupleTableSlot *slot;

	Assert(epq->rti != 0);

lpqnext:;
	oldcontext = MemoryContextSwitchTo(epq->estate->es_query_cxt);
	slot = ExecProcNode(epq->planstate);
	MemoryContextSwitchTo(oldcontext);

	/*
	 * No more tuples for this PQ. Continue previous one.
	 */
	if (TupIsNull(slot))
	{
		evalPlanQual *oldepq;

		/* stop execution */
		EvalPlanQualStop(epq);
		/* pop old PQ from the stack */
		oldepq = epq->next;
		if (oldepq == NULL)
		{
			/* this is the first (oldest) PQ - mark as free */
			epq->rti = 0;
			estate->es_useEvalPlan = false;
			/* and continue Query execution */
			return NULL;
		}
		Assert(oldepq->rti != 0);
		/* push current PQ to freePQ stack */
		oldepq->free = epq;
		epq = oldepq;
		estate->es_evalPlanQual = epq;
		goto lpqnext;
	}

	return slot;
}

static void
EndEvalPlanQual(EState *estate)
{
	evalPlanQual *epq = estate->es_evalPlanQual;

	if (epq->rti == 0)			/* plans already shutdowned */
	{
		Assert(epq->next == NULL);
		return;
	}

	for (;;)
	{
		evalPlanQual *oldepq;

		/* stop execution */
		EvalPlanQualStop(epq);
		/* pop old PQ from the stack */
		oldepq = epq->next;
		if (oldepq == NULL)
		{
			/* this is the first (oldest) PQ - mark as free */
			epq->rti = 0;
			estate->es_useEvalPlan = false;
			break;
		}
		Assert(oldepq->rti != 0);
		/* push current PQ to freePQ stack */
		oldepq->free = epq;
		epq = oldepq;
		estate->es_evalPlanQual = epq;
	}
}

/*
 * Start execution of one level of PlanQual.
 *
 * This is a cut-down version of ExecutorStart(): we copy some state from
 * the top-level estate rather than initializing it fresh.
 */
static void
EvalPlanQualStart(evalPlanQual *epq, EState *estate, evalPlanQual *priorepq)
{
	EState	   *epqstate;
	int			rtsize;
	MemoryContext oldcontext;
	ListCell   *l;

	rtsize = list_length(estate->es_range_table);

	epq->estate = epqstate = CreateExecutorState();

	oldcontext = MemoryContextSwitchTo(epqstate->es_query_cxt);

	/*
	 * The epqstates share the top query's copy of unchanging state such as
	 * the snapshot, rangetable, result-rel info, and external Param info.
	 * They need their own copies of local state, including a tuple table,
	 * es_param_exec_vals, etc.
	 */
	epqstate->es_direction = ForwardScanDirection;
	epqstate->es_snapshot = estate->es_snapshot;
	epqstate->es_crosscheck_snapshot = estate->es_crosscheck_snapshot;
	epqstate->es_range_table = estate->es_range_table;
	epqstate->es_output_cid = estate->es_output_cid;
	epqstate->es_result_relations = estate->es_result_relations;
	epqstate->es_num_result_relations = estate->es_num_result_relations;
	epqstate->es_result_relation_info = estate->es_result_relation_info;
	epqstate->es_junkFilter = estate->es_junkFilter;
	/* es_trig_target_relations must NOT be copied */
	epqstate->es_param_list_info = estate->es_param_list_info;
	if (estate->es_plannedstmt->nParamExec > 0)
		epqstate->es_param_exec_vals = (ParamExecData *)
			palloc0(estate->es_plannedstmt->nParamExec * sizeof(ParamExecData));
	epqstate->es_rowMarks = estate->es_rowMarks;
	epqstate->es_instrument = estate->es_instrument;
	epqstate->es_select_into = estate->es_select_into;
	epqstate->es_into_oids = estate->es_into_oids;
	epqstate->es_plannedstmt = estate->es_plannedstmt;

	/*
	 * Each epqstate must have its own es_evTupleNull state, but all the stack
	 * entries share es_evTuple state.	This allows sub-rechecks to inherit
	 * the value being examined by an outer recheck.
	 */
	epqstate->es_evTupleNull = (bool *) palloc0(rtsize * sizeof(bool));
	if (priorepq == NULL)
		/* first PQ stack entry */
		epqstate->es_evTuple = (HeapTuple *)
			palloc0(rtsize * sizeof(HeapTuple));
	else
		/* later stack entries share the same storage */
		epqstate->es_evTuple = priorepq->estate->es_evTuple;

	/*
	 * Each epqstate also has its own tuple table.
	 */
	epqstate->es_tupleTable = NIL;

	/*
	 * Initialize private state information for each SubPlan.  We must do this
	 * before running ExecInitNode on the main query tree, since
	 * ExecInitSubPlan expects to be able to find these entries.
	 */
	Assert(epqstate->es_subplanstates == NIL);
	foreach(l, estate->es_plannedstmt->subplans)
	{
		Plan	   *subplan = (Plan *) lfirst(l);
		PlanState  *subplanstate;

		subplanstate = ExecInitNode(subplan, epqstate, 0);

		epqstate->es_subplanstates = lappend(epqstate->es_subplanstates,
											 subplanstate);
	}

	/*
	 * Initialize the private state information for all the nodes in the query
	 * tree.  This opens files, allocates storage and leaves us ready to start
	 * processing tuples.
	 */
	epq->planstate = ExecInitNode(estate->es_plannedstmt->planTree, epqstate, 0);

	MemoryContextSwitchTo(oldcontext);
}

/*
 * End execution of one level of PlanQual.
 *
 * This is a cut-down version of ExecutorEnd(); basically we want to do most
 * of the normal cleanup, but *not* close result relations (which we are
 * just sharing from the outer query).	We do, however, have to close any
 * trigger target relations that got opened, since those are not shared.
 */
static void
EvalPlanQualStop(evalPlanQual *epq)
{
	EState	   *epqstate = epq->estate;
	MemoryContext oldcontext;
	ListCell   *l;

	oldcontext = MemoryContextSwitchTo(epqstate->es_query_cxt);

	ExecEndNode(epq->planstate);

	foreach(l, epqstate->es_subplanstates)
	{
		PlanState  *subplanstate = (PlanState *) lfirst(l);

		ExecEndNode(subplanstate);
	}

	/* throw away the per-epqstate tuple table completely */
	ExecResetTupleTable(epqstate->es_tupleTable, true);
	epqstate->es_tupleTable = NIL;

	if (epqstate->es_evTuple[epq->rti - 1] != NULL)
	{
		heap_freetuple(epqstate->es_evTuple[epq->rti - 1]);
		epqstate->es_evTuple[epq->rti - 1] = NULL;
	}

	foreach(l, epqstate->es_trig_target_relations)
	{
		ResultRelInfo *resultRelInfo = (ResultRelInfo *) lfirst(l);

		/* Close indices and then the relation itself */
		ExecCloseIndices(resultRelInfo);
		heap_close(resultRelInfo->ri_RelationDesc, NoLock);
	}

	MemoryContextSwitchTo(oldcontext);

	/*
	 * Reset the sharing fields of this EState with main query's EState
	 * to NULL before calling FreeExecutorState, to avoid duplicate cleanup.
	 * This should be symmetric to the setup in EvalPlanQualStart().
	 */
	epqstate->es_snapshot = NULL;
	epqstate->es_crosscheck_snapshot = NULL;
	epqstate->es_range_table = NIL;
	epqstate->es_result_relations = NULL;
	epqstate->es_result_relation_info = NULL;
	epqstate->es_junkFilter = NULL;
	epqstate->es_param_list_info = NULL;
	epqstate->es_rowMarks = NIL;
	epqstate->es_plannedstmt = NULL;

	FreeExecutorState(epqstate);

	epq->estate = NULL;
	epq->planstate = NULL;
}

/*
 * ExecGetActivePlanTree --- get the active PlanState tree from a QueryDesc
 *
 * Ordinarily this is just the one mentioned in the QueryDesc, but if we
 * are looking at a row returned by the EvalPlanQual machinery, we need
 * to look at the subsidiary state instead.
 */
PlanState *
ExecGetActivePlanTree(QueryDesc *queryDesc)
{
	EState	   *estate = queryDesc->estate;

	if (estate && estate->es_useEvalPlan && estate->es_evalPlanQual != NULL)
		return estate->es_evalPlanQual->planstate;
	else
		return queryDesc->planstate;
}

/*
 * Support for SELECT INTO (a/k/a CREATE TABLE AS)
 *
 * We implement SELECT INTO by diverting SELECT's normal output with
 * a specialized DestReceiver type.
 */

typedef struct
{
	DestReceiver pub;			/* publicly-known function pointers */
	EState	   *estate;			/* EState we are working with */
	Relation	rel;			/* Relation to write to */
	bool		use_wal;		/* do we need to WAL-log our writes? */

	struct AppendOnlyInsertDescData *ao_insertDesc; /* descriptor to AO tables */
	struct AOCSInsertDescData *aocs_ins;           /* descriptor for aocs */

	bool		is_bulkload;

	ItemPointerData last_heap_tid;

	struct MirroredBufferPoolBulkLoadInfo *bulkloadinfo;

} DR_intorel;

/*
 * OpenIntoRel --- actually create the SELECT INTO target relation
 *
 * This also replaces QueryDesc->dest with the special DestReceiver for
 * SELECT INTO.  We assume that the correct result tuple type has already
 * been placed in queryDesc->tupDesc.
 */
static void
OpenIntoRel(QueryDesc *queryDesc)
{
	IntoClause *into = queryDesc->plannedstmt->intoClause;
	EState	   *estate = queryDesc->estate;
	Relation	intoRelationDesc;
	char	   *intoName;
	char		relkind = RELKIND_RELATION;
	char		relstorage;
	Oid			namespaceId;
	Oid			tablespaceId;
	Datum		reloptions;
	StdRdOptions *stdRdOptions;
	AclResult	aclresult;
	Oid			intoRelationId;
	TupleDesc	tupdesc;
	DR_intorel *myState;
	char	   *intoTableSpaceName;
    GpPolicy   *targetPolicy;
	bool		bufferPoolBulkLoad;
	bool		validate_reloptions;

	RelFileNode relFileNode;
	
	ItemPointerData persistentTid;
	int64			persistentSerialNum;
	
	targetPolicy = queryDesc->plannedstmt->intoPolicy;

	Assert(into);

	/*
	 * XXX This code needs to be kept in sync with DefineRelation().
	 * Maybe we should try to use that function instead.
	 */

	/*
	 * Check consistency of arguments
	 */
	if (into->onCommit != ONCOMMIT_NOOP && !into->rel->istemp)
		ereport(ERROR,
				(errcode(ERRCODE_INVALID_TABLE_DEFINITION),
				 errmsg("ON COMMIT can only be used on temporary tables")));

	/*
	 * Security check: disallow creating temp tables from security-restricted
	 * code.  This is needed because calling code might not expect untrusted
	 * tables to appear in pg_temp at the front of its search path.
	 */
	if (into->rel->istemp && InSecurityRestrictedOperation())
		ereport(ERROR,
				(errcode(ERRCODE_INSUFFICIENT_PRIVILEGE),
				 errmsg("cannot create temporary table within security-restricted operation")));

	/*
	 * Find namespace to create in, check its permissions
	 */
	intoName = into->rel->relname;
	namespaceId = RangeVarGetCreationNamespace(into->rel);

	aclresult = pg_namespace_aclcheck(namespaceId, GetUserId(),
									  ACL_CREATE);
	if (aclresult != ACLCHECK_OK)
		aclcheck_error(aclresult, ACL_KIND_NAMESPACE,
					   get_namespace_name(namespaceId));

	/*
	 * Select tablespace to use.  If not specified, use default tablespace
	 * (which may in turn default to database's default).
	 *
	 * In PostgreSQL, we resolve default tablespace here. In GPDB, that's
	 * done earlier, because we need to dispatch the final tablespace name,
	 * after resolving any defaults, to the segments. (Otherwise, we would
	 * rely on the assumption that default_tablespace GUC is kept in sync
	 * in all segment connections. That actually seems to be the case, as of
	 * this writing, but better to not rely on it.) So usually, we already
	 * have the fully-resolved tablespace name stashed in queryDesc->ddesc->
	 * intoTableSpaceName. In the dispatcher, we filled it in earlier, and
	 * in executor nodes, we received it from the dispatcher along with the
	 * query. In utility mode, however, queryDesc->ddesc is not set at all,
	 * and we follow the PostgreSQL codepath, resolving the defaults here.
	 */
	if (queryDesc->ddesc)
		intoTableSpaceName = queryDesc->ddesc->intoTableSpaceName;
	else
		intoTableSpaceName = into->tableSpaceName;

	if (intoTableSpaceName)
	{
		tablespaceId = get_tablespace_oid(intoTableSpaceName, false);
	}
	else
	{
		tablespaceId = GetDefaultTablespace(into->rel->istemp);
		/* note InvalidOid is OK in this case */
	}

	/* Check permissions except when using the database's default space */
	if (OidIsValid(tablespaceId) && tablespaceId != MyDatabaseTableSpace)
	{
		AclResult	aclresult;

		aclresult = pg_tablespace_aclcheck(tablespaceId, GetUserId(),
										   ACL_CREATE);

		if (aclresult != ACLCHECK_OK)
			aclcheck_error(aclresult, ACL_KIND_TABLESPACE,
						   get_tablespace_name(tablespaceId));
	}

	/* In all cases disallow placing user relations in pg_global */
	if (tablespaceId == GLOBALTABLESPACE_OID)
		ereport(ERROR,
		        (errcode(ERRCODE_INVALID_PARAMETER_VALUE),
		         errmsg("only shared relations can be placed in pg_global tablespace")));

	/* Parse and validate any reloptions */
	reloptions = transformRelOptions((Datum) 0,
									 into->options,
									 true,
									 false);

	/* get the relstorage (heap or AO tables) */
	if (queryDesc->ddesc)
		validate_reloptions = queryDesc->ddesc->validate_reloptions;
	else
		validate_reloptions = true;

	stdRdOptions = (StdRdOptions*) heap_reloptions(relkind, reloptions, validate_reloptions);
	if(stdRdOptions->appendonly)
		relstorage = stdRdOptions->columnstore ? RELSTORAGE_AOCOLS : RELSTORAGE_AOROWS;
	else
		relstorage = RELSTORAGE_HEAP;

	/* Copy the tupdesc because heap_create_with_catalog modifies it */
	tupdesc = CreateTupleDescCopy(queryDesc->tupDesc);

	/*
	 * We can skip WAL-logging the insertions for FileRep on segments, but not on
	 * master since we are using the old WAL based physical replication.
	 *
	 * GPDP does not support PITR.
	 */
	bufferPoolBulkLoad = 
		(relstorage_is_buffer_pool(relstorage) ?
									!XLogIsNeeded() : false);

	/* Now we can actually create the new relation */
	intoRelationId = heap_create_with_catalog(intoName,
											  namespaceId,
											  tablespaceId,
											  InvalidOid,
											  GetUserId(),
											  tupdesc,
											  NIL,
											  /* relam */ InvalidOid,
											  relkind,
											  relstorage,
											  false,
											  true,
											  bufferPoolBulkLoad,
											  0,
											  into->onCommit,
											  targetPolicy,  	/* MPP */
											  reloptions,
											  allowSystemTableModsDDL,
											  /* valid_opts */ !validate_reloptions,
						 					  &persistentTid,
						 					  &persistentSerialNum);

	FreeTupleDesc(tupdesc);

	/*
	 * Advance command counter so that the newly-created relation's catalog
	 * tuples will be visible to heap_open.
	 */
	CommandCounterIncrement();

	/*
	 * If necessary, create a TOAST table for the new relation, or an Append
	 * Only segment table. Note that AlterTableCreateXXXTable ends with
	 * CommandCounterIncrement(), so that the new tables will be visible for
	 * insertion.
	 */
	AlterTableCreateToastTable(intoRelationId, false);
	AlterTableCreateAoSegTable(intoRelationId, false);
	AlterTableCreateAoVisimapTable(intoRelationId, false);

    /* don't create AO block directory here, it'll be created when needed */
	/*
	 * And open the constructed table for writing.
	 */
	intoRelationDesc = heap_open(intoRelationId, AccessExclusiveLock);
	
	/*
	 * Add column encoding entries based on the WITH clause.
	 *
	 * NOTE:  we could also do this expansion during parse analysis, by
	 * expanding the IntoClause options field into some attr_encodings field
	 * (cf. CreateStmt and transformCreateStmt()). As it stands, there's no real
	 * benefit for doing that from a code complexity POV. In fact, it would mean
	 * more code. If, however, we supported column encoding syntax during CTAS,
	 * it would be a good time to relocate this code.
	 */
	AddDefaultRelationAttributeOptions(intoRelationDesc,
									   into->options);

	/*
	 * Now replace the query's DestReceiver with one for SELECT INTO
	 */
	queryDesc->dest = CreateDestReceiver(DestIntoRel, NULL);
	myState = (DR_intorel *) queryDesc->dest;
	Assert(myState->pub.mydest == DestIntoRel);
	myState->estate = estate;

	/*
	 * We can skip WAL-logging the insertions, unless PITR is in use.
	 */
	myState->use_wal = XLogArchivingActive();
	myState->rel = intoRelationDesc;

	/* use_wal off requires rd_targblock be initially invalid */
	Assert(intoRelationDesc->rd_targblock == InvalidBlockNumber);

	myState->is_bulkload = bufferPoolBulkLoad;

	myState->bulkloadinfo = (struct MirroredBufferPoolBulkLoadInfo *) palloc0(sizeof(MirroredBufferPoolBulkLoadInfo));

	relFileNode.spcNode = tablespaceId;
	relFileNode.dbNode = MyDatabaseId;
	relFileNode.relNode = intoRelationId;
	if (myState->is_bulkload)
	{
		MirroredBufferPool_BeginBulkLoad(
								&relFileNode,
								&persistentTid,
								persistentSerialNum,
								myState->bulkloadinfo);
	}
	else
	{
		/*
		 * Save this information for tracing in CloseIntoRel.
		 */
		myState->bulkloadinfo->relFileNode = relFileNode;
		myState->bulkloadinfo->persistentTid = persistentTid;
		myState->bulkloadinfo->persistentSerialNum = persistentSerialNum;

		if (Debug_persistent_print)
		{
			elog(Persistent_DebugPrintLevel(),
				 "OpenIntoRel %u/%u/%u: not bypassing the WAL -- not using bulk load, persistent serial num " INT64_FORMAT ", TID %s",
				 relFileNode.spcNode,
				 relFileNode.dbNode,
				 relFileNode.relNode,
				 persistentSerialNum,
				 ItemPointerToString(&persistentTid));
		}
	}
}

/*
 * CloseIntoRel --- clean up SELECT INTO at ExecutorEnd time
 */
static void
CloseIntoRel(QueryDesc *queryDesc)
{
	DR_intorel *myState = (DR_intorel *) queryDesc->dest;

	/* Partition with SELECT INTO is not supported */
	Assert(!PointerIsValid(queryDesc->estate->es_result_partitions));

	/* OpenIntoRel might never have gotten called */
	if (myState && myState->pub.mydest == DestIntoRel && myState->rel)
	{
		Relation	rel = myState->rel;

		/* APPEND_ONLY is closed in the intorel_shutdown */
		if (!(RelationIsAoRows(rel) || RelationIsAoCols(rel)))
		{
			int32 numOfBlocks;

			/* If we skipped using WAL, must heap_sync before commit */
			if (myState->is_bulkload)
			{
				FlushRelationBuffers(rel);
				/* FlushRelationBuffers will have opened rd_smgr */
				smgrimmedsync(rel->rd_smgr);
			}

			if (PersistentStore_IsZeroTid(&myState->last_heap_tid))
				numOfBlocks = 0;
			else
				numOfBlocks = ItemPointerGetBlockNumber(&myState->last_heap_tid) + 1;

			if (myState->is_bulkload)
			{
				bool mirrorDataLossOccurred;

				/*
				 * We may have to catch-up the mirror since bulk loading of data is
				 * ignored by resynchronize.
				 */
				while (true)
				{
					bool bulkLoadFinished;

					bulkLoadFinished = 
						MirroredBufferPool_EvaluateBulkLoadFinish(
									myState->bulkloadinfo);

					if (bulkLoadFinished)
					{
						/*
						 * The flush was successful to the mirror (or the mirror is
						 * not configured).
						 *
						 * We have done a state-change from 'Bulk Load Create Pending'
						 * to 'Create Pending'.
						 */
						break;
					}

					/*
					 * Copy primary data to mirror and flush.
					 */
					MirroredBufferPool_CopyToMirror(
							&myState->bulkloadinfo->relFileNode,
							rel->rd_rel->relname.data,
							&myState->bulkloadinfo->persistentTid,
							myState->bulkloadinfo->persistentSerialNum,
							myState->bulkloadinfo->mirrorDataLossTrackingState,
							myState->bulkloadinfo->mirrorDataLossTrackingSessionNum,
							numOfBlocks,
							&mirrorDataLossOccurred);
				}
			}
			else
			{
				if (Debug_persistent_print)
				{
					elog(Persistent_DebugPrintLevel(),
						 "CloseIntoRel %u/%u/%u: did not bypass the WAL -- did not use bulk load, persistent serial num " INT64_FORMAT ", TID %s",
						 myState->bulkloadinfo->relFileNode.spcNode,
						 myState->bulkloadinfo->relFileNode.dbNode,
						 myState->bulkloadinfo->relFileNode.relNode,
						 myState->bulkloadinfo->persistentSerialNum,
						 ItemPointerToString(&myState->bulkloadinfo->persistentTid));
				}
			}
		}

		/* close rel, but keep lock until commit */
		heap_close(rel, NoLock);

		myState->rel = NULL;
	}
}

/*
 * Get the OID of the relation created for SELECT INTO or CREATE TABLE AS.
 *
 * To be called between ExecutorStart and ExecutorEnd.
 */
Oid
GetIntoRelOid(QueryDesc *queryDesc)
{
	DR_intorel *myState = (DR_intorel *) queryDesc->dest;

	if (myState && myState->pub.mydest == DestIntoRel && myState->rel)
		return RelationGetRelid(myState->rel);
	else
		return InvalidOid;
}

/*
 * CreateIntoRelDestReceiver -- create a suitable DestReceiver object
 *
 * Since CreateDestReceiver doesn't accept the parameters we'd need,
 * we just leave the private fields zeroed here.  OpenIntoRel will
 * fill them in.
 */
DestReceiver *
CreateIntoRelDestReceiver(void)
{
	DR_intorel *self = (DR_intorel *) palloc0(sizeof(DR_intorel));

	self->pub.receiveSlot = intorel_receive;
	self->pub.rStartup = intorel_startup;
	self->pub.rShutdown = intorel_shutdown;
	self->pub.rDestroy = intorel_destroy;
	self->pub.mydest = DestIntoRel;

	self->estate = NULL;
	self->ao_insertDesc = NULL;
	self->aocs_ins = NULL;

	return (DestReceiver *) self;
}

/*
 * intorel_startup --- executor startup
 */
static void
intorel_startup(DestReceiver *self, int operation, TupleDesc typeinfo)
{
	/* no-op */
}

/*
 * intorel_receive --- receive one tuple
 */
static void
intorel_receive(TupleTableSlot *slot, DestReceiver *self)
{
	DR_intorel *myState = (DR_intorel *) self;
	Relation	into_rel = myState->rel;

	Assert(myState->estate->es_result_partitions == NULL);

	if (RelationIsAoRows(into_rel))
	{
		MemTuple	tuple = ExecCopySlotMemTuple(slot);
		AOTupleId	aoTupleId;

		if (myState->ao_insertDesc == NULL)
			myState->ao_insertDesc = appendonly_insert_init(into_rel, RESERVED_SEGNO, false);

		appendonly_insert(myState->ao_insertDesc, tuple, InvalidOid, &aoTupleId);
		pfree(tuple);
	}
	else if (RelationIsAoCols(into_rel))
	{
		if(myState->aocs_ins == NULL)
			myState->aocs_ins = aocs_insert_init(into_rel, RESERVED_SEGNO, false);

		aocs_insert(myState->aocs_ins, slot);
	}
	else
	{
		HeapTuple	tuple;

		/*
		 * get the heap tuple out of the tuple table slot, making sure we have a
		 * writable copy
		 */
		tuple = ExecMaterializeSlot(slot);

		/*
		 * force assignment of new OID (see comments in ExecInsert)
		 */
		if (myState->rel->rd_rel->relhasoids)
			HeapTupleSetOid(tuple, InvalidOid);

		heap_insert(into_rel,
					tuple,
					myState->estate->es_output_cid,
					myState->is_bulkload,
					false, /* never any point in using FSM */
					GetCurrentTransactionId());

		myState->last_heap_tid = tuple->t_self;
	}

	/* We know this is a newly created relation, so there are no indexes */
}

/*
 * intorel_shutdown --- executor end
 */
static void
intorel_shutdown(DestReceiver *self)
{
	/* If target was append only, finalise */
	DR_intorel *myState = (DR_intorel *) self;
	Relation	into_rel = myState->rel;


	if (RelationIsAoRows(into_rel) && myState->ao_insertDesc)
		appendonly_insert_finish(myState->ao_insertDesc);
	else if (RelationIsAoCols(into_rel) && myState->aocs_ins)
        aocs_insert_finish(myState->aocs_ins);
}

/*
 * intorel_destroy --- release DestReceiver object
 */
static void
intorel_destroy(DestReceiver *self)
{
	pfree(self);
}

/*
 * Calculate the part to use for the given key, then find or calculate
 * and cache required information about that part in the hash table
 * anchored in estate.
 * 
 * Return a pointer to the information, an entry in the table
 * estate->es_result_relations.  Note that the first entry in this
 * table is for the partitioned table itself and that the entire table
 * may be reallocated, changing the addresses of its entries.  
 *
 * Thus, it is important to avoid holding long-lived pointers to 
 * table entries (such as the pointer returned from this function).
 */
static ResultRelInfo *
get_part(EState *estate, Datum *values, bool *isnull, TupleDesc tupdesc)
{
	ResultRelInfo *resultRelInfo;
	Oid targetid;
	bool found;
	ResultPartHashEntry *entry;

	/* add a short term memory context if one wasn't assigned already */
	Assert(estate->es_partition_state != NULL &&
		estate->es_partition_state->accessMethods != NULL);
	if (!estate->es_partition_state->accessMethods->part_cxt)
		estate->es_partition_state->accessMethods->part_cxt =
			GetPerTupleExprContext(estate)->ecxt_per_tuple_memory;

	targetid = selectPartition(estate->es_result_partitions, values,
							   isnull, tupdesc, estate->es_partition_state->accessMethods);

	if (!OidIsValid(targetid))
		ereport(ERROR,
				(errcode(ERRCODE_NO_PARTITION_FOR_PARTITIONING_KEY),
				 errmsg("no partition for partitioning key")));

	if (estate->es_partition_state->result_partition_hash == NULL)
	{
		HASHCTL ctl;
		long num_buckets;

		/* reasonable assumption? */
		num_buckets =
			list_length(all_partition_relids(estate->es_result_partitions));
		num_buckets /= num_partition_levels(estate->es_result_partitions);

		ctl.keysize = sizeof(Oid);
		ctl.entrysize = sizeof(*entry);
		ctl.hash = oid_hash;

		estate->es_partition_state->result_partition_hash =
			hash_create("Partition Result Relation Hash",
						num_buckets,
						&ctl,
						HASH_ELEM | HASH_FUNCTION);
	}

	entry = hash_search(estate->es_partition_state->result_partition_hash,
						&targetid,
						HASH_ENTER,
						&found);

	if (found)
	{
		resultRelInfo = estate->es_result_relations;
		resultRelInfo += entry->offset;
		Assert(RelationGetRelid(resultRelInfo->ri_RelationDesc) == targetid);
	}
	else
	{
		int result_array_size =
			estate->es_partition_state->result_partition_array_size;
		int natts;
		Relation	resultRelation;

		if (estate->es_num_result_relations + 1 >= result_array_size)
		{
			int32 sz = result_array_size * 2;

			/* we shouldn't be able to overflow */
			Insist((int)sz > result_array_size);

			estate->es_result_relation_info = estate->es_result_relations =
					(ResultRelInfo *)repalloc(estate->es_result_relations,
										 	  sz * sizeof(ResultRelInfo));
			estate->es_partition_state->result_partition_array_size = (int)sz;
		}

		resultRelInfo = estate->es_result_relations;
		natts = resultRelInfo->ri_RelationDesc->rd_att->natts; /* in base relation */
		resultRelInfo += estate->es_num_result_relations;
		entry->offset = estate->es_num_result_relations;

		estate->es_num_result_relations++;

		resultRelation = heap_open(targetid, RowExclusiveLock);
		InitResultRelInfo(resultRelInfo,
						  resultRelation,
						  1,
						  CMD_INSERT,
						  estate->es_instrument);
		
		map_part_attrs(estate->es_result_relations->ri_RelationDesc, 
					   resultRelInfo->ri_RelationDesc,
					   &(resultRelInfo->ri_partInsertMap),
					   TRUE); /* throw on error, so result not needed */

		if (resultRelInfo->ri_partInsertMap)
			resultRelInfo->ri_partSlot = 
				MakeSingleTupleTableSlot(resultRelInfo->ri_RelationDesc->rd_att);
	}
	return resultRelInfo;
}

ResultRelInfo *
values_get_partition(Datum *values, bool *nulls, TupleDesc tupdesc,
					 EState *estate)
{
	ResultRelInfo *relinfo;

	Assert(PointerIsValid(estate->es_result_partitions));

	relinfo = get_part(estate, values, nulls, tupdesc);

	return relinfo;
}

/*
 * Find the partition we want and get the ResultRelInfo for the
 * partition.
 */
ResultRelInfo *
slot_get_partition(TupleTableSlot *slot, EState *estate)
{
	ResultRelInfo *resultRelInfo;
	AttrNumber max_attr;
	Datum *values;
	bool *nulls;

	Assert(PointerIsValid(estate->es_result_partitions));

	max_attr = estate->es_partition_state->max_partition_attr;

	slot_getsomeattrs(slot, max_attr);
	values = slot_get_values(slot);
	nulls = slot_get_isnull(slot);

	resultRelInfo = get_part(estate, values, nulls, slot->tts_tupleDescriptor);

	return resultRelInfo;
}

/* Wrap an attribute map (presumably from base partitioned table to part
 * as created by map_part_attrs in execMain.c) with an AttrMap. The new
 * AttrMap will contain a copy of the argument map.  The caller retains
 * the responsibility to dispose of the argument map eventually.
 *
 * If the input AttrNumber vector is empty or null, it is taken as an
 * identity map, i.e., a null AttrMap.
 */
AttrMap *makeAttrMap(int base_count, AttrNumber *base_map)
{
	int i, n, p;
	AttrMap *map;
	
	if ( base_count < 1 || base_map == NULL )
		return NULL;
	
	map = palloc0(sizeof(AttrMap) + base_count * sizeof(AttrNumber));
	
	for ( i = n = p = 0; i <= base_count; i++ )
	{
		map->attr_map[i] = base_map[i];
		
		if ( map->attr_map[i] != 0 ) 
		{
			if ( map->attr_map[i] > p ) p = map->attr_map[i];
			n++;
		}
	}	
	
	map->live_count = n;
	map->attr_max = p;
	map->attr_count = base_count;
	
	return map;
}

/* Use the given attribute map to convert an attribute number in the
 * base relation to an attribute number in the other relation.  Forgive
 * out-of-range attributes by mapping them to zero.  Treat null as
 * the identity map.
 */
AttrNumber attrMap(AttrMap *map, AttrNumber anum)
{
	if ( map == NULL )
		return anum;
	if ( 0 < anum && anum <= map->attr_count )
		return map->attr_map[anum];
	return 0;
}

/* For attrMapExpr below.
 *
 * Mutate Var nodes in an expression using the given attribute map.
 * Insist the Var nodes have varno == 1 and the that the mapping
 * yields a live attribute number (non-zero).
 */
static Node *apply_attrmap_mutator(Node *node, AttrMap *map)
{
	if ( node == NULL )
		return NULL;
	
	if (IsA(node, Var) )
	{
		AttrNumber anum = 0;
		Var *var = (Var*)node;
		Assert(var->varno == 1); /* in CHECK constraints */
		anum = attrMap(map, var->varattno);
		
		if ( anum == 0 )
		{
			/* Should never happen, but best caught early. */
			elog(ERROR, "attribute map discrepancy");
		}
		else if ( anum != var->varattno )
		{
			var = copyObject(var);
			var->varattno = anum;
		}
		return (Node *)var;
	}
	return expression_tree_mutator(node, apply_attrmap_mutator, (void *)map);
}

/* Apply attrMap over the Var nodes in an expression.
 */
Node *attrMapExpr(AttrMap *map, Node *expr)
{
	return apply_attrmap_mutator(expr, map);
}


/* Check compatibility of the attributes of the given partitioned
 * table and part for purposes of INSERT (through the partitioned
 * table) or EXCHANGE (of the part into the partitioned table).
 * Don't use any partitioning catalogs, because this must run
 * on the segment databases as well as on the entry database.
 *
 * If requested and needed, make a vector mapping the attribute
 * numbers of the partitioned table to corresponding attribute 
 * numbers in the part.  Represent the "unneeded" identity map
 * as null.
 *
 * base -- the partitioned table
 * part -- the part table
 * map_ptr -- where to store a pointer to the result, or NULL
 * throw -- whether to throw an error in case of incompatibility
 *
 * The implicit result is a vector one longer than the number
 * of attributes (existing or not) in the base relation.
 * It is returned through the map_ptr argument, if that argument
 * is non-null.
 *
 * The explicit result indicates whether the part is compatible
 * with the base relation.  If the throw argument is true, however,
 * an error is issued rather than returning false.
 *
 * Note that, in the map, element 0 is wasted and is always zero, 
 * so the vector is indexed by attribute number (origin 1).
 *
 * The i-th element of the map is the attribute number in 
 * the part relation that corresponds to attribute i of the  
 * base relation, or it is zero to indicate that attribute 
 * i of the base relation doesn't exist (has been dropped).
 *
 * This is a handy map for renumbering attributes for use with
 * part relations that may have a different configuration of 
 * "holes" than the partitioned table in which they occur.
 * 
 * Be sure to call this in the memory context in which the result
 * vector ought to be stored.
 *
 * Though some error checking is done, it is not comprehensive.
 * If internal assumptions about possible tuple formats are
 * correct, errors should not occur.  Still, the downside is
 * incorrect data, so use errors (not assertions) for the case.
 *
 * Checks include same number of non-dropped attributes in all 
 * parts of a partitioned table, non-dropped attributes in 
 * corresponding relative positions must match in name, type
 * and alignment, attribute numbers must agree with their
 * position in tuple, etc.
 */
bool 
map_part_attrs(Relation base, Relation part, AttrMap **map_ptr, bool throw)
{	
	AttrNumber i = 1;
	AttrNumber n = base->rd_att->natts;
	FormData_pg_attribute *battr = NULL;
	
	AttrNumber j = 1;
	AttrNumber m = part->rd_att->natts;
	FormData_pg_attribute *pattr = NULL;
	
	AttrNumber *v = NULL;
	
	/* If we might want a map, allocate one. */
	if ( map_ptr != NULL )
	{
		v = palloc0(sizeof(AttrNumber)*(n+1));
		*map_ptr = NULL;
	}
	
	bool is_identical = TRUE;
	bool is_compatible = TRUE;
	
	/* For each matched pair of attributes ... */
	while ( i <= n && j <= m )
	{
		battr = base->rd_att->attrs[i-1];
		pattr = part->rd_att->attrs[j-1];
		
		/* Skip dropped attributes. */
		
		if ( battr->attisdropped )
		{
			i++;
			continue;
		}
		
		if ( pattr->attisdropped )
		{
			j++;
			continue;
		}
		
		/* Check attribute conformability requirements. */
		
		/* -- Names must match. */
		if ( strncmp(NameStr(battr->attname), NameStr(pattr->attname), NAMEDATALEN) != 0 )
		{
			if ( throw )
				ereport(ERROR,
						(errcode(ERRCODE_SYNTAX_ERROR),
						 errmsg("relation \"%s\" must have the same "
								"column names and column order as \"%s\"",
								RelationGetRelationName(part),
								RelationGetRelationName(base))));
			is_compatible = FALSE;
			break;
		}
		
		/* -- Types must match. */
		if (battr->atttypid != pattr->atttypid)
		{
			if ( throw )
				ereport(ERROR,
						(errcode(ERRCODE_SYNTAX_ERROR),
						 errmsg("type mismatch for attribute \"%s\"",
								NameStr((battr->attname)))));
			is_compatible = FALSE;
			break;
		}
		
		/* -- Alignment should match, but check just to be safe. */
		if (battr->attalign != pattr->attalign )
		{
			if ( throw )
				ereport(ERROR,
						(errcode(ERRCODE_SYNTAX_ERROR),
						 errmsg("alignment mismatch for attribute \"%s\"",
								NameStr((battr->attname)))));
			is_compatible = FALSE;
			break;
		}
		
		/* -- Attribute numbers must match position (+1) in tuple. 
		 *    This is a hard requirement so always throw.  This could
		 *    be an assertion, except that we want to fail even in a 
		 *    distribution build.
		 */
		if ( battr->attnum != i || pattr->attnum != j )
			elog(ERROR,
				 "attribute numbers out of order");
		
		/* Note any attribute number difference. */
		if ( i != j )
			is_identical = FALSE;
		
		/* If we're building a map, update it. */
		if ( v != NULL )
			v[i] = j;
		
		i++;
		j++;
	}
	
	if ( is_compatible )
	{
		/* Any excess attributes in parent better be marked dropped */
		for ( ; i <= n; i++ )
		{
			if ( !base->rd_att->attrs[i-1]->attisdropped )
			{
				if ( throw )
				/* the partitioned table has more columns than the part */
					ereport(ERROR,
							(errcode(ERRCODE_SYNTAX_ERROR),
							 errmsg("relation \"%s\" must have the same number columns as relation \"%s\"",
									RelationGetRelationName(part),
									RelationGetRelationName(base))));
				is_compatible = FALSE;
			}
		}

		/* Any excess attributes in part better be marked dropped */
		for ( ; j <= m; j++ )
		{
			if ( !part->rd_att->attrs[j-1]->attisdropped )
			{
				if ( throw )
				/* the partitioned table has fewer columns than the part */
					ereport(ERROR,
							(errcode(ERRCODE_SYNTAX_ERROR),
							 errmsg("relation \"%s\" must have the same number columns as relation \"%s\"",
									RelationGetRelationName(part),
									RelationGetRelationName(base))));
				is_compatible = FALSE;
			}
		}
	}

	/* Identical tuple descriptors should have the same number of columns */
	if (n != m)
	{
		is_identical = FALSE;
	}
	
	if ( !is_compatible )
	{
		Assert( !throw );
		if ( v != NULL )
			pfree(v);
		return FALSE;
	}

	/* If parent and part are the same, don't use a map */
	if ( is_identical && v != NULL )
	{
		pfree(v);
		v = NULL;
	}
	
	if ( map_ptr != NULL && v != NULL )
	{
		*map_ptr = makeAttrMap(n, v);
		pfree(v);
	}
	return TRUE;
}

/*
 * Clear any partition state held in the argument EState node.  This is
 * called during ExecEndPlan and is not, itself, recursive.
 *
 * At present, the only required cleanup is to decrement reference counts
 * in any tuple descriptors held in slots in the partition state.
 */
void
ClearPartitionState(EState *estate)
{
	PartitionState *pstate = estate->es_partition_state;
	HASH_SEQ_STATUS hash_seq_status;
	ResultPartHashEntry *entry;

	if ( pstate == NULL || pstate->result_partition_hash == NULL )
		return;

	/* Examine each hash table entry. */
	hash_freeze(pstate->result_partition_hash);
	hash_seq_init(&hash_seq_status, pstate->result_partition_hash);
	while ( (entry = hash_seq_search(&hash_seq_status)) )
	{
		ResultPartHashEntry *part = (ResultPartHashEntry*)entry;
		ResultRelInfo *info = &estate->es_result_relations[part->offset];
		if ( info->ri_partSlot )
		{
			Assert( info->ri_partInsertMap ); /* paired with slot */
			ExecDropSingleTupleTableSlot(info->ri_partSlot);
		}
	}
	/* No need for hash_seq_term() since we iterated to end. */
	hash_destroy(pstate->result_partition_hash);
	pstate->result_partition_hash = NULL;
}

#if 0 /* for debugging purposes only */
char *
DumpSliceTable(SliceTable *table)
{
	StringInfoData buf;
	ListCell *lc;

	if (!table)
		return "No slice table";

	initStringInfo(&buf);

	foreach(lc, table->slices)
	{
		Slice *slice = (Slice *) lfirst(lc);

		appendStringInfo(&buf, "Slice %d: rootIndex %d gangType %d parent %d\n",
						 slice->sliceIndex, slice->rootIndex, slice->gangType, slice->parentIndex);
	}
	return buf.data;
}
#endif

typedef struct
{
	plan_tree_base_prefix prefix;
	EState	   *estate;
	int			currentSliceId;
} FillSliceTable_cxt;

static bool
FillSliceTable_walker(Node *node, void *context)
{
	FillSliceTable_cxt *cxt = (FillSliceTable_cxt *) context;
	EState	   *estate = cxt->estate;
	SliceTable *sliceTable = estate->es_sliceTable;
	int			parentSliceIndex = cxt->currentSliceId;
	bool		result;

	if (node == NULL)
		return false;

	if (IsA(node, Motion))
	{
		Motion	   *motion = (Motion *) node;
		MemoryContext oldcxt = MemoryContextSwitchTo(estate->es_query_cxt);
		Flow	   *sendFlow;
		Slice	   *sendSlice;
		Slice	   *recvSlice;

		/* Top node of subplan should have a Flow node. */
		Insist(motion->plan.lefttree && motion->plan.lefttree->flow);
		sendFlow = motion->plan.lefttree->flow;

		/* Look up the sending gang's slice table entry. */
		sendSlice = (Slice *) list_nth(sliceTable->slices, motion->motionID);

		/* Look up the receiving (parent) gang's slice table entry. */
		recvSlice = (Slice *)list_nth(sliceTable->slices, parentSliceIndex);

		Assert(IsA(recvSlice, Slice));
		Assert(recvSlice->sliceIndex == parentSliceIndex);
		Assert(recvSlice->rootIndex == 0 ||
			   (recvSlice->rootIndex > sliceTable->nMotions &&
				recvSlice->rootIndex < list_length(sliceTable->slices)));

		/* Sending slice become a children of recv slice */
		recvSlice->children = lappend_int(recvSlice->children, sendSlice->sliceIndex);
		sendSlice->parentIndex = parentSliceIndex;
		sendSlice->rootIndex = recvSlice->rootIndex;

		/* The gang beneath a Motion will be a reader. */
		sendSlice->gangType = GANGTYPE_PRIMARY_READER;

		if (sendFlow->flotype != FLOW_SINGLETON)
		{
			sendSlice->gangSize = getgpsegmentCount();
			sendSlice->gangType = GANGTYPE_PRIMARY_READER;
		}
		else
		{
			sendSlice->gangSize = 1;
			sendSlice->gangType =
				sendFlow->segindex == -1 ?
				GANGTYPE_ENTRYDB_READER : GANGTYPE_SINGLETON_READER;
		}

		sendSlice->numGangMembersToBeActive =
			sliceCalculateNumSendingProcesses(sendSlice);

		MemoryContextSwitchTo(oldcxt);

		/* recurse into children */
		cxt->currentSliceId = motion->motionID;
		result = plan_tree_walker(node, FillSliceTable_walker, cxt);
		cxt->currentSliceId = parentSliceIndex;
		return result;
	}

	if (IsA(node, SubPlan))
	{
		SubPlan *subplan = (SubPlan *) node;

		if (subplan->is_initplan)
		{
			cxt->currentSliceId = subplan->qDispSliceId;
			result = plan_tree_walker(node, FillSliceTable_walker, cxt);
			cxt->currentSliceId = parentSliceIndex;
			return result;
		}
	}

	return plan_tree_walker(node, FillSliceTable_walker, cxt);
}

/*
 * Set up the parent-child relationships in the slice table.
 *
 * We used to do this as part of ExecInitMotion(), but because ExecInitNode()
 * no longer recurses into subplans, at SubPlan nodes, we cannot easily track
 * the parent-child slice relationships across SubPlan nodes at that phase
 * anymore. We now do this separate walk of the whole plantree, recursing
 * into SubPlan nodes, to do the same.
 */
static void
FillSliceTable(EState *estate, PlannedStmt *stmt)
{
	FillSliceTable_cxt cxt;

	cxt.prefix.node = (Node *) stmt;
	cxt.estate = estate;
	cxt.currentSliceId = 0;

	/*
	 * NOTE: We depend on plan_tree_walker() to recurse into subplans of
	 * SubPlan nodes.
	 */
	FillSliceTable_walker((Node *) stmt->planTree, &cxt);
}<|MERGE_RESOLUTION|>--- conflicted
+++ resolved
@@ -1984,19 +1984,9 @@
 					Plan  *subplan = (Plan *)lfirst(lc);
 					JunkFilter *j;
 
-<<<<<<< HEAD
 					if (operation == CMD_UPDATE && PLANGEN_PLANNER == plannedstmt->planGen)
 						ExecCheckPlanOutput(resultRelInfo->ri_RelationDesc,
 											subplan->targetlist);
-=======
-					if (operation == CMD_UPDATE)
-						ExecCheckPlanOutput(resultRelInfo->ri_RelationDesc,
-											subplan->plan->targetlist);
-
-					j = ExecInitJunkFilter(subplan->plan->targetlist,
-							resultRelInfo->ri_RelationDesc->rd_att->tdhasoid,
-								  ExecAllocTableSlot(estate->es_tupleTable));
->>>>>>> eca13886
 
 					j = ExecInitJunkFilter(subplan->targetlist,
 								   resultRelInfo->ri_RelationDesc->rd_att->tdhasoid,
@@ -2038,11 +2028,7 @@
 				/* Normal case with just one JunkFilter */
 				JunkFilter *j;
 
-<<<<<<< HEAD
 				if (PLANGEN_PLANNER == plannedstmt->planGen && (operation == CMD_INSERT || operation == CMD_UPDATE))
-=======
-				if (operation == CMD_INSERT || operation == CMD_UPDATE)
->>>>>>> eca13886
 					ExecCheckPlanOutput(estate->es_result_relation_info->ri_RelationDesc,
 										planstate->plan->targetlist);
 
@@ -2088,7 +2074,6 @@
 		}
 		else
 		{
-<<<<<<< HEAD
 			/* The planner requires that top node of the target list has the same
 			 * number of columns than the output relation. This is not a requirement
 			 * of the Optimizer. */
@@ -2098,11 +2083,6 @@
 				ExecCheckPlanOutput(estate->es_result_relation_info->ri_RelationDesc,
 									planstate->plan->targetlist);
 			}
-=======
-			if (operation == CMD_INSERT)
-				ExecCheckPlanOutput(estate->es_result_relation_info->ri_RelationDesc,
-									planstate->plan->targetlist);
->>>>>>> eca13886
 
 			estate->es_junkFilter = NULL;
 			/*
@@ -2756,83 +2736,6 @@
 	}
 }
 
-/*
- * Verify that the tuples to be produced by INSERT or UPDATE match the
- * target relation's rowtype
- *
- * We do this to guard against stale plans.  If plan invalidation is
- * functioning properly then we should never get a failure here, but better
- * safe than sorry.  Note that this is called after we have obtained lock
- * on the target rel, so the rowtype can't change underneath us.
- *
- * The plan output is represented by its targetlist, because that makes
- * handling the dropped-column case easier.
- */
-static void
-ExecCheckPlanOutput(Relation resultRel, List *targetList)
-{
-	TupleDesc	resultDesc = RelationGetDescr(resultRel);
-	int			attno = 0;
-	ListCell   *lc;
-
-	/*
-	 * Don't do this during dispatch because the plan is not suitable
-	 * structured to meet these tests
-	 */
-	if (Gp_role == GP_ROLE_DISPATCH)
-		return;
-
-	foreach(lc, targetList)
-	{
-		TargetEntry *tle = (TargetEntry *) lfirst(lc);
-		Form_pg_attribute attr;
-
-		if (tle->resjunk)
-			continue;			/* ignore junk tlist items */
-
-		if (attno >= resultDesc->natts)
-			ereport(ERROR,
-					(errcode(ERRCODE_DATATYPE_MISMATCH),
-					 errmsg("table row type and query-specified row type do not match"),
-					 errdetail("Query has too many columns.")));
-		attr = resultDesc->attrs[attno++];
-
-		if (!attr->attisdropped)
-		{
-			/* Normal case: demand type match */
-			if (exprType((Node *) tle->expr) != attr->atttypid)
-				ereport(ERROR,
-						(errcode(ERRCODE_DATATYPE_MISMATCH),
-						 errmsg("table row type and query-specified row type do not match"),
-						 errdetail("Table has type %s at ordinal position %d, but query expects %s.",
-								   format_type_be(attr->atttypid),
-								   attno,
-								   format_type_be(exprType((Node *) tle->expr)))));
-		}
-		else
-		{
-			/*
-			 * For a dropped column, we can't check atttypid (it's likely 0).
-			 * In any case the planner has most likely inserted an INT4 null.
-			 * What we insist on is just *some* NULL constant.
-			 */
-			if (!IsA(tle->expr, Const) ||
-				!((Const *) tle->expr)->constisnull)
-				ereport(ERROR,
-						(errcode(ERRCODE_DATATYPE_MISMATCH),
-						 errmsg("table row type and query-specified row type do not match"),
-						 errdetail("Query provides a value for a dropped column at ordinal position %d.",
-								   attno)));
-		}
-	}
-	if (attno != resultDesc->natts)
-		ereport(ERROR,
-				(errcode(ERRCODE_DATATYPE_MISMATCH),
-				 errmsg("table row type and query-specified row type do not match"),
-				 errdetail("Query has too few columns.")));
-}
-
-
 /* ----------------------------------------------------------------
  *		ExecutePlan
  *
