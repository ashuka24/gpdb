--- conflicted
+++ resolved
@@ -32,13 +32,9 @@
  *	  clients.
  *
  *
-<<<<<<< HEAD
  * Portions Copyright (c) 2005-2009, Greenplum inc
  * Portions Copyright (c) 2012-Present Pivotal Software, Inc.
- * Portions Copyright (c) 1996-2016, PostgreSQL Global Development Group
-=======
  * Portions Copyright (c) 1996-2019, PostgreSQL Global Development Group
->>>>>>> 9e1c9f95
  * Portions Copyright (c) 1994, Regents of the University of California
  *
  *
@@ -129,12 +125,9 @@
 #include "postmaster/postmaster.h"
 #include "postmaster/fts.h"
 #include "postmaster/syslogger.h"
-<<<<<<< HEAD
 #include "postmaster/backoff.h"
 #include "postmaster/bgworker.h"
-=======
 #include "replication/logicallauncher.h"
->>>>>>> 9e1c9f95
 #include "replication/walsender.h"
 #include "storage/fd.h"
 #include "storage/ipc.h"
@@ -145,16 +138,10 @@
 #include "tcop/tcopprot.h"
 #include "utils/builtins.h"
 #include "utils/datetime.h"
-<<<<<<< HEAD
-#include "utils/dynamic_loader.h"
 #include "utils/faultinjector.h"
 #include "utils/gdd.h"
 #include "utils/memutils.h"
-#include "utils/metrics_utils.h"
-=======
-#include "utils/memutils.h"
 #include "utils/pidfile.h"
->>>>>>> 9e1c9f95
 #include "utils/ps_status.h"
 #include "utils/timeout.h"
 #include "utils/timestamp.h"
@@ -164,6 +151,7 @@
 #include "cdb/cdbtm.h"
 #include "cdb/cdbvars.h"
 #include "cdb/ic_proxy_bgworker.h"
+#include "utils/metrics_utils.h"
 
 /*
  * This is set in backends that are handling a GPDB specific message (FTS or
@@ -391,46 +379,45 @@
 /* Length of said timeout */
 #define SIGKILL_CHILDREN_AFTER_SECS		5
 
-<<<<<<< HEAD
 /* Set at database system is ready to accept connections */
 pg_time_t PMAcceptingConnectionsStartTime = 0;
 
 static BackgroundWorker PMAuxProcList[MaxPMAuxProc] =
 {
-	{"ftsprobe process",
+	{"ftsprobe process", "ftsprobe process",
 	 BGWORKER_SHMEM_ACCESS | BGWORKER_BACKEND_DATABASE_CONNECTION,
 	 BgWorkerStart_DtxRecovering, /* no need to wait dtx recovery */
 	 0, /* restart immediately if ftsprobe exits with non-zero code */
-	 FtsProbeMain, {0}, {0}, 0, {0}, 0,
+	 "postgres", "FtsProbeMain", 0, {0}, 0,
 	 FtsProbeStartRule},
 
-	{"global deadlock detector process",
+	{"global deadlock detector process", "global deadlock detector process",
 	 BGWORKER_SHMEM_ACCESS | BGWORKER_BACKEND_DATABASE_CONNECTION,
 	 BgWorkerStart_RecoveryFinished,
 	 0, /* restart immediately if gdd exits with non-zero code */
-	 GlobalDeadLockDetectorMain, {0}, {0}, 0, {0}, 0,
+	 "postgres", "GlobalDeadLockDetectorMain", 0, {0}, 0,
 	 GlobalDeadLockDetectorStartRule},
 
-	{"dtx recovery process",
+	{"dtx recovery process", "dtx recovery process",
 	 BGWORKER_SHMEM_ACCESS | BGWORKER_BACKEND_DATABASE_CONNECTION,
 	 BgWorkerStart_DtxRecovering, /* no need to wait dtx recovery */
 	 0, /* restart immediately if dtx recovery process exits with non-zero code */
-	 DtxRecoveryMain, {0}, {0}, 0, {0}, 0,
+	 "postgres", "DtxRecoveryMain", 0, {0}, 0,
 	 DtxRecoveryStartRule},
 
-	{"sweeper process",
+	{"sweeper process", "sweeper process",
 	 BGWORKER_SHMEM_ACCESS,
 	 BgWorkerStart_RecoveryFinished,
 	 0, /* restart immediately if sweeper process exits with non-zero code */
-	 BackoffSweeperMain, {0}, {0}, 0, {0}, 0,
+	 "postgres", "BackoffSweeperMain", 0, {0}, 0,
 	 BackoffSweeperStartRule},
 
 #ifdef ENABLE_IC_PROXY
-	{"ic proxy process",
+	{"ic proxy process", "ic proxy process",
 	 0,
 	 BgWorkerStart_RecoveryFinished,
 	 0, /* restart immediately if ic proxy process exits with non-zero code */
-	 ICProxyMain, {0}, {0}, 0, {0}, 0,
+	 "postgres", "ICProxyMain", 0, {0}, 0,
 	 ICProxyStartRule},
 #endif  /* ENABLE_IC_PROXY */
 
@@ -442,10 +429,7 @@
 	 */
 };
 
-static bool ReachedNormalRunning = false;		/* T if we've reached PM_RUN */
-=======
 static bool ReachedNormalRunning = false;	/* T if we've reached PM_RUN */
->>>>>>> 9e1c9f95
 
 bool		ClientAuthInProgress = false;	/* T during new-client
 											 * authentication */
@@ -473,7 +457,6 @@
 /* some GUC values used in fetching status from status transition */
 extern char	   *locale_monetary;
 extern char	   *locale_numeric;
-extern char    *locale_collate;
 
 #ifdef USE_BONJOUR
 static DNSServiceRef bonjour_sdref = NULL;
@@ -485,12 +468,8 @@
 static void CloseServerPorts(int status, Datum arg);
 static void unlink_external_pid_file(int status, Datum arg);
 static void getInstallationPaths(const char *argv0);
-<<<<<<< HEAD
-static void checkDataDir(void);
+static void checkControlFile(void);
 static void checkPgDir(const char *dir);
-=======
-static void checkControlFile(void);
->>>>>>> 9e1c9f95
 static Port *ConnCreate(int serverFd);
 static void ConnFree(Port *port);
 
@@ -516,15 +495,9 @@
 static void ExitPostmaster(int status) pg_attribute_noreturn();
 static int	ServerLoop(void);
 static int	BackendStartup(Port *port);
-<<<<<<< HEAD
-static int	ProcessStartupPacket(Port *port, bool SSLdone);
+static int	ProcessStartupPacket(Port *port, bool secure_done);
 static void SendNegotiateProtocolVersion(List *unrecognized_protocol_options);
 static void processCancelRequest(Port *port, void *pkt, MsgType code);
-=======
-static int	ProcessStartupPacket(Port *port, bool secure_done);
-static void SendNegotiateProtocolVersion(List *unrecognized_protocol_options);
-static void processCancelRequest(Port *port, void *pkt);
->>>>>>> 9e1c9f95
 static int	initMasks(fd_set *rmask);
 static void report_fork_failure_to_client(Port *port, int errnum);
 static CAC_state canAcceptConnections(void);
@@ -537,11 +510,7 @@
 
 static int	CountChildren(int target);
 static bool assign_backendlist_entry(RegisteredBgWorker *rw);
-<<<<<<< HEAD
-static void maybe_start_bgworker(void);
-=======
 static void maybe_start_bgworkers(void);
->>>>>>> 9e1c9f95
 static bool CreateOptsFile(int argc, char *argv[], char *fullprogname);
 static pid_t StartChildProcess(AuxProcType type);
 static void StartAutovacuumWorker(void);
@@ -1182,12 +1151,12 @@
 	CreateDataDirLockFile(true);
 
 	/*
-<<<<<<< HEAD
 	 * Remember postmaster startup time
      * CDB: Moved this code up from below for use in error message headers.
 	 */
 	PgStartTime = GetCurrentTimestamp();
-=======
+
+	/*
 	 * Read the control file (for error checking and config info).
 	 *
 	 * Since we verify the control file's CRC, this has a useful side effect
@@ -1197,7 +1166,6 @@
 	 * repeat the test.
 	 */
 	LocalProcessControlFile(false);
->>>>>>> 9e1c9f95
 
 	/*
 	 * Initialize SSL library, if specified.
@@ -1211,20 +1179,19 @@
 #endif
 
 	/*
-<<<<<<< HEAD
 	 * CDB: gpdb auxilary process like fts probe, dtx recovery process is
 	 * essential, we need to load them ahead of custom shared preload libraries
 	 * to avoid exceeding max_worker_processes.
 	 */
 	load_auxiliary_libraries();
-=======
+
+	/*
 	 * Register the apply launcher.  Since it registers a background worker,
 	 * it needs to be called before InitializeMaxBackends(), and it's probably
 	 * a good idea to call it before any modules had chance to take the
 	 * background worker slots.
 	 */
 	ApplyLauncherRegister();
->>>>>>> 9e1c9f95
 
 	/*
 	 * process any libraries that should be preloaded at postmaster start
@@ -1737,83 +1704,21 @@
 static void
 checkControlFile(void)
 {
-<<<<<<< HEAD
-	struct stat stat_buf;
-
-	Assert(DataDir);
-
-	if (stat(DataDir, &stat_buf) != 0)
-	{
-		if (errno == ENOENT)
-			ereport(FATAL,
-					(errcode_for_file_access(),
-					 errmsg("data directory \"%s\" does not exist",
-							DataDir)));
-		else
-			ereport(FATAL,
-					(errcode_for_file_access(),
-				 errmsg("could not read permissions of directory \"%s\": %m",
-						DataDir)));
-	}
-
-	/* eventual chdir would fail anyway, but let's test ... */
-	if (!S_ISDIR(stat_buf.st_mode))
-		ereport(FATAL,
-				(errcode(ERRCODE_OBJECT_NOT_IN_PREREQUISITE_STATE),
-				 errmsg("specified data directory \"%s\" is not a directory",
-						DataDir)));
-
-	/*
-	 * Check that the directory belongs to my userid; if not, reject.
-	 *
-	 * This check is an essential part of the interlock that prevents two
-	 * postmasters from starting in the same directory (see CreateLockFile()).
-	 * Do not remove or weaken it.
-	 *
-	 * XXX can we safely enable this check on Windows?
-	 */
-#if !defined(WIN32) && !defined(__CYGWIN__)
-	if (stat_buf.st_uid != geteuid())
-		ereport(FATAL,
-				(errcode(ERRCODE_OBJECT_NOT_IN_PREREQUISITE_STATE),
-				 errmsg("data directory \"%s\" has wrong ownership",
-						DataDir),
-				 errhint("The server must be started by the user that owns the data directory.")));
-#endif
-
-	/*
-	 * Check if the directory has group or world access.  If so, reject.
-	 *
-	 * It would be possible to allow weaker constraints (for example, allow
-	 * group access) but we cannot make a general assumption that that is
-	 * okay; for example there are platforms where nearly all users
-	 * customarily belong to the same group.  Perhaps this test should be
-	 * configurable.
-	 *
-	 * XXX temporarily suppress check when on Windows, because there may not
-	 * be proper support for Unix-y file permissions.  Need to think of a
-	 * reasonable check to apply on Windows.
-	 */
-#if !defined(WIN32) && !defined(__CYGWIN__)
-	if (stat_buf.st_mode & (S_IRWXG | S_IRWXO))
-		ereport(FATAL,
-				(errcode(ERRCODE_OBJECT_NOT_IN_PREREQUISITE_STATE),
-				 errmsg("data directory \"%s\" has group or world access",
-						DataDir),
-				 errdetail("Permissions should be u=rwx (0700).")));
-#endif
-
-	/* Look for PG_VERSION before looking for pg_control */
-	ValidatePgVersion(DataDir);
-=======
 	char		path[MAXPGPATH];
 	FILE	   *fp;
->>>>>>> 9e1c9f95
-
-    /* for mirroring, the check for pg_control was removed.  a mirror must be able to start
-     *  without a pg_control file.  The  check for pg_control will be done
-     *  when the control file is read by xlog initialization.
-     */
+
+	snprintf(path, sizeof(path), "%s/global/pg_control", DataDir);
+
+	fp = AllocateFile(path, PG_BINARY_R);
+	if (fp == NULL)
+	{
+		write_stderr("%s: could not find the database system\n"
+					 "Expected to find it in the directory \"%s\",\n"
+					 "but could not open file \"%s\": %s\n",
+					 progname, DataDir, path, strerror(errno));
+		ExitPostmaster(2);
+	}
+	FreeFile(fp);
 }
 
 
@@ -1834,8 +1739,8 @@
 
 	if (stat(buf, &st) != 0)
 	{
-		/* check if pg_log is there */
-		snprintf(buf, sizeof(buf), "%s%s", DataDir, "/pg_log");
+		/* check if log is there */
+		snprintf(buf, sizeof(buf), "%s%s", DataDir, "/log");
 		if (stat(buf, &st) == 0)
 			elog(LOG, "System file or directory missing (%s), shutting down segment", dir);
 
@@ -2026,8 +1931,8 @@
 		checkPgDir("/pg_distributedlog");
 		checkPgDir("/pg_multixact");
 		checkPgDir("/pg_subtrans");
-		checkPgDir("/pg_xlog");
-		checkPgDir("/pg_clog");
+		checkPgDir("/pg_wal");
+		checkPgDir("/pg_xact");
 		checkPgDir("/pg_multixact/members");
 		checkPgDir("/pg_multixact/offsets");
 
@@ -2361,13 +2266,7 @@
 		return STATUS_ERROR;
 	}
 
-<<<<<<< HEAD
-	/* Otherwise this is probably a normal postgres-message */
-
-	if (proto == NEGOTIATE_SSL_CODE && !SSLdone)
-=======
 	if (proto == NEGOTIATE_SSL_CODE && !secure_done)
->>>>>>> 9e1c9f95
 	{
 		char		SSLok;
 
@@ -2529,7 +2428,6 @@
 				unrecognized_protocol_options =
 					lappend(unrecognized_protocol_options, pstrdup(nameptr));
 			}
-<<<<<<< HEAD
 			else if (strcmp(nameptr, GPCONN_TYPE) == 0)
 			{
 				am_mirror = IsRoleMirror();
@@ -2585,8 +2483,6 @@
 							(errcode(ERRCODE_INVALID_PARAMETER_VALUE),
 							 errmsg("invalid value for option: \"%s\"", GPCONN_TYPE)));
 			}
-=======
->>>>>>> 9e1c9f95
 			else
 			{
 				/* Assume it's a generic GUC option */
@@ -2625,13 +2521,8 @@
 		/*
 		 * If the client requested a newer protocol version or if the client
 		 * requested any protocol options we didn't recognize, let them know
-<<<<<<< HEAD
-		 * the newest minor protocol version we do support and the names of any
-		 * unrecognized options.
-=======
 		 * the newest minor protocol version we do support and the names of
 		 * any unrecognized options.
->>>>>>> 9e1c9f95
 		 */
 		if (PG_PROTOCOL_MINOR(proto) > PG_PROTOCOL_MINOR(PG_PROTOCOL_LATEST) ||
 			unrecognized_protocol_options != NIL)
@@ -2837,13 +2728,8 @@
 	ListCell   *lc;
 
 	pq_beginmessage(&buf, 'v'); /* NegotiateProtocolVersion */
-<<<<<<< HEAD
-	pq_sendint(&buf, PG_PROTOCOL_LATEST, 4);
-	pq_sendint(&buf, list_length(unrecognized_protocol_options), 4);
-=======
 	pq_sendint32(&buf, PG_PROTOCOL_LATEST);
 	pq_sendint32(&buf, list_length(unrecognized_protocol_options));
->>>>>>> 9e1c9f95
 	foreach(lc, unrecognized_protocol_options)
 		pq_sendstring(&buf, lfirst(lc));
 	pq_endmessage(&buf);
@@ -3555,7 +3441,6 @@
 			maybe_start_bgworkers();
 
 			/* at this point we are really open for business */
-<<<<<<< HEAD
 			{
 				char version[512];
 
@@ -3573,10 +3458,6 @@
 
 				PMAcceptingConnectionsStartTime = (pg_time_t) time(NULL);
 			}
-=======
-			ereport(LOG,
-					(errmsg("database system is ready to accept connections")));
->>>>>>> 9e1c9f95
 
 			/* Report status */
 			AddToDataDirLockFile(LOCK_FILE_LINE_PM_STATUS, PM_STATUS_READY);
@@ -5492,13 +5373,13 @@
 	read_nondefault_variables();
 
 	/*
-<<<<<<< HEAD
 	 * CDB: gpdb auxilary process like fts probe, dtx recovery process is
 	 * essential, we need to load them ahead of custom shared preload libraries
 	 * to avoid exceeding max_worker_processes.
 	 */
 	load_auxiliary_libraries();
-=======
+
+	/*
 	 * Check that the data directory looks valid, which will also check the
 	 * privileges on the data directory and update our umask and file/group
 	 * variables for creating files later.  Note: this should really be done
@@ -5511,7 +5392,6 @@
 	 * already have read this, but this process doesn't know about that.
 	 */
 	LocalProcessControlFile(false);
->>>>>>> 9e1c9f95
 
 	/*
 	 * Reload any libraries that were preloaded by the postmaster.  Since we
@@ -5567,11 +5447,7 @@
 		InitProcess();
 
 		/* Attach process to shared data structures */
-<<<<<<< HEAD
-		CreateSharedMemoryAndSemaphores(false, 0);
-=======
 		CreateSharedMemoryAndSemaphores(0);
->>>>>>> 9e1c9f95
 
 		/* And run the backend */
 		BackendRun(&port);		/* does not return */
@@ -5723,6 +5599,8 @@
 		pmState == PM_STARTUP && Shutdown == NoShutdown)
 	{
 		/* WAL redo has started. We're out of reinitialization. */
+		bool		promote_trigger_file_exist;
+
 		FatalError = false;
 		Assert(AbortStartTime == 0);
 
@@ -5744,11 +5622,25 @@
 			PgArchPID = pgarch_start();
 
 		/*
+		 * GPDB: if promote trigger file exist we don't wish to convey
+		 * PM_STATUS_STANDBY, instead wish pg_ctl -w to wait till
+		 * connections can be actually accepted by the database.
+		 */
+		promote_trigger_file_exist = false;
+		if (PromoteTriggerFile != NULL && strcmp(PromoteTriggerFile, "") != 0)
+		{
+			struct stat stat_buf;
+
+			if (stat(PromoteTriggerFile, &stat_buf) == 0)
+				promote_trigger_file_exist = true;
+		}
+
+		/*
 		 * If we aren't planning to enter hot standby mode later, treat
 		 * RECOVERY_STARTED as meaning we're out of startup, and report status
 		 * accordingly.
 		 */
-		if (!EnableHotStandby)
+		if (!EnableHotStandby && !promote_trigger_file_exist)
 		{
 			AddToDataDirLockFile(LOCK_FILE_LINE_PM_STATUS, PM_STATUS_STANDBY);
 #ifdef USE_SYSTEMD
@@ -5836,7 +5728,6 @@
 		/* Start immediately if possible, else remember request for later. */
 		WalReceiverRequested = true;
 		MaybeStartWalReceiver();
-<<<<<<< HEAD
 	}
 
 	if (CheckPostmasterSignal(PMSIGNAL_WAKEN_FTS) && FtsProbePID() != 0)
@@ -5844,11 +5735,15 @@
 		signal_child(FtsProbePID(), SIGINT);
 	}
 
+	if (CheckPostmasterSignal(PMSIGNAL_DTM_RECOVERED))
+	{
+		/* Report status, dtx recovery completed successfully */
+		AddToDataDirLockFile(LOCK_FILE_LINE_PM_STATUS, PM_STATUS_DTM_RECOVERED);
+	}
+
 	if (CheckPostmasterSignal(PMSIGNAL_WAKEN_DTX_RECOVERY) && DtxRecoveryPID() != 0)
 	{
 		signal_child(DtxRecoveryPID(), SIGINT);
-=======
->>>>>>> 9e1c9f95
 	}
 
 	/*
@@ -5930,50 +5825,7 @@
 }
 
 /*
-<<<<<<< HEAD
- * PostmasterRandom
- *
- * Caution: use this only for values needed during connection-request
- * processing.  Otherwise, the intended property of having an unpredictable
- * delay between random_start_time and random_stop_time will be broken.
- */
-static long
-PostmasterRandom(void)
-{
-	/*
-	 * Select a random seed at the time of first receiving a request.
-	 */
-	if (random_seed == 0)
-	{
-		do
-		{
-			struct timeval random_stop_time;
-
-			gettimeofday(&random_stop_time, NULL);
-
-			/*
-			 * We are not sure how much precision is in tv_usec, so we swap
-			 * the high and low 16 bits of 'random_stop_time' and XOR them
-			 * with 'random_start_time'. On the off chance that the result is
-			 * 0, we loop until it isn't.
-			 */
-			random_seed = random_start_time.tv_usec ^
-				((random_stop_time.tv_usec << 16) |
-				 ((random_stop_time.tv_usec >> 16) & 0xffff));
-		}
-		while (random_seed == 0);
-
-		srandom(random_seed);
-	}
-
-	return random();
-}
-
-/*
- * Count up number of child processes of specified types (dead_end chidren
-=======
  * Count up number of child processes of specified types (dead_end children
->>>>>>> 9e1c9f95
  * are always excluded).
  */
 static int
@@ -6208,8 +6060,6 @@
 /*
  * MaybeStartWalReceiver
  *		Start the WAL receiver process, if not running and our state allows.
-<<<<<<< HEAD
-=======
  *
  * Note: if WalReceiverPID is already nonzero, it might seem that we should
  * clear WalReceiverRequested.  However, there's a race condition if the
@@ -6218,7 +6068,6 @@
  * the dead walreceiver process.  Better to risk launching an extra
  * walreceiver than to miss launching one we need.  (The walreceiver code
  * has logic to recognize that it should go away if not needed.)
->>>>>>> 9e1c9f95
  */
 static void
 MaybeStartWalReceiver(void)
@@ -6229,16 +6078,14 @@
 		Shutdown == NoShutdown)
 	{
 		WalReceiverPID = StartWalReceiver();
-<<<<<<< HEAD
-		WalReceiverRequested = false;
-
-		/* wal receiver has been launched */
-		SetMirrorReadyFlag();
-=======
 		if (WalReceiverPID != 0)
+		{
 			WalReceiverRequested = false;
+
+			/* wal receiver has been launched */
+			SetMirrorReadyFlag();
+		}
 		/* else leave the flag set, so we'll try again later */
->>>>>>> 9e1c9f95
 	}
 }
 
@@ -6592,15 +6439,7 @@
  * As a side effect, the bgworker control variables are set or reset
  * depending on whether more workers may need to be started.
  *
-<<<<<<< HEAD
- * As a side effect, the bgworker control variables are set or reset whenever
- * there are more workers to start after this one, and whenever the overall
- * system state requires it.
- *
- * The reason we start at most one worker per call is to avoid consuming the
-=======
  * We limit the number of workers started per call, to avoid consuming the
->>>>>>> 9e1c9f95
  * postmaster's attention for too long when many such requests are pending.
  * As long as StartWorkerNeeded is true, ServerLoop will not block and will
  * call this function again after dealing with any other issues.
@@ -6685,12 +6524,9 @@
 
 		if (bgworker_should_start_now(rw->rw_worker.bgw_start_time))
 		{
-<<<<<<< HEAD
 			if (!bgworker_should_start_mpp(&rw->rw_worker))
 				continue;
 
-=======
->>>>>>> 9e1c9f95
 			/* reset crash time before trying to start worker */
 			rw->rw_crashed_at = 0;
 
@@ -6712,16 +6548,10 @@
 			}
 
 			/*
-<<<<<<< HEAD
-			 * Quit, but have ServerLoop call us again to look for additional
-			 * ready-to-run workers.  There might not be any, but we'll find
-			 * out the next time we run.
-=======
 			 * If we've launched as many workers as allowed, quit, but have
 			 * ServerLoop call us again to look for additional ready-to-run
 			 * workers.  There might not be any, but we'll find out the next
 			 * time we run.
->>>>>>> 9e1c9f95
 			 */
 			if (++num_launched >= MAX_BGWORKERS_TO_LAUNCH)
 			{
@@ -7252,8 +7082,7 @@
 		ereport(FATAL,
 				(errmsg_internal("could not duplicate postmaster handle: error code %lu",
 								 GetLastError())));
-<<<<<<< HEAD
-#endif   /* WIN32 */
+#endif							/* WIN32 */
 }
 
 #if defined(HAVE_NUMA_H) && defined(HAVE_LIBNUMA)
@@ -7317,7 +7146,8 @@
 			rw = slist_container(RegisteredBgWorker, rw_lnode, iter.cur);
 
 			if (!strcmp(rw->rw_worker.bgw_name, worker->bgw_name) &&
-				rw->rw_worker.bgw_main == worker->bgw_main &&
+				strcmp(rw->rw_worker.bgw_library_name, worker->bgw_library_name) == 0 &&
+				strcmp(rw->rw_worker.bgw_function_name, worker->bgw_function_name) == 0 &&
 				rw->rw_worker.bgw_start_rule == worker->bgw_start_rule)
 				registered = true;
 		}
@@ -7341,7 +7171,8 @@
 		aux_worker = &PMAuxProcList[i];
 
 		if (!strcmp(aux_worker->bgw_name, worker->bgw_name) &&
-			aux_worker->bgw_main == worker->bgw_main &&
+			strcmp(aux_worker->bgw_library_name, worker->bgw_library_name) == 0 &&
+			strcmp(aux_worker->bgw_function_name, worker->bgw_function_name) == 0 &&
 			aux_worker->bgw_start_rule == worker->bgw_start_rule)
 			return true;
 	}
@@ -7358,7 +7189,4 @@
 	Assert(MyBgworkerEntry);
 
 	return isAuxiliaryBgWorker(MyBgworkerEntry);
-=======
-#endif							/* WIN32 */
->>>>>>> 9e1c9f95
 }