--- conflicted
+++ resolved
@@ -22,12 +22,7 @@
 #include "catalog/pg_proc.h"
 #include "executor/executor.h"
 #include "miscadmin.h"
-<<<<<<< HEAD
-#include "optimizer/clauses.h"              /* contain_mutable_functions() */
-#include "nodes/nodeFuncs.h"
-=======
 #include "optimizer/clauses.h"
->>>>>>> 38e93482
 #include "optimizer/cost.h"
 #include "optimizer/pathnode.h"
 #include "optimizer/paths.h"
@@ -56,6 +51,7 @@
 static List *translate_sub_tlist(List *tlist, int relid);
 static bool query_is_distinct_for(Query *query, List *colnos, List *opids);
 static Oid	distinct_col_search(int colno, List *colnos, List *opids);
+static bool hash_safe_operators(List *opids);
 
 static CdbVisitOpt pathnode_walk_list(List *pathlist,
 				   CdbVisitOpt (*walker)(Path *path, void *context),
@@ -1258,12 +1254,8 @@
 								   allclauses,
 								   rel->relid,	/* do not use 0! */
 								   JOIN_INNER,
-<<<<<<< HEAD
 								   NULL,
 								   false /* use_damping */);
-=======
-								   NULL);
->>>>>>> 38e93482
 		/* Like costsize.c, force estimate to be at least one row */
 		pathnode->rows = clamp_row_est(pathnode->rows);
 	}
@@ -1728,158 +1720,29 @@
  * for the rel).  So we cache the result.
  */
 UniquePath *
-<<<<<<< HEAD
 create_unique_path(PlannerInfo *root,
                    Path        *subpath,
                    List        *distinct_on_exprs,
 				   List		   *distinct_on_operators,
                    Relids       distinct_on_rowid_relids)
-=======
-create_unique_path(PlannerInfo *root, RelOptInfo *rel, Path *subpath,
-				   SpecialJoinInfo *sjinfo)
->>>>>>> 38e93482
 {
 	UniquePath *pathnode;
 	Path		sort_path;		/* dummy for result of cost_sort */
 	Path		agg_path;		/* dummy for result of cost_agg */
-<<<<<<< HEAD
     RelOptInfo *rel = subpath->parent;
 	int			numCols;
     double      subpath_rows;
     bool        hashable = false;
 
     subpath_rows = cdbpath_rows(root, subpath);
-=======
-	MemoryContext oldcontext;
-	List	   *in_operators;
-	List	   *uniq_exprs;
-	bool		all_btree;
-	bool		all_hash;
-	int			numCols;
-	ListCell   *lc;
-
-	/* Caller made a mistake if subpath isn't cheapest_total ... */
-	Assert(subpath == rel->cheapest_total_path);
-	/* ... or if SpecialJoinInfo is the wrong one */
-	Assert(sjinfo->jointype == JOIN_SEMI);
-	Assert(bms_equal(rel->relids, sjinfo->syn_righthand));
->>>>>>> 38e93482
 
     /* Allocate and partially initialize a UniquePath node. */
     pathnode = make_unique_path(subpath);
 
-<<<<<<< HEAD
     /* Share caller's expr list and operators, and relids. */
     pathnode->distinct_on_exprs = distinct_on_exprs;
 	pathnode->distinct_on_eq_operators = distinct_on_operators;
     pathnode->distinct_on_rowid_relids = distinct_on_rowid_relids;
-=======
-	/* If we previously failed, return NULL quickly */
-	if (sjinfo->join_quals == NIL)
-		return NULL;
-
-	/*
-	 * We must ensure path struct and subsidiary data are allocated in main
-	 * planning context; otherwise GEQO memory management causes trouble.
-	 * (Compare best_inner_indexscan().)
-	 */
-	oldcontext = MemoryContextSwitchTo(root->planner_cxt);
-
-	/*
-	 * Look to see whether the semijoin's join quals consist of AND'ed
-	 * equality operators, with (only) RHS variables on only one side of
-	 * each one.  If so, we can figure out how to enforce uniqueness for
-	 * the RHS.
-	 *
-	 * Note that the in_operators list consists of the joinqual operators
-	 * themselves (but commuted if needed to put the RHS value on the right).
-	 * These could be cross-type operators, in which case the operator
-	 * actually needed for uniqueness is a related single-type operator.
-	 * We assume here that that operator will be available from the btree
-	 * or hash opclass when the time comes ... if not, create_unique_plan()
-	 * will fail.
-	 */
-	in_operators = NIL;
-	uniq_exprs = NIL;
-	all_btree = true;
-	all_hash = enable_hashagg;		/* don't consider hash if not enabled */
-	foreach(lc, sjinfo->join_quals)
-	{
-		OpExpr	   *op = (OpExpr *) lfirst(lc);
-		Oid			opno;
-		Node	   *left_expr;
-		Node	   *right_expr;
-		Relids		left_varnos;
-		Relids		right_varnos;
-
-		/* must be binary opclause... */
-		if (!IsA(op, OpExpr))
-			goto no_unique_path;
-		if (list_length(op->args) != 2)
-			goto no_unique_path;
-		opno = op->opno;
-		left_expr = linitial(op->args);
-		right_expr = lsecond(op->args);
-
-		/* check rel membership of arguments */
-		left_varnos = pull_varnos(left_expr);
-		right_varnos = pull_varnos(right_expr);
-		if (!bms_is_empty(right_varnos) &&
-			bms_is_subset(right_varnos, sjinfo->syn_righthand) &&
-			!bms_overlap(left_varnos, sjinfo->syn_righthand))
-		{
-			/* typical case, right_expr is RHS variable */
-		}
-		else if (!bms_is_empty(left_varnos) &&
-				 bms_is_subset(left_varnos, sjinfo->syn_righthand) &&
-				 !bms_overlap(right_varnos, sjinfo->syn_righthand))
-		{
-			/* flipped case, left_expr is RHS variable */
-			opno = get_commutator(opno);
-			if (!OidIsValid(opno))
-				goto no_unique_path;
-			right_expr = left_expr;
-		}
-		else
-			goto no_unique_path;
-
-		/* all operators must be btree equality or hash equality */
-		if (all_btree)
-		{
-			/* oprcanmerge is considered a hint... */
-			if (!op_mergejoinable(opno) ||
-				get_mergejoin_opfamilies(opno) == NIL)
-				all_btree = false;
-		}
-		if (all_hash)
-		{
-			/* ... but oprcanhash had better be correct */
-			if (!op_hashjoinable(opno))
-				all_hash = false;
-		}
-		if (!(all_btree || all_hash))
-			goto no_unique_path;
-
-		/* so far so good, keep building lists */
-		in_operators = lappend_oid(in_operators, opno);
-		uniq_exprs = lappend(uniq_exprs, copyObject(right_expr));
-	}
-
-	/*
-	 * The expressions we'd need to unique-ify mustn't be volatile.
-	 */
-	if (contain_volatile_functions((Node *) uniq_exprs))
-		goto no_unique_path;
-
-	/*
-	 * If we get here, we can unique-ify using at least one of sorting
-	 * and hashing.  Start building the result Path object.
-	 */
-	pathnode = makeNode(UniquePath);
-
-	pathnode->path.pathtype = T_Unique;
-	pathnode->path.parent = rel;
->>>>>>> 38e93482
 
 	/*
 	 * Treat the output as always unsorted, since we don't necessarily have
@@ -1887,7 +1750,6 @@
 	 */
 	pathnode->path.pathkeys = NIL;
 
-<<<<<<< HEAD
 	/*
 	 * If we know the targetlist, try to estimate number of result rows;
 	 * otherwise punt.
@@ -1940,71 +1802,6 @@
     				|| root->config->mpp_trying_fallback_plan
     		)
     )
-=======
-	pathnode->subpath = subpath;
-	pathnode->in_operators = in_operators;
-	pathnode->uniq_exprs = uniq_exprs;
-
-	/*
-	 * If the input is a subquery whose output must be unique already, then we
-	 * don't need to do anything.  The test for uniqueness has to consider
-	 * exactly which columns we are extracting; for example "SELECT DISTINCT
-	 * x,y" doesn't guarantee that x alone is distinct. So we cannot check for
-	 * this optimization unless uniq_exprs consists only of simple Vars
-	 * referencing subquery outputs.  (Possibly we could do something with
-	 * expressions in the subquery outputs, too, but for now keep it simple.)
-	 */
-	if (rel->rtekind == RTE_SUBQUERY)
-	{
-		RangeTblEntry *rte = planner_rt_fetch(rel->relid, root);
-		List	   *sub_tlist_colnos;
-
-		sub_tlist_colnos = translate_sub_tlist(uniq_exprs, rel->relid);
-
-		if (sub_tlist_colnos &&
-			query_is_distinct_for(rte->subquery,
-								  sub_tlist_colnos, in_operators))
-		{
-			pathnode->umethod = UNIQUE_PATH_NOOP;
-			pathnode->rows = rel->rows;
-			pathnode->path.startup_cost = subpath->startup_cost;
-			pathnode->path.total_cost = subpath->total_cost;
-			pathnode->path.pathkeys = subpath->pathkeys;
-
-			rel->cheapest_unique_path = (Path *) pathnode;
-
-			MemoryContextSwitchTo(oldcontext);
-
-			return pathnode;
-		}
-	}
-
-	/* Estimate number of output rows */
-	pathnode->rows = estimate_num_groups(root, uniq_exprs, rel->rows);
-	numCols = list_length(uniq_exprs);
-
-	if (all_btree)
-	{
-		/*
-		 * Estimate cost for sort+unique implementation
-		 */
-		cost_sort(&sort_path, root, NIL,
-				  subpath->total_cost,
-				  rel->rows,
-				  rel->width,
-				  -1.0);
-
-		/*
-		 * Charge one cpu_operator_cost per comparison per input tuple.
-		 * We assume all columns get compared at most of the tuples. (XXX
-		 * probably this is an overestimate.)  This should agree with
-		 * make_unique.
-		 */
-		sort_path.total_cost += cpu_operator_cost * rel->rows * numCols;
-	}
-
-	if (all_hash)
->>>>>>> 38e93482
 	{
 		/*
 		 * Estimate the overhead per hashtable entry at 64 bytes (same as in
@@ -2012,23 +1809,16 @@
 		 */
 		int			hashentrysize = rel->width + 64;
 
-<<<<<<< HEAD
         /*
          * CDB TODO: Hybrid hashed aggregation is not limited by work_mem.
          */
         if (hashentrysize * pathnode->rows <= global_work_mem(root))
 		{
-=======
-		if (hashentrysize * pathnode->rows > work_mem * 1024L)
-			all_hash = false;	/* don't try to hash */
-		else
->>>>>>> 38e93482
 			cost_agg(&agg_path, root,
 					 AGG_HASHED, 0,
 					 numCols, pathnode->rows,
 					 subpath->startup_cost,
 					 subpath->total_cost,
-<<<<<<< HEAD
 					 rel->rows, 0.0, 0.0, hashentrysize, false);
 			if (agg_path.total_cost < sort_path.total_cost || 
                 (!root->config->enable_sort && !root->config->mpp_trying_fallback_plan))
@@ -2041,25 +1831,6 @@
 	}
 
 	/* see MPP-1140 */
-=======
-					 rel->rows);
-	}
-
-	if (all_btree && all_hash)
-	{
-		if (agg_path.total_cost < sort_path.total_cost)
-			pathnode->umethod = UNIQUE_PATH_HASH;
-		else
-			pathnode->umethod = UNIQUE_PATH_SORT;
-	}
-	else if (all_btree)
-		pathnode->umethod = UNIQUE_PATH_SORT;
-	else if (all_hash)
-		pathnode->umethod = UNIQUE_PATH_HASH;
-	else
-		goto no_unique_path;
-
->>>>>>> 38e93482
 	if (pathnode->umethod == UNIQUE_PATH_HASH)
 	{
 		/* hybrid hash agg is not rescannable, and may present a motion hazard */
@@ -2082,10 +1853,7 @@
 		pathnode->path.rescannable = true;
 	}
 
-	MemoryContextSwitchTo(oldcontext);
-
 	return pathnode;
-<<<<<<< HEAD
 }                               /* create_unique_path */
 
 
@@ -2326,18 +2094,6 @@
     return pathnode;
 }                               /* make_unique_path */
 
-=======
-
-no_unique_path:					/* failure exit */
-
-	/* Mark the SpecialJoinInfo as not unique-able */
-	sjinfo->join_quals = NIL;
-
-	MemoryContextSwitchTo(oldcontext);
-
-	return NULL;
-}
->>>>>>> 38e93482
 
 /*
  * translate_sub_tlist - get subquery column numbers represented by tlist
@@ -2528,6 +2284,31 @@
 			return lfirst_oid(lc2);
 	}
 	return InvalidOid;
+}
+
+/*
+ * hash_safe_operators - can all the specified IN operators be hashed?
+ *
+ * We assume hashed aggregation will work if each IN operator is marked
+ * hashjoinable.  If the IN operators are cross-type, this could conceivably
+ * fail: the aggregation will need a hashable equality operator for the RHS
+ * datatype --- but it's pretty hard to conceive of a hash opfamily that has
+ * cross-type hashing without support for hashing the individual types, so
+ * we don't expend cycles here to support the case.  We could check
+ * get_compatible_hash_operator() instead of just op_hashjoinable(), but the
+ * former is a significantly more expensive test.
+ */
+static bool
+hash_safe_operators(List *opids)
+{
+	ListCell   *lc;
+
+	foreach(lc, opids)
+	{
+		if (!op_hashjoinable(lfirst_oid(lc)))
+			return false;
+	}
+	return true;
 }
 
 /*
@@ -2710,17 +2491,12 @@
  *	  returning the pathnode.
  */
 Path *
-<<<<<<< HEAD
 create_ctescan_path(PlannerInfo *root, RelOptInfo *rel, List *pathkeys)
-=======
-create_ctescan_path(PlannerInfo *root, RelOptInfo *rel)
->>>>>>> 38e93482
 {
 	Path	   *pathnode = makeNode(Path);
 
 	pathnode->pathtype = T_CteScan;
 	pathnode->parent = rel;
-<<<<<<< HEAD
 	pathnode->pathkeys = pathkeys;
 
 	pathnode->locus = cdbpathlocus_from_subquery(root, rel->subplan, rel->relid);
@@ -2733,10 +2509,6 @@
 	pathnode->rescannable = false;
 	pathnode->sameslice_relids = NULL;
 
-=======
-	pathnode->pathkeys = NIL;	/* XXX for now, result is always unordered */
->>>>>>> 38e93482
-
 	cost_ctescan(pathnode, root, rel);
 
 	return pathnode;
@@ -2748,7 +2520,6 @@
  *	  returning the pathnode.
  */
 Path *
-<<<<<<< HEAD
 create_worktablescan_path(PlannerInfo *root, RelOptInfo *rel, CdbLocusType ctelocus)
 {
 	Path	   *pathnode = makeNode(Path);
@@ -2762,24 +2533,16 @@
 		CdbPathLocus_MakeGeneral(&result);
 	else
 		CdbPathLocus_MakeStrewn(&result);
-=======
-create_worktablescan_path(PlannerInfo *root, RelOptInfo *rel)
-{
-	Path	   *pathnode = makeNode(Path);
->>>>>>> 38e93482
 
 	pathnode->pathtype = T_WorkTableScan;
 	pathnode->parent = rel;
 	pathnode->pathkeys = NIL;	/* result is always unordered */
 
-<<<<<<< HEAD
 	pathnode->locus = result;
 	pathnode->motionHazard = false;
 	pathnode->rescannable = true;
 	pathnode->sameslice_relids = rel->relids;
 
-=======
->>>>>>> 38e93482
 	/* Cost is the same as for a regular CTE scan */
 	cost_ctescan(pathnode, root, rel);
 
@@ -2787,7 +2550,6 @@
 }
 
 /*
-<<<<<<< HEAD
  * cdb_jointype_to_join_in
  *    Returns JOIN_SEMI if the jointype should be changed from JOIN_INNER to
  *    JOIN_SEMI so as to produce at most one matching inner row per outer row.
@@ -2845,8 +2607,6 @@
 }
 
 /*
-=======
->>>>>>> 38e93482
  * create_nestloop_path
  *	  Creates a pathnode corresponding to a nestloop join between two
  *	  relations.
@@ -2939,7 +2699,6 @@
 	pathnode->joinrestrictinfo = restrict_clauses;
 	pathnode->path.pathkeys = pathkeys;
 
-<<<<<<< HEAD
     pathnode->path.locus = join_locus;
     pathnode->path.motionHazard = outer_path->motionHazard || inner_path->motionHazard;
 
@@ -2948,8 +2707,6 @@
 
 	pathnode->path.sameslice_relids = bms_union(inner_path->sameslice_relids, outer_path->sameslice_relids);
 
-=======
->>>>>>> 38e93482
 	cost_nestloop(pathnode, root, sjinfo);
 
 	return pathnode;
@@ -3077,7 +2834,6 @@
 	 * So that case is not handled here.  Instead, cost_mergejoin has to
 	 * factor in the cost and create_mergejoin_plan has to add the plan node.
 	 */
-<<<<<<< HEAD
 	if (!ExecSupportsMarkRestore(inner_path->pathtype))
 	{
 		/*
@@ -3109,35 +2865,13 @@
 			}
 		}
 		// else: innersortkeys == NIL -> no sort node will be added
-		
+
 		if (!need_sort)
 		{
 			/* no sort node will be added - add a materialize node */
 			inner_path = (Path *)
 							create_material_path(root, inner_path->parent, inner_path);
 		}
-=======
-	if (innersortkeys == NIL &&
-		!ExecSupportsMarkRestore(inner_path->pathtype))
-	{
-		Path   *mpath;
-
-		mpath = (Path *) create_material_path(inner_path->parent, inner_path);
-
-		/*
-		 * We expect the materialize won't spill to disk (it could only do
-		 * so if there were a whole lot of duplicate tuples, which is a case
-		 * cost_mergejoin will avoid choosing anyway).  Therefore
-		 * cost_material's cost estimate is bogus and we should charge
-		 * just cpu_tuple_cost per tuple.  (Keep this estimate in sync with
-		 * similar ones in cost_mergejoin and create_mergejoin_plan.)
-		 */
-		mpath->startup_cost = inner_path->startup_cost;
-		mpath->total_cost = inner_path->total_cost;
-		mpath->total_cost += cpu_tuple_cost * inner_path->parent->rows;
-
-		inner_path = mpath;
->>>>>>> 38e93482
 	}
 
 	pathnode->jpath.path.pathtype = T_MergeJoin;
@@ -3223,7 +2957,6 @@
 
 	pathnode->path_hashclauses = hashclauses;
 
-<<<<<<< HEAD
     /*
      * If hash table overflows to disk, and an ancestor node requests rescan
      * (e.g. because the HJ is in the inner subtree of a NJ), then the HJ has
@@ -3239,8 +2972,6 @@
 		pathnode->jpath.path.motionHazard = outer_path->motionHazard || inner_path->motionHazard;
 	pathnode->jpath.path.sameslice_relids = bms_union(inner_path->sameslice_relids, outer_path->sameslice_relids);
 
-=======
->>>>>>> 38e93482
 	cost_hashjoin(pathnode, root, sjinfo);
 
 	return pathnode;
