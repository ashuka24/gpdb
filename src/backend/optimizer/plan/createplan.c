--- conflicted
+++ resolved
@@ -1072,124 +1072,18 @@
 	Index				scan_relid = best_path->parent->relid;
 
 	/* it should be a base rel... */
-<<<<<<< HEAD
 	Assert(scan_relid > 0);
 	Assert(best_path->parent->rtekind == RTE_RELATION);
 
+	/* Sort clauses into best execution order */
+	scan_clauses = order_qual_clauses(root, scan_clauses);
+
 	/* Reduce RestrictInfo list to bare expressions; ignore pseudoconstants */
 	scan_clauses = extract_actual_clauses(scan_clauses, false);
-=======
-	Assert(baserelid > 0);
-	Assert(best_path->path.parent->rtekind == RTE_RELATION);
-
-	/*
-	 * Build "stripped" indexquals structure (no RestrictInfos) to pass to
-	 * executor as indexqualorig
-	 */
-	stripped_indexquals = get_actual_clauses(indexquals);
-
-	/*
-	 * The executor needs a copy with the indexkey on the left of each clause
-	 * and with index attr numbers substituted for table ones. This pass also
-	 * gets strategy info and looks for "lossy" operators.
-	 */
-	fix_indexqual_references(indexquals, best_path,
-							 &fixed_indexquals,
-							 &nonlossy_indexquals,
-							 &indexstrategy,
-							 &indexsubtype);
-
-	/* pass back nonlossy quals if caller wants 'em */
-	if (nonlossy_clauses)
-		*nonlossy_clauses = nonlossy_indexquals;
-
-	/*
-	 * If this is an innerjoin scan, the indexclauses will contain join
-	 * clauses that are not present in scan_clauses (since the passed-in value
-	 * is just the rel's baserestrictinfo list).  We must add these clauses to
-	 * scan_clauses to ensure they get checked.  In most cases we will remove
-	 * the join clauses again below, but if a join clause contains a special
-	 * operator, we need to make sure it gets into the scan_clauses.
-	 *
-	 * Note: pointer comparison should be enough to determine RestrictInfo
-	 * matches.
-	 */
-	if (best_path->isjoininner)
-		scan_clauses = list_union_ptr(scan_clauses, best_path->indexclauses);
-
-	/*
-	 * The qpqual list must contain all restrictions not automatically handled
-	 * by the index.  All the predicates in the indexquals will be checked
-	 * (either by the index itself, or by nodeIndexscan.c), but if there are
-	 * any "special" operators involved then they must be included in qpqual.
-	 * Also, any lossy index operators must be rechecked in the qpqual.  The
-	 * upshot is that qpqual must contain scan_clauses minus whatever appears
-	 * in nonlossy_indexquals.
-	 *
-	 * In normal cases simple pointer equality checks will be enough to spot
-	 * duplicate RestrictInfos, so we try that first.  In some situations
-	 * (particularly with OR'd index conditions) we may have scan_clauses that
-	 * are not equal to, but are logically implied by, the index quals; so we
-	 * also try a predicate_implied_by() check to see if we can discard quals
-	 * that way.  (predicate_implied_by assumes its first input contains only
-	 * immutable functions, so we have to check that.)
-	 *
-	 * We can also discard quals that are implied by a partial index's
-	 * predicate, but only in a plain SELECT; when scanning a target relation
-	 * of UPDATE/DELETE/SELECT FOR UPDATE, we must leave such quals in the
-	 * plan so that they'll be properly rechecked by EvalPlanQual testing.
-	 */
-	qpqual = NIL;
-	foreach(l, scan_clauses)
-	{
-		RestrictInfo *rinfo = (RestrictInfo *) lfirst(l);
-
-		Assert(IsA(rinfo, RestrictInfo));
-		if (rinfo->pseudoconstant)
-			continue;			/* we may drop pseudoconstants here */
-		if (list_member_ptr(nonlossy_indexquals, rinfo))
-			continue;
-		if (!contain_mutable_functions((Node *) rinfo->clause))
-		{
-			List	   *clausel = list_make1(rinfo->clause);
-
-			if (predicate_implied_by(clausel, nonlossy_indexquals))
-				continue;
-			if (best_path->indexinfo->indpred)
-			{
-				if (baserelid != root->parse->resultRelation &&
-					get_rowmark(root->parse, baserelid) == NULL)
-					if (predicate_implied_by(clausel,
-											 best_path->indexinfo->indpred))
-						continue;
-			}
-		}
-		qpqual = lappend(qpqual, rinfo);
-	}
->>>>>>> 5a7471c3
-
-	/* Sort clauses into best execution order */
-	scan_clauses = order_qual_clauses(root, scan_clauses);
-
-<<<<<<< HEAD
+
 	scan_plan = make_appendonlyscan(tlist,
 									scan_clauses,
 									scan_relid);
-=======
-	/* Reduce RestrictInfo list to bare expressions; ignore pseudoconstants */
-	qpqual = extract_actual_clauses(qpqual, false);
-
-	/* Finally ready to build the plan node */
-	scan_plan = make_indexscan(tlist,
-							   qpqual,
-							   baserelid,
-							   indexoid,
-							   fixed_indexquals,
-							   stripped_indexquals,
-							   indexstrategy,
-							   indexsubtype,
-							   best_path->indexscandir);
->>>>>>> 5a7471c3
 
 	copy_path_costsize(root, &scan_plan->scan.plan, best_path);
 
@@ -1212,11 +1106,11 @@
 	Assert(scan_relid > 0);
 	Assert(best_path->parent->rtekind == RTE_RELATION);
 
+	/* Sort clauses into best execution order */
+	scan_clauses = order_qual_clauses(root, scan_clauses);
+
 	/* Reduce RestrictInfo list to bare expressions; ignore pseudoconstants */
 	scan_clauses = extract_actual_clauses(scan_clauses, false);
-
-	/* Sort clauses into best execution order */
-	scan_clauses = order_qual_clauses(root, scan_clauses);
 
 	scan_plan = make_aocsscan(tlist,
 									scan_clauses,
@@ -1298,11 +1192,11 @@
 	Assert(scan_relid > 0);
 	Assert(rel->rtekind == RTE_RELATION);
 
+	/* Sort clauses into best execution order */
+	scan_clauses = order_qual_clauses(root, scan_clauses);
+
 	/* Reduce RestrictInfo list to bare expressions; ignore pseudoconstants */
 	scan_clauses = extract_actual_clauses(scan_clauses, false);
-
-	/* Sort clauses into best execution order */
-	scan_clauses = order_qual_clauses(root, scan_clauses);
 
 	/* get the total valid primary segdb count */
 	db_info = getCdbComponentDatabases();
@@ -2565,14 +2459,10 @@
 	/* Sort clauses into best execution order */
 	scan_clauses = order_qual_clauses(root, scan_clauses);
 
-<<<<<<< HEAD
-	scan_plan = make_subqueryscan(root, tlist,
-=======
 	/* Reduce RestrictInfo list to bare expressions; ignore pseudoconstants */
 	scan_clauses = extract_actual_clauses(scan_clauses, false);
 
-	scan_plan = make_subqueryscan(tlist,
->>>>>>> 5a7471c3
+	scan_plan = make_subqueryscan(root, tlist,
 								  scan_clauses,
 								  scan_relid,
 								  best_path->parent->subplan,
@@ -2613,7 +2503,6 @@
 	copy_path_costsize(root, &scan_plan->scan.plan, best_path);
 
 	return scan_plan;
-	
 }
 
 /*
@@ -2919,18 +2808,11 @@
 		otherclauses = NIL;
 	}
 
-<<<<<<< HEAD
 	if (best_path->jointype == JOIN_LASJ_NOTIN)
 	{
 		joinclauses = remove_isnotfalse(joinclauses);
 	}
 
-	/* Sort clauses into best execution order */
-	joinclauses = order_qual_clauses(root, joinclauses);
-	otherclauses = order_qual_clauses(root, otherclauses);
-
-=======
->>>>>>> 5a7471c3
 	join_plan = make_nestloop(tlist,
 							  joinclauses,
 							  otherclauses,
@@ -3223,16 +3105,7 @@
 	hashclauses = get_switched_clauses(best_path->path_hashclauses,
 							 best_path->jpath.outerjoinpath->parent->relids);
 
-<<<<<<< HEAD
-	/* Sort clauses into best execution order */
-	joinclauses = order_qual_clauses(root, joinclauses);
-	otherclauses = order_qual_clauses(root, otherclauses);
-	hashclauses = order_qual_clauses(root, hashclauses);
-
 	/* We don't want any excess columns in the hashed tuples, or in the outer either! */
-=======
-	/* We don't want any excess columns in the hashed tuples */
->>>>>>> 5a7471c3
 	disuse_physical_tlist(inner_plan, best_path->jpath.innerjoinpath);
     if (outer_plan)
 	    disuse_physical_tlist(outer_plan, best_path->jpath.outerjoinpath);
@@ -3647,7 +3520,7 @@
 		Node	   *clause = (Node *) lfirst(lc);
 		QualCost	qcost;
 
-		cost_qual_eval_node(&qcost, clause);
+		cost_qual_eval_node(&qcost, clause, root);
 		items[i].clause = clause;
 		items[i].cost = qcost.per_tuple;
 		i++;
