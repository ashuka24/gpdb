/*-------------------------------------------------------------------------
 *
 * costsize.c
 *	  Routines to compute (and set) relation sizes and path costs
 *
 * Path costs are measured in arbitrary units established by these basic
 * parameters:
 *
 *	seq_page_cost		Cost of a sequential page fetch
 *	random_page_cost	Cost of a non-sequential page fetch
 *	cpu_tuple_cost		Cost of typical CPU time to process a tuple
 *	cpu_index_tuple_cost  Cost of typical CPU time to process an index tuple
 *	cpu_operator_cost	Cost of CPU time to execute an operator or function
 *
 * We expect that the kernel will typically do some amount of read-ahead
 * optimization; this in conjunction with seek costs means that seq_page_cost
 * is normally considerably less than random_page_cost.  (However, if the
 * database is fully cached in RAM, it is reasonable to set them equal.)
 *
 * We also use a rough estimate "effective_cache_size" of the number of
 * disk pages in Postgres + OS-level disk cache.  (We can't simply use
 * NBuffers for this purpose because that would ignore the effects of
 * the kernel's disk cache.)
 *
 * Obviously, taking constants for these values is an oversimplification,
 * but it's tough enough to get any useful estimates even at this level of
 * detail.	Note that all of these parameters are user-settable, in case
 * the default values are drastically off for a particular platform.
 *
 * We compute two separate costs for each path:
 *		total_cost: total estimated cost to fetch all tuples
 *		startup_cost: cost that is expended before first tuple is fetched
 * In some scenarios, such as when there is a LIMIT or we are implementing
 * an EXISTS(...) sub-select, it is not necessary to fetch all tuples of the
 * path's result.  A caller can estimate the cost of fetching a partial
 * result by interpolating between startup_cost and total_cost.  In detail:
 *		actual_cost = startup_cost +
 *			(total_cost - startup_cost) * tuples_to_fetch / path->parent->rows;
 * Note that a base relation's rows count (and, by extension, plan_rows for
 * plan nodes below the LIMIT node) are set without regard to any LIMIT, so
 * that this equation works properly.  (Also, these routines guarantee not to
 * set the rows count to zero, so there will be no zero divide.)  The LIMIT is
 * applied as a top-level plan node.
 *
 * For largely historical reasons, most of the routines in this module use
 * the passed result Path only to store their startup_cost and total_cost
 * results into.  All the input data they need is passed as separate
 * parameters, even though much of it could be extracted from the Path.
 * An exception is made for the cost_XXXjoin() routines, which expect all
 * the non-cost fields of the passed XXXPath to be filled in.
 *
 *
<<<<<<< HEAD
 * Portions Copyright (c) 2005-2008, Greenplum inc
=======
>>>>>>> d13f41d2
 * Portions Copyright (c) 1996-2008, PostgreSQL Global Development Group
 * Portions Copyright (c) 1994, Regents of the University of California
 *
 * IDENTIFICATION
 *	  $PostgreSQL: pgsql/src/backend/optimizer/path/costsize.c,v 1.191.2.1 2008/03/24 21:53:12 tgl Exp $
 *
 *-------------------------------------------------------------------------
 */

#include "postgres.h"

#include <math.h>

#include "executor/hashjoin.h"
#include "miscadmin.h"
#include "optimizer/clauses.h"
#include "optimizer/cost.h"
#include "optimizer/pathnode.h"
#include "optimizer/planmain.h"
#include "parser/parse_expr.h"
#include "parser/parsetree.h"
#include "parser/parse_expr.h"
#include "utils/lsyscache.h"
#include "utils/selfuncs.h"
#include "utils/tuplesort.h"

#include "cdb/cdbpath.h"        /* cdbpath_rows() */
#include "cdb/cdbvars.h"

#define LOG2(x)  (log(x) / 0.693147180559945)

/*
 * Some Paths return less than the nominal number of rows of their parent
 * relations; join nodes need to do this to get the correct input count:
 */
#define PATH_ROWS(root, path) (cdbpath_rows((root), (path)))


double		seq_page_cost = DEFAULT_SEQ_PAGE_COST;
double		random_page_cost = DEFAULT_RANDOM_PAGE_COST;
double		cpu_tuple_cost = DEFAULT_CPU_TUPLE_COST;
double		cpu_index_tuple_cost = DEFAULT_CPU_INDEX_TUPLE_COST;
double		cpu_operator_cost = DEFAULT_CPU_OPERATOR_COST;

int			effective_cache_size = DEFAULT_EFFECTIVE_CACHE_SIZE;

Cost		disable_cost = 1.0e9;

/* CDB: The enable_xxx globals have been moved to allpaths.c */

typedef struct
{
	PlannerInfo *root;
	QualCost	total;
} cost_qual_eval_context;

static MergeScanSelCache *cached_scansel(PlannerInfo *root,
<<<<<<< HEAD
										 RestrictInfo *rinfo,
										 PathKey *pathkey);
=======
			   RestrictInfo *rinfo,
			   PathKey *pathkey);
>>>>>>> d13f41d2
static bool cost_qual_eval_walker(Node *node, cost_qual_eval_context *context);
static Selectivity approx_selectivity(PlannerInfo *root, List *quals,
				   JoinType jointype);
static Selectivity join_in_selectivity(JoinPath *path, PlannerInfo *root);
static double relation_byte_size(double tuples, int width);
static double page_size(double tuples, int width);
static Selectivity adjust_selectivity_for_nulltest(Selectivity selec,
												Selectivity pselec,
												List *pushed_quals,
												JoinType jointype,
												RelOptInfo *left,
												RelOptInfo *right);

static void hash_table_size(double ntuples, int tupwidth, double memory_bytes,
						int *numbuckets,
						int *numbatches);

/* CDB: The clamp_row_est() function definition has been moved to cost.h */

/*
 * cost_seqscan
 *	  Determines and returns the cost of scanning a relation sequentially.
 */
void
cost_seqscan(Path *path, PlannerInfo *root,
			 RelOptInfo *baserel)
{
	Cost		startup_cost = 0;
	Cost		run_cost = 0;
	Cost		cpu_per_tuple;

	/* Should only be applied to base relations */
	Assert(baserel->relid > 0);
	Assert(baserel->rtekind == RTE_RELATION);

	/*
	 * disk costs
	 */
	run_cost += seq_page_cost * baserel->pages;

	/* CPU costs */
	startup_cost += baserel->baserestrictcost.startup;
	cpu_per_tuple = cpu_tuple_cost + baserel->baserestrictcost.per_tuple;
	run_cost += cpu_per_tuple * baserel->tuples;

	path->startup_cost = startup_cost;
	path->total_cost = startup_cost + run_cost;
}

/*
 * cost_appendonlyscan
 *	  Determines and returns the cost of scanning a relation sequentially.
 */
void
cost_appendonlyscan(AppendOnlyPath *path, PlannerInfo *root,
					RelOptInfo *baserel)
{
	Cost		startup_cost = 0;
	Cost		run_cost = 0;
	Cost		cpu_per_tuple;
	
	/* Should only be applied to base relations */
	Assert(baserel->relid > 0);
	Assert(baserel->rtekind == RTE_RELATION);
	
	/*
	 * disk costs
	 */
	run_cost += seq_page_cost * baserel->pages;
	
	/* CPU costs */
	startup_cost += baserel->baserestrictcost.startup;
	cpu_per_tuple = cpu_tuple_cost + baserel->baserestrictcost.per_tuple;
	run_cost += cpu_per_tuple * baserel->tuples;
	
	path->path.startup_cost = startup_cost;
	path->path.total_cost = startup_cost + run_cost;
}

/*
 * cost_aocsscan
 *	  Determines and returns the cost of scanning a relation sequentially.
 */
void
cost_aocsscan(AOCSPath *path, PlannerInfo *root,
					RelOptInfo *baserel)
{
	Cost		startup_cost = 0;
	Cost		run_cost = 0;
	Cost		cpu_per_tuple;
	
	/* Should only be applied to base relations */
	Assert(baserel->relid > 0);
	Assert(baserel->rtekind == RTE_RELATION);
	
	/*
	 * disk costs
	 */
	run_cost += seq_page_cost * baserel->pages;
	
	/* CPU costs */
	startup_cost += baserel->baserestrictcost.startup;
	cpu_per_tuple = cpu_tuple_cost + baserel->baserestrictcost.per_tuple;
	run_cost += cpu_per_tuple * baserel->tuples;
	
	path->path.startup_cost = startup_cost;
	path->path.total_cost = startup_cost + run_cost;
}

/*
 * cost_externalscan
 *	  Determines and returns the cost of scanning an external relation.
 *
 *	  Right now this is not very meaningful at all but we'll probably
 *	  want to make some good estimates in the future.
 */
void
cost_externalscan(ExternalPath *path, PlannerInfo *root,
				  RelOptInfo *baserel)
{
	Cost		startup_cost = 0;
	Cost		run_cost = 0;
	Cost		cpu_per_tuple;
	
	/* Should only be applied to external relations */
	Assert(baserel->relid > 0);
	Assert(baserel->rtekind == RTE_RELATION);
	
	/*
	 * disk costs
	 */
	run_cost += seq_page_cost * baserel->pages;
	
	/* CPU costs */
	startup_cost += baserel->baserestrictcost.startup;
	cpu_per_tuple = cpu_tuple_cost + baserel->baserestrictcost.per_tuple;
	run_cost += cpu_per_tuple * baserel->tuples;
	
	path->path.startup_cost = startup_cost;
	path->path.total_cost = startup_cost + run_cost;
}

/*
 * cost_index
 *	  Determines and returns the cost of scanning a relation using an index.
 *
 * 'index' is the index to be used
 * 'indexQuals' is the list of applicable qual clauses (implicit AND semantics)
 * 'outer_rel' is the outer relation when we are considering using the index
 *		scan as the inside of a nestloop join (hence, some of the indexQuals
 *		are join clauses, and we should expect repeated scans of the index);
 *		NULL for a plain index scan
 *
 * cost_index() takes an IndexPath not just a Path, because it sets a few
 * additional fields of the IndexPath besides startup_cost and total_cost.
 * These fields are needed if the IndexPath is used in a BitmapIndexScan.
 *
 * NOTE: 'indexQuals' must contain only clauses usable as index restrictions.
 * Any additional quals evaluated as qpquals may reduce the number of returned
 * tuples, but they won't reduce the number of tuples we have to fetch from
 * the table, so they don't reduce the scan cost.
 *
 * NOTE: as of 8.0, indexQuals is a list of RestrictInfo nodes, where formerly
 * it was a list of bare clause expressions.
 */
void
cost_index(IndexPath *path, PlannerInfo *root,
		   IndexOptInfo *index,
		   List *indexQuals,
		   RelOptInfo *outer_rel)
{
	RelOptInfo *baserel = index->rel;
	Cost		startup_cost = 0;
	Cost		run_cost = 0;
	Cost		indexStartupCost;
	Cost		indexTotalCost;
	Selectivity indexSelectivity;
	double		indexCorrelation,
				csquared;
	Cost		min_IO_cost,
				max_IO_cost;
	Cost		cpu_per_tuple;
	double		tuples_fetched;
	double		pages_fetched;

	/* Should only be applied to base relations */
	Assert(IsA(baserel, RelOptInfo) &&
		   IsA(index, IndexOptInfo));
	Assert(baserel->relid > 0);
	Assert(baserel->rtekind == RTE_RELATION);

	/*
	 * Call index-access-method-specific code to estimate the processing cost
	 * for scanning the index, as well as the selectivity of the index (ie,
	 * the fraction of main-table tuples we will have to retrieve) and its
	 * correlation to the main-table tuple order.
	 */
    index->num_leading_eq = 0;
	OidFunctionCall8(index->amcostestimate,
					 PointerGetDatum(root),
					 PointerGetDatum(index),
					 PointerGetDatum(indexQuals),
					 PointerGetDatum(outer_rel),
					 PointerGetDatum(&indexStartupCost),
					 PointerGetDatum(&indexTotalCost),
					 PointerGetDatum(&indexSelectivity),
					 PointerGetDatum(&indexCorrelation));
					
    /*
     * CDB: Note whether all of the key columns are matched by equality
     * predicates.
     *
     * The index->num_leading_eq field is kludgily used as an implicit result
     * parameter from the amcostestimate proc, to avoid changing its externally
     * exposed interface. Transfer to IndexPath, then zap to discourage misuse.
     */
    path->num_leading_eq = index->num_leading_eq;
    index->num_leading_eq = 0;

	/*
	 * clamp index correlation to 99% or less, so that we always account for at least a little bit
	 * of random_page_cost in our calculation.  Otherwise, perfectly correlated indexes look too fast.
	 */
	if (indexCorrelation >= 0.99)
		indexCorrelation = 0.99;
	else if (indexCorrelation <= -0.99)
		indexCorrelation = -0.99;

	/*
	 * Save amcostestimate's results for possible use in bitmap scan planning.
	 * We don't bother to save indexStartupCost or indexCorrelation, because a
	 * bitmap scan doesn't care about either.
	 */
	path->indextotalcost = indexTotalCost;
	path->indexselectivity = indexSelectivity;

	/* all costs for touching index itself included here */
	startup_cost += indexStartupCost;
	run_cost += indexTotalCost - indexStartupCost;

	/* estimate number of main-table tuples fetched */
	tuples_fetched = clamp_row_est(indexSelectivity * baserel->tuples);

	/*----------
	 * Estimate number of main-table pages fetched, and compute I/O cost.
	 *
	 * When the index ordering is uncorrelated with the table ordering,
	 * we use an approximation proposed by Mackert and Lohman (see
	 * index_pages_fetched() for details) to compute the number of pages
	 * fetched, and then charge random_page_cost per page fetched.
	 *
	 * When the index ordering is exactly correlated with the table ordering
	 * (just after a CLUSTER, for example), the number of pages fetched should
	 * be exactly selectivity * table_size.  What's more, all but the first
	 * will be sequential fetches, not the random fetches that occur in the
	 * uncorrelated case.  So if the number of pages is more than 1, we
	 * ought to charge
	 *		random_page_cost + (pages_fetched - 1) * seq_page_cost
	 * For partially-correlated indexes, we ought to charge somewhere between
	 * these two estimates.  We currently interpolate linearly between the
	 * estimates based on the correlation squared (XXX is that appropriate?).
	 *----------
	 */
	if (outer_rel != NULL && outer_rel->rows > 1)
	{
		/*
		 * For repeated indexscans, the appropriate estimate for the
		 * uncorrelated case is to scale up the number of tuples fetched in
		 * the Mackert and Lohman formula by the number of scans, so that we
		 * estimate the number of pages fetched by all the scans; then
		 * pro-rate the costs for one scan.  In this case we assume all the
		 * fetches are random accesses.
		 */
		double		num_scans = outer_rel->rows;

		pages_fetched = index_pages_fetched(tuples_fetched * num_scans,
											baserel->pages,
											(double) index->pages,
											root);

		max_IO_cost = (pages_fetched * random_page_cost) / num_scans;

		/*
		 * In the perfectly correlated case, the number of pages touched by
		 * each scan is selectivity * table_size, and we can use the Mackert
		 * and Lohman formula at the page level to estimate how much work is
		 * saved by caching across scans.  We still assume all the fetches are
		 * random, though, which is an overestimate that's hard to correct for
		 * without double-counting the cache effects.  (But in most cases
		 * where such a plan is actually interesting, only one page would get
		 * fetched per scan anyway, so it shouldn't matter much.)
		 */
		pages_fetched = ceil(indexSelectivity * (double) baserel->pages);

		pages_fetched = index_pages_fetched(pages_fetched * num_scans,
											baserel->pages,
											(double) index->pages,
											root);

		min_IO_cost = (pages_fetched * random_page_cost) / num_scans;
	}
	else
	{
		/*
		 * Normal case: apply the Mackert and Lohman formula, and then
		 * interpolate between that and the correlation-derived result.
		 */
		pages_fetched = index_pages_fetched(tuples_fetched,
											baserel->pages,
											(double) index->pages,
											root);

		/* max_IO_cost is for the perfectly uncorrelated case (csquared=0) */
		max_IO_cost = pages_fetched * random_page_cost;

		/* min_IO_cost is for the perfectly correlated case (csquared=1) */
		pages_fetched = ceil(indexSelectivity * (double) baserel->pages);
		min_IO_cost = random_page_cost;
		if (pages_fetched > 1)
			min_IO_cost += (pages_fetched - 1) * seq_page_cost;
	}

	/*
	 * Now interpolate based on estimated index order correlation to get total
	 * disk I/O cost for main table accesses.
	 */
	csquared = indexCorrelation * indexCorrelation;

	run_cost += max_IO_cost + csquared * (min_IO_cost - max_IO_cost);

	/*
	 * Estimate CPU costs per tuple.
	 *
	 * Normally the indexquals will be removed from the list of restriction
	 * clauses that we have to evaluate as qpquals, so we should subtract
	 * their costs from baserestrictcost.  But if we are doing a join then
	 * some of the indexquals are join clauses and shouldn't be subtracted.
	 * Rather than work out exactly how much to subtract, we don't subtract
	 * anything.
	 *
	 * XXX actually, this calculation is almost completely bogus, because
	 * indexquals will contain derived indexable conditions which might be
	 * quite different from the "original" quals in baserestrictinfo.  We
	 * ought to determine the actual qpqual list and cost that, rather than
	 * using this shortcut.  But that's too invasive a change to consider
	 * back-patching, so for the moment we just mask the worst aspects of the
	 * problem by clamping the subtracted amount.
	 */
	startup_cost += baserel->baserestrictcost.startup;
	cpu_per_tuple = cpu_tuple_cost + baserel->baserestrictcost.per_tuple;

	if (outer_rel == NULL)
	{
		QualCost	index_qual_cost;

		cost_qual_eval(&index_qual_cost, indexQuals, root);
		/* any startup cost still has to be paid ... */
		cpu_per_tuple -= Min(index_qual_cost.per_tuple,
							 baserel->baserestrictcost.per_tuple);
	}

	run_cost += cpu_per_tuple * tuples_fetched;

	path->path.startup_cost = startup_cost;
	path->path.total_cost = startup_cost + run_cost;
}

/*
 * index_pages_fetched
 *	  Estimate the number of pages actually fetched after accounting for
 *	  cache effects.
 *
 * We use an approximation proposed by Mackert and Lohman, "Index Scans
 * Using a Finite LRU Buffer: A Validated I/O Model", ACM Transactions
 * on Database Systems, Vol. 14, No. 3, September 1989, Pages 401-424.
 * The Mackert and Lohman approximation is that the number of pages
 * fetched is
 *	PF =
 *		min(2TNs/(2T+Ns), T)			when T <= b
 *		2TNs/(2T+Ns)					when T > b and Ns <= 2Tb/(2T-b)
 *		b + (Ns - 2Tb/(2T-b))*(T-b)/T	when T > b and Ns > 2Tb/(2T-b)
 * where
 *		T = # pages in table
 *		N = # tuples in table
 *		s = selectivity = fraction of table to be scanned
 *		b = # buffer pages available (we include kernel space here)
 *
 * We assume that effective_cache_size is the total number of buffer pages
 * available for the whole query, and pro-rate that space across all the
 * tables in the query and the index currently under consideration.  (This
 * ignores space needed for other indexes used by the query, but since we
 * don't know which indexes will get used, we can't estimate that very well;
 * and in any case counting all the tables may well be an overestimate, since
 * depending on the join plan not all the tables may be scanned concurrently.)
 *
 * The product Ns is the number of tuples fetched; we pass in that
 * product rather than calculating it here.  "pages" is the number of pages
 * in the object under consideration (either an index or a table).
 * "index_pages" is the amount to add to the total table space, which was
 * computed for us by query_planner.
 *
 * Caller is expected to have ensured that tuples_fetched is greater than zero
 * and rounded to integer (see clamp_row_est).	The result will likewise be
 * greater than zero and integral.
 */
double
index_pages_fetched(double tuples_fetched, BlockNumber pages,
					double index_pages, PlannerInfo *root)
{
	double		pages_fetched;
	double		total_pages;
	double		T,
				b;

	/* T is # pages in table, but don't allow it to be zero */
	T = (pages > 1) ? (double) pages : 1.0;

	/* Compute number of pages assumed to be competing for cache space */
	total_pages = root->total_table_pages + index_pages;
	total_pages = Max(total_pages, 1.0);
	Assert(T <= total_pages);

	/* b is pro-rated share of effective_cache_size */
	b = (double) effective_cache_size *T / total_pages;

	/* force it positive and integral */
	if (b <= 1.0)
		b = 1.0;
	else
		b = ceil(b);

	/* This part is the Mackert and Lohman formula */
	if (T <= b)
	{
		pages_fetched =
			(2.0 * T * tuples_fetched) / (2.0 * T + tuples_fetched);
		if (pages_fetched >= T)
			pages_fetched = T;
		else
			pages_fetched = ceil(pages_fetched);
	}
	else
	{
		double		lim;

		lim = (2.0 * T * b) / (2.0 * T - b);
		if (tuples_fetched <= lim)
		{
			pages_fetched =
				(2.0 * T * tuples_fetched) / (2.0 * T + tuples_fetched);
		}
		else
		{
			pages_fetched =
				b + (tuples_fetched - lim) * (T - b) / T;
		}
		pages_fetched = ceil(pages_fetched);
	}
	return pages_fetched;
}

/*
 * get_indexpath_pages
 *		Determine the total size of the indexes used in a bitmap index path.
 *
 * Note: if the same index is used more than once in a bitmap tree, we will
 * count it multiple times, which perhaps is the wrong thing ... but it's
 * not completely clear, and detecting duplicates is difficult, so ignore it
 * for now.
 */
static double
get_indexpath_pages(Path *bitmapqual)
{
	double		result = 0;
	ListCell   *l;

	if (IsA(bitmapqual, BitmapAndPath))
	{
		BitmapAndPath *apath = (BitmapAndPath *) bitmapqual;

		foreach(l, apath->bitmapquals)
		{
			result += get_indexpath_pages((Path *) lfirst(l));
		}
	}
	else if (IsA(bitmapqual, BitmapOrPath))
	{
		BitmapOrPath *opath = (BitmapOrPath *) bitmapqual;

		foreach(l, opath->bitmapquals)
		{
			result += get_indexpath_pages((Path *) lfirst(l));
		}
	}
	else if (IsA(bitmapqual, IndexPath))
	{
		IndexPath  *ipath = (IndexPath *) bitmapqual;

		result = (double) ipath->indexinfo->pages;
	}
	else
		elog(ERROR, "unrecognized node type: %d", nodeTag(bitmapqual));

	return result;
}

/*
 * cost_bitmap_heap_scan
 *	  Determines and returns the cost of scanning a relation using a bitmap
 *	  index-then-heap plan.
 *
 * 'baserel' is the relation to be scanned
 * 'bitmapqual' is a tree of IndexPaths, BitmapAndPaths, and BitmapOrPaths
 * 'outer_rel' is the outer relation when we are considering using the bitmap
 *		scan as the inside of a nestloop join (hence, some of the indexQuals
 *		are join clauses, and we should expect repeated scans of the table);
 *		NULL for a plain bitmap scan
 *
 * Note: if this is a join inner path, the component IndexPaths in bitmapqual
 * should have been costed accordingly.
 */
void
cost_bitmap_heap_scan(Path *path, PlannerInfo *root, RelOptInfo *baserel,
					  Path *bitmapqual, RelOptInfo *outer_rel)
{
	Cost		startup_cost = 0;
	Cost		run_cost = 0;
	Cost		indexTotalCost;
	Selectivity indexSelectivity;
	Cost		cpu_per_tuple;
	Cost		cost_per_page;
	double		tuples_fetched;
	double		pages_fetched;
	double		T;

	/* Should only be applied to base relations */
	Assert(IsA(baserel, RelOptInfo));
	Assert(baserel->relid > 0);
	Assert(baserel->rtekind == RTE_RELATION);

	/*
	 * Fetch total cost of obtaining the bitmap, as well as its total
	 * selectivity.
	 */
	cost_bitmap_tree_node(bitmapqual, &indexTotalCost, &indexSelectivity);

	startup_cost += indexTotalCost;

	/*
	 * Estimate number of main-table pages fetched.
	 */
	tuples_fetched = clamp_row_est(indexSelectivity * baserel->tuples);

	T = (baserel->pages > 1) ? (double) baserel->pages : 1.0;

	if (outer_rel != NULL && outer_rel->rows > 1)
	{
		/*
		 * For repeated bitmap scans, scale up the number of tuples fetched in
		 * the Mackert and Lohman formula by the number of scans, so that we
		 * estimate the number of pages fetched by all the scans. Then
		 * pro-rate for one scan.
		 */
		double		num_scans = outer_rel->rows;

		pages_fetched = index_pages_fetched(tuples_fetched * num_scans,
											baserel->pages,
											get_indexpath_pages(bitmapqual),
											root);
		pages_fetched /= num_scans;
	}
	else
	{
		/*
		 * For a single scan, the number of heap pages that need to be fetched
		 * is the same as the Mackert and Lohman formula for the case T <= b
		 * (ie, no re-reads needed).
		 */
		pages_fetched = (2.0 * T * tuples_fetched) / (2.0 * T + tuples_fetched);
	}
	if (pages_fetched >= T)
		pages_fetched = T;
	else
		pages_fetched = ceil(pages_fetched);

	/*
	 * For small numbers of pages we should charge random_page_cost apiece,
	 * while if nearly all the table's pages are being read, it's more
	 * appropriate to charge seq_page_cost apiece.	The effect is nonlinear,
	 * too. For lack of a better idea, interpolate like this to determine the
	 * cost per page.
	 */
	if (pages_fetched >= 2.0)
		cost_per_page = random_page_cost -
			(random_page_cost - seq_page_cost) * sqrt(pages_fetched / T);
	else
		cost_per_page = random_page_cost;

	run_cost += pages_fetched * cost_per_page;

	/*
	 * Estimate CPU costs per tuple.
	 *
	 * Often the indexquals don't need to be rechecked at each tuple ... but
	 * not always, especially not if there are enough tuples involved that the
	 * bitmaps become lossy.  For the moment, just assume they will be
	 * rechecked always.
	 */
	startup_cost += baserel->baserestrictcost.startup;
	cpu_per_tuple = cpu_tuple_cost + baserel->baserestrictcost.per_tuple;

	run_cost += cpu_per_tuple * tuples_fetched;

	path->startup_cost = startup_cost;
	path->total_cost = startup_cost + run_cost;
}

/*
 * cost_bitmap_appendonly_scan
 *
 * NOTE: This is a copy of cost_bitmap_heap_scan.
 */
void
cost_bitmap_appendonly_scan(Path *path, PlannerInfo *root, RelOptInfo *baserel,
					  Path *bitmapqual, RelOptInfo *outer_rel)
{
	Cost		startup_cost = 0;
	Cost		run_cost = 0;
	Cost		indexTotalCost;
	Selectivity indexSelectivity;
	Cost		cpu_per_tuple;
	Cost		cost_per_page;
	double		tuples_fetched;
	double		pages_fetched;
	double		T;

	/* Should only be applied to base relations */
	Assert(IsA(baserel, RelOptInfo));
	Assert(baserel->relid > 0);
	Assert(baserel->rtekind == RTE_RELATION);

	/*
	 * Fetch total cost of obtaining the bitmap, as well as its total
	 * selectivity.
	 */
	cost_bitmap_tree_node(bitmapqual, &indexTotalCost, &indexSelectivity);

	startup_cost += indexTotalCost;

	/*
	 * Estimate number of main-table pages fetched.
	 */
	tuples_fetched = clamp_row_est(indexSelectivity * baserel->tuples);

	T = (baserel->pages > 1) ? (double) baserel->pages : 1.0;

	if (outer_rel != NULL && outer_rel->rows > 1)
	{
		/*
		 * For repeated bitmap scans, scale up the number of tuples fetched in
		 * the Mackert and Lohman formula by the number of scans, so that we
		 * estimate the number of pages fetched by all the scans. Then
		 * pro-rate for one scan.
		 */
		double		num_scans = outer_rel->rows;

		pages_fetched = index_pages_fetched(tuples_fetched * num_scans,
											baserel->pages,
											get_indexpath_pages(bitmapqual),
											root);
		pages_fetched /= num_scans;
	}
	else
	{
		/*
		 * For a single scan, the number of heap pages that need to be fetched
		 * is the same as the Mackert and Lohman formula for the case T <= b
		 * (ie, no re-reads needed).
		 */
		pages_fetched = (2.0 * T * tuples_fetched) / (2.0 * T + tuples_fetched);
	}
	if (pages_fetched >= T)
		pages_fetched = T;
	else
		pages_fetched = ceil(pages_fetched);

	/*
	 * For small numbers of pages we should charge random_page_cost apiece,
	 * while if nearly all the table's pages are being read, it's more
	 * appropriate to charge seq_page_cost apiece.	The effect is nonlinear,
	 * too. For lack of a better idea, interpolate like this to determine the
	 * cost per page.
	 */
	if (pages_fetched >= 2.0)
		cost_per_page = random_page_cost -
			(random_page_cost - seq_page_cost) * sqrt(pages_fetched / T);
	else
		cost_per_page = random_page_cost;

	run_cost += pages_fetched * cost_per_page;

	/*
	 * Estimate CPU costs per tuple.
	 *
	 * Often the indexquals don't need to be rechecked at each tuple ... but
	 * not always, especially not if there are enough tuples involved that the
	 * bitmaps become lossy.  For the moment, just assume they will be
	 * rechecked always.
	 */
	startup_cost += baserel->baserestrictcost.startup;
	cpu_per_tuple = cpu_tuple_cost + baserel->baserestrictcost.per_tuple;

	run_cost += cpu_per_tuple * tuples_fetched;

	path->startup_cost = startup_cost;
	path->total_cost = startup_cost + run_cost;
}

/*
 * cost_bitmap_aocs_scan
 *
 * NOTE: This is a copy of cost_bitmap_heap_scan.
 */
void
cost_bitmap_aocs_scan(Path *path, PlannerInfo *root, RelOptInfo *baserel,
					  Path *bitmapqual, RelOptInfo *outer_rel)
{
	Cost		startup_cost = 0;
	Cost		run_cost = 0;
	Cost		indexTotalCost;
	Selectivity indexSelectivity;
	Cost		cpu_per_tuple;
	Cost		cost_per_page;
	double		tuples_fetched;
	double		pages_fetched;
	double		T;

	/* Should only be applied to base relations */
	Assert(IsA(baserel, RelOptInfo));
	Assert(baserel->relid > 0);
	Assert(baserel->rtekind == RTE_RELATION);

	/*
	 * Fetch total cost of obtaining the bitmap, as well as its total
	 * selectivity.
	 */
	cost_bitmap_tree_node(bitmapqual, &indexTotalCost, &indexSelectivity);

	startup_cost += indexTotalCost;

	/*
	 * Estimate number of main-table pages fetched.
	 */
	tuples_fetched = clamp_row_est(indexSelectivity * baserel->tuples);

	T = (baserel->pages > 1) ? (double) baserel->pages : 1.0;

	if (outer_rel != NULL && outer_rel->rows > 1)
	{
		/*
		 * For repeated bitmap scans, scale up the number of tuples fetched in
		 * the Mackert and Lohman formula by the number of scans, so that we
		 * estimate the number of pages fetched by all the scans. Then
		 * pro-rate for one scan.
		 */
		double		num_scans = outer_rel->rows;

		pages_fetched = index_pages_fetched(tuples_fetched * num_scans,
											baserel->pages,
											get_indexpath_pages(bitmapqual),
											root);
		pages_fetched /= num_scans;
	}
	else
	{
		/*
		 * For a single scan, the number of heap pages that need to be fetched
		 * is the same as the Mackert and Lohman formula for the case T <= b
		 * (ie, no re-reads needed).
		 */
		pages_fetched = (2.0 * T * tuples_fetched) / (2.0 * T + tuples_fetched);
	}
	if (pages_fetched >= T)
		pages_fetched = T;
	else
		pages_fetched = ceil(pages_fetched);

	/*
	 * For small numbers of pages we should charge random_page_cost apiece,
	 * while if nearly all the table's pages are being read, it's more
	 * appropriate to charge seq_page_cost apiece.	The effect is nonlinear,
	 * too. For lack of a better idea, interpolate like this to determine the
	 * cost per page.
	 */
	if (pages_fetched >= 2.0)
		cost_per_page = random_page_cost -
			(random_page_cost - seq_page_cost) * sqrt(pages_fetched / T);
	else
		cost_per_page = random_page_cost;

	run_cost += pages_fetched * cost_per_page;

	/*
	 * Estimate CPU costs per tuple.
	 *
	 * Often the indexquals don't need to be rechecked at each tuple ... but
	 * not always, especially not if there are enough tuples involved that the
	 * bitmaps become lossy.  For the moment, just assume they will be
	 * rechecked always.
	 */
	startup_cost += baserel->baserestrictcost.startup;
	cpu_per_tuple = cpu_tuple_cost + baserel->baserestrictcost.per_tuple;

	run_cost += cpu_per_tuple * tuples_fetched;

	path->startup_cost = startup_cost;
	path->total_cost = startup_cost + run_cost;
}

/*
 * cost_bitmap_tree_node
 *		Extract cost and selectivity from a bitmap tree node (index/and/or)
 */
void
cost_bitmap_tree_node(Path *path, Cost *cost, Selectivity *selec)
{
	if (IsA(path, IndexPath))
	{
		*cost = ((IndexPath *) path)->indextotalcost;
		*selec = ((IndexPath *) path)->indexselectivity;

		/*
		 * Charge a small amount per retrieved tuple to reflect the costs of
		 * manipulating the bitmap.  This is mostly to make sure that a bitmap
		 * scan doesn't look to be the same cost as an indexscan to retrieve a
		 * single tuple.
		 */
		*cost += 0.1 * cpu_operator_cost * ((IndexPath *) path)->rows;
	}
	else if (IsA(path, BitmapAndPath))
	{
		*cost = path->total_cost;
		*selec = ((BitmapAndPath *) path)->bitmapselectivity;
	}
	else if (IsA(path, BitmapOrPath))
	{
		*cost = path->total_cost;
		*selec = ((BitmapOrPath *) path)->bitmapselectivity;
	}
	else
	{
		elog(ERROR, "unrecognized node type: %d", nodeTag(path));
		*cost = *selec = 0;		/* keep compiler quiet */
	}
}

/*
 * cost_bitmap_and_node
 *		Estimate the cost of a BitmapAnd node
 *
 * Note that this considers only the costs of index scanning and bitmap
 * creation, not the eventual heap access.	In that sense the object isn't
 * truly a Path, but it has enough path-like properties (costs in particular)
 * to warrant treating it as one.
 */
void
cost_bitmap_and_node(BitmapAndPath *path, PlannerInfo *root)
{
	Cost		totalCost;
	Selectivity selec;
	ListCell   *l;

	/*
	 * We estimate AND selectivity on the assumption that the inputs are
	 * independent.  This is probably often wrong, but we don't have the info
	 * to do better.
	 *
	 * The runtime cost of the BitmapAnd itself is estimated at 100x
	 * cpu_operator_cost for each tbm_intersect needed.  Probably too small,
	 * definitely too simplistic?
	 */
	totalCost = 0.0;
	selec = 1.0;
	foreach(l, path->bitmapquals)
	{
		Path	   *subpath = (Path *) lfirst(l);
		Cost		subCost;
		Selectivity subselec;

		cost_bitmap_tree_node(subpath, &subCost, &subselec);

		selec *= subselec;

		totalCost += subCost;
		if (l != list_head(path->bitmapquals))
			totalCost += 100.0 * cpu_operator_cost;
	}
	path->bitmapselectivity = selec;
	path->path.startup_cost = totalCost;
	path->path.total_cost = totalCost;
}

/*
 * cost_bitmap_or_node
 *		Estimate the cost of a BitmapOr node
 *
 * See comments for cost_bitmap_and_node.
 */
void
cost_bitmap_or_node(BitmapOrPath *path, PlannerInfo *root)
{
	Cost		totalCost;
	Selectivity selec;
	ListCell   *l;

	/*
	 * We estimate OR selectivity on the assumption that the inputs are
	 * non-overlapping, since that's often the case in "x IN (list)" type
	 * situations.	Of course, we clamp to 1.0 at the end.
	 *
	 * The runtime cost of the BitmapOr itself is estimated at 100x
	 * cpu_operator_cost for each tbm_union needed.  Probably too small,
	 * definitely too simplistic?  We are aware that the tbm_unions are
	 * optimized out when the inputs are BitmapIndexScans.
	 */
	totalCost = 0.0;
	selec = 0.0;
	foreach(l, path->bitmapquals)
	{
		Path	   *subpath = (Path *) lfirst(l);
		Cost		subCost;
		Selectivity subselec;

		cost_bitmap_tree_node(subpath, &subCost, &subselec);

		selec += subselec;

		totalCost += subCost;
		if (l != list_head(path->bitmapquals) &&
			!IsA(subpath, IndexPath))
			totalCost += 100.0 * cpu_operator_cost;
	}
	path->bitmapselectivity = Min(selec, 1.0);
	path->path.startup_cost = totalCost;
	path->path.total_cost = totalCost;
}

/*
 * cost_tidscan
 *	  Determines and returns the cost of scanning a relation using TIDs.
 */
void
cost_tidscan(Path *path, PlannerInfo *root,
			 RelOptInfo *baserel, List *tidquals)
{
	Cost		startup_cost = 0;
	Cost		run_cost = 0;
	bool		isCurrentOf = false;
	Cost		cpu_per_tuple;
	QualCost	tid_qual_cost;
	int			ntuples;
	ListCell   *l;

	/* Should only be applied to base relations */
	Assert(baserel->relid > 0);
	Assert(baserel->rtekind == RTE_RELATION);

	/* Count how many tuples we expect to retrieve */
	ntuples = 0;
	foreach(l, tidquals)
	{
		if (IsA(lfirst(l), ScalarArrayOpExpr))
		{
			/* Each element of the array yields 1 tuple */
			ScalarArrayOpExpr *saop = (ScalarArrayOpExpr *) lfirst(l);
			Node	   *arraynode = (Node *) lsecond(saop->args);

			ntuples += estimate_array_length(arraynode);
		}
		else if (IsA(lfirst(l), CurrentOfExpr))
		{
			/* CURRENT OF yields 1 tuple */
			isCurrentOf = true;
			ntuples++;
		}
		else
		{
			/* It's just CTID = something, count 1 tuple */
			ntuples++;
		}
	}

	/*
	 * We must force TID scan for WHERE CURRENT OF, because only nodeTidscan.c
	 * understands how to do it correctly.	Therefore, honor enable_tidscan
	 * only when CURRENT OF isn't present.  Also note that cost_qual_eval
	 * counts a CurrentOfExpr as having startup cost disable_cost, which we
	 * subtract off here; that's to prevent other plan types such as seqscan
	 * from winning.
	 */
	if (isCurrentOf)
	{
		Assert(baserel->baserestrictcost.startup >= disable_cost);
		startup_cost -= disable_cost;
	}
	else if (!enable_tidscan)
		startup_cost += disable_cost;

	/*
	 * The TID qual expressions will be computed once, any other baserestrict
	 * quals once per retrived tuple.
	 */
	cost_qual_eval(&tid_qual_cost, tidquals, root);

	/* disk costs --- assume each tuple on a different page */
	run_cost += random_page_cost * ntuples;

	/* CPU costs */
	startup_cost += baserel->baserestrictcost.startup +
		tid_qual_cost.per_tuple;
	cpu_per_tuple = cpu_tuple_cost + baserel->baserestrictcost.per_tuple -
		tid_qual_cost.per_tuple;
	run_cost += cpu_per_tuple * ntuples;

	path->startup_cost = startup_cost;
	path->total_cost = startup_cost + run_cost;
}

/*
 * cost_subqueryscan
 *	  Determines and returns the cost of scanning a subquery RTE.
 */
void
cost_subqueryscan(Path *path, RelOptInfo *baserel)
{
	Cost		startup_cost;
	Cost		run_cost;
	Cost		cpu_per_tuple;

	/* Should only be applied to base relations that are subqueries */
	Assert(baserel->relid > 0);
	Assert(baserel->rtekind == RTE_SUBQUERY);

	/*
	 * Cost of path is cost of evaluating the subplan, plus cost of evaluating
	 * any restriction clauses that will be attached to the SubqueryScan node,
	 * plus cpu_tuple_cost to account for selection and projection overhead.
	 */
	path->startup_cost = baserel->subplan->startup_cost;
	path->total_cost = baserel->subplan->total_cost;

	startup_cost = baserel->baserestrictcost.startup;
	cpu_per_tuple = cpu_tuple_cost + baserel->baserestrictcost.per_tuple;
	run_cost = cpu_per_tuple * baserel->tuples;

	path->startup_cost += startup_cost;
	path->total_cost += startup_cost + run_cost;
}

/*
 * cost_functionscan
 *	  Determines and returns the cost of scanning a function RTE.
 */
void
cost_functionscan(Path *path, PlannerInfo *root, RelOptInfo *baserel)
{
	Cost		startup_cost = 0;
	Cost		run_cost = 0;
	Cost		cpu_per_tuple;
	RangeTblEntry *rte;
	QualCost	exprcost;

	/* Should only be applied to base relations that are functions */
	Assert(baserel->relid > 0);
	rte = planner_rt_fetch(baserel->relid, root);
	Assert(rte->rtekind == RTE_FUNCTION);

	/* Estimate costs of executing the function expression */
	cost_qual_eval_node(&exprcost, rte->funcexpr, root);

	startup_cost += exprcost.startup;
	cpu_per_tuple = exprcost.per_tuple;

	/* Add scanning CPU costs */
	startup_cost += baserel->baserestrictcost.startup;
	cpu_per_tuple += cpu_tuple_cost + baserel->baserestrictcost.per_tuple;
	run_cost += cpu_per_tuple * baserel->tuples;

	path->startup_cost = startup_cost;
	path->total_cost = startup_cost + run_cost;
}

/*
 * cost_tablefunction
 *	  Determines and returns the cost of scanning a table function RTE.
 */
void
cost_tablefunction(Path *path, PlannerInfo *root, RelOptInfo *baserel)
{
	Cost		startup_cost;
	Cost		run_cost;
	Cost		cpu_per_tuple;

	/* Should only be applied to base relations that are functions */
	Assert(baserel->relid > 0);
	Assert(baserel->rtekind == RTE_TABLEFUNCTION);

	/* Initialize cost of the subquery input */
	path->startup_cost = baserel->subplan->startup_cost;
	path->total_cost   = baserel->subplan->total_cost;

	/*
	 * For now, estimate function's cost at one operator eval per function
	 * call.  Someday we should revive the function cost estimate columns in
	 * pg_proc...  (see cost_functionscan above)
	 */
	cpu_per_tuple = cpu_operator_cost;

	/* Calculate additional cost of the table function node */
	cpu_per_tuple += cpu_tuple_cost + baserel->baserestrictcost.per_tuple;
	startup_cost   = baserel->baserestrictcost.startup;
	run_cost	   = cpu_per_tuple * baserel->tuples;

	/* Add in the additional cost */
	path->startup_cost += startup_cost;
	path->total_cost   += startup_cost + run_cost;
}

/*
 * cost_valuesscan
 *	  Determines and returns the cost of scanning a VALUES RTE.
 */
void
cost_valuesscan(Path *path, PlannerInfo *root, RelOptInfo *baserel)
{
	Cost		startup_cost = 0;
	Cost		run_cost = 0;
	Cost		cpu_per_tuple;

	/* Should only be applied to base relations that are values lists */
	Assert(baserel->relid > 0);
	Assert(baserel->rtekind == RTE_VALUES);

	/*
	 * For now, estimate list evaluation cost at one operator eval per list
	 * (probably pretty bogus, but is it worth being smarter?)
	 */
	cpu_per_tuple = cpu_operator_cost;

	/* Add scanning CPU costs */
	startup_cost += baserel->baserestrictcost.startup;
	cpu_per_tuple += cpu_tuple_cost + baserel->baserestrictcost.per_tuple;
	run_cost += cpu_per_tuple * baserel->tuples;

	path->startup_cost = startup_cost;
	path->total_cost = startup_cost + run_cost;
}

/*
 * cost_ctescan
 *	  Determines and returns the cost of scanning a CTE RTE.
 */
void
cost_ctescan(Path *path, PlannerInfo *root, RelOptInfo *baserel)
{
	/* Should only be applied to base relations that are CTEs */
	Assert(baserel->relid > 0);
	Assert(baserel->rtekind == RTE_CTE);

	/*
	 * For now, there should be no extra cost of scanning a CTE RTE,
	 * besides the cost of evaluating the subplan.
	 */
	path->startup_cost = baserel->subplan->startup_cost;
	path->total_cost = baserel->subplan->total_cost;
}

/*
 * cost_sort
 *	  Determines and returns the cost of sorting a relation, including
 *	  the cost of reading the input data.
 *
 * If the total volume of data to sort is less than work_mem, we will do
 * an in-memory sort, which requires no I/O and about t*log2(t) tuple
 * comparisons for t tuples.
 *
 * If the total volume exceeds work_mem, we switch to a tape-style merge
 * algorithm.  There will still be about t*log2(t) tuple comparisons in
 * total, but we will also need to write and read each tuple once per
 * merge pass.	We expect about ceil(logM(r)) merge passes where r is the
 * number of initial runs formed and M is the merge order used by tuplesort.c.
 * Since the average initial run should be about twice work_mem, we have
 *		disk traffic = 2 * relsize * ceil(logM(p / (2*work_mem)))
 *		cpu = comparison_cost * t * log2(t)
 *
 * If the sort is bounded (i.e., only the first k result tuples are needed)
 * and k tuples can fit into work_mem, we use a heap method that keeps only
 * k tuples in the heap; this will require about t*log2(k) tuple comparisons.
 *
 * The disk traffic is assumed to be 3/4ths sequential and 1/4th random
 * accesses (XXX can't we refine that guess?)
 *
 * We charge two operator evals per tuple comparison, which should be in
 * the right ballpark in most cases.
 *
 * 'pathkeys' is a list of sort keys
 * 'input_cost' is the total cost for reading the input data
 * 'tuples' is the number of tuples in the relation
 * 'width' is the average tuple width in bytes
 * 'limit_tuples' is the bound on the number of output tuples; -1 if no bound
 *
 * NOTE: some callers currently pass NIL for pathkeys because they
 * can't conveniently supply the sort keys.  Since this routine doesn't
 * currently do anything with pathkeys anyway, that doesn't matter...
 * but if it ever does, it should react gracefully to lack of key data.
 * (Actually, the thing we'd most likely be interested in is just the number
 * of sort keys, which all callers *could* supply.)
 */
void
cost_sort(Path *path, PlannerInfo *root,
		  List *pathkeys, Cost input_cost, double tuples, int width,
		  double limit_tuples)
{
	Cost		startup_cost = input_cost;
	Cost		run_cost = 0;
<<<<<<< HEAD
	double		nbytes = relation_byte_size(tuples, width);
	long		work_mem_bytes = (long) global_work_mem(root);
=======
	double		input_bytes = relation_byte_size(tuples, width);
	double		output_bytes;
	double		output_tuples;
	long		work_mem_bytes = work_mem * 1024L;

	if (!enable_sort)
		startup_cost += disable_cost;
>>>>>>> d13f41d2

	/*
	 * We want to be sure the cost of a sort is never estimated as zero, even
	 * if passed-in tuple count is zero.  Besides, mustn't do log(0)...
	 */
	if (tuples < 2.0)
		tuples = 2.0;

	/* Do we have a useful LIMIT? */
	if (limit_tuples > 0 && limit_tuples < tuples)
	{
		output_tuples = limit_tuples;
		output_bytes = relation_byte_size(output_tuples, width);
	}
	else
	{
		output_tuples = tuples;
		output_bytes = input_bytes;
	}

	if (output_bytes > work_mem_bytes)
	{
		/*
		 * We'll have to use a disk-based sort of all the tuples
		 */
		double		npages = ceil(input_bytes / BLCKSZ);
		double		nruns = (input_bytes / work_mem_bytes) * 0.5;
		double		mergeorder = tuplesort_merge_order(work_mem_bytes);
		double		log_runs;
		double		npageaccesses;

		/*
		 * CPU costs
		 *
		 * Assume about two operator evals per tuple comparison and N log2 N
		 * comparisons
		 */
		startup_cost += 2.0 * cpu_operator_cost * tuples * LOG2(tuples);

		/* Disk costs */

		/* Compute logM(r) as log(r) / log(M) */
		if (nruns > mergeorder)
			log_runs = ceil(log(nruns) / log(mergeorder));
		else
			log_runs = 1.0;
		npageaccesses = 2.0 * npages * log_runs;
		/* Assume 3/4ths of accesses are sequential, 1/4th are not */
		startup_cost += npageaccesses *
			(seq_page_cost * 0.75 + random_page_cost * 0.25);
	}
	else if (tuples > 2 * output_tuples || input_bytes > work_mem_bytes)
	{
		/*
		 * We'll use a bounded heap-sort keeping just K tuples in memory, for
		 * a total number of tuple comparisons of N log2 K; but the constant
		 * factor is a bit higher than for quicksort.  Tweak it so that the
		 * cost curve is continuous at the crossover point.
		 */
		startup_cost += 2.0 * cpu_operator_cost * tuples * LOG2(2.0 * output_tuples);
	}
	else
	{
		/* We'll use plain quicksort on all the input tuples */
		startup_cost += 2.0 * cpu_operator_cost * tuples * LOG2(tuples);
	}

	/*
	 * Also charge a small amount (arbitrarily set equal to operator cost) per
	 * extracted tuple.  Note it's correct to use tuples not output_tuples
	 * here --- the upper LIMIT will pro-rate the run cost so we'd be double
	 * counting the LIMIT otherwise.
	 */
	run_cost += cpu_operator_cost * tuples;

	path->startup_cost = startup_cost;
	path->total_cost = startup_cost + run_cost;
}

/*
 * sort_exceeds_work_mem
 *	  Given a finished Sort plan node, detect whether it is expected to
 *	  spill to disk (ie, will need more than work_mem workspace)
 *
 * This assumes there will be no available LIMIT.
 */
bool
sort_exceeds_work_mem(Sort *sort)
{
	double		input_bytes = relation_byte_size(sort->plan.plan_rows,
												 sort->plan.plan_width);
	long		work_mem_bytes = work_mem * 1024L;

	return (input_bytes > work_mem_bytes);
}

/*
 * cost_material
 *	  Determines and returns the cost of materializing a relation, including
 *	  the cost of reading the input data.
 *
 * If the total volume of data to materialize exceeds work_mem, we will need
 * to write it to disk, so the cost is much higher in that case.
 */
void
cost_material(Path *path, PlannerInfo *root,
			  Cost input_cost, double tuples, int width)
{
	Cost		startup_cost = input_cost;
	Cost		run_cost = 0;
	double		nbytes = relation_byte_size(tuples, width);

	/* disk costs */
	if (nbytes > global_work_mem(root))
	{
		double		npages = ceil(nbytes / BLCKSZ);

		/* We'll write during startup and read during retrieval */
		startup_cost += seq_page_cost * npages;
		run_cost += seq_page_cost * npages;
	}

	/*
	 * Charge a very small amount per inserted tuple, to reflect bookkeeping
	 * costs.  We use cpu_tuple_cost/10 for this.  This is needed to break the
	 * tie that would otherwise exist between nestloop with A outer,
	 * materialized B inner and nestloop with B outer, materialized A inner.
	 * The extra cost ensures we'll prefer materializing the smaller rel.
	 */
	startup_cost += cpu_tuple_cost * 0.1 * tuples;

	/*
	 * Also charge a small amount per extracted tuple.	We use cpu_tuple_cost
	 * so that it doesn't appear worthwhile to materialize a bare seqscan.
	 */
	run_cost += cpu_tuple_cost * tuples;

	path->startup_cost = startup_cost;
	path->total_cost = startup_cost + run_cost;
}

/*
 * cost_agg
 *		Determines and returns the cost of performing an Agg plan node,
 *		including the cost of its input.
 *
 * Note: when aggstrategy == AGG_SORTED, caller must ensure that input costs
 * are for appropriately-sorted input.
 */
void
cost_agg(Path *path, PlannerInfo *root,
		 AggStrategy aggstrategy, int numAggs,
		 int numGroupCols, double numGroups,
		 Cost input_startup_cost, Cost input_total_cost,
		 double input_tuples, double input_width,
		 double hash_batches, double hashentry_width,
		 bool hash_streaming)
{
	Cost		startup_cost;
	Cost		total_cost;

	/*
	 * We charge one cpu_operator_cost per aggregate function per input tuple,
	 * and another one per output tuple (corresponding to transfn and finalfn
	 * calls respectively).  If we are grouping, we charge an additional
	 * cpu_operator_cost per grouping column per input tuple for grouping
	 * comparisons.
	 *
	 * We will produce a single output tuple if not grouping, and a tuple per
	 * group otherwise.  We charge cpu_tuple_cost for each output tuple.
	 *
	 * Note: in this cost model, AGG_SORTED and AGG_HASHED have exactly the
	 * same total CPU cost, but AGG_SORTED has lower startup cost.	If the
	 * input path is already sorted appropriately, AGG_SORTED should be
	 * preferred (since it has no risk of memory overflow).  This will happen
	 * as long as the computed total costs are indeed exactly equal --- but if
	 * there's roundoff error we might do the wrong thing.  So be sure that
	 * the computations below form the same intermediate values in the same
	 * order.
	 *
	 * Note: ideally we should use the pg_proc.procost costs of each
	 * aggregate's component functions, but for now that seems like an
	 * excessive amount of work.
	 */
	if (aggstrategy == AGG_PLAIN)
	{
		startup_cost = input_total_cost;
		startup_cost += cpu_operator_cost * (input_tuples + 1) * numAggs;
		/* we aren't grouping */
		total_cost = startup_cost + cpu_tuple_cost;
	}
	else if (aggstrategy == AGG_SORTED)
	{
		/* Here we are able to deliver output on-the-fly */
		startup_cost = input_startup_cost;
		total_cost = input_total_cost;
		/* calcs phrased this way to match HASHED case, see note above */
		total_cost += cpu_operator_cost * input_tuples * numGroupCols;
		total_cost += cpu_operator_cost * input_tuples * numAggs;
		total_cost += cpu_operator_cost * numGroups * numAggs;
		total_cost += cpu_tuple_cost * numGroups;
	}
	else
	{
		double spilled_bytes = 0.0;
		double spilled_groups = 0.0;

		/* must be AGG_HASHED */
		startup_cost = input_total_cost;
		startup_cost += cpu_operator_cost * input_tuples * numGroupCols;
		startup_cost += cpu_operator_cost * input_tuples * numAggs;

		/* account for some disk I/O if we expect to spill */
		if (hash_batches > 0)
		{
			/*
			 * Estimate the number of spilled groups. We know that it is between
			 * numGroups and input_tuples. However, we do not have a good measure
			 * to know the exact number. Currently, we choose 0.5 of 
			 * (input_tuples - numGroups) as additional groups to be spilled.
			 */
			spilled_groups = numGroups + (input_tuples - numGroups) * 0.5;

			if (!hash_streaming)
			{
				double spilled_bytes_for_batch =
					(spilled_groups * hashentry_width) / hash_batches;
				double partitions = spilled_bytes_for_batch / (global_work_mem(root));
				double tree_depth = 1;
				if (partitions != 0)
					tree_depth += ceil(log(partitions) / log(gp_hashagg_default_nbatches));

				spilled_bytes = tree_depth * spilled_groups * hashentry_width;

				/* startup gets charged the write-cost */
				startup_cost += seq_page_cost * (spilled_bytes / BLCKSZ);
			}
		}

		if (!hash_streaming)
		{
			total_cost = startup_cost;
			total_cost += cpu_operator_cost * numGroups * numAggs;
			total_cost += cpu_tuple_cost * numGroups;
		}
		else
		{
			total_cost = startup_cost;
			total_cost += cpu_operator_cost * spilled_groups * numAggs;
			total_cost += cpu_tuple_cost * spilled_groups;
		}

		if (hash_batches > 2)
		{
			/* total gets charged the read-cost */
			total_cost += seq_page_cost * (spilled_bytes / BLCKSZ);
		}
	}

	path->startup_cost = startup_cost;
	path->total_cost = total_cost;
}

/*
 * cost_group
 *		Determines and returns the cost of performing a Group plan node,
 *		including the cost of its input.
 *
 * Note: caller must ensure that input costs are for appropriately-sorted
 * input.
 */
void
cost_group(Path *path, PlannerInfo *root,
		   int numGroupCols, double numGroups,
		   Cost input_startup_cost, Cost input_total_cost,
		   double input_tuples)
{
	Cost		startup_cost;
	Cost		total_cost;

	startup_cost = input_startup_cost;
	total_cost = input_total_cost;

	/*
	 * Charge one cpu_operator_cost per comparison per input tuple. We assume
	 * all columns get compared at most of the tuples.
	 */
	total_cost += cpu_operator_cost * input_tuples * numGroupCols;

	path->startup_cost = startup_cost;
	path->total_cost = total_cost;
}

/*
 * cost_window
 *		Determines and returns the cost of performing a Window plan node,
 *		including the cost of its input.
 *
 * Note: caller must ensure that input costs are for appropriately-sorted
 * input.
 */
void
cost_window(Path *path, PlannerInfo *root,
		   int numOrderCols,
		   Cost input_startup_cost, Cost input_total_cost,
		   double input_tuples)
{
	Cost		startup_cost;
	Cost		total_cost;

	startup_cost = input_startup_cost;
	total_cost = input_total_cost;

	/*
	 * Charge one cpu_operator_cost per comparison per input tuple. We assume
	 * all columns get compared at most of the tuples.  
	 *
	 * XXX Should we also charge for function calls in the targetlist?
	 */
	total_cost += cpu_operator_cost * input_tuples * numOrderCols;

	path->startup_cost = startup_cost;
	path->total_cost = total_cost;
}

/* 
 * cost_shareinputscan
 * 		compute the cost of shareinputscan.  Shareinput scan scans from 
 * 		a material or sort.  It may read disk, but should be costed
 *   	less than material node.
 */
void 
cost_shareinputscan(Path *path, PlannerInfo *root, Cost sharecost, double tuples, int width)
{
	double nbytes = relation_byte_size(tuples, width);
	double npages = ceil(nbytes/BLCKSZ);

	path->startup_cost = sharecost;
	path->total_cost = sharecost;
	
	/* I/O cost */
	if (nbytes > global_work_mem(root))
	{
		path->total_cost += seq_page_cost * npages;
	}
	else
	{
		/* Charge a small amount of I/O cost */
		path->total_cost += seq_page_cost * npages * 0.2;
	}
	
	/* charge a small CPU cost.  */
	path->total_cost += cpu_tuple_cost * tuples * 0.1;
}

/*
 * If a nestloop's inner path is an indexscan, be sure to use its estimated
 * output row count, which may be lower than the restriction-clause-only row
 * count of its parent.  (We don't include this case in the PATH_ROWS macro
 * because it applies *only* to a nestloop's inner relation.)  We have to
 * be prepared to recurse through Append nodes in case of an appendrel.
 */
static double
nestloop_inner_path_rows(PlannerInfo *root, Path *path)
{
	double		result;

    if (IsA(path, AppendPath))
	{
		ListCell   *l;

		result = 0;
		foreach(l, ((AppendPath *) path)->subpaths)
		{
			result += nestloop_inner_path_rows(root, (Path *) lfirst(l));
		}
	}
	else
		result = PATH_ROWS(root, path);

	return result;
}

/*
 * cost_nestloop
 *	  Determines and returns the cost of joining two relations using the
 *	  nested loop algorithm.
 *
 * 'path' is already filled in except for the cost fields
 */
void
cost_nestloop(NestPath *path, PlannerInfo *root)
{
	Path	   *outer_path = path->outerjoinpath;
	Path	   *inner_path = path->innerjoinpath;
	Cost		startup_cost = 0;
	Cost		run_cost = 0;
	Cost		cpu_per_tuple;
	QualCost	restrict_qual_cost;
	double		outer_path_rows = PATH_ROWS(root, outer_path);
	double		inner_path_rows = nestloop_inner_path_rows(root, inner_path);
	double		ntuples;
	Selectivity joininfactor;

	/*
	 * If we're doing JOIN_IN then we will stop scanning inner tuples for an
	 * outer tuple as soon as we have one match.  Account for the effects of
	 * this by scaling down the cost estimates in proportion to the JOIN_IN
	 * selectivity.  (This assumes that all the quals attached to the join are
	 * IN quals, which should be true.)
	 */
	joininfactor = join_in_selectivity(path, root);

	/* cost of source data */

	/*
	 * NOTE: clearly, we must pay both outer and inner paths' startup_cost
	 * before we can start returning tuples, so the join's startup cost is
	 * their sum.  What's not so clear is whether the inner path's
	 * startup_cost must be paid again on each rescan of the inner path. This
	 * is not true if the inner path is materialized or is a hashjoin, but
	 * probably is true otherwise.
	 */
	startup_cost += outer_path->startup_cost + inner_path->startup_cost;
	run_cost += outer_path->total_cost - outer_path->startup_cost;
	if (IsA(inner_path, MaterialPath) ||
		IsA(inner_path, HashPath))
	{
		/* charge only run cost for each iteration of inner path */
	}
	else
	{
		/*
		 * charge startup cost for each iteration of inner path, except we
		 * already charged the first startup_cost in our own startup
		 */
		run_cost += (outer_path_rows - 1) * inner_path->startup_cost;
	}
	run_cost += outer_path_rows *
		(inner_path->total_cost - inner_path->startup_cost) * joininfactor;

	/*
	 * Compute number of tuples processed (not number emitted!)
	 */
	ntuples = outer_path_rows * inner_path_rows * joininfactor;

	/* CPU costs */
	cost_qual_eval(&restrict_qual_cost, path->joinrestrictinfo, root);
	startup_cost += restrict_qual_cost.startup;
	cpu_per_tuple = cpu_tuple_cost + restrict_qual_cost.per_tuple;
	run_cost += cpu_per_tuple * ntuples;

	path->path.startup_cost = startup_cost;
	path->path.total_cost = startup_cost + run_cost;
}

/*
 * cost_mergejoin
 *	  Determines and returns the cost of joining two relations using the
 *	  merge join algorithm.
 *
 * 'path' is already filled in except for the cost fields
 *
 * Notes: path's mergeclauses should be a subset of the joinrestrictinfo list;
 * outersortkeys and innersortkeys are lists of the keys to be used
 * to sort the outer and inner relations, or NIL if no explicit
 * sort is needed because the source path is already ordered.
 */
void
cost_mergejoin(MergePath *path, PlannerInfo *root)
{
	Path	   *outer_path = path->jpath.outerjoinpath;
	Path	   *inner_path = path->jpath.innerjoinpath;
	List	   *mergeclauses = path->path_mergeclauses;
	List	   *outersortkeys = path->outersortkeys;
	List	   *innersortkeys = path->innersortkeys;
	Cost		startup_cost = 0;
	Cost		run_cost = 0;
	Cost		cpu_per_tuple;
	Selectivity merge_selec;
	QualCost	merge_qual_cost;
	QualCost	qp_qual_cost;
	double		outer_path_rows = PATH_ROWS(root, outer_path);
	double		inner_path_rows = PATH_ROWS(root, inner_path);
	double		outer_rows,
				inner_rows,
				outer_skip_rows,
				inner_skip_rows;
	double		mergejointuples,
				rescannedtuples;
	double		rescanratio;
	Selectivity outerstartsel,
				outerendsel,
				innerstartsel,
				innerendsel;
	Selectivity joininfactor;
	Path		sort_path;		/* dummy for result of cost_sort */

<<<<<<< HEAD
=======
	/* Protect some assumptions below that rowcounts aren't zero */
	if (outer_path_rows <= 0)
		outer_path_rows = 1;
	if (inner_path_rows <= 0)
		inner_path_rows = 1;

	if (!enable_mergejoin)
		startup_cost += disable_cost;

>>>>>>> d13f41d2
	/*
	 * Compute cost and selectivity of the mergequals and qpquals (other
	 * restriction clauses) separately.  We use approx_selectivity here for
	 * speed --- in most cases, any errors won't affect the result much.
	 *
	 * Note: it's probably bogus to use the normal selectivity calculation
	 * here when either the outer or inner path is a UniquePath.
	 */
	merge_selec = approx_selectivity(root, mergeclauses,
									 path->jpath.jointype);
	cost_qual_eval(&merge_qual_cost, mergeclauses, root);
	cost_qual_eval(&qp_qual_cost, path->jpath.joinrestrictinfo, root);
	qp_qual_cost.startup -= merge_qual_cost.startup;
	qp_qual_cost.per_tuple -= merge_qual_cost.per_tuple;

	/* approx # tuples passing the merge quals */
	mergejointuples = clamp_row_est(merge_selec * outer_path_rows * inner_path_rows);

	/*
	 * When there are equal merge keys in the outer relation, the mergejoin
	 * must rescan any matching tuples in the inner relation. This means
	 * re-fetching inner tuples.  Our cost model for this is that a re-fetch
	 * costs the same as an original fetch, which is probably an overestimate;
	 * but on the other hand we ignore the bookkeeping costs of mark/restore.
	 * Not clear if it's worth developing a more refined model.
	 *
	 * The number of re-fetches can be estimated approximately as size of
	 * merge join output minus size of inner relation.	Assume that the
	 * distinct key values are 1, 2, ..., and denote the number of values of
	 * each key in the outer relation as m1, m2, ...; in the inner relation,
	 * n1, n2, ... Then we have
	 *
	 * size of join = m1 * n1 + m2 * n2 + ...
	 *
	 * number of rescanned tuples = (m1 - 1) * n1 + (m2 - 1) * n2 + ... = m1 *
	 * n1 + m2 * n2 + ... - (n1 + n2 + ...) = size of join - size of inner
	 * relation
	 *
	 * This equation works correctly for outer tuples having no inner match
	 * (nk = 0), but not for inner tuples having no outer match (mk = 0); we
	 * are effectively subtracting those from the number of rescanned tuples,
	 * when we should not.	Can we do better without expensive selectivity
	 * computations?
	 */
	if (IsA(outer_path, UniquePath))
		rescannedtuples = 0;
	else
	{
		rescannedtuples = mergejointuples - inner_path_rows;
		/* Must clamp because of possible underestimate */
		if (rescannedtuples < 0)
			rescannedtuples = 0;
	}
	/* We'll inflate inner run cost this much to account for rescanning */
	rescanratio = 1.0 + (rescannedtuples / inner_path_rows);

	/*
	 * A merge join will stop as soon as it exhausts either input stream
	 * (unless it's an outer join, in which case the outer side has to be
	 * scanned all the way anyway).  Estimate fraction of the left and right
	 * inputs that will actually need to be scanned.  Likewise, we can
	 * estimate the number of rows that will be skipped before the first
	 * join pair is found, which should be factored into startup cost.
	 * We use only the first (most significant) merge clause for this purpose.
	 * Since mergejoinscansel() is a fairly expensive computation, we cache
	 * the results in the merge clause RestrictInfo.
	 */
	if (mergeclauses && path->jpath.jointype != JOIN_FULL)
	{
		RestrictInfo *firstclause = (RestrictInfo *) linitial(mergeclauses);
		List	   *opathkeys;
		List	   *ipathkeys;
		PathKey    *opathkey;
		PathKey    *ipathkey;
		MergeScanSelCache *cache;

		/* Get the input pathkeys to determine the sort-order details */
		opathkeys = outersortkeys ? outersortkeys : outer_path->pathkeys;
		ipathkeys = innersortkeys ? innersortkeys : inner_path->pathkeys;
		Assert(opathkeys);
		Assert(ipathkeys);
		opathkey = (PathKey *) linitial(opathkeys);
		ipathkey = (PathKey *) linitial(ipathkeys);
		/* debugging check */
		if (opathkey->pk_opfamily != ipathkey->pk_opfamily ||
			opathkey->pk_strategy != ipathkey->pk_strategy ||
			opathkey->pk_nulls_first != ipathkey->pk_nulls_first)
			elog(ERROR, "left and right pathkeys do not match in mergejoin");

		/* Get the selectivity with caching */
		cache = cached_scansel(root, firstclause, opathkey);

		if (bms_is_subset(firstclause->left_relids,
						  outer_path->parent->relids))
		{
			/* left side of clause is outer */
			outerstartsel = cache->leftstartsel;
			outerendsel = cache->leftendsel;
			innerstartsel = cache->rightstartsel;
			innerendsel = cache->rightendsel;
		}
		else
		{
			/* left side of clause is inner */
			outerstartsel = cache->rightstartsel;
			outerendsel = cache->rightendsel;
			innerstartsel = cache->leftstartsel;
			innerendsel = cache->leftendsel;
		}
<<<<<<< HEAD
		if (path->jpath.jointype == JOIN_LEFT || 
			path->jpath.jointype == JOIN_LASJ ||
			path->jpath.jointype == JOIN_LASJ_NOTIN)
			outerscansel = 1.0;
=======
		if (path->jpath.jointype == JOIN_LEFT)
		{
			outerstartsel = 0.0;
			outerendsel = 1.0;
		}
>>>>>>> d13f41d2
		else if (path->jpath.jointype == JOIN_RIGHT)
		{
			innerstartsel = 0.0;
			innerendsel = 1.0;
		}
	}
	else
	{
		/* cope with clauseless or full mergejoin */
		outerstartsel = innerstartsel = 0.0;
		outerendsel = innerendsel = 1.0;
	}

	/*
	 * Convert selectivities to row counts.  We force outer_rows and
	 * inner_rows to be at least 1, but the skip_rows estimates can be zero.
	 */
	outer_skip_rows = rint(outer_path_rows * outerstartsel);
	inner_skip_rows = rint(inner_path_rows * innerstartsel);
	outer_rows = clamp_row_est(outer_path_rows * outerendsel);
	inner_rows = clamp_row_est(inner_path_rows * innerendsel);

	Assert(outer_skip_rows <= outer_rows);
	Assert(inner_skip_rows <= inner_rows);

	/*
	 * Readjust scan selectivities to account for above rounding.  This is
	 * normally an insignificant effect, but when there are only a few rows in
	 * the inputs, failing to do this makes for a large percentage error.
	 */
	outerstartsel = outer_skip_rows / outer_path_rows;
	innerstartsel = inner_skip_rows / inner_path_rows;
	outerendsel = outer_rows / outer_path_rows;
	innerendsel = inner_rows / inner_path_rows;

	Assert(outerstartsel <= outerendsel);
	Assert(innerstartsel <= innerendsel);

	/* cost of source data */

	if (outersortkeys)			/* do we need to sort outer? */
	{
		cost_sort(&sort_path,
				  root,
				  outersortkeys,
				  outer_path->total_cost,
				  outer_path_rows,
				  outer_path->parent->width,
				  -1.0);
		startup_cost += sort_path.startup_cost;
		startup_cost += (sort_path.total_cost - sort_path.startup_cost)
			* outerstartsel;
		run_cost += (sort_path.total_cost - sort_path.startup_cost)
			* (outerendsel - outerstartsel);
	}
	else
	{
		startup_cost += outer_path->startup_cost;
		startup_cost += (outer_path->total_cost - outer_path->startup_cost)
			* outerstartsel;
		run_cost += (outer_path->total_cost - outer_path->startup_cost)
			* (outerendsel - outerstartsel);
	}

	if (innersortkeys)			/* do we need to sort inner? */
	{
		cost_sort(&sort_path,
				  root,
				  innersortkeys,
				  inner_path->total_cost,
				  inner_path_rows,
				  inner_path->parent->width,
				  -1.0);
		startup_cost += sort_path.startup_cost;
		startup_cost += (sort_path.total_cost - sort_path.startup_cost)
			* innerstartsel * rescanratio;
		run_cost += (sort_path.total_cost - sort_path.startup_cost)
			* (innerendsel - innerstartsel) * rescanratio;
	}
	else
	{
		startup_cost += inner_path->startup_cost;
		startup_cost += (inner_path->total_cost - inner_path->startup_cost)
			* innerstartsel * rescanratio;
		run_cost += (inner_path->total_cost - inner_path->startup_cost)
			* (innerendsel - innerstartsel) * rescanratio;
	}

	/* CPU costs */

	/*
	 * If we're doing JOIN_IN then we will stop outputting inner tuples for an
	 * outer tuple as soon as we have one match.  Account for the effects of
	 * this by scaling down the cost estimates in proportion to the expected
	 * output size.  (This assumes that all the quals attached to the join are
	 * IN quals, which should be true.)
	 */
	joininfactor = join_in_selectivity(&path->jpath, root);

	/*
	 * The number of tuple comparisons needed is approximately number of outer
	 * rows plus number of inner rows plus number of rescanned tuples (can we
	 * refine this?).  At each one, we need to evaluate the mergejoin quals.
	 * NOTE: JOIN_IN mode does not save any work here, so do NOT include
	 * joininfactor.
	 */
	startup_cost += merge_qual_cost.startup;
	startup_cost += merge_qual_cost.per_tuple *
		(outer_skip_rows + inner_skip_rows * rescanratio);
	run_cost += merge_qual_cost.per_tuple *
		((outer_rows - outer_skip_rows) +
		 (inner_rows - inner_skip_rows) * rescanratio);

	/*
	 * For each tuple that gets through the mergejoin proper, we charge
	 * cpu_tuple_cost plus the cost of evaluating additional restriction
	 * clauses that are to be applied at the join.	(This is pessimistic since
	 * not all of the quals may get evaluated at each tuple.)  This work is
	 * skipped in JOIN_IN mode, so apply the factor.
	 */
	startup_cost += qp_qual_cost.startup;
	cpu_per_tuple = cpu_tuple_cost + qp_qual_cost.per_tuple;
	run_cost += cpu_per_tuple * mergejointuples * joininfactor;

	path->jpath.path.startup_cost = startup_cost;
	path->jpath.path.total_cost = startup_cost + run_cost;
}

/*
 * run mergejoinscansel() with caching
 */
static MergeScanSelCache *
cached_scansel(PlannerInfo *root, RestrictInfo *rinfo, PathKey *pathkey)
{
	MergeScanSelCache *cache;
	ListCell   *lc;
	Selectivity leftstartsel,
				leftendsel,
				rightstartsel,
				rightendsel;
	MemoryContext oldcontext;

	/* Do we have this result already? */
	foreach(lc, rinfo->scansel_cache)
	{
		cache = (MergeScanSelCache *) lfirst(lc);
		if (cache->opfamily == pathkey->pk_opfamily &&
			cache->strategy == pathkey->pk_strategy &&
			cache->nulls_first == pathkey->pk_nulls_first)
			return cache;
	}

	/* Nope, do the computation */
	mergejoinscansel(root,
					 (Node *) rinfo->clause,
					 pathkey->pk_opfamily,
					 pathkey->pk_strategy,
					 pathkey->pk_nulls_first,
					 &leftstartsel,
					 &leftendsel,
					 &rightstartsel,
					 &rightendsel);

	/* Cache the result in suitably long-lived workspace */
	oldcontext = MemoryContextSwitchTo(root->planner_cxt);

	cache = (MergeScanSelCache *) palloc(sizeof(MergeScanSelCache));
	cache->opfamily = pathkey->pk_opfamily;
	cache->strategy = pathkey->pk_strategy;
	cache->nulls_first = pathkey->pk_nulls_first;
	cache->leftstartsel = leftstartsel;
	cache->leftendsel = leftendsel;
	cache->rightstartsel = rightstartsel;
	cache->rightendsel = rightendsel;

	rinfo->scansel_cache = lappend(rinfo->scansel_cache, cache);

	MemoryContextSwitchTo(oldcontext);

	return cache;
}

/*
 * cost_hashjoin
 *	  Determines and returns the cost of joining two relations using the
 *	  hash join algorithm.
 *
 * 'path' is already filled in except for the cost fields
 *
 * Note: path's hashclauses should be a subset of the joinrestrictinfo list
 */
void
cost_hashjoin(HashPath *path, PlannerInfo *root)
{
	Path	   *outer_path = path->jpath.outerjoinpath;
	Path	   *inner_path = path->jpath.innerjoinpath;
	List	   *hashclauses = path->path_hashclauses;
	Cost		startup_cost = 0;
	Cost		run_cost = 0;
	Selectivity hash_selec;
	QualCost	hash_qual_cost;
	QualCost	qp_qual_cost;
	double		hashjointuples;
	double		outer_path_rows = PATH_ROWS(root, outer_path);
	double		inner_path_rows = PATH_ROWS(root, inner_path);
	int			num_hashclauses = list_length(hashclauses);
	int			numbuckets;
	int			numbatches;
	double		virtualbuckets;
	Selectivity innerbucketsize;
	Selectivity joininfactor;
	ListCell   *hcl;

	/*
	 * Compute cost and selectivity of the hashquals and qpquals (other
	 * restriction clauses) separately.  We use approx_selectivity here for
	 * speed --- in most cases, any errors won't affect the result much.
	 *
	 * Note: it's probably bogus to use the normal selectivity calculation
	 * here when either the outer or inner path is a UniquePath.
	 */
	hash_selec = approx_selectivity(root, hashclauses,
									path->jpath.jointype);
	cost_qual_eval(&hash_qual_cost, hashclauses, root);
	cost_qual_eval(&qp_qual_cost, path->jpath.joinrestrictinfo, root);
	qp_qual_cost.startup -= hash_qual_cost.startup;
	qp_qual_cost.per_tuple -= hash_qual_cost.per_tuple;

	/* approx # tuples passing the hash quals */
	hashjointuples = clamp_row_est(hash_selec * outer_path_rows * inner_path_rows);

	/* cost of source data */
	startup_cost += outer_path->startup_cost;
	run_cost += outer_path->total_cost - outer_path->startup_cost;
	startup_cost += inner_path->total_cost;

	/*
	 * Cost of computing hash function: must do it once per input tuple. We
	 * charge one cpu_operator_cost for each column's hash function.  Also,
	 * tack on one cpu_tuple_cost per inner row, to model the costs of
	 * inserting the row into the hashtable.
	 *
	 * XXX when a hashclause is more complex than a single operator, we really
	 * should charge the extra eval costs of the left or right side, as
	 * appropriate, here.  This seems more work than it's worth at the moment.
	 */
	startup_cost += (cpu_operator_cost * num_hashclauses + cpu_tuple_cost)
		* inner_path_rows;
	run_cost += cpu_operator_cost * num_hashclauses * outer_path_rows;

	/* Get hash table size that executor would use for inner relation */
	hash_table_size(inner_path_rows,
							inner_path->parent->width,
							global_work_mem(root),
							&numbuckets,
							&numbatches);
	virtualbuckets = (double) numbuckets *(double) numbatches;

	/*
	 * Determine bucketsize fraction for inner relation.  We use the smallest
	 * bucketsize estimated for any individual hashclause; this is undoubtedly
	 * conservative.
	 *
	 * BUT: if inner relation has been unique-ified, we can assume it's good
	 * for hashing.  This is important both because it's the right answer, and
	 * because we avoid contaminating the cache with a value that's wrong for
	 * non-unique-ified paths.
	 */
	if (IsA(inner_path, UniquePath))
		innerbucketsize = 1.0 / virtualbuckets;
	else
	{
		innerbucketsize = 1.0;
		foreach(hcl, hashclauses)
		{
			RestrictInfo *restrictinfo = (RestrictInfo *) lfirst(hcl);
			Expr *clause = restrictinfo->clause;
			Selectivity thisbucketsize;

			Assert(IsA(restrictinfo, RestrictInfo));

			/**
			 * If this is a IS NOT FALSE boolean test, we can peek underneath.
			 */
			if (IsA(clause, BooleanTest))
			{
				BooleanTest *bt = (BooleanTest *) clause;

				if (bt->booltesttype == IS_NOT_FALSE)
				{
					clause = bt->arg;
				}
			}

			/*
			 * First we have to figure out which side of the hashjoin clause
			 * is the inner side.
			 *
			 * Since we tend to visit the same clauses over and over when
			 * planning a large query, we cache the bucketsize estimate in the
			 * RestrictInfo node to avoid repeated lookups of statistics.
			 */
			if (bms_is_subset(restrictinfo->right_relids,
							  inner_path->parent->relids))
			{
				/* righthand side is inner */
				thisbucketsize = restrictinfo->right_bucketsize;
				if (thisbucketsize < 0)
				{
					/* not cached yet */
					thisbucketsize =
						estimate_hash_bucketsize(root,
										   get_rightop(clause),
												 virtualbuckets);
					restrictinfo->right_bucketsize = thisbucketsize;
				}
			}
			else
			{
				Assert(bms_is_subset(restrictinfo->left_relids,
									 inner_path->parent->relids));
				/* lefthand side is inner */
				thisbucketsize = restrictinfo->left_bucketsize;
				if (thisbucketsize < 0)
				{
					/* not cached yet */
					thisbucketsize =
						estimate_hash_bucketsize(root,
											get_leftop(clause),
												 virtualbuckets);
					restrictinfo->left_bucketsize = thisbucketsize;
				}
			}

			if (innerbucketsize > thisbucketsize)
				innerbucketsize = thisbucketsize;
		}
	}

	/*
	 * If inner relation is too big then we will need to "batch" the join,
	 * which implies writing and reading most of the tuples to disk an extra
	 * time.  Charge seq_page_cost per page, since the I/O should be nice and
	 * sequential.	Writing the inner rel counts as startup cost, all the rest
	 * as run cost.
	 */
	if (numbatches > 1)
	{
		double		outerpages = page_size(outer_path_rows,
										   outer_path->parent->width);
		double		innerpages = page_size(inner_path_rows,
										   inner_path->parent->width);

		startup_cost += seq_page_cost * innerpages;
		run_cost += seq_page_cost * (innerpages + 2 * outerpages);
	}

	/* CPU costs */

	/*
	 * If we're doing JOIN_IN then we will stop comparing inner tuples to an
	 * outer tuple as soon as we have one match.  Account for the effects of
	 * this by scaling down the cost estimates in proportion to the expected
	 * output size.  (This assumes that all the quals attached to the join are
	 * IN quals, which should be true.)
	 */
	joininfactor = join_in_selectivity(&path->jpath, root);

	/*
	 * The number of tuple comparisons needed is the number of outer tuples
	 * times the typical number of tuples in a hash bucket, which is the inner
	 * relation size times its bucketsize fraction.  At each one, we need to
	 * evaluate the hashjoin quals.  But actually, charging the full qual eval
	 * cost at each tuple is pessimistic, since we don't evaluate the quals
	 * unless the hash values match exactly.  For lack of a better idea, halve
	 * the cost estimate to allow for that.
     *
     * CDB: Assume there are no rows that pass the hash value comparison but
     * fail the full qual eval.  Thus the full comparison is charged for just 
     * 'hashjointuples', i.e. those rows that pass the hashjoin quals.
	 */
	startup_cost += hash_qual_cost.startup;
	/*	run_cost += hash_qual_cost.per_tuple *
		outer_path_rows * clamp_row_est(inner_path_rows * innerbucketsize) *
		joininfactor * 0.5;*/
	run_cost += hash_qual_cost.per_tuple * hashjointuples;

	if (gp_cost_hashjoin_chainwalk)
	{
		/* CDB: Add a small charge for walking the hash chains. */
		run_cost += 0.05 * cpu_operator_cost * 
			outer_path_rows * inner_path_rows * innerbucketsize * joininfactor;
	}

	/*
	 * For each tuple that gets through the hashjoin proper, we charge
	 * cpu_tuple_cost plus the cost of evaluating additional restriction
	 * clauses that are to be applied at the join.	(This is pessimistic since
	 * not all of the quals may get evaluated at each tuple.)
     *
     * CDB: Charge the cpu_tuple_cost only for tuples that pass all the quals.
	 */
	startup_cost += qp_qual_cost.startup;
    run_cost += qp_qual_cost.per_tuple * hashjointuples;
    run_cost += cpu_tuple_cost * path->jpath.path.parent->rows;

	path->jpath.path.startup_cost = startup_cost;
	path->jpath.path.total_cost = startup_cost + run_cost;
}


/*
 * cost_qual_eval
 *		Estimate the CPU costs of evaluating a WHERE clause.
 *		The input can be either an implicitly-ANDed list of boolean
 *		expressions, or a list of RestrictInfo nodes.  (The latter is
 *		preferred since it allows caching of the results.)
 *		The result includes both a one-time (startup) component,
 *		and a per-evaluation component.
 */
void
cost_qual_eval(QualCost *cost, List *quals, PlannerInfo *root)
{
	cost_qual_eval_context context;
	ListCell   *l;

	context.root = root;
	context.total.startup = 0;
	context.total.per_tuple = 0;

	/* We don't charge any cost for the implicit ANDing at top level ... */

	foreach(l, quals)
	{
		Node	   *qual = (Node *) lfirst(l);

		cost_qual_eval_walker(qual, &context);
	}

	*cost = context.total;
}

/*
 * cost_qual_eval_node
 *		As above, for a single RestrictInfo or expression.
 */
void
cost_qual_eval_node(QualCost *cost, Node *qual, PlannerInfo *root)
{
	cost_qual_eval_context context;

	context.root = root;
	context.total.startup = 0;
	context.total.per_tuple = 0;

	cost_qual_eval_walker(qual, &context);

	*cost = context.total;
}

static bool
cost_qual_eval_walker(Node *node, cost_qual_eval_context *context)
{
	if (node == NULL)
		return false;

	/*
	 * RestrictInfo nodes contain an eval_cost field reserved for this
	 * routine's use, so that it's not necessary to evaluate the qual clause's
	 * cost more than once.  If the clause's cost hasn't been computed yet,
	 * the field's startup value will contain -1.
	 */
	if (IsA(node, RestrictInfo))
	{
		RestrictInfo *rinfo = (RestrictInfo *) node;

		if (rinfo->eval_cost.startup < 0)
		{
			cost_qual_eval_context locContext;

			locContext.root = context->root;
			locContext.total.startup = 0;
			locContext.total.per_tuple = 0;
<<<<<<< HEAD
=======

>>>>>>> d13f41d2
			/*
			 * For an OR clause, recurse into the marked-up tree so that we
			 * set the eval_cost for contained RestrictInfos too.
			 */
			if (rinfo->orclause)
				cost_qual_eval_walker((Node *) rinfo->orclause, &locContext);
			else
				cost_qual_eval_walker((Node *) rinfo->clause, &locContext);
<<<<<<< HEAD
=======

>>>>>>> d13f41d2
			/*
			 * If the RestrictInfo is marked pseudoconstant, it will be tested
			 * only once, so treat its cost as all startup cost.
			 */
			if (rinfo->pseudoconstant)
			{
				/* count one execution during startup */
				locContext.total.startup += locContext.total.per_tuple;
				locContext.total.per_tuple = 0;
			}
			rinfo->eval_cost = locContext.total;
		}
		context->total.startup += rinfo->eval_cost.startup;
		context->total.per_tuple += rinfo->eval_cost.per_tuple;
		/* do NOT recurse into children */
		return false;
	}

	/*
	 * For each operator or function node in the given tree, we charge the
	 * estimated execution cost given by pg_proc.procost (remember to multiply
	 * this by cpu_operator_cost).
	 *
	 * Vars and Consts are charged zero, and so are boolean operators (AND,
	 * OR, NOT). Simplistic, but a lot better than no model at all.
	 *
	 * Should we try to account for the possibility of short-circuit
	 * evaluation of AND/OR?  Probably *not*, because that would make the
	 * results depend on the clause ordering, and we are not in any position
	 * to expect that the current ordering of the clauses is the one that's
	 * going to end up being used.	(Is it worth applying order_qual_clauses
	 * much earlier in the planning process to fix this?)
	 */
	if (IsA(node, FuncExpr))
	{
		context->total.per_tuple +=
			get_func_cost(((FuncExpr *) node)->funcid) * cpu_operator_cost;
	}
	else if (IsA(node, OpExpr) ||
			 IsA(node, DistinctExpr) ||
			 IsA(node, NullIfExpr))
	{
		/* rely on struct equivalence to treat these all alike */
		set_opfuncid((OpExpr *) node);
		context->total.per_tuple +=
			get_func_cost(((OpExpr *) node)->opfuncid) * cpu_operator_cost;
	}
	else if (IsA(node, ScalarArrayOpExpr))
	{
		/*
		 * Estimate that the operator will be applied to about half of the
		 * array elements before the answer is determined.
		 */
		ScalarArrayOpExpr *saop = (ScalarArrayOpExpr *) node;
		Node	   *arraynode = (Node *) lsecond(saop->args);

		set_sa_opfuncid(saop);
		context->total.per_tuple += get_func_cost(saop->opfuncid) *
			cpu_operator_cost * estimate_array_length(arraynode) * 0.5;
	}
	else if (IsA(node, CoerceViaIO))
	{
		CoerceViaIO *iocoerce = (CoerceViaIO *) node;
<<<<<<< HEAD
		Oid         iofunc;
		Oid         typioparam;
		bool        typisvarlena;

		/* check the result type's input function */
		getTypeInputInfo(iocoerce->resulttype, &iofunc, &typioparam);
		context->total.per_tuple += get_func_cost(iofunc) * cpu_operator_cost;
		/* check the input type's output function */
		getTypeOutputInfo(exprType((Node *) iocoerce->arg), &iofunc, &typisvarlena);
=======
		Oid			iofunc;
		Oid			typioparam;
		bool		typisvarlena;

		/* check the result type's input function */
		getTypeInputInfo(iocoerce->resulttype,
						 &iofunc, &typioparam);
		context->total.per_tuple += get_func_cost(iofunc) * cpu_operator_cost;
		/* check the input type's output function */
		getTypeOutputInfo(exprType((Node *) iocoerce->arg),
						  &iofunc, &typisvarlena);
>>>>>>> d13f41d2
		context->total.per_tuple += get_func_cost(iofunc) * cpu_operator_cost;
	}
	else if (IsA(node, ArrayCoerceExpr))
	{
		ArrayCoerceExpr *acoerce = (ArrayCoerceExpr *) node;
		Node	   *arraynode = (Node *) acoerce->arg;

		if (OidIsValid(acoerce->elemfuncid))
<<<<<<< HEAD
			context->total.per_tuple += cpu_operator_cost * estimate_array_length(arraynode);
=======
			context->total.per_tuple += get_func_cost(acoerce->elemfuncid) *
				cpu_operator_cost * estimate_array_length(arraynode);
>>>>>>> d13f41d2
	}
	else if (IsA(node, RowCompareExpr))
	{
		/* Conservatively assume we will check all the columns */
		RowCompareExpr *rcexpr = (RowCompareExpr *) node;
		ListCell   *lc;

		foreach(lc, rcexpr->opnos)
		{
			Oid			opid = lfirst_oid(lc);

			context->total.per_tuple += get_func_cost(get_opcode(opid)) *
				cpu_operator_cost;
		}
	}
	else if (IsA(node, CurrentOfExpr))
	{
		/* Report high cost to prevent selection of anything but TID scan */
		context->total.startup += disable_cost;
	}
	else if (IsA(node, SubLink))
	{
		/* This routine should not be applied to un-planned expressions */
		elog(ERROR, "cannot handle unplanned sub-select");
	}
	else if (IsA(node, SubPlan))
	{
		if (!context->root)
		{
			/* Cannot cost subplans without root. */
			return 0;
		}

		/*
		 * A subplan node in an expression typically indicates that the
		 * subplan will be executed on each evaluation, so charge accordingly.
		 * (Sub-selects that can be executed as InitPlans have already been
		 * removed from the expression.)
		 *
		 * An exception occurs when we have decided we can implement the
		 * subplan by hashing.
		 */
		SubPlan    *subplan = (SubPlan *) node;
		Plan	   *plan = planner_subplan_get_plan(context->root, subplan);

		if (subplan->useHashTable)
		{
			/*
			 * If we are using a hash table for the subquery outputs, then the
			 * cost of evaluating the query is a one-time cost. We charge one
			 * cpu_operator_cost per tuple for the work of loading the
			 * hashtable, too.
			 */
			context->total.startup += plan->total_cost +
				cpu_operator_cost * plan->plan_rows;

			/*
			 * The per-tuple costs include the cost of evaluating the lefthand
			 * expressions, plus the cost of probing the hashtable. Recursion
			 * into the testexpr will handle the lefthand expressions
			 * properly, and will count one cpu_operator_cost for each
			 * comparison operator.  That is probably too low for the probing
			 * cost, but it's hard to make a better estimate, so live with it
			 * for now.
			 */
		}
		else
		{
			/*
			 * Otherwise we will be rescanning the subplan output on each
			 * evaluation.	We need to estimate how much of the output we will
			 * actually need to scan.  NOTE: this logic should agree with
			 * get_initplan_cost, below, and with the estimates used by
			 * make_subplan() in plan/subselect.c.
			 */
			Cost		plan_run_cost = plan->total_cost - plan->startup_cost;

			if (subplan->subLinkType == EXISTS_SUBLINK)
			{
				/* we only need to fetch 1 tuple */
				context->total.per_tuple += plan_run_cost / plan->plan_rows;
			}
			else if (subplan->subLinkType == ALL_SUBLINK ||
					 subplan->subLinkType == ANY_SUBLINK)
			{
				/* assume we need 50% of the tuples */
				context->total.per_tuple += 0.50 * plan_run_cost;
				/* also charge a cpu_operator_cost per row examined */
				context->total.per_tuple +=
					0.50 * plan->plan_rows * cpu_operator_cost;
			}
			else
			{
				/* assume we need all tuples */
				context->total.per_tuple += plan_run_cost;
			}

			/*
			 * Also account for subplan's startup cost. If the subplan is
			 * uncorrelated or undirect correlated, AND its topmost node is a
			 * Sort or Material node, assume that we'll only need to pay its
			 * startup cost once; otherwise assume we pay the startup cost
			 * every time.
			 */
			if (subplan->parParam == NIL &&
				(IsA(plan, Sort) ||
				 IsA(plan, Material)))
				context->total.startup += plan->startup_cost;
			else
				context->total.per_tuple += plan->startup_cost;
		}
	}

	/* recurse into children */
	return expression_tree_walker(node, cost_qual_eval_walker,
								  (void *) context);
<<<<<<< HEAD
=======
}


/*
 * get_initplan_cost
 *		Get the expected cost of evaluating an initPlan.
 *
 * Keep this in sync with cost_qual_eval_walker's handling of subplans, above,
 * and with the estimates used by make_subplan() in plan/subselect.c.
 */
Cost
get_initplan_cost(PlannerInfo *root, SubPlan *subplan)
{
	Cost		result;
	Plan	   *plan = planner_subplan_get_plan(root, subplan);

	/* initPlans never use hashtables */
	Assert(!subplan->useHashTable);
	/* they are never ALL or ANY, either */
	Assert(!(subplan->subLinkType == ALL_SUBLINK ||
			 subplan->subLinkType == ANY_SUBLINK));

	if (subplan->subLinkType == EXISTS_SUBLINK)
	{
		/* we only need to fetch 1 tuple */
		Cost		plan_run_cost = plan->total_cost - plan->startup_cost;

		result = plan->startup_cost;
		result += plan_run_cost / plan->plan_rows;
	}
	else
	{
		/* assume we need all tuples */
		result = plan->total_cost;
	}

	return result;
>>>>>>> d13f41d2
}


/*
 * approx_selectivity
 *		Quick-and-dirty estimation of clause selectivities.
 *		The input can be either an implicitly-ANDed list of boolean
 *		expressions, or a list of RestrictInfo nodes (typically the latter).
 *
 * This is quick-and-dirty because we bypass clauselist_selectivity, and
 * simply multiply the independent clause selectivities together.  Now
 * clauselist_selectivity often can't do any better than that anyhow, but
 * for some situations (such as range constraints) it is smarter.  However,
 * we can't effectively cache the results of clauselist_selectivity, whereas
 * the individual clause selectivities can be and are cached.
 *
 * Since we are only using the results to estimate how many potential
 * output tuples are generated and passed through qpqual checking, it
 * seems OK to live with the approximation.
 */
static Selectivity
approx_selectivity(PlannerInfo *root, List *quals, JoinType jointype)
{
	Selectivity total = 1.0;
	ListCell   *l;

	foreach(l, quals)
	{
		Node	   *qual = (Node *) lfirst(l);

		/* Note that clause_selectivity will be able to cache its result */
		total *= clause_selectivity(root, qual, 0, jointype,
									false /* use_damping */);
	}
	return total;
}


/*
 * set_baserel_size_estimates
 *		Set the size estimates for the given base relation.
 *
 * The rel's targetlist and restrictinfo list must have been constructed
 * already.
 *
 * We set the following fields of the rel node:
 *	rows: the estimated number of output tuples (after applying
 *		  restriction clauses).
 *	width: the estimated average output tuple width in bytes.
 *	baserestrictcost: estimated cost of evaluating baserestrictinfo clauses.
 */
void
set_baserel_size_estimates(PlannerInfo *root, RelOptInfo *rel)
{
	double		nrows;

	/* Should only be applied to base relations */
	Assert(rel->relid > 0);

	nrows = rel->tuples *
		clauselist_selectivity(root,
							   rel->baserestrictinfo,
							   0,
							   JOIN_INNER,
							   gp_selectivity_damping_for_scans);

	rel->rows = clamp_row_est(nrows);

	cost_qual_eval(&rel->baserestrictcost, rel->baserestrictinfo, root);

	set_rel_width(root, rel);
}



/*
 * adjust_selectivity_for_nulltest
 *		adjust selectivity of a nulltest on the inner side of an
 *		outer join
 *
 * This is a patch to make the workaround for (NOT) IN subqueries
 *
 *    ... FROM T1 LEFT OUTER JOIN T2 ON ... WHERE T2.X IS (NOT) NULL
 *
 * work. This is not a comprehensive fix but addresses only
 * this very special case.
 *
 */
static Selectivity
adjust_selectivity_for_nulltest(Selectivity selec,
								Selectivity pselec,
								List *pushed_quals,
								JoinType jointype,
								RelOptInfo *left,
								RelOptInfo *right)
{
	Assert(IS_OUTER_JOIN(jointype));

	/*
	 * consider only singletons; the case of multiple
	 * nulltests on the inner side of an outer join is not very
	 * useful in practice;
	 */
	if (JOIN_FULL != jointype &&
		1 == list_length(pushed_quals))
	{
		Node *clause = (Node *) lfirst(list_head(pushed_quals));

		if (IsA(clause, RestrictInfo))
		{
			clause = (Node *)((RestrictInfo*)clause) -> clause;

			if (IsA(clause, NullTest))
			{
				int			nulltesttype;
				Node	   *node;
				Node	   *basenode;

				/* extract information */
				nulltesttype = ((NullTest *) clause)->nulltesttype;
				node = (Node *) ((NullTest *) clause)->arg;
	
				/* CONSIDER: is this really necessary? */
				if (IsA(node, RelabelType))
					basenode = (Node *) ((RelabelType *) node)->arg;
				else
					basenode = node;

				if (IsA(basenode, Var))
				{
#ifdef USE_ASSERT_CHECKING
					Var *var = (Var *) basenode;
#endif /* USE_ASSERT_CHECKING */
					double	nullfrac = 1 - selec;
	
					/* 
					 * a pushed qual must be applied on the inner side only; type implies 
					 * where to find the var in the inputs
					 */
					Assert(!(JOIN_RIGHT == jointype) || bms_is_member(var->varno, left->relids));
					Assert(!(JOIN_LEFT == jointype) || bms_is_member(var->varno, right->relids));

					/* adjust selectivity according to test */
					switch (((NullTest *) clause)->nulltesttype)
					{
						case IS_NULL:
							pselec = nullfrac + ((1 - nullfrac ) * pselec);
							break;

						case IS_NOT_NULL:
							pselec = (1 - nullfrac) + (nullfrac * pselec);
							break;

						default:
							/* unknown null test*/
							Assert(false);
					}
				}
			}
		}
	}

	Assert(pselec >= 0.0 && pselec <= 1.0);
	return pselec;
}


/*
 * set_joinrel_size_estimates
 *		Set the size estimates for the given join relation.
 *
 * The rel's targetlist must have been constructed already, and a
 * restriction clause list that matches the given component rels must
 * be provided.
 *
 * Since there is more than one way to make a joinrel for more than two
 * base relations, the results we get here could depend on which component
 * rel pair is provided.  In theory we should get the same answers no matter
 * which pair is provided; in practice, since the selectivity estimation
 * routines don't handle all cases equally well, we might not.  But there's
 * not much to be done about it.  (Would it make sense to repeat the
 * calculations for each pair of input rels that's encountered, and somehow
 * average the results?  Probably way more trouble than it's worth.)
 *
 * It's important that the results for symmetric JoinTypes be symmetric,
 * eg, (rel1, rel2, JOIN_LEFT) should produce the same result as (rel2,
 * rel1, JOIN_RIGHT).
 *
 * We set only the rows field here.  The width field was already set by
 * build_joinrel_tlist, and baserestrictcost is not used for join rels.
 */
void
set_joinrel_size_estimates(PlannerInfo *root, RelOptInfo *rel,
						   RelOptInfo *outer_rel,
						   RelOptInfo *inner_rel,
						   JoinType jointype,
						   List *restrictlist)
{
	Selectivity jselec;
	Selectivity pselec;
	double		nrows;
	double		adjnrows;

	/*
	 * Compute joinclause selectivity.	Note that we are only considering
	 * clauses that become restriction clauses at this join level; we are not
	 * double-counting them because they were not considered in estimating the
	 * sizes of the component rels.
	 *
	 * For an outer join, we have to distinguish the selectivity of the join's
	 * own clauses (JOIN/ON conditions) from any clauses that were "pushed
	 * down".  For inner joins we just count them all as joinclauses.
	 */
	if (IS_OUTER_JOIN(jointype))
	{
		List	   *joinquals = NIL;
		List	   *pushedquals = NIL;
		ListCell   *l;

		/* Grovel through the clauses to separate into two lists */
		foreach(l, restrictlist)
		{
			RestrictInfo *rinfo = (RestrictInfo *) lfirst(l);

			Assert(IsA(rinfo, RestrictInfo));
			if (rinfo->is_pushed_down)
				pushedquals = lappend(pushedquals, rinfo);
			else
				joinquals = lappend(joinquals, rinfo);
		}

		/* Get the separate selectivities */
		jselec = clauselist_selectivity(root,
										joinquals,
										0,
										jointype,
										gp_selectivity_damping_for_joins);
		pselec = clauselist_selectivity(root,
										pushedquals,
										0,
										jointype,
										gp_selectivity_damping_for_joins);
										
		/* 
		 * special case where a pushed qual probes the inner
		 * side of an outer join to be NULL
		 */
		if (gp_adjust_selectivity_for_outerjoins)
			pselec = adjust_selectivity_for_nulltest(jselec,
													 pselec,
													 pushedquals, 
													 jointype, 
													 outer_rel, 
													 inner_rel);

		/* Avoid leaking a lot of ListCells */
		list_free(joinquals);
		list_free(pushedquals);
	}
	else
	{
		jselec = clauselist_selectivity(root,
										restrictlist,
										0,
										jointype,
										gp_selectivity_damping_for_joins);
		pselec = 0.0;			/* not used, keep compiler quiet */
	}

	/*
	 * Basically, we multiply size of Cartesian product by selectivity.
	 *
	 * If we are doing an outer join, take that into account: the joinqual
	 * selectivity has to be clamped using the knowledge that the output must
	 * be at least as large as the non-nullable input.	However, any
	 * pushed-down quals are applied after the outer join, so their
	 * selectivity applies fully.
	 */
	switch (jointype)
	{
		case JOIN_INNER:
			nrows = outer_rel->rows * inner_rel->rows * jselec;
			break;
		case JOIN_LEFT:
			nrows = outer_rel->rows * inner_rel->rows * jselec;
			if (nrows < outer_rel->rows)
				nrows = outer_rel->rows;
			nrows *= pselec;
			break;
		case JOIN_RIGHT:
			nrows = outer_rel->rows * inner_rel->rows * jselec;
			if (nrows < inner_rel->rows)
				nrows = inner_rel->rows;
			nrows *= pselec;
			break;
		case JOIN_FULL:
			nrows = outer_rel->rows * inner_rel->rows * jselec;
			if (nrows < outer_rel->rows)
				nrows = outer_rel->rows;
			if (nrows < inner_rel->rows)
				nrows = inner_rel->rows;
			nrows *= pselec;
			break;
		case JOIN_LASJ:
		case JOIN_LASJ_NOTIN:
			nrows = outer_rel->rows * jselec;
			Assert (0.0 == pselec);
			break;
		default:
			elog(ERROR, "unrecognized join type: %d", (int) jointype);
			nrows = 0;			/* keep compiler quiet */
			break;
	}

    /*
     * CDB: Force estimated number of join output rows to be at least 2.
     * Otherwise a later nested join could take this join as its outer input,
     * thinking that there will be only one pass over its inner table,
     * which could be very slow if the actual number of rows is > 1.
     * Someday we should improve the join selectivity estimates.
     */
    adjnrows = Max(10, outer_rel->rows);
    adjnrows = Max(adjnrows, inner_rel->rows);
    adjnrows = LOG2(adjnrows);
    if (nrows < adjnrows)
        nrows = adjnrows;

    rel->rows = nrows;

}

/*
 * join_in_selectivity
 *	  Determines the factor by which a JOIN_IN join's result is expected
 *	  to be smaller than an ordinary inner join.
 *
 * 'path' is already filled in except for the cost fields
 */
static Selectivity
join_in_selectivity(JoinPath *path, PlannerInfo *root)
{
	RelOptInfo *innerrel;
	Selectivity selec;
	double		nrows;

	/* Return 1.0 whenever it's not JOIN_IN */
	if (path->jointype != JOIN_IN)
		return 1.0;

	/*
	 * Return 1.0 if the inner side is already known unique.  The case where
	 * the inner path is already a UniquePath probably cannot happen in
	 * current usage, but check it anyway for completeness.  The interesting
	 * case is where we've determined the inner relation itself is unique,
	 * which we can check by looking at the rows estimate for its UniquePath.
	 */
	if (IsA(path->innerjoinpath, UniquePath))
		return 1.0;
	innerrel = path->innerjoinpath->parent;
    if (innerrel->onerow)
		return 1.0;

	/*
	 * Compute same result set_joinrel_size_estimates would compute for
	 * JOIN_INNER.	Note that we use the input rels' absolute size estimates,
	 * not PATH_ROWS() which might be less; if we used PATH_ROWS() we'd be
	 * double-counting the effects of any join clauses used in input scans.
	 */
	selec = clauselist_selectivity(root,
								   path->joinrestrictinfo,
								   0,
								   JOIN_INNER,
								   gp_selectivity_damping_for_joins);
	nrows = path->outerjoinpath->parent->rows * innerrel->rows * selec;

	nrows = clamp_row_est(nrows);

	/* See if it's larger than the actual JOIN_IN size estimate */
	if (nrows > path->path.parent->rows)
		return path->path.parent->rows / nrows;
	else
		return 1.0;
}

/*
 * set_function_size_estimates
 *		Set the size estimates for a base relation that is a function call.
 *
 * The rel's targetlist and restrictinfo list must have been constructed
 * already.
 *
 * We set the same fields as set_baserel_size_estimates.
 */
void
set_function_size_estimates(PlannerInfo *root, RelOptInfo *rel)
{
	RangeTblEntry *rte;

	/* Should only be applied to base relations that are functions */
	Assert(rel->relid > 0);
	rte = planner_rt_fetch(rel->relid, root);
	Assert(rte->rtekind == RTE_FUNCTION);

	/* Estimate number of rows the function itself will return */
	rel->tuples = clamp_row_est(expression_returns_set_rows(rte->funcexpr));

	/* Now estimate number of output rows, etc */
	set_baserel_size_estimates(root, rel);
}

/*
 * set_table_function_size_estimates
 *		Set the size estimates for a base relation that is a table function call.
 *
 * The rel's targetlist and restrictinfo list must have been constructed
 * already.
 *
 * We set the same fields as set_baserel_size_estimates.
 */
void
set_table_function_size_estimates(PlannerInfo *root, RelOptInfo *rel)
{
	/*
	 * Estimate number of rows the function itself will return.
	 *
	 * If the function can return more than a single row then simply do
	 * a best guess that it returns the same number of rows as the subscan.
	 *
	 * This will obviously be way wrong in many cases, to improve we would
	 * need a stats callback function for table functions.
	 */
	if (rel->onerow)
		rel->tuples = 1;
	else
		rel->tuples = rel->subplan->plan_rows;

	/* Now estimate number of output rows, etc */
	set_baserel_size_estimates(root, rel);
}

/*
 * set_values_size_estimates
 *		Set the size estimates for a base relation that is a values list.
 *
 * The rel's targetlist and restrictinfo list must have been constructed
 * already.
 *
 * We set the same fields as set_baserel_size_estimates.
 */
void
set_values_size_estimates(PlannerInfo *root, RelOptInfo *rel)
{
	RangeTblEntry *rte;

	/* Should only be applied to base relations that are values lists */
	Assert(rel->relid > 0);
	rte = planner_rt_fetch(rel->relid, root);
	Assert(rte->rtekind == RTE_VALUES);

	/*
	 * Estimate number of rows the values list will return. We know this
	 * precisely based on the list length (well, barring set-returning
	 * functions in list items, but that's a refinement not catered for
	 * anywhere else either).
	 */
	rel->tuples = list_length(rte->values_lists);

	/* Now estimate number of output rows, etc */
	set_baserel_size_estimates(root, rel);
}

/*
 * set_cte_size_estimates
 *		Set the size estimates for a base relation that is a CTE reference.
 *
 * The rel's targetlist and restrictinfo list must have been constructed
 * already, and we need the completed plan for the CTE (if a regular CTE)
 * or the non-recursive term (if a self-reference).
 *
 * We set the same fields as set_baserel_size_estimates.
 */
void
set_cte_size_estimates(PlannerInfo *root, RelOptInfo *rel, Plan *cteplan)
{
	Assert(rel->relid > 0);

#ifdef USE_ASSERT_CHECKING
	/* Should only be applied to base relations that are CTE references */
	RangeTblEntry *rte = planner_rt_fetch(rel->relid, root);
	Assert(rte->rtekind == RTE_CTE);
#endif

	/* Set the number of tuples to the CTE plan's output estimate */
	rel->tuples = cteplan->plan_rows;

	/* Now estimate number of output rows, etc */
	set_baserel_size_estimates(root, rel);
}

/*
 * set_rel_width
 *		Set the estimated output width of a base relation.
 *
 * NB: this works best on plain relations because it prefers to look at
 * real Vars.  It will fail to make use of pg_statistic info when applied
 * to a subquery relation, even if the subquery outputs are simple vars
 * that we could have gotten info for.	Is it worth trying to be smarter
 * about subqueries?
 *
 * The per-attribute width estimates are cached for possible re-use while
 * building join relations.
 */
void
set_rel_width(PlannerInfo *root, RelOptInfo *rel)
{
	int32		tuple_width = 0;
	ListCell   *tllist;
	Oid			rel_reloid;

	/*
	 * Usually (perhaps always), all the Vars have the same reloid, so we can
	 * save some redundant list-searching by doing getrelid just once.
	 */
	if (rel->relid > 0)
		rel_reloid = getrelid(rel->relid, root->parse->rtable);
	else
		rel_reloid = InvalidOid;	/* probably can't happen */

	foreach(tllist, rel->reltargetlist)
	{
		Var		   *var = (Var *) lfirst(tllist);
		int			ndx;
		Oid			var_reloid;
		int32		item_width;

		/* For now, punt on whole-row child Vars */
		if (!IsA(var, Var))
		{
			tuple_width += 32;	/* arbitrary */
			continue;
		}

        /* Virtual column? */
        if (var->varattno <= FirstLowInvalidHeapAttributeNumber)
        {
            CdbRelColumnInfo   *rci = cdb_find_pseudo_column(root, var);

            tuple_width += rci->attr_width;
            continue;
        }

		ndx = var->varattno - rel->min_attr;

		/*
		 * The width probably hasn't been cached yet, but may as well check
		 */
		if (rel->attr_widths[ndx] > 0)
		{
			tuple_width += rel->attr_widths[ndx];
			continue;
		}

		if (var->varno == rel->relid)
			var_reloid = rel_reloid;
		else
			var_reloid = getrelid(var->varno, root->parse->rtable);

		if (var_reloid != InvalidOid)
		{
			item_width = get_attavgwidth(var_reloid, var->varattno);
			if (item_width > 0)
			{
				rel->attr_widths[ndx] = item_width;
				tuple_width += item_width;
				continue;
			}
		}

		/*
		 * Not a plain relation, or can't find statistics for it. Estimate
		 * using just the type info.
		 */
		item_width = get_typavgwidth(var->vartype, var->vartypmod);
		Assert(item_width > 0);
		rel->attr_widths[ndx] = item_width;
		tuple_width += item_width;
	}
	Assert(tuple_width >= 0);
	rel->width = tuple_width;
}

/*
 * relation_byte_size
 *	  Estimate the storage space in bytes for a given number of tuples
 *	  of a given width (size in bytes).
 */
static double
relation_byte_size(double tuples, int width)
{
	return tuples * (MAXALIGN(width) + MAXALIGN(sizeof(HeapTupleHeaderData)));
}

/*
 * page_size
 *	  Returns an estimate of the number of pages covered by a given
 *	  number of tuples of a given width (size in bytes).
 */
static double
page_size(double tuples, int width)
{
	return ceil(relation_byte_size(tuples, width) / BLCKSZ);
}

/**
 * Determine the number of segments the planner should use.  The result of this
 * calculation is ordinarily saved in root->cdbpath_segments.  Functions that 
 * need it in contexts in which root is not defined may call this function to
 * derive it.
 */
int planner_segment_count(void)
{
	if ( Gp_role != GP_ROLE_DISPATCH )
		return 1;
	else if ( gp_segments_for_planner > 0 )
		return gp_segments_for_planner;
	else
		return getgpsegmentCount();
}

/**
 * Determines the total amount of memory available. This method is to be used
 * during planning only. When planning in dispatch mode, it calculates total
 * memory as sum work_mem on segments. In utility mode, it returns work_mem.
 * Output:
 * 	total memory in bytes.
 */
double global_work_mem(PlannerInfo *root)
{
	int segment_count;
	if (root)
	{
		Assert(root->config->cdbpath_segments > 0);
		segment_count = root->config->cdbpath_segments;
	}
	else
		segment_count = planner_segment_count();

	return (double) planner_work_mem * 1024L * segment_count;	
}

/* CDB -- The incremental cost functions below are for use outside the
 *        the usual optimizer (in the aggregation planner, etc.)  They
 *        are modeled on corresponding cost function, but address the
 *        specific needs of the planner.
 */

/* incremental_hashjoin_cost
 *
 * Globals: seq_page_cost, cpu_operator_cost.
 */
Cost incremental_hashjoin_cost(double rows, int inner_width, int outer_width, List *hashclauses, PlannerInfo *root)
{
	Cost startup_cost;
	Cost run_cost;
	QualCost hash_qual_cost;
	int numbuckets;
	int numbatches;
	double virtualbuckets;
	Selectivity innerbucketsize;
	int num_hashclauses = list_length(hashclauses);

	/* Each inner row joins to a single outer row and vice versa, 
	 * no selectivity issues. */
	 startup_cost = 0;
	 run_cost = 0;
	
	/* Cost of computing hash function: must do it once per input tuple. We
	 * charge one cpu_operator_cost for each column's hash function.  Also,
	 * tack on one cpu_tuple_cost per inner row, to model the costs of
	 * inserting the row into the hashtable. */
	startup_cost += (cpu_operator_cost * num_hashclauses + cpu_tuple_cost) * rows;
	run_cost += cpu_operator_cost * num_hashclauses * rows;

	/* Get hash table size that executor would use for inner relation */
	hash_table_size(rows, inner_width, global_work_mem(root), &numbuckets, &numbatches);
	virtualbuckets = (double) numbuckets *(double) numbatches;

	/*
	 * Determine bucketsize fraction for inner relation.  Both inner and
	 * outer relations are unique in the join key.
	 */
	innerbucketsize = 1.0 / virtualbuckets;

	/*
	 * If inner relation is too big then we will need to "batch" the join,
	 * which implies writing and reading most of the tuples to disk an extra
	 * time.  Charge seq_page_cost per page, since the I/O should be nice and
	 * sequential.  Writing the inner rel counts as startup cost,
	 * all the rest as run cost.
	 */
	if (numbatches > 1)
	{
		double		outerpages = page_size(rows, outer_width);
		double		innerpages = page_size(rows, inner_width);

		startup_cost += seq_page_cost * innerpages;
		run_cost += seq_page_cost * (innerpages + 2 * outerpages);
	}

	/*
	 * The number of tuple comparisons needed is the number of outer tuples
	 * times half the typical number of tuples in a hash bucket, which is 
	 * the inner relation size times its bucketsize fraction.  At each one, 
	 * we need to evaluate the hashjoin quals.  But actually, charging the 
	 * full qual eval cost at each tuple is pessimistic, since we don't 
	 * evaluate the quals  unless the hash values match exactly.  For lack 
	 * of a better idea, halve the cost estimate to allow for that.
     *
     * CDB: Assume there are no rows that pass the hash value comparison but
     * fail the full qual eval.  Thus the full comparison is charged for just 
     * 'hashjointuples', i.e. those rows that pass the hashjoin quals.
	 */
	cost_qual_eval(&hash_qual_cost, hashclauses, root);
	startup_cost += hash_qual_cost.startup;
	run_cost += hash_qual_cost.per_tuple * rows * 0.5;

	if (gp_cost_hashjoin_chainwalk)
	{
		/* CDB: Add a small charge for walking the hash chains. */
		run_cost += 0.05 * cpu_operator_cost * 2 * rows * innerbucketsize;
	}

	return startup_cost + run_cost;
}



/* incremental_mergejoin_cost
 *
 * Globals: cpu_tuple_cost
 */
Cost incremental_mergejoin_cost(double rows, List *mergeclauses, PlannerInfo *root)
{
	QualCost merge_qual_cost;
	Cost startup_cost = 0;
	Cost per_tuple_cost = 0;
	Cost run_cost = 0;

	cost_qual_eval(&merge_qual_cost, mergeclauses, root);

	startup_cost += merge_qual_cost.startup;
	per_tuple_cost = merge_qual_cost.per_tuple;
	
	/* CPU costs */

	/*
	 * The number of tuple comparisons needed is number of outer
	 * rows plus number of inner rows.
	 */
	startup_cost += merge_qual_cost.startup;
	run_cost += merge_qual_cost.per_tuple * 2 * rows;
	run_cost += (cpu_tuple_cost + per_tuple_cost) * rows;
	
	return startup_cost + run_cost;
}

/**
 * This method determines the number of batches and buckets
 * required to build a hash table over a set of tuples. 
 * NOTE: this is a clone of ExecChooseHashTableSize() in nodeHash.c. Please
 * keep the two functions in sync.
 * 
 * Input:
 * 	ntuples - number of tuples
 * 	tupwidth - width of tuple
 * 	memory_bytes	- total memory available, in bytes
 * Output:
 * 	numbuckets - number of buckets in hash table
 * 	numbatches - number of batches needed
 */
static void hash_table_size(double ntuples, int tupwidth, double memory_bytes,
						int *numbuckets,
						int *numbatches)
{
	int			tupsize;
	double		inner_rel_bytes;
	int			nbatch;
	int			nbuckets;

	/* Force a plausible relation size if no info */
	if (ntuples <= 0.0)
		ntuples = 1000.0;

	/*
	 * Estimate tupsize based on footprint of tuple in hashtable... note this
	 * does not allow for any palloc overhead.	The manipulations of spaceUsed
	 * don't count palloc overhead either.
	 */
	tupsize = HJTUPLE_OVERHEAD + MAXALIGN(sizeof(MemTupleData)) +
			MAXALIGN(tupwidth);
	inner_rel_bytes = ntuples * tupsize;

	/*
	 * Set nbuckets to achieve an average bucket load of gp_hashjoin_tuples_per_bucket when
	 * memory is filled.  Set nbatch to the smallest power of 2 that appears
	 * sufficient.
	 */
	if (inner_rel_bytes > memory_bytes)
	{
		/* We'll need multiple batches */
		long		lbuckets;
		double		dbatch;
		int			minbatch;

		lbuckets = (memory_bytes / tupsize) / gp_hashjoin_tuples_per_bucket;
		lbuckets = Min(lbuckets, INT_MAX / 32);
		nbuckets = (int) lbuckets;

		dbatch = ceil(inner_rel_bytes / memory_bytes);
		dbatch = Min(dbatch, INT_MAX / 32);
		minbatch = (int) dbatch;
		nbatch = 2;
		while (nbatch < minbatch)
			nbatch <<= 1;
	}
	else
	{
		/* We expect the hashtable to fit in memory, we want to use
		 * more buckets if we have memory to spare */
		double		dbuckets_lower;
		double		dbuckets_upper;
		double		dbuckets;

		/* divide our tuple row-count estimate by our the number of
		 * tuples we'd like in a bucket: this produces a small bucket
		 * count independent of our work_mem setting */
		dbuckets_lower = (double)ntuples / (double)gp_hashjoin_tuples_per_bucket;

		/* if we have work_mem to spare, we'd like to use it -- so
		 * divide up our memory evenly (see the spill case above) */
		dbuckets_upper = (double)memory_bytes / ((double)tupsize * gp_hashjoin_tuples_per_bucket);

		/* we'll use our "lower" work_mem independent guess as a lower
		 * limit; but if we've got memory to spare we'll take the mean
		 * of the lower-limit and the upper-limit */
		if (dbuckets_upper > dbuckets_lower)
			dbuckets = (dbuckets_lower + dbuckets_upper)/2.0;
		else
			dbuckets = dbuckets_lower;

		dbuckets = ceil(dbuckets);
		dbuckets = Min(dbuckets, INT_MAX);

		nbuckets = (int)dbuckets;

		nbatch = 1;
	}

	*numbuckets = nbuckets;
	*numbatches = nbatch;
}<|MERGE_RESOLUTION|>--- conflicted
+++ resolved
@@ -50,10 +50,7 @@
  * the non-cost fields of the passed XXXPath to be filled in.
  *
  *
-<<<<<<< HEAD
  * Portions Copyright (c) 2005-2008, Greenplum inc
-=======
->>>>>>> d13f41d2
  * Portions Copyright (c) 1996-2008, PostgreSQL Global Development Group
  * Portions Copyright (c) 1994, Regents of the University of California
  *
@@ -111,13 +108,8 @@
 } cost_qual_eval_context;
 
 static MergeScanSelCache *cached_scansel(PlannerInfo *root,
-<<<<<<< HEAD
-										 RestrictInfo *rinfo,
-										 PathKey *pathkey);
-=======
 			   RestrictInfo *rinfo,
 			   PathKey *pathkey);
->>>>>>> d13f41d2
 static bool cost_qual_eval_walker(Node *node, cost_qual_eval_context *context);
 static Selectivity approx_selectivity(PlannerInfo *root, List *quals,
 				   JoinType jointype);
@@ -1343,18 +1335,13 @@
 {
 	Cost		startup_cost = input_cost;
 	Cost		run_cost = 0;
-<<<<<<< HEAD
-	double		nbytes = relation_byte_size(tuples, width);
-	long		work_mem_bytes = (long) global_work_mem(root);
-=======
 	double		input_bytes = relation_byte_size(tuples, width);
 	double		output_bytes;
 	double		output_tuples;
-	long		work_mem_bytes = work_mem * 1024L;
+	long		work_mem_bytes = (long) global_work_mem(root);
 
 	if (!enable_sort)
 		startup_cost += disable_cost;
->>>>>>> d13f41d2
 
 	/*
 	 * We want to be sure the cost of a sort is never estimated as zero, even
@@ -1853,8 +1840,6 @@
 	Selectivity joininfactor;
 	Path		sort_path;		/* dummy for result of cost_sort */
 
-<<<<<<< HEAD
-=======
 	/* Protect some assumptions below that rowcounts aren't zero */
 	if (outer_path_rows <= 0)
 		outer_path_rows = 1;
@@ -1864,7 +1849,6 @@
 	if (!enable_mergejoin)
 		startup_cost += disable_cost;
 
->>>>>>> d13f41d2
 	/*
 	 * Compute cost and selectivity of the mergequals and qpquals (other
 	 * restriction clauses) separately.  We use approx_selectivity here for
@@ -1974,18 +1958,13 @@
 			innerstartsel = cache->leftstartsel;
 			innerendsel = cache->leftendsel;
 		}
-<<<<<<< HEAD
 		if (path->jpath.jointype == JOIN_LEFT || 
 			path->jpath.jointype == JOIN_LASJ ||
 			path->jpath.jointype == JOIN_LASJ_NOTIN)
-			outerscansel = 1.0;
-=======
-		if (path->jpath.jointype == JOIN_LEFT)
 		{
 			outerstartsel = 0.0;
 			outerendsel = 1.0;
 		}
->>>>>>> d13f41d2
 		else if (path->jpath.jointype == JOIN_RIGHT)
 		{
 			innerstartsel = 0.0;
@@ -2469,10 +2448,7 @@
 			locContext.root = context->root;
 			locContext.total.startup = 0;
 			locContext.total.per_tuple = 0;
-<<<<<<< HEAD
-=======
-
->>>>>>> d13f41d2
+
 			/*
 			 * For an OR clause, recurse into the marked-up tree so that we
 			 * set the eval_cost for contained RestrictInfos too.
@@ -2481,10 +2457,7 @@
 				cost_qual_eval_walker((Node *) rinfo->orclause, &locContext);
 			else
 				cost_qual_eval_walker((Node *) rinfo->clause, &locContext);
-<<<<<<< HEAD
-=======
-
->>>>>>> d13f41d2
+
 			/*
 			 * If the RestrictInfo is marked pseudoconstant, it will be tested
 			 * only once, so treat its cost as all startup cost.
@@ -2548,17 +2521,6 @@
 	else if (IsA(node, CoerceViaIO))
 	{
 		CoerceViaIO *iocoerce = (CoerceViaIO *) node;
-<<<<<<< HEAD
-		Oid         iofunc;
-		Oid         typioparam;
-		bool        typisvarlena;
-
-		/* check the result type's input function */
-		getTypeInputInfo(iocoerce->resulttype, &iofunc, &typioparam);
-		context->total.per_tuple += get_func_cost(iofunc) * cpu_operator_cost;
-		/* check the input type's output function */
-		getTypeOutputInfo(exprType((Node *) iocoerce->arg), &iofunc, &typisvarlena);
-=======
 		Oid			iofunc;
 		Oid			typioparam;
 		bool		typisvarlena;
@@ -2570,7 +2532,6 @@
 		/* check the input type's output function */
 		getTypeOutputInfo(exprType((Node *) iocoerce->arg),
 						  &iofunc, &typisvarlena);
->>>>>>> d13f41d2
 		context->total.per_tuple += get_func_cost(iofunc) * cpu_operator_cost;
 	}
 	else if (IsA(node, ArrayCoerceExpr))
@@ -2579,12 +2540,8 @@
 		Node	   *arraynode = (Node *) acoerce->arg;
 
 		if (OidIsValid(acoerce->elemfuncid))
-<<<<<<< HEAD
-			context->total.per_tuple += cpu_operator_cost * estimate_array_length(arraynode);
-=======
 			context->total.per_tuple += get_func_cost(acoerce->elemfuncid) *
 				cpu_operator_cost * estimate_array_length(arraynode);
->>>>>>> d13f41d2
 	}
 	else if (IsA(node, RowCompareExpr))
 	{
@@ -2701,8 +2658,6 @@
 	/* recurse into children */
 	return expression_tree_walker(node, cost_qual_eval_walker,
 								  (void *) context);
-<<<<<<< HEAD
-=======
 }
 
 
@@ -2740,7 +2695,6 @@
 	}
 
 	return result;
->>>>>>> d13f41d2
 }
 
 
