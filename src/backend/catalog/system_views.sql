--- conflicted
+++ resolved
@@ -1,13 +1,9 @@
 /*
  * PostgreSQL System Views
  *
-<<<<<<< HEAD
  * Portions Copyright (c) 2006-2010, Greenplum inc.
  * Portions Copyright (c) 2012-Present Pivotal Software, Inc.
- * Copyright (c) 1996-2015, PostgreSQL Global Development Group
-=======
  * Copyright (c) 1996-2016, PostgreSQL Global Development Group
->>>>>>> b5bce6c1
  *
  * src/backend/catalog/system_views.sql
  *
@@ -655,10 +651,8 @@
             s.backend_xmin,
             S.query,
 
-            S.waiting_reason,
             S.rsgid,
-            S.rsgname,
-            S.rsgqueueduration
+            S.rsgname
     FROM pg_database D, pg_stat_get_activity(NULL) AS S, pg_authid U
     WHERE S.datid = D.oid AND
             S.usesysid = U.oid;
@@ -686,7 +680,6 @@
     WHERE S.usesysid = U.oid AND
             S.pid = W.pid;
 
-<<<<<<< HEAD
 CREATE FUNCTION gp_stat_get_master_replication() RETURNS SETOF RECORD AS
 $$
     SELECT pg_catalog.gp_execution_segment() AS gp_segment_id, *
@@ -739,7 +732,7 @@
          replay_location pg_lsn, sync_priority integer, sync_state text)
          ON G.gp_segment_id = R.gp_segment_id
     );
-=======
+
 CREATE VIEW pg_stat_wal_receiver AS
     SELECT
             s.pid,
@@ -756,7 +749,6 @@
             s.conninfo
     FROM pg_stat_get_wal_receiver() s
     WHERE s.pid IS NOT NULL;
->>>>>>> b5bce6c1
 
 CREATE VIEW pg_stat_ssl AS
     SELECT
@@ -1475,10 +1467,7 @@
     OUT slot_name name, OUT xlog_position pg_lsn)
 RETURNS RECORD
 LANGUAGE INTERNAL
-<<<<<<< HEAD
-=======
 STRICT VOLATILE
->>>>>>> b5bce6c1
 AS 'pg_create_physical_replication_slot';
 
 CREATE OR REPLACE FUNCTION
@@ -1495,8 +1484,7 @@
             create_if_missing boolean DEFAULT true)
 RETURNS jsonb
 LANGUAGE INTERNAL
-<<<<<<< HEAD
-STRICT IMMUTABLE
+STRICT IMMUTABLE PARALLEL SAFE
 AS 'jsonb_set';
 
 -- pg_tablespace_location wrapper functions to see Greenplum cluster-wide tablespace locations
@@ -1511,9 +1499,6 @@
    UNION ALL
    SELECT pg_catalog.gp_execution_segment() as gp_segment_id, * FROM pg_catalog.pg_tablespace_location($1)'
 LANGUAGE SQL EXECUTE ON MASTER;
-=======
-STRICT IMMUTABLE PARALLEL SAFE
-AS 'jsonb_set';
 
 CREATE OR REPLACE FUNCTION
   parse_ident(str text, strict boolean DEFAULT true)
@@ -1549,5 +1534,4 @@
 REVOKE EXECUTE ON FUNCTION pg_stat_reset() FROM public;
 REVOKE EXECUTE ON FUNCTION pg_stat_reset_shared(text) FROM public;
 REVOKE EXECUTE ON FUNCTION pg_stat_reset_single_table_counters(oid) FROM public;
-REVOKE EXECUTE ON FUNCTION pg_stat_reset_single_function_counters(oid) FROM public;
->>>>>>> b5bce6c1
+REVOKE EXECUTE ON FUNCTION pg_stat_reset_single_function_counters(oid) FROM public;