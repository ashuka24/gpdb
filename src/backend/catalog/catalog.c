/*-------------------------------------------------------------------------
 *
 * catalog.c
 *		routines concerned with catalog naming conventions and other
 *		bits of hard-wired knowledge
 *
 *
 * Portions Copyright (c) 1996-2010, PostgreSQL Global Development Group
 * Portions Copyright (c) 1994, Regents of the University of California
 *
 *
 * IDENTIFICATION
 *	  $PostgreSQL: pgsql/src/backend/catalog/catalog.c,v 1.90 2010/04/20 23:48:47 tgl Exp $
 *
 *-------------------------------------------------------------------------
 */

#include "postgres.h"

#include <fcntl.h>
#include <unistd.h>

#include "access/genam.h"
#include "access/sysattr.h"
#include "access/transam.h"
#include "catalog/catalog.h"
#include "catalog/indexing.h"
#include "catalog/namespace.h"
#include "catalog/pg_amop.h"
#include "catalog/pg_amproc.h"
#include "catalog/pg_auth_members.h"
#include "catalog/pg_auth_time_constraint.h"
#include "catalog/pg_authid.h"
#include "catalog/pg_database.h"
#include "catalog/pg_exttable.h"
#include "catalog/pg_largeobject.h"
#include "catalog/pg_namespace.h"
#include "catalog/pg_pltemplate.h"
#include "catalog/pg_resqueue.h"
#include "catalog/pg_resgroup.h"
#include "catalog/pg_db_role_setting.h"
#include "catalog/pg_shdepend.h"
#include "catalog/pg_shdescription.h"
#include "catalog/pg_tablespace.h"
#include "catalog/pg_rewrite.h"
#include "catalog/pg_statistic.h"
#include "catalog/pg_trigger.h"

#include "catalog/gp_configuration_history.h"
#include "catalog/gp_segment_config.h"

#include "catalog/gp_id.h"
#include "catalog/gp_version.h"
#include "catalog/toasting.h"

#include "miscadmin.h"
#include "storage/fd.h"
#include "utils/fmgroids.h"
#include "utils/rel.h"
#include "utils/tqual.h"

#include "cdb/cdbvars.h"

#define FORKNAMECHARS	4		/* max chars for a fork name */

/*
 * Lookup table of fork name by fork number.
 *
 * If you add a new entry, remember to update the errhint below, and the
 * documentation for pg_relation_size(). Also keep FORKNAMECHARS above
 * up-to-date.
 */
const char *forkNames[] = {
	"main",						/* MAIN_FORKNUM */
	"fsm",						/* FSM_FORKNUM */
	"vm"						/* VISIBILITYMAP_FORKNUM */
};

/*
 * forkname_to_number - look up fork number by name
 */
ForkNumber
forkname_to_number(char *forkName)
{
	ForkNumber	forkNum;

	for (forkNum = 0; forkNum <= MAX_FORKNUM; forkNum++)
		if (strcmp(forkNames[forkNum], forkName) == 0)
			return forkNum;

	ereport(ERROR,
			(errcode(ERRCODE_INVALID_PARAMETER_VALUE),
			 errmsg("invalid fork name"),
			 errhint("Valid fork names are \"main\", \"fsm\", and \"vm\".")));
	return InvalidForkNumber;	/* keep compiler quiet */
}

/*
 * Return directory name within tablespace location to use, for this server.
 * This is the GDPB replacement for PostgreSQL's TABLESPACE_VERSION_DIRECTORY
 * constant.
 */
const char *
tablespace_version_directory(void)
{
	static char path[MAXPGPATH];

	snprintf(path, MAXPGPATH, "%s_db%d", GP_TABLESPACE_VERSION_DIRECTORY, GpIdentity.dbid);

	return path;
}

/*
 * relpath			- construct path to a relation's file
 *
 * Result is a palloc'd string.
 */
char *
relpath(RelFileNode rnode, ForkNumber forknum)
{
	int			pathlen;
	char	   *path;

	if (rnode.spcNode == GLOBALTABLESPACE_OID)
	{
		/* Shared system relations live in {datadir}/global */
		Assert(rnode.dbNode == 0);
		pathlen = 7 + OIDCHARS + 1 + FORKNAMECHARS + 1;
		path = (char *) palloc(pathlen);
		if (forknum != MAIN_FORKNUM)
			snprintf(path, pathlen, "global/%u_%s",
					 rnode.relNode, forkNames[forknum]);
		else
			snprintf(path, pathlen, "global/%u", rnode.relNode);
	}
	else if (rnode.spcNode == DEFAULTTABLESPACE_OID)
	{
		/* The default tablespace is {datadir}/base */
		pathlen = 5 + OIDCHARS + 1 + OIDCHARS + 1 + FORKNAMECHARS + 1;
		path = (char *) palloc(pathlen);
		if (forknum != MAIN_FORKNUM)
			snprintf(path, pathlen, "base/%u/%u_%s",
					 rnode.dbNode, rnode.relNode, forkNames[forknum]);
		else
			snprintf(path, pathlen, "base/%u/%u",
					 rnode.dbNode, rnode.relNode);
	}
	else
	{
		/* All other tablespaces are accessed via symlinks */
<<<<<<< HEAD
		if (forknum != MAIN_FORKNUM)
			path = psprintf("pg_tblspc/%u/%s/%u/%u_%s",
					 rnode.spcNode, tablespace_version_directory(),
					 rnode.dbNode, rnode.relNode, forkNames[forknum]);
		else
			path = psprintf("pg_tblspc/%u/%s/%u/%u",
					 rnode.spcNode, tablespace_version_directory(),
=======
		pathlen = 9 + 1 + OIDCHARS + 1 + strlen(TABLESPACE_VERSION_DIRECTORY) +
			1 + OIDCHARS + 1 + OIDCHARS + 1 + FORKNAMECHARS + 1;
		path = (char *) palloc(pathlen);
		if (forknum != MAIN_FORKNUM)
			snprintf(path, pathlen, "pg_tblspc/%u/%s/%u/%u_%s",
					 rnode.spcNode, TABLESPACE_VERSION_DIRECTORY,
					 rnode.dbNode, rnode.relNode, forkNames[forknum]);
		else
			snprintf(path, pathlen, "pg_tblspc/%u/%s/%u/%u",
					 rnode.spcNode, TABLESPACE_VERSION_DIRECTORY,
>>>>>>> 1084f317
					 rnode.dbNode, rnode.relNode);
	}
	return path;
}

/*
 * Like relpath(), but gets the directory containing the data file
 * and the filename separately.
 */
void
reldir_and_filename(RelFileNode rnode, ForkNumber forknum,
					char **dir, char **filename)
{
	char	   *path;
	int			i;

	path = relpath(rnode, forknum);

	/*
	 * The base path is like "<path>/<rnode>". Split it into
	 * path and filename parts.
	 */
	for (i = strlen(path) - 1; i >= 0; i--)
	{
		if (path[i] == '/')
			break;
	}
	if (i <= 0 || path[i] != '/')
		elog(ERROR, "unexpected path: \"%s\"", path);

	*dir = pnstrdup(path, i);
	*filename = pstrdup(&path[i + 1]);

	pfree(path);
}

/*
 * GetDatabasePath			- construct path to a database dir
 *
 * Result is a palloc'd string.
 *
 * XXX this must agree with relpath()!
 */
char *
GetDatabasePath(Oid dbNode, Oid spcNode)
{
	int			pathlen;
	char	   *path;

	if (spcNode == GLOBALTABLESPACE_OID)
	{
		/* Shared system relations live in {datadir}/global */
		Assert(dbNode == 0);
		pathlen = 6 + 1;
		path = (char *) palloc(pathlen);
		snprintf(path, pathlen, "global");
	}
	else if (spcNode == DEFAULTTABLESPACE_OID)
	{
		/* The default tablespace is {datadir}/base */
		pathlen = 5 + OIDCHARS + 1;
		path = (char *) palloc(pathlen);
		snprintf(path, pathlen, "base/%u",
				 dbNode);
	}
	else
	{
		/* All other tablespaces are accessed via symlinks */
<<<<<<< HEAD
		path = psprintf("pg_tblspc/%u/%s/%u",
						spcNode, tablespace_version_directory(), dbNode);
=======
		pathlen = 9 + 1 + OIDCHARS + 1 + strlen(TABLESPACE_VERSION_DIRECTORY) +
			1 + OIDCHARS + 1;
		path = (char *) palloc(pathlen);
		snprintf(path, pathlen, "pg_tblspc/%u/%s/%u",
				 spcNode, TABLESPACE_VERSION_DIRECTORY, dbNode);
>>>>>>> 1084f317
	}
	return path;
}

/*
 * IsSystemRelation
 *		True iff the relation is a system catalog relation.
 *
 *		NB: TOAST relations are considered system relations by this test
 *		for compatibility with the old IsSystemRelationName function.
 *		This is appropriate in many places but not all.  Where it's not,
 *		also check IsToastRelation.
 *
 *		We now just test if the relation is in the system catalog namespace;
 *		so it's no longer necessary to forbid user relations from having
 *		names starting with pg_.
 */
bool
IsSystemRelation(Relation relation)
{
	return IsSystemNamespace(RelationGetNamespace(relation)) ||
		   IsToastNamespace(RelationGetNamespace(relation)) ||
		   IsAoSegmentNamespace(RelationGetNamespace(relation));
}

/*
 * IsSystemClass
 *		Like the above, but takes a Form_pg_class as argument.
 *		Used when we do not want to open the relation and have to
 *		search pg_class directly.
 */
bool
IsSystemClass(Form_pg_class reltuple)
{
	Oid			relnamespace = reltuple->relnamespace;

	return IsSystemNamespace(relnamespace) ||
		IsToastNamespace(relnamespace) ||
		IsAoSegmentNamespace(relnamespace);
}

/*
 * IsToastRelation
 *		True iff relation is a TOAST support relation (or index).
 */
bool
IsToastRelation(Relation relation)
{
	return IsToastNamespace(RelationGetNamespace(relation));
}

/*
 * IsToastClass
 *		Like the above, but takes a Form_pg_class as argument.
 *		Used when we do not want to open the relation and have to
 *		search pg_class directly.
 */
bool
IsToastClass(Form_pg_class reltuple)
{
	Oid			relnamespace = reltuple->relnamespace;

	return IsToastNamespace(relnamespace);
}

/*
 * IsSystemNamespace
 *		True iff namespace is pg_catalog.
 *
 * NOTE: the reason this isn't a macro is to avoid having to include
 * catalog/pg_namespace.h in a lot of places.
 */
bool
IsSystemNamespace(Oid namespaceId)
{
	return namespaceId == PG_CATALOG_NAMESPACE;
}

/*
 * IsToastNamespace
 *		True iff namespace is pg_toast or my temporary-toast-table namespace.
 *
 * Note: this will return false for temporary-toast-table namespaces belonging
 * to other backends.  Those are treated the same as other backends' regular
 * temp table namespaces, and access is prevented where appropriate.
 */
bool
IsToastNamespace(Oid namespaceId)
{
	return (namespaceId == PG_TOAST_NAMESPACE) ||
		isTempToastNamespace(namespaceId);
}

/*
 * IsAoSegmentNamespace
 *		True iff namespace is pg_aoseg.
 *
 * NOTE: the reason this isn't a macro is to avoid having to include
 * catalog/pg_namespace.h in a lot of places.
 */
bool
IsAoSegmentNamespace(Oid namespaceId)
{
	return namespaceId == PG_AOSEGMENT_NAMESPACE;
}

/*
 * IsReservedName
 *		True iff name starts with the pg_ prefix.
 *
 *		For some classes of objects, the prefix pg_ is reserved for
 *		system objects only.  As of 8.0, this is only true for
 *		schema and tablespace names.
 *
 *      As of Greenplum 4.0 we also reserve the prefix gp_
 */
bool
IsReservedName(const char *name)
{
	/* ugly coding for speed */
	return ((name[0] == 'p' && name[1] == 'g' && name[2] == '_') ||
			(name[0] == 'g' && name[1] == 'p' && name[2] == '_'));
}

/*
 * GetReservedPrefix
 *		Given a string that is a reserved name return the portion of
 *      the name that makes it reserved - the reserved prefix.
 *
 *      Current return values include "pg_" and "gp_"
 */
char *
GetReservedPrefix(const char *name)
{
	char		*prefix = NULL;

	if (IsReservedName(name))
	{
		prefix = palloc(4);
		memcpy(prefix, name, 3);
		prefix[3] = '\0';
	}

	return prefix;
}

/*
 * IsSharedRelation
 *		Given the OID of a relation, determine whether it's supposed to be
 *		shared across an entire database cluster.
 *
 * Hard-wiring this list is pretty grotty, but we really need it so that
 * we can compute the locktag for a relation (and then lock it) without
 * having already read its pg_class entry.	If we try to retrieve relisshared
 * from pg_class with no pre-existing lock, there is a race condition against
 * anyone who is concurrently committing a change to the pg_class entry:
 * since we read system catalog entries under SnapshotNow, it's possible
 * that both the old and new versions of the row are invalid at the instants
 * we scan them.  We fix this by insisting that updaters of a pg_class
 * row must hold exclusive lock on the corresponding rel, and that users
 * of a relation must hold at least AccessShareLock on the rel *before*
 * trying to open its relcache entry.  But to lock a rel, you have to
 * know if it's shared.  Fortunately, the set of shared relations is
 * fairly static, so a hand-maintained list of their OIDs isn't completely
 * impractical.
 */
bool
IsSharedRelation(Oid relationId)
{
	/* These are the shared catalogs (look for BKI_SHARED_RELATION) */
	if (relationId == AuthIdRelationId ||
		relationId == AuthMemRelationId ||
		relationId == DatabaseRelationId ||
		relationId == PLTemplateRelationId ||
		relationId == SharedDescriptionRelationId ||
		relationId == SharedDependRelationId ||
		relationId == TableSpaceRelationId ||
		relationId == DbRoleSettingRelationId)
		return true;

	/* GPDB additions */
	if (relationId == GpIdRelationId ||
		relationId == GpVersionRelationId ||

		/* MPP-6929: metadata tracking */
		relationId == StatLastShOpRelationId ||

		relationId == ResQueueRelationId ||
		relationId == ResourceTypeRelationId ||
		relationId == ResQueueCapabilityRelationId ||
		relationId == ResGroupRelationId ||
		relationId == ResGroupCapabilityRelationId ||
		relationId == GpConfigHistoryRelationId ||
		relationId == GpSegmentConfigRelationId ||

		relationId == AuthTimeConstraintRelationId)
		return true;

	/* These are their indexes (see indexing.h) */
	if (relationId == AuthIdRolnameIndexId ||
		relationId == AuthIdOidIndexId ||
		relationId == AuthMemRoleMemIndexId ||
		relationId == AuthMemMemRoleIndexId ||
		relationId == DatabaseNameIndexId ||
		relationId == DatabaseOidIndexId ||
		relationId == PLTemplateNameIndexId ||
		relationId == SharedDescriptionObjIndexId ||
		relationId == SharedDependDependerIndexId ||
		relationId == SharedDependReferenceIndexId ||
		relationId == TablespaceOidIndexId ||
		relationId == TablespaceNameIndexId ||
		relationId == DbRoleSettingDatidRolidIndexId)
		return true;

	/* GPDB added indexes */
	if (/* MPP-6929: metadata tracking */
		relationId == StatLastShOpClassidObjidIndexId ||
		relationId == StatLastShOpClassidObjidStaactionnameIndexId ||

		relationId == ResQueueOidIndexId ||
		relationId == ResQueueRsqnameIndexId ||
		relationId == ResourceTypeOidIndexId ||
		relationId == ResourceTypeRestypidIndexId ||
		relationId == ResourceTypeResnameIndexId ||
		relationId == ResQueueCapabilityOidIndexId ||
		relationId == ResQueueCapabilityResqueueidIndexId ||
		relationId == ResQueueCapabilityRestypidIndexId ||
		relationId == ResGroupOidIndexId ||
		relationId == ResGroupRsgnameIndexId ||
		relationId == ResGroupCapabilityOidIndexId ||
		relationId == ResGroupCapabilityResgroupidIndexId ||
		relationId == ResGroupCapabilityResgroupidResLimittypeIndexId ||
		relationId == AuthIdRolResQueueIndexId ||
		relationId == AuthIdRolResGroupIndexId ||
		relationId == GpSegmentConfigContentPreferred_roleIndexId ||
		relationId == GpSegmentConfigDbidIndexId ||
		relationId == AuthTimeConstraintAuthIdIndexId)
	{
		return true;
	}

	/* These are their toast tables and toast indexes (see toasting.h) */
	if (relationId == PgDatabaseToastTable ||
		relationId == PgDatabaseToastIndex ||
		relationId == PgShdescriptionToastTable ||
		relationId == PgShdescriptionToastIndex ||
		relationId == PgDbRoleSettingToastTable ||
		relationId == PgDbRoleSettingToastIndex)
		return true;

	/* GPDB added toast tables and their indexes */
	if (relationId == GpSegmentConfigToastTable ||
		relationId == GpSegmentConfigToastIndex)
	{
		return true;
	}
	return false;
}

/*
 * OIDs for catalog object are normally allocated in the master, and
 * executor nodes should just use the OIDs passed by the master. But
 * there are some exceptions.
 */
static bool
RelationNeedsSynchronizedOIDs(Relation relation)
{
	if (IsSystemNamespace(RelationGetNamespace(relation)))
	{
		switch(RelationGetRelid(relation))
		{
			/*
			 * pg_largeobject is more like a user table, and has
			 * different contents in each segment and master.
			 */
			case LargeObjectRelationId:
				return false;

			/*
			 * We don't currently synchronize the OIDs of these catalogs.
			 * It's a bit sketchy that we don't, but we get away with it
			 * because these OIDs don't appear in any of the Node structs
			 * that are dispatched from master to segments. (Except for the
			 * OIDs, the contents of these tables should be in sync.)
			 */
			case RewriteRelationId:
			case TriggerRelationId:
			case AccessMethodOperatorRelationId:
			case AccessMethodProcedureRelationId:
				return false;
		}

		/*
		 * All other system catalogs are assumed to need synchronized
		 * OIDs.
		 */
		return true;
	}
	return false;
}

/*
 * GetNewOid
 *		Generate a new OID that is unique within the given relation.
 *
 * Caller must have a suitable lock on the relation.
 *
 * Uniqueness is promised only if the relation has a unique index on OID.
 * This is true for all system catalogs that have OIDs, but might not be
 * true for user tables.  Note that we are effectively assuming that the
 * table has a relatively small number of entries (much less than 2^32)
 * and there aren't very long runs of consecutive existing OIDs.  Again,
 * this is reasonable for system catalogs but less so for user tables.
 *
 * Since the OID is not immediately inserted into the table, there is a
 * race condition here; but a problem could occur only if someone else
 * managed to cycle through 2^32 OIDs and generate the same OID before we
 * finish inserting our row.  This seems unlikely to be a problem.	Note
 * that if we had to *commit* the row to end the race condition, the risk
 * would be rather higher; therefore we use SnapshotDirty in the test,
 * so that we will see uncommitted rows.
 */
Oid
GetNewOid(Relation relation)
{
	Oid			newOid;
	Oid			oidIndex;

	/* If relation doesn't have OIDs at all, caller is confused */
	Assert(relation->rd_rel->relhasoids);

	/* In bootstrap mode, we don't have any indexes to use */
	if (IsBootstrapProcessingMode())
		return GetNewObjectId();

	/* The relcache will cache the identity of the OID index for us */
	oidIndex = RelationGetOidIndex(relation);

	/* If no OID index, just hand back the next OID counter value */
	if (!OidIsValid(oidIndex))
	{
		/*
		 * System catalogs that have OIDs should *always* have a unique OID
		 * index; we should only take this path for user tables. Give a
		 * warning if it looks like somebody forgot an index.
		 */
		if (IsSystemRelation(relation))
			elog(WARNING, "generating possibly-non-unique OID for \"%s\"",
				 RelationGetRelationName(relation));

		return GetNewObjectId();
	}

	/* Otherwise, use the index to find a nonconflicting OID */
	do {
		newOid = GetNewOidWithIndex(relation, oidIndex, ObjectIdAttributeNumber);
	} while(!IsOidAcceptable(newOid));

	/*
	 * Most catalog objects need to have the same OID in the master and all
	 * segments. When creating a new object, the master should allocate the
	 * OID and tell the segments to use the same, so segments should have no
	 * need to ever allocate OIDs on their own. Therefore, give a WARNING if
	 * GetNewOid() is called in a segment. (There are a few exceptions, see
	 * RelationNeedsSynchronizedOIDs()).
	 */
	if (Gp_role == GP_ROLE_EXECUTE && RelationNeedsSynchronizedOIDs(relation))
		elog(PANIC, "allocated OID %u for relation \"%s\" in segment",
			 newOid, RelationGetRelationName(relation));

	return newOid;
}

/*
 * GetNewOidWithIndex
 *		Guts of GetNewOid: use the supplied index
 *
 * This is exported separately because there are cases where we want to use
 * an index that will not be recognized by RelationGetOidIndex: TOAST tables
 * and pg_largeobject have indexes that are usable, but have multiple columns
 * and are on ordinary columns rather than a true OID column.  This code
 * will work anyway, so long as the OID is the index's first column.  The
 * caller must pass in the actual heap attnum of the OID column, however.
 *
 * Caller must have a suitable lock on the relation.
 */
Oid
GetNewOidWithIndex(Relation relation, Oid indexId, AttrNumber oidcolumn)
{
	Oid			newOid;
	SnapshotData SnapshotDirty;
	SysScanDesc scan;
	ScanKeyData key;
	bool		collides;

	InitDirtySnapshot(SnapshotDirty);

	/* Generate new OIDs until we find one not in the table */
	do
	{
		CHECK_FOR_INTERRUPTS();

		newOid = GetNewObjectId();

		ScanKeyInit(&key,
					oidcolumn,
					BTEqualStrategyNumber, F_OIDEQ,
					ObjectIdGetDatum(newOid));

		/* see notes above about using SnapshotDirty */
		scan = systable_beginscan(relation, indexId, true,
								  &SnapshotDirty, 1, &key);

		collides = HeapTupleIsValid(systable_getnext(scan));

		systable_endscan(scan);
	} while (collides);

	return newOid;
}

/*
 * GetNewSequenceRelationOid
 *		Get a sequence relation Oid and verify it is valid against
 *		the pg_class relation by doing an index lookup. The caller
 *		should have a suitable lock on pg_class.
 */
Oid
GetNewSequenceRelationOid(Relation relation)
{
	Oid			newOid;
	Oid			oidIndex;
	Relation	indexrel;
	SnapshotData SnapshotDirty;
	IndexScanDesc scan;
	ScanKeyData key;
	bool		collides;
	RelFileNode rnode;
	char	   *rpath;
	int			fd;

	/* This should match RelationInitPhysicalAddr */
	rnode.spcNode = relation->rd_rel->reltablespace ? relation->rd_rel->reltablespace : MyDatabaseTableSpace;
	rnode.dbNode = relation->rd_rel->relisshared ? InvalidOid : MyDatabaseId;

	/* We should only be using pg_class */
	Assert(RelationGetRelid(relation) == RelationRelationId);

	/* The relcache will cache the identity of the OID index for us */
	oidIndex = RelationGetOidIndex(relation);

	/* Otherwise, use the index to find a nonconflicting OID */
	indexrel = index_open(oidIndex, AccessShareLock);

	InitDirtySnapshot(SnapshotDirty);

	/* Generate new sequence relation OIDs until we find one not in the table */
	do
	{
		CHECK_FOR_INTERRUPTS();

		newOid = GetNewSequenceRelationObjectId();

		ScanKeyInit(&key,
					(AttrNumber) 1,
					BTEqualStrategyNumber, F_OIDEQ,
					ObjectIdGetDatum(newOid));

		/* see notes above about using SnapshotDirty */
		scan = index_beginscan(relation, indexrel,
							   &SnapshotDirty, 1, &key);

		collides = HeapTupleIsValid(index_getnext(scan, ForwardScanDirection));

		index_endscan(scan);

		if (!collides)
		{
			/* Check for existing file of same name */
			rpath = relpath(rnode, MAIN_FORKNUM);
			fd = BasicOpenFile(rpath, O_RDONLY | PG_BINARY, 0);

			if (fd >= 0)
			{
				/* definite collision */
				gp_retry_close(fd);
				collides = true;
			}
			else
			{
				/*
				 * Here we have a little bit of a dilemma: if errno is something
				 * other than ENOENT, should we declare a collision and loop? In
				 * particular one might think this advisable for, say, EPERM.
				 * However there really shouldn't be any unreadable files in a
				 * tablespace directory, and if the EPERM is actually complaining
				 * that we can't read the directory itself, we'd be in an infinite
				 * loop.  In practice it seems best to go ahead regardless of the
				 * errno.  If there is a colliding file we will get an smgr
				 * failure when we attempt to create the new relation file.
				 */
				collides = false;
			}
		}

		/*
		 * Also check that the OID hasn't been pre-assigned for a different
		 * relation.
		 *
		 * We're a bit sloppy between OIDs and relfilenodes here; it would be
		 * OK to use a value that's been reserved for use as a type or
		 * relation OID here, as long as the relfilenode is free. But there's
		 * no harm in skipping over those too, so we don't bother to
		 * distinguish them.
		 */
		if (!collides && !IsOidAcceptable(newOid))
			collides = true;

	} while (collides);

	index_close(indexrel, AccessShareLock);

	return newOid;
}

/*
 * GetNewRelFileNode
 *		Generate a new relfilenode number that is unique within the given
 *		tablespace.
 *
 * Note: we don't support using this in bootstrap mode.  All relations
 * created by bootstrap have preassigned OIDs, so there's no need.
 */
Oid
<<<<<<< HEAD
GetNewRelFileNode(Oid reltablespace, bool relisshared)
=======
GetNewRelFileNode(Oid reltablespace, Relation pg_class)
>>>>>>> 1084f317
{
	RelFileNode rnode;
	char	   *rpath;
	int			fd;
	bool		collides = true;

	/* This logic should match RelationInitPhysicalAddr */
	rnode.spcNode = reltablespace ? reltablespace : MyDatabaseTableSpace;
	rnode.dbNode = (rnode.spcNode == GLOBALTABLESPACE_OID) ? InvalidOid : MyDatabaseId;

	do
	{
		CHECK_FOR_INTERRUPTS();

		/* Generate the Relfilenode */
		rnode.relNode = GetNewSegRelfilenode();

		if (!IsOidAcceptable(rnode.relNode))
			continue;

		/* Check for existing file of same name */
		rpath = relpath(rnode, MAIN_FORKNUM);
		fd = BasicOpenFile(rpath, O_RDONLY | PG_BINARY, 0);

		if (fd >= 0)
		{
			/* definite collision */
			gp_retry_close(fd);
			collides = true;
		}
		else
		{
			/*
			 * Here we have a little bit of a dilemma: if errno is something
			 * other than ENOENT, should we declare a collision and loop? In
			 * particular one might think this advisable for, say, EPERM.
			 * However there really shouldn't be any unreadable files in a
			 * tablespace directory, and if the EPERM is actually complaining
			 * that we can't read the directory itself, we'd be in an infinite
			 * loop.  In practice it seems best to go ahead regardless of the
			 * errno.  If there is a colliding file we will get an smgr
			 * failure when we attempt to create the new relation file.
			 */
			collides = false;
		}

		pfree(rpath);
	} while (collides);

	elog(DEBUG1, "Calling GetNewRelFileNode returns new relfilenode = %d", rnode.relNode);

	return rnode.relNode;
}<|MERGE_RESOLUTION|>--- conflicted
+++ resolved
@@ -36,7 +36,9 @@
 #include "catalog/pg_largeobject.h"
 #include "catalog/pg_namespace.h"
 #include "catalog/pg_pltemplate.h"
+#include "catalog/pg_resourcetype.h"
 #include "catalog/pg_resqueue.h"
+#include "catalog/pg_resqueuecapability.h"
 #include "catalog/pg_resgroup.h"
 #include "catalog/pg_db_role_setting.h"
 #include "catalog/pg_shdepend.h"
@@ -48,6 +50,8 @@
 
 #include "catalog/gp_configuration_history.h"
 #include "catalog/gp_segment_config.h"
+#include "catalog/pg_stat_last_operation.h"
+#include "catalog/pg_stat_last_shoperation.h"
 
 #include "catalog/gp_id.h"
 #include "catalog/gp_version.h"
@@ -148,7 +152,6 @@
 	else
 	{
 		/* All other tablespaces are accessed via symlinks */
-<<<<<<< HEAD
 		if (forknum != MAIN_FORKNUM)
 			path = psprintf("pg_tblspc/%u/%s/%u/%u_%s",
 					 rnode.spcNode, tablespace_version_directory(),
@@ -156,18 +159,6 @@
 		else
 			path = psprintf("pg_tblspc/%u/%s/%u/%u",
 					 rnode.spcNode, tablespace_version_directory(),
-=======
-		pathlen = 9 + 1 + OIDCHARS + 1 + strlen(TABLESPACE_VERSION_DIRECTORY) +
-			1 + OIDCHARS + 1 + OIDCHARS + 1 + FORKNAMECHARS + 1;
-		path = (char *) palloc(pathlen);
-		if (forknum != MAIN_FORKNUM)
-			snprintf(path, pathlen, "pg_tblspc/%u/%s/%u/%u_%s",
-					 rnode.spcNode, TABLESPACE_VERSION_DIRECTORY,
-					 rnode.dbNode, rnode.relNode, forkNames[forknum]);
-		else
-			snprintf(path, pathlen, "pg_tblspc/%u/%s/%u/%u",
-					 rnode.spcNode, TABLESPACE_VERSION_DIRECTORY,
->>>>>>> 1084f317
 					 rnode.dbNode, rnode.relNode);
 	}
 	return path;
@@ -236,16 +227,8 @@
 	else
 	{
 		/* All other tablespaces are accessed via symlinks */
-<<<<<<< HEAD
 		path = psprintf("pg_tblspc/%u/%s/%u",
 						spcNode, tablespace_version_directory(), dbNode);
-=======
-		pathlen = 9 + 1 + OIDCHARS + 1 + strlen(TABLESPACE_VERSION_DIRECTORY) +
-			1 + OIDCHARS + 1;
-		path = (char *) palloc(pathlen);
-		snprintf(path, pathlen, "pg_tblspc/%u/%s/%u",
-				 spcNode, TABLESPACE_VERSION_DIRECTORY, dbNode);
->>>>>>> 1084f317
 	}
 	return path;
 }
@@ -776,15 +759,21 @@
  *		Generate a new relfilenode number that is unique within the given
  *		tablespace.
  *
+ * If the relfilenode will also be used as the relation's OID, pass the
+ * opened pg_class catalog, and this routine will guarantee that the result
+ * is also an unused OID within pg_class.  If the result is to be used only
+ * as a relfilenode for an existing relation, pass NULL for pg_class.
+ * (in GPDB, 'pg_class' is unused, there is a different mechanism to avoid
+ * clashes, across the whole cluster.)
+ *
+ * As with GetNewOid, there is some theoretical risk of a race condition,
+ * but it doesn't seem worth worrying about.
+ *
  * Note: we don't support using this in bootstrap mode.  All relations
  * created by bootstrap have preassigned OIDs, so there's no need.
  */
 Oid
-<<<<<<< HEAD
-GetNewRelFileNode(Oid reltablespace, bool relisshared)
-=======
 GetNewRelFileNode(Oid reltablespace, Relation pg_class)
->>>>>>> 1084f317
 {
 	RelFileNode rnode;
 	char	   *rpath;
