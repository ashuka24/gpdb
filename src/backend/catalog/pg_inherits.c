/*-------------------------------------------------------------------------
 *
 * pg_inherits.c
 *	  routines to support manipulation of the pg_inherits relation
 *
 * Note: currently, this module only contains inquiry functions; the actual
 * creation and deletion of pg_inherits entries is done in tablecmds.c.
 * Perhaps someday that code should be moved here, but it'd have to be
 * disentangled from other stuff such as pg_depend updates.
 *
 * Portions Copyright (c) 1996-2019, PostgreSQL Global Development Group
 * Portions Copyright (c) 1994, Regents of the University of California
 *
 *
 * IDENTIFICATION
 *	  src/backend/catalog/pg_inherits.c
 *
 *-------------------------------------------------------------------------
 */
#include "postgres.h"

#include "access/genam.h"
#include "access/htup_details.h"
#include "access/table.h"
#include "catalog/indexing.h"
#include "catalog/pg_inherits.h"
#include "parser/parse_type.h"
#include "storage/lmgr.h"
#include "utils/builtins.h"
#include "utils/fmgroids.h"
<<<<<<< HEAD
#include "utils/lsyscache.h"
=======
#include "utils/memutils.h"
>>>>>>> 9e1c9f95
#include "utils/syscache.h"

/*
 * Entry of a hash table used in find_all_inheritors. See below.
 */
typedef struct SeenRelsEntry
{
	Oid			rel_id;			/* relation oid */
	ListCell   *numparents_cell;	/* corresponding list cell */
} SeenRelsEntry;

/*
 * find_inheritance_children
 *
 * Returns a list containing the OIDs of all relations which
 * inherit *directly* from the relation with OID 'parentrelId'.
 *
 * The specified lock type is acquired on each child relation (but not on the
 * given rel; caller should already have locked it).  If lockmode is NoLock
 * then no locks are acquired, but caller must beware of race conditions
 * against possible DROPs of child relations.
 */
List *
find_inheritance_children(Oid parentrelId, LOCKMODE lockmode)
{
	List	   *list = NIL;
	Relation	relation;
	SysScanDesc scan;
	ScanKeyData key[1];
	HeapTuple	inheritsTuple;
	Oid			inhrelid;
	Oid		   *oidarr;
	int			maxoids,
				numoids,
				i;

	/*
	 * Can skip the scan if pg_class shows the relation has never had a
	 * subclass.
	 */
	if (!has_subclass(parentrelId))
		return NIL;

	/*
	 * Scan pg_inherits and build a working array of subclass OIDs.
	 */
	maxoids = 32;
	oidarr = (Oid *) palloc(maxoids * sizeof(Oid));
	numoids = 0;

	relation = table_open(InheritsRelationId, AccessShareLock);

	ScanKeyInit(&key[0],
				Anum_pg_inherits_inhparent,
				BTEqualStrategyNumber, F_OIDEQ,
				ObjectIdGetDatum(parentrelId));

	scan = systable_beginscan(relation, InheritsParentIndexId, true,
							  NULL, 1, key);

	while ((inheritsTuple = systable_getnext(scan)) != NULL)
	{
		inhrelid = ((Form_pg_inherits) GETSTRUCT(inheritsTuple))->inhrelid;
		if (numoids >= maxoids)
		{
			maxoids *= 2;
			oidarr = (Oid *) repalloc(oidarr, maxoids * sizeof(Oid));
		}
		oidarr[numoids++] = inhrelid;
	}

	systable_endscan(scan);

	table_close(relation, AccessShareLock);

	/*
	 * If we found more than one child, sort them by OID.  This ensures
	 * reasonably consistent behavior regardless of the vagaries of an
	 * indexscan.  This is important since we need to be sure all backends
	 * lock children in the same order to avoid needless deadlocks.
	 */
	if (numoids > 1)
		qsort(oidarr, numoids, sizeof(Oid), oid_cmp);

	/*
	 * Acquire locks and build the result list.
	 */
	for (i = 0; i < numoids; i++)
	{
		inhrelid = oidarr[i];

		if (lockmode != NoLock)
		{
			/* Get the lock to synchronize against concurrent drop */
			LockRelationOid(inhrelid, lockmode);

			/*
			 * Now that we have the lock, double-check to see if the relation
			 * really exists or not.  If not, assume it was dropped while we
			 * waited to acquire lock, and ignore it.
			 */
			if (!SearchSysCacheExists1(RELOID, ObjectIdGetDatum(inhrelid)))
			{
				/* Release useless lock */
				UnlockRelationOid(inhrelid, lockmode);
				/* And ignore this relation */
				continue;
			}
		}

		list = lappend_oid(list, inhrelid);
	}

	pfree(oidarr);

	/*
	 * The order in which child OIDs are scanned on master may not be
	 * the same on segments.  When a partitioned table needs to be
	 * rewritten during ALTER TABLE, master generates new OIDs for
	 * every child in this list.  Segments scan pg_inherits and
	 * correlate the list of OIDs dispatched by master with each
	 * child.  To guarantee that the child <--> new OID pairs are
	 * identical on master and segments, we need the following sort.
	 */
	{
		ListCell   *item;
		Oid        *ordered_list;

		ordered_list = (Oid *) palloc(sizeof(Oid) * list_length(list));
		i = 0;
		foreach(item, list)
		{
			ordered_list[i++] = lfirst_oid(item);
		}
		qsort(ordered_list, list_length(list), sizeof(Oid), oid_cmp);
		i = 0;
		foreach(item, list)
		{
			lfirst_oid(item) = ordered_list[i++];
		}
		pfree(ordered_list);
	}

	return list;
}


/*
 * find_all_inheritors -
 *		Returns a list of relation OIDs including the given rel plus
 *		all relations that inherit from it, directly or indirectly.
 *		Optionally, it also returns the number of parents found for
 *		each such relation within the inheritance tree rooted at the
 *		given rel.
 *
 * The specified lock type is acquired on all child relations (but not on the
 * given rel; caller should already have locked it).  If lockmode is NoLock
 * then no locks are acquired, but caller must beware of race conditions
 * against possible DROPs of child relations.
 */
List *
find_all_inheritors(Oid parentrelId, LOCKMODE lockmode, List **numparents)
{
	/* hash table for O(1) rel_oid -> rel_numparents cell lookup */
	HTAB	   *seen_rels;
	HASHCTL		ctl;
	List	   *rels_list,
			   *rel_numparents;
	ListCell   *l;

	memset(&ctl, 0, sizeof(ctl));
	ctl.keysize = sizeof(Oid);
	ctl.entrysize = sizeof(SeenRelsEntry);
	ctl.hcxt = CurrentMemoryContext;

	seen_rels = hash_create("find_all_inheritors temporary table",
							32, /* start small and extend */
							&ctl,
							HASH_ELEM | HASH_BLOBS | HASH_CONTEXT);

	/*
	 * We build a list starting with the given rel and adding all direct and
	 * indirect children.  We can use a single list as both the record of
	 * already-found rels and the agenda of rels yet to be scanned for more
	 * children.  This is a bit tricky but works because the foreach() macro
	 * doesn't fetch the next list element until the bottom of the loop.
	 */
	rels_list = list_make1_oid(parentrelId);
	rel_numparents = list_make1_int(0);

	foreach(l, rels_list)
	{
		Oid			currentrel = lfirst_oid(l);
		List	   *currentchildren;
		ListCell   *lc;

		/* Get the direct children of this rel */
		currentchildren = find_inheritance_children(currentrel, lockmode);

		/*
		 * Add to the queue only those children not already seen. This avoids
		 * making duplicate entries in case of multiple inheritance paths from
		 * the same parent.  (It'll also keep us from getting into an infinite
		 * loop, though theoretically there can't be any cycles in the
		 * inheritance graph anyway.)
		 */
		foreach(lc, currentchildren)
		{
			Oid			child_oid = lfirst_oid(lc);
			bool		found;
			SeenRelsEntry *hash_entry;

			hash_entry = hash_search(seen_rels, &child_oid, HASH_ENTER, &found);
			if (found)
			{
				/* if the rel is already there, bump number-of-parents counter */
				lfirst_int(hash_entry->numparents_cell)++;
			}
			else
			{
				/* if it's not there, add it. expect 1 parent, initially. */
				rels_list = lappend_oid(rels_list, child_oid);
				rel_numparents = lappend_int(rel_numparents, 1);
				hash_entry->numparents_cell = rel_numparents->tail;
			}
		}
	}

	if (numparents)
		*numparents = rel_numparents;
	else
		list_free(rel_numparents);

	hash_destroy(seen_rels);

	return rels_list;
}


/*
 * has_subclass - does this relation have any children?
 *
 * In the current implementation, has_subclass returns whether a
 * particular class *might* have a subclass. It will not return the
 * correct result if a class had a subclass which was later dropped.
 * This is because relhassubclass in pg_class is not updated immediately
 * when a subclass is dropped, primarily because of concurrency concerns.
 *
 * Currently has_subclass is only used as an efficiency hack to skip
 * unnecessary inheritance searches, so this is OK.  Note that ANALYZE
 * on a childless table will clean up the obsolete relhassubclass flag.
 *
 * Although this doesn't actually touch pg_inherits, it seems reasonable
 * to keep it here since it's normally used with the other routines here.
 */
bool
has_subclass(Oid relationId)
{
	HeapTuple	tuple;
	bool		result;

	tuple = SearchSysCache1(RELOID, ObjectIdGetDatum(relationId));
	if (!HeapTupleIsValid(tuple))
		elog(ERROR, "cache lookup failed for relation %u", relationId);

	result = ((Form_pg_class) GETSTRUCT(tuple))->relhassubclass;
	ReleaseSysCache(tuple);
	return result;
}

/*
 * has_superclass - does this relation inherit from another?  The caller
 * should hold a lock on the given relation so that it can't be concurrently
 * added to or removed from an inheritance hierarchy.
 */
bool
has_superclass(Oid relationId)
{
	Relation	catalog;
	SysScanDesc scan;
	ScanKeyData skey;
	bool		result;

<<<<<<< HEAD
	catalog = heap_open(InheritsRelationId, AccessShareLock);
=======
	catalog = table_open(InheritsRelationId, AccessShareLock);
>>>>>>> 9e1c9f95
	ScanKeyInit(&skey, Anum_pg_inherits_inhrelid, BTEqualStrategyNumber,
				F_OIDEQ, ObjectIdGetDatum(relationId));
	scan = systable_beginscan(catalog, InheritsRelidSeqnoIndexId, true,
							  NULL, 1, &skey);
	result = HeapTupleIsValid(systable_getnext(scan));
	systable_endscan(scan);
<<<<<<< HEAD
	heap_close(catalog, AccessShareLock);
=======
	table_close(catalog, AccessShareLock);
>>>>>>> 9e1c9f95

	return result;
}

/*
 * Given two type OIDs, determine whether the first is a complex type
 * (class type) that inherits from the second.
 *
 * This essentially asks whether the first type is guaranteed to be coercible
 * to the second.  Therefore, we allow the first type to be a domain over a
 * complex type that inherits from the second; that creates no difficulties.
 * But the second type cannot be a domain.
 */
bool
typeInheritsFrom(Oid subclassTypeId, Oid superclassTypeId)
{
	bool		result = false;
	Oid			subclassRelid;
	Oid			superclassRelid;
	Relation	inhrel;
	List	   *visited,
			   *queue;
	ListCell   *queue_item;

	/* We need to work with the associated relation OIDs */
	subclassRelid = typeOrDomainTypeRelid(subclassTypeId);
	if (subclassRelid == InvalidOid)
		return false;			/* not a complex type or domain over one */
	superclassRelid = typeidTypeRelid(superclassTypeId);
	if (superclassRelid == InvalidOid)
		return false;			/* not a complex type */

	/* No point in searching if the superclass has no subclasses */
	if (!has_subclass(superclassRelid))
		return false;

	/*
	 * Begin the search at the relation itself, so add its relid to the queue.
	 */
	queue = list_make1_oid(subclassRelid);
	visited = NIL;

	inhrel = table_open(InheritsRelationId, AccessShareLock);

	/*
	 * Use queue to do a breadth-first traversal of the inheritance graph from
	 * the relid supplied up to the root.  Notice that we append to the queue
	 * inside the loop --- this is okay because the foreach() macro doesn't
	 * advance queue_item until the next loop iteration begins.
	 */
	foreach(queue_item, queue)
	{
		Oid			this_relid = lfirst_oid(queue_item);
		ScanKeyData skey;
		SysScanDesc inhscan;
		HeapTuple	inhtup;

		/*
		 * If we've seen this relid already, skip it.  This avoids extra work
		 * in multiple-inheritance scenarios, and also protects us from an
		 * infinite loop in case there is a cycle in pg_inherits (though
		 * theoretically that shouldn't happen).
		 */
		if (list_member_oid(visited, this_relid))
			continue;

		/*
		 * Okay, this is a not-yet-seen relid. Add it to the list of
		 * already-visited OIDs, then find all the types this relid inherits
		 * from and add them to the queue.
		 */
		visited = lappend_oid(visited, this_relid);

		ScanKeyInit(&skey,
					Anum_pg_inherits_inhrelid,
					BTEqualStrategyNumber, F_OIDEQ,
					ObjectIdGetDatum(this_relid));

		inhscan = systable_beginscan(inhrel, InheritsRelidSeqnoIndexId, true,
									 NULL, 1, &skey);

		while ((inhtup = systable_getnext(inhscan)) != NULL)
		{
			Form_pg_inherits inh = (Form_pg_inherits) GETSTRUCT(inhtup);
			Oid			inhparent = inh->inhparent;

			/* If this is the target superclass, we're done */
			if (inhparent == superclassRelid)
			{
				result = true;
				break;
			}

			/* Else add to queue */
			queue = lappend_oid(queue, inhparent);
		}

		systable_endscan(inhscan);

		if (result)
			break;
	}

	/* clean up ... */
	table_close(inhrel, AccessShareLock);

	list_free(visited);
	list_free(queue);

	return result;
}

/*
 * Create a single pg_inherits row with the given data
 */
void
StoreSingleInheritance(Oid relationId, Oid parentOid, int32 seqNumber)
{
	Datum		values[Natts_pg_inherits];
	bool		nulls[Natts_pg_inherits];
	HeapTuple	tuple;
	Relation	inhRelation;

<<<<<<< HEAD
	inhRelation = heap_open(InheritsRelationId, RowExclusiveLock);
=======
	inhRelation = table_open(InheritsRelationId, RowExclusiveLock);
>>>>>>> 9e1c9f95

	/*
	 * Make the pg_inherits entry
	 */
	values[Anum_pg_inherits_inhrelid - 1] = ObjectIdGetDatum(relationId);
	values[Anum_pg_inherits_inhparent - 1] = ObjectIdGetDatum(parentOid);
	values[Anum_pg_inherits_inhseqno - 1] = Int32GetDatum(seqNumber);

	memset(nulls, 0, sizeof(nulls));

	tuple = heap_form_tuple(RelationGetDescr(inhRelation), values, nulls);

<<<<<<< HEAD
	simple_heap_insert(inhRelation, tuple);
	CatalogUpdateIndexes(inhRelation, tuple);

	heap_freetuple(tuple);

	heap_close(inhRelation, RowExclusiveLock);
}

/*
 * DeleteInheritsTuple
 *
 * Delete pg_inherits tuples with the given inhrelid.  inhparent may be given
 * as InvalidOid, in which case all tuples matching inhrelid are deleted;
 * otherwise only delete tuples with the specified inhparent.
 *
 * Returns whether at least one row was deleted.
 */
bool
DeleteInheritsTuple(Oid inhrelid, Oid inhparent)
{
	bool	found = false;
	Relation	catalogRelation;
	ScanKeyData key;
	SysScanDesc scan;
	HeapTuple	inheritsTuple;

	/*
	 * Find pg_inherits entries by inhrelid.
	 */
	catalogRelation = heap_open(InheritsRelationId, RowExclusiveLock);
	ScanKeyInit(&key,
				Anum_pg_inherits_inhrelid,
				BTEqualStrategyNumber, F_OIDEQ,
				ObjectIdGetDatum(inhrelid));
	scan = systable_beginscan(catalogRelation, InheritsRelidSeqnoIndexId,
							  true, NULL, 1, &key);

	while (HeapTupleIsValid(inheritsTuple = systable_getnext(scan)))
	{
		Oid			parent;

		/* Compare inhparent if it was given, and do the actual deletion. */
		parent = ((Form_pg_inherits) GETSTRUCT(inheritsTuple))->inhparent;
		if (!OidIsValid(inhparent) || parent == inhparent)
		{
			simple_heap_delete(catalogRelation, &inheritsTuple->t_self);
			found = true;
		}
	}

	/* Done */
	systable_endscan(scan);
	heap_close(catalogRelation, RowExclusiveLock);

	return found;
=======
	CatalogTupleInsert(inhRelation, tuple);

	heap_freetuple(tuple);

	table_close(inhRelation, RowExclusiveLock);
>>>>>>> 9e1c9f95
}

/*
 * DeleteInheritsTuple
 *
 * Delete pg_inherits tuples with the given inhrelid.  inhparent may be given
 * as InvalidOid, in which case all tuples matching inhrelid are deleted;
 * otherwise only delete tuples with the specified inhparent.
 *
 * Returns whether at least one row was deleted.
 */
bool
DeleteInheritsTuple(Oid inhrelid, Oid inhparent)
{
	bool		found = false;
	Relation	catalogRelation;
	ScanKeyData key;
	SysScanDesc scan;
	HeapTuple	inheritsTuple;

	/*
	 * Find pg_inherits entries by inhrelid.
	 */
	catalogRelation = table_open(InheritsRelationId, RowExclusiveLock);
	ScanKeyInit(&key,
				Anum_pg_inherits_inhrelid,
				BTEqualStrategyNumber, F_OIDEQ,
				ObjectIdGetDatum(inhrelid));
	scan = systable_beginscan(catalogRelation, InheritsRelidSeqnoIndexId,
							  true, NULL, 1, &key);

	while (HeapTupleIsValid(inheritsTuple = systable_getnext(scan)))
	{
		Oid			parent;

		/* Compare inhparent if it was given, and do the actual deletion. */
		parent = ((Form_pg_inherits) GETSTRUCT(inheritsTuple))->inhparent;
		if (!OidIsValid(inhparent) || parent == inhparent)
		{
			CatalogTupleDelete(catalogRelation, &inheritsTuple->t_self);
			found = true;
		}
	}

	/* Done */
	systable_endscan(scan);
	table_close(catalogRelation, RowExclusiveLock);

	return found;
}<|MERGE_RESOLUTION|>--- conflicted
+++ resolved
@@ -28,11 +28,8 @@
 #include "storage/lmgr.h"
 #include "utils/builtins.h"
 #include "utils/fmgroids.h"
-<<<<<<< HEAD
 #include "utils/lsyscache.h"
-=======
 #include "utils/memutils.h"
->>>>>>> 9e1c9f95
 #include "utils/syscache.h"
 
 /*
@@ -316,22 +313,14 @@
 	ScanKeyData skey;
 	bool		result;
 
-<<<<<<< HEAD
-	catalog = heap_open(InheritsRelationId, AccessShareLock);
-=======
 	catalog = table_open(InheritsRelationId, AccessShareLock);
->>>>>>> 9e1c9f95
 	ScanKeyInit(&skey, Anum_pg_inherits_inhrelid, BTEqualStrategyNumber,
 				F_OIDEQ, ObjectIdGetDatum(relationId));
 	scan = systable_beginscan(catalog, InheritsRelidSeqnoIndexId, true,
 							  NULL, 1, &skey);
 	result = HeapTupleIsValid(systable_getnext(scan));
 	systable_endscan(scan);
-<<<<<<< HEAD
-	heap_close(catalog, AccessShareLock);
-=======
 	table_close(catalog, AccessShareLock);
->>>>>>> 9e1c9f95
 
 	return result;
 }
@@ -455,11 +444,7 @@
 	HeapTuple	tuple;
 	Relation	inhRelation;
 
-<<<<<<< HEAD
-	inhRelation = heap_open(InheritsRelationId, RowExclusiveLock);
-=======
 	inhRelation = table_open(InheritsRelationId, RowExclusiveLock);
->>>>>>> 9e1c9f95
 
 	/*
 	 * Make the pg_inherits entry
@@ -472,69 +457,11 @@
 
 	tuple = heap_form_tuple(RelationGetDescr(inhRelation), values, nulls);
 
-<<<<<<< HEAD
-	simple_heap_insert(inhRelation, tuple);
-	CatalogUpdateIndexes(inhRelation, tuple);
+	CatalogTupleInsert(inhRelation, tuple);
 
 	heap_freetuple(tuple);
 
-	heap_close(inhRelation, RowExclusiveLock);
-}
-
-/*
- * DeleteInheritsTuple
- *
- * Delete pg_inherits tuples with the given inhrelid.  inhparent may be given
- * as InvalidOid, in which case all tuples matching inhrelid are deleted;
- * otherwise only delete tuples with the specified inhparent.
- *
- * Returns whether at least one row was deleted.
- */
-bool
-DeleteInheritsTuple(Oid inhrelid, Oid inhparent)
-{
-	bool	found = false;
-	Relation	catalogRelation;
-	ScanKeyData key;
-	SysScanDesc scan;
-	HeapTuple	inheritsTuple;
-
-	/*
-	 * Find pg_inherits entries by inhrelid.
-	 */
-	catalogRelation = heap_open(InheritsRelationId, RowExclusiveLock);
-	ScanKeyInit(&key,
-				Anum_pg_inherits_inhrelid,
-				BTEqualStrategyNumber, F_OIDEQ,
-				ObjectIdGetDatum(inhrelid));
-	scan = systable_beginscan(catalogRelation, InheritsRelidSeqnoIndexId,
-							  true, NULL, 1, &key);
-
-	while (HeapTupleIsValid(inheritsTuple = systable_getnext(scan)))
-	{
-		Oid			parent;
-
-		/* Compare inhparent if it was given, and do the actual deletion. */
-		parent = ((Form_pg_inherits) GETSTRUCT(inheritsTuple))->inhparent;
-		if (!OidIsValid(inhparent) || parent == inhparent)
-		{
-			simple_heap_delete(catalogRelation, &inheritsTuple->t_self);
-			found = true;
-		}
-	}
-
-	/* Done */
-	systable_endscan(scan);
-	heap_close(catalogRelation, RowExclusiveLock);
-
-	return found;
-=======
-	CatalogTupleInsert(inhRelation, tuple);
-
-	heap_freetuple(tuple);
-
 	table_close(inhRelation, RowExclusiveLock);
->>>>>>> 9e1c9f95
 }
 
 /*
