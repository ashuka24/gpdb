--- conflicted
+++ resolved
@@ -38,7 +38,6 @@
 #include "utils/rel.h"
 #include "utils/syscache.h"
 
-<<<<<<< HEAD
 #include "cdb/cdbvars.h"
 
 /*
@@ -73,10 +72,6 @@
 
 	heap_close(pg_type_encoding_desc, RowExclusiveLock);
 }
-=======
-/* Potentially set by pg_upgrade_support functions */
-Oid			binary_upgrade_next_pg_type_oid = InvalidOid;
->>>>>>> ab93f90c
 
 /* ----------------------------------------------------------------
  *		TypeShellMake
@@ -166,21 +161,6 @@
 	 */
 	tup = heap_form_tuple(tupDesc, values, nulls);
 
-<<<<<<< HEAD
-=======
-	/* Use binary-upgrade override for pg_type.oid? */
-	if (IsBinaryUpgrade)
-	{
-		if (!OidIsValid(binary_upgrade_next_pg_type_oid))
-			ereport(ERROR,
-					(errcode(ERRCODE_INVALID_PARAMETER_VALUE),
-			errmsg("pg_type OID value not set when in binary upgrade mode")));
-
-		HeapTupleSetOid(tup, binary_upgrade_next_pg_type_oid);
-		binary_upgrade_next_pg_type_oid = InvalidOid;
-	}
-
->>>>>>> ab93f90c
 	/*
 	 * insert the tuple in the relation and get the tuple's oid.
 	 */
@@ -235,13 +215,8 @@
  *		otherwise we use exactly that OID.
  * ----------------------------------------------------------------
  */
-<<<<<<< HEAD
-Oid
-TypeCreateWithOptions(Oid newTypeOid,
-=======
 ObjectAddress
 TypeCreate(Oid newTypeOid,
->>>>>>> ab93f90c
 		   const char *typeName,
 		   Oid typeNamespace,
 		   Oid relationOid,		/* only for relation rowtypes */
@@ -271,8 +246,7 @@
 		   int32 typeMod,
 		   int32 typNDims,		/* Array dimensions for baseType */
 		   bool typeNotNull,
-		   Oid typeCollation,
-		   Datum typoptions)
+		   Oid typeCollation)
 {
 	Relation	pg_type_desc;
 	Oid			typeObjectId;
@@ -494,20 +468,6 @@
 		/* Force the OID if requested by caller */
 		if (OidIsValid(newTypeOid))
 			HeapTupleSetOid(tup, newTypeOid);
-<<<<<<< HEAD
-=======
-		/* Use binary-upgrade override for pg_type.oid, if supplied. */
-		else if (IsBinaryUpgrade)
-		{
-			if (!OidIsValid(binary_upgrade_next_pg_type_oid))
-				ereport(ERROR,
-						(errcode(ERRCODE_INVALID_PARAMETER_VALUE),
-						 errmsg("pg_type OID value not set when in binary upgrade mode")));
-
-			HeapTupleSetOid(tup, binary_upgrade_next_pg_type_oid);
-			binary_upgrade_next_pg_type_oid = InvalidOid;
-		}
->>>>>>> ab93f90c
 		/* else allow system to assign oid */
 
 		typeObjectId = simple_heap_insert(pg_type_desc, tup);
@@ -551,82 +511,7 @@
 	 */
 	heap_close(pg_type_desc, RowExclusiveLock);
 
-<<<<<<< HEAD
-	/* now pg_type_encoding */
-	if (DatumGetPointer(typoptions) != NULL)
-		add_type_encoding(typeObjectId, typoptions);
-
-	return typeObjectId;
-=======
 	return address;
->>>>>>> ab93f90c
-}
-
-Oid
-TypeCreate(Oid newTypeOid,
-		   const char *typeName,
-		   Oid typeNamespace,
-		   Oid relationOid,
-		   char relationKind,
-		   Oid ownerId,
-		   int16 internalSize,
-		   char typeType,
-		   char typeCategory,
-		   bool typePreferred,
-		   char typDelim,
-		   Oid inputProcedure,
-		   Oid outputProcedure,
-		   Oid receiveProcedure,
-		   Oid sendProcedure,
-		   Oid typmodinProcedure,
-		   Oid typmodoutProcedure,
-		   Oid analyzeProcedure,
-		   Oid elementType,
-		   bool isImplicitArray,
-		   Oid arrayType,
-		   Oid baseType,
-		   const char *defaultTypeValue,
-		   char *defaultTypeBin,
-		   bool passedByValue,
-		   char alignment,
-		   char storage,
-		   int32 typeMod,
-		   int32 typNDims,
-		   bool typeNotNull,
-		   Oid typeCollation)
-{
-	return TypeCreateWithOptions(newTypeOid,
-		   typeName,
-		   typeNamespace,
-		   relationOid,
-		   relationKind,
-		   ownerId,
-		   internalSize,
-		   typeType,
-		   typeCategory,
-		   typePreferred,
-		   typDelim,
-		   inputProcedure,
-		   outputProcedure,
-		   receiveProcedure,
-		   sendProcedure,
-		   typmodinProcedure,
-		   typmodoutProcedure,
-		   analyzeProcedure,
-		   elementType,
-		   isImplicitArray,
-		   arrayType,
-		   baseType,
-		   defaultTypeValue,
-		   defaultTypeBin,
-		   passedByValue,
-		   alignment,
-		   storage,
-		   typeMod,
-		   typNDims,
-		   typeNotNull,
-		   typeCollation,
-		   (Datum) 0);
 }
 
 /*
