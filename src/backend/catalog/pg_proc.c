--- conflicted
+++ resolved
@@ -28,11 +28,7 @@
 #include "catalog/pg_language.h"
 #include "catalog/pg_namespace.h"
 #include "catalog/pg_proc.h"
-<<<<<<< HEAD
 #include "catalog/pg_proc_callback.h"
-#include "catalog/pg_proc_fn.h"
-=======
->>>>>>> 9e1c9f95
 #include "catalog/pg_transform.h"
 #include "catalog/pg_type.h"
 #include "catalog/pg_rewrite.h"
@@ -53,7 +49,6 @@
 #include "utils/regproc.h"
 #include "utils/rel.h"
 #include "utils/syscache.h"
-#include "utils/tqual.h"
 #include "cdb/cdbvars.h"
 
 
@@ -397,26 +392,16 @@
 		Form_pg_proc oldproc = (Form_pg_proc) GETSTRUCT(oldtup);
 		Datum		proargnames;
 		bool		isnull;
-<<<<<<< HEAD
-		Oid oldOid = HeapTupleGetOid(oldtup);
-=======
+		Oid			oldOid = oldproc->oid;
 		const char *dropcmd;
->>>>>>> 9e1c9f95
 
 		if (!replace)
 			ereport(ERROR,
 					(errcode(ERRCODE_DUPLICATE_FUNCTION),
-<<<<<<< HEAD
-			errmsg("function \"%s\" already exists with same argument types",
-				   procedureName)));
-		if (!pg_proc_ownercheck(oldOid, proowner))
-			aclcheck_error(ACLCHECK_NOT_OWNER, ACL_KIND_PROC,
-=======
 					 errmsg("function \"%s\" already exists with same argument types",
 							procedureName)));
 		if (!pg_proc_ownercheck(oldproc->oid, proowner))
 			aclcheck_error(ACLCHECK_NOT_OWNER, OBJECT_FUNCTION,
->>>>>>> 9e1c9f95
 						   procedureName);
 
 		/* Not okay to change routine kind */
@@ -591,7 +576,6 @@
 			}
 		}
 
-<<<<<<< HEAD
 		/*
 		 * Cannot add a describe callback to a function that has views defined
 		 * on it.  This restriction is for the same set of reasons that we 
@@ -639,36 +623,6 @@
 			heap_close(depRel, AccessShareLock);
 		}
 
-		/* Can't change aggregate or window status, either */
-		if (oldproc->proisagg != isAgg)
-		{
-			if (oldproc->proisagg)
-				ereport(ERROR,
-						(errcode(ERRCODE_WRONG_OBJECT_TYPE),
-						 errmsg("function \"%s\" is an aggregate function",
-								procedureName)));
-			else
-				ereport(ERROR,
-						(errcode(ERRCODE_WRONG_OBJECT_TYPE),
-					   errmsg("function \"%s\" is not an aggregate function",
-							  procedureName)));
-		}
-		if (oldproc->proiswindow != isWindowFunc)
-		{
-			if (oldproc->proiswindow)
-				ereport(ERROR,
-						(errcode(ERRCODE_WRONG_OBJECT_TYPE),
-						 errmsg("function \"%s\" is a window function",
-								procedureName)));
-			else
-				ereport(ERROR,
-						(errcode(ERRCODE_WRONG_OBJECT_TYPE),
-						 errmsg("function \"%s\" is not a window function",
-								procedureName)));
-		}
-
-=======
->>>>>>> 9e1c9f95
 		/*
 		 * Do not change existing oid, ownership or permissions, either.  Note
 		 * dependency-update code below has to agree with this decision.
@@ -697,8 +651,9 @@
 		else
 			nulls[Anum_pg_proc_proacl - 1] = true;
 
-		newOid = GetNewOidWithIndex(rel, ProcedureOidIndexId,
-									Anum_pg_proc_oid);
+		newOid = GetNewOidForProcedure(rel, ProcedureOidIndexId,
+									   Anum_pg_proc_oid,
+									   NameStr(procname), parameterTypes, procNamespace);
 		values[Anum_pg_proc_oid - 1] = ObjectIdGetDatum(newOid);
 		tup = heap_form_tuple(tupDesc, values, nulls);
 		CatalogTupleInsert(rel, tup);
