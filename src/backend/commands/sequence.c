--- conflicted
+++ resolved
@@ -3,10 +3,7 @@
  * sequence.c
  *	  PostgreSQL sequences support code.
  *
-<<<<<<< HEAD
  * Portions Copyright (c) 2005-2008, Greenplum inc.
-=======
->>>>>>> d13f41d2
  * Portions Copyright (c) 1996-2008, PostgreSQL Global Development Group
  * Portions Copyright (c) 1994, Regents of the University of California
  *
@@ -105,19 +102,16 @@
 static int64 nextval_internal(Oid relid);
 static Relation open_share_lock(SeqTable seq);
 static void init_sequence(Oid relid, SeqTable *p_elm, Relation *p_rel);
-<<<<<<< HEAD
-static Form_pg_sequence read_info(Relation rel, Buffer *buf);
-=======
 static Form_pg_sequence read_seq_tuple(SeqTable elm, Relation rel,
 			   Buffer *buf, HeapTuple seqtuple);
->>>>>>> d13f41d2
 static void init_params(List *options, bool isInit,
 			Form_pg_sequence new, List **owned_by);
 static void do_setval(Oid relid, int64 next, bool iscalled);
 static void process_owned_by(Relation seqrel, List *owned_by);
 
 static void
-cdb_sequence_nextval(Relation   seqrel,
+cdb_sequence_nextval(SeqTable elm,
+					 Relation   seqrel,
                      int64     *plast,
                      int64     *pcached,
                      int64     *pincrement,
@@ -682,17 +676,12 @@
 	save_increment = elm->increment;
 
 	/* lock page' buffer and read tuple into new sequence structure */
-<<<<<<< HEAD
 	
 	// -------- MirroredLock ----------
 	MIRROREDLOCK_BUFMGR_LOCK;
 	
-	seq = read_info(seqrel, &buf);
+	seq = read_seq_tuple(elm, seqrel, &buf, &seqtuple);
 	elm->increment = seq->increment_by;
-	page = BufferGetPage(buf);
-=======
-	seq = read_seq_tuple(elm, seqrel, &buf, &seqtuple);
->>>>>>> d13f41d2
 
 	/* Copy old values of options into workspace */
 	memcpy(&new, seq, sizeof(FormData_pg_sequence));
@@ -700,10 +689,6 @@
 	/* Check and set new values */
 	init_params(stmt->options, false, &new, &owned_by);
 
-<<<<<<< HEAD
-	/* Now okay to update the on-disk tuple */
-	memcpy(seq, &new, sizeof(FormData_pg_sequence));
-
 	if (owned_by)
 	{
 		/* Restore previous state of elm (assume nothing else changes) */
@@ -712,19 +697,13 @@
 	else
 	{
 		/* Clear local cache so that we don't think we have cached numbers */
-		elm->last = new.last_value; /* last returned number */
-		elm->cached = new.last_value;	/* last cached number (forget cached
-										 * values) */
+		/* Note that we do not change the currval() state */
+		elm->cached = elm->last;
 	}
 
 	// Fetch gp_persistent_relation_node information that will be added to XLOG record.
 	Assert(seqrel != NULL);
 	Sequence_FetchGpRelationNodeForXLog(seqrel);
-=======
-	/* Clear local cache so that we don't think we have cached numbers */
-	/* Note that we do not change the currval() state */
-	elm->cached = elm->last;
->>>>>>> d13f41d2
 
 	/* Now okay to update the on-disk tuple */
 	START_CRIT_SECTION();
@@ -863,9 +842,11 @@
 
 	if (elm->last != elm->cached)		/* some numbers were cached */
 	{
-		last_used_seq = elm;
+		Assert(elm->last_valid);
+		Assert(elm->increment != 0);
 		elm->last += elm->increment;
 		relation_close(seqrel, NoLock);
+		last_used_seq = elm;
 		return elm->last;
 	}
 
@@ -883,31 +864,35 @@
                                    &elm->increment,
                                    &is_overflow);
     else
-        cdb_sequence_nextval(seqrel,
+        cdb_sequence_nextval(elm,
+							 seqrel,
                              &elm->last,
                              &elm->cached,
                              &elm->increment,
                              &is_overflow);
 	last_used_seq = elm;
 
-        if(is_overflow)
-        {
-                relation_close(seqrel, NoLock);
-
-                ereport(ERROR,
-                        (errcode(ERRCODE_OBJECT_NOT_IN_PREREQUISITE_STATE),
-                        errmsg("nextval: reached %s value of sequence \"%s\" (" INT64_FORMAT ")",
+	if (is_overflow)
+	{
+		relation_close(seqrel, NoLock);
+
+		ereport(ERROR,
+				(errcode(ERRCODE_OBJECT_NOT_IN_PREREQUISITE_STATE),
+				 errmsg("nextval: reached %s value of sequence \"%s\" (" INT64_FORMAT ")",
                         elm->increment>0 ? "maximum":"minimum",
                         RelationGetRelationName(seqrel), elm->last)));
-        }
+	}
+	else
+		elm->last_valid = true;
 
 	relation_close(seqrel, NoLock);
 	return elm->last;
 }
 
 
-void
-cdb_sequence_nextval(Relation   seqrel,
+static void
+cdb_sequence_nextval(SeqTable elm,
+					 Relation   seqrel,
                      int64     *plast,
                      int64     *pcached,
                      int64     *pincrement,
@@ -932,37 +917,12 @@
 	bool 		have_overflow = false;
 	bool		logit = false;
 
-<<<<<<< HEAD
 	/* lock page' buffer and read tuple */
 	
 	// -------- MirroredLock ----------
 	MIRROREDLOCK_BUFMGR_LOCK;
 	
-	seq = read_info(seqrel, &buf);
-=======
-	/* open and AccessShareLock sequence */
-	init_sequence(relid, &elm, &seqrel);
-
-	if (pg_class_aclcheck(elm->relid, GetUserId(), ACL_USAGE) != ACLCHECK_OK &&
-		pg_class_aclcheck(elm->relid, GetUserId(), ACL_UPDATE) != ACLCHECK_OK)
-		ereport(ERROR,
-				(errcode(ERRCODE_INSUFFICIENT_PRIVILEGE),
-				 errmsg("permission denied for sequence %s",
-						RelationGetRelationName(seqrel))));
-
-	if (elm->last != elm->cached)		/* some numbers were cached */
-	{
-		Assert(elm->last_valid);
-		Assert(elm->increment != 0);
-		elm->last += elm->increment;
-		relation_close(seqrel, NoLock);
-		last_used_seq = elm;
-		return elm->last;
-	}
-
-	/* lock page' buffer and read tuple */
 	seq = read_seq_tuple(elm, seqrel, &buf, &seqtuple);
->>>>>>> d13f41d2
 	page = BufferGetPage(buf);
 
 	last = next = result = seq->last_value;
@@ -1066,18 +1026,11 @@
 	log -= fetch;				/* adjust for any unfetched numbers */
 	Assert(log >= 0);
 
-<<<<<<< HEAD
     /* set results for caller */
 	*poverflow = have_overflow; /* has the sequence overflown */
     *plast = result;            /* last returned number */
     *pcached = last;            /* last fetched number */
 	*pincrement = incby;
-=======
-	/* save info in local cache */
-	elm->last = result;			/* last returned number */
-	elm->cached = last;			/* last fetched number */
-	elm->last_valid = true;
->>>>>>> d13f41d2
 
 	// Fetch gp_persistent_relation_node information that will be added to XLOG record.
 	Assert(seqrel != NULL);
@@ -1104,23 +1057,12 @@
 		XLogRecPtr	recptr;
 		XLogRecData rdata[2];
 
-<<<<<<< HEAD
-		xlrec.node = seqrel->rd_node;
-		xlrec.persistentTid = seqrel->rd_segfile0_relationnodeinfo.persistentTid;
-		xlrec.persistentSerialNum = seqrel->rd_segfile0_relationnodeinfo.persistentSerialNum;
-
-		rdata[0].data = (char *) &xlrec;
-		rdata[0].len = sizeof(xl_seq_rec);
-		rdata[0].buffer = InvalidBuffer;
-		rdata[0].next = &(rdata[1]);
-=======
 		/*
 		 * We don't log the current state of the tuple, but rather the state
 		 * as it would appear after "log" more fetches.  This lets us skip
 		 * that many future WAL records, at the cost that we lose those
 		 * sequence values if we crash.
 		 */
->>>>>>> d13f41d2
 
 		/* set values that will be saved in xlog */
 		seq->last_value = next;
@@ -1128,6 +1070,8 @@
 		seq->log_cnt = 0;
 
 		xlrec.node = seqrel->rd_node;
+		xlrec.persistentTid = seqrel->rd_segfile0_relationnodeinfo.persistentTid;
+		xlrec.persistentSerialNum = seqrel->rd_segfile0_relationnodeinfo.persistentSerialNum;
 		rdata[0].data = (char *) &xlrec;
 		rdata[0].len = sizeof(xl_seq_rec);
 		rdata[0].buffer = InvalidBuffer;
@@ -1301,16 +1245,12 @@
 						RelationGetRelationName(seqrel))));
 
 	/* lock page' buffer and read tuple */
-<<<<<<< HEAD
 	
 	// -------- MirroredLock ----------
 	MIRROREDLOCK_BUFMGR_LOCK;
 	
-	seq = read_info(seqrel, &buf);
+	seq = read_seq_tuple(elm, seqrel, &buf, &seqtuple);
 	elm->increment = seq->increment_by;
-=======
-	seq = read_seq_tuple(elm, seqrel, &buf, &seqtuple);
->>>>>>> d13f41d2
 
 	if ((next < seq->min_value) || (next > seq->max_value))
 	{
@@ -1335,17 +1275,14 @@
 		elm->last_valid = true;
 	}
 
-<<<<<<< HEAD
+	/* In any case, forget any future cached numbers */
+	elm->cached = elm->last;
+
 	// Fetch gp_persistent_relation_node information that will be added to XLOG record.
 	Assert(seqrel != NULL);
 	Sequence_FetchGpRelationNodeForXLog(seqrel);
 
-=======
-	/* In any case, forget any future cached numbers */
-	elm->cached = elm->last;
-
 	/* ready to change the on-disk (or really, in-buffer) tuple */
->>>>>>> d13f41d2
 	START_CRIT_SECTION();
 
 	seq->last_value = next;		/* last fetched number */
@@ -1468,6 +1405,8 @@
 /*
  * Given a relation OID, open and lock the sequence.  p_elm and p_rel are
  * output parameters.
+ *
+ * GPDB: If p_rel is NULL, the sequence relation is not opened or locked.
  */
 static void
 init_sequence(Oid relid, SeqTable *p_elm, Relation *p_rel)
@@ -1511,16 +1450,19 @@
 	/*
 	 * Open the sequence relation.
 	 */
-	seqrel = open_share_lock(elm);
-
-	if (seqrel->rd_rel->relkind != RELKIND_SEQUENCE)
-		ereport(ERROR,
-				(errcode(ERRCODE_WRONG_OBJECT_TYPE),
-				 errmsg("\"%s\" is not a sequence",
-						RelationGetRelationName(seqrel))));
-
+	if (p_rel)
+	{
+		seqrel = open_share_lock(elm);
+
+		if (seqrel->rd_rel->relkind != RELKIND_SEQUENCE)
+			ereport(ERROR,
+					(errcode(ERRCODE_WRONG_OBJECT_TYPE),
+					 errmsg("\"%s\" is not a sequence",
+							RelationGetRelationName(seqrel))));
+
+		*p_rel = seqrel;
+	}
 	*p_elm = elm;
-	*p_rel = seqrel;
 }
 
 
@@ -1534,11 +1476,7 @@
  * Function's return value points to the data payload of the tuple
  */
 static Form_pg_sequence
-<<<<<<< HEAD
-read_info(Relation rel, Buffer *buf)
-=======
 read_seq_tuple(SeqTable elm, Relation rel, Buffer *buf, HeapTuple seqtuple)
->>>>>>> d13f41d2
 {
 	PageHeader	page;
 	ItemId		lp;
@@ -1582,12 +1520,9 @@
 
 	seq = (Form_pg_sequence) GETSTRUCT(seqtuple);
 
-<<<<<<< HEAD
-=======
 	/* this is a handy place to update our copy of the increment */
 	elm->increment = seq->increment_by;
 
->>>>>>> d13f41d2
 	return seq;
 }
 
@@ -2065,12 +2000,19 @@
                             bool  *poverflow)
 {
     RelationData    fakerel;
+	SeqTable	elm;
 	Relation	    seqrel = &fakerel;
 
     *plast = 0;
     *pcached = 0;
     *pincrement = 0;
 
+	/* Find the SeqTable entry for the sequence. Note that we don't lock the
+	 * relation, because the sequence server cannot hold heavy-weight locks.
+	 * GPDB_83_MERGE_FIXME: that's why I assume we don't hold the lock, anyway...
+	 * */
+	init_sequence(relid, &elm, NULL);
+
     /* Build a pseudo relcache entry with just enough info to call bufmgr. */
     seqrel = &fakerel;
     cdb_sequence_relation_init(seqrel, tablespaceid, dbid, relid, istemp);
@@ -2078,7 +2020,7 @@
     /* CDB TODO: Catch errors. */
 
     /* Update the sequence object. */
-    cdb_sequence_nextval(seqrel, plast, pcached, pincrement, poverflow);
+    cdb_sequence_nextval(elm, seqrel, plast, pcached, pincrement, poverflow);
 
     /* Cleanup. */
     cdb_sequence_relation_term(seqrel);
