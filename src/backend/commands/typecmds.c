/*-------------------------------------------------------------------------
 *
 * typecmds.c
 *	  Routines for SQL commands that manipulate types (and domains).
 *
 * Portions Copyright (c) 1996-2008, PostgreSQL Global Development Group
 * Portions Copyright (c) 1994, Regents of the University of California
 *
 *
 * IDENTIFICATION
 *	  $PostgreSQL: pgsql/src/backend/commands/typecmds.c,v 1.127 2008/11/30 19:01:29 tgl Exp $
 *
 * DESCRIPTION
 *	  The "DefineFoo" routines take the parse tree and pick out the
 *	  appropriate arguments/flags, passing the results to the
 *	  corresponding "FooDefine" routines (in src/catalog) that do
 *	  the actual catalog-munging.  These routines also verify permission
 *	  of the user to execute the command.
 *
 * NOTES
 *	  These things must be defined and committed in the following order:
 *		"create function":
 *				input/output, recv/send functions
 *		"create type":
 *				type
 *		"create operator":
 *				operators
 *
 *
 *-------------------------------------------------------------------------
 */
#include "postgres.h"

#include "access/genam.h"
#include "access/heapam.h"
#include "access/reloptions.h"
#include "access/xact.h"
#include "catalog/catalog.h"
#include "catalog/catalog.h"
#include "catalog/dependency.h"
#include "catalog/heap.h"
#include "catalog/indexing.h"
#include "catalog/pg_compression.h"
#include "catalog/pg_constraint.h"
#include "catalog/pg_depend.h"
#include "catalog/pg_enum.h"
#include "catalog/pg_namespace.h"
#include "catalog/pg_type.h"
#include "catalog/pg_type_encoding.h"
#include "catalog/pg_type_fn.h"
#include "commands/defrem.h"
#include "commands/tablecmds.h"
#include "commands/typecmds.h"
#include "executor/executor.h"
#include "miscadmin.h"
#include "nodes/makefuncs.h"
#include "optimizer/planmain.h"
#include "optimizer/var.h"
#include "parser/analyze.h"
#include "parser/parse_coerce.h"
#include "parser/parse_expr.h"
#include "parser/parse_func.h"
#include "parser/parse_type.h"
#include "utils/acl.h"
#include "utils/builtins.h"
#include "utils/fmgroids.h"
#include "utils/lsyscache.h"
#include "utils/memutils.h"
#include "utils/syscache.h"
#include "utils/tqual.h"

#include "cdb/cdbvars.h"
#include "cdb/cdbdisp_query.h"


/* result structure for get_rels_with_domain() */
typedef struct
{
	Relation	rel;			/* opened and locked relation */
	int			natts;			/* number of attributes of interest */
	int		   *atts;			/* attribute numbers */
	/* atts[] is of allocated length RelationGetNumberOfAttributes(rel) */
} RelToCheck;


static Oid	findTypeInputFunction(List *procname, Oid typeOid);
static Oid	findTypeOutputFunction(List *procname, Oid typeOid);
static Oid	findTypeReceiveFunction(List *procname, Oid typeOid);
static Oid	findTypeSendFunction(List *procname, Oid typeOid);
static Oid	findTypeTypmodinFunction(List *procname);
static Oid	findTypeTypmodoutFunction(List *procname);
static Oid	findTypeAnalyzeFunction(List *procname, Oid typeOid);
static List *get_rels_with_domain(Oid domainOid, LOCKMODE lockmode);
static void checkDomainOwner(HeapTuple tup, TypeName *typename);
static char *domainAddConstraint(Oid domainOid, Oid domainNamespace,
					Oid baseTypeOid,
					int typMod, Constraint *constr,
					char *domainName);
static void remove_type_encoding(Oid typid);


/*
 * DefineType
 *		Registers a new base type.
 */
void
DefineType(List *names, List *parameters)
{
	char	   *typeName;
	Oid			typeNamespace;
	int16		internalLength = -1;	/* default: variable-length */
	List	   *inputName = NIL;
	List	   *outputName = NIL;
	List	   *receiveName = NIL;
	List	   *sendName = NIL;
	List	   *typmodinName = NIL;
	List	   *typmodoutName = NIL;
	List	   *analyzeName = NIL;
	char		category = TYPCATEGORY_USER;
	bool		preferred = false;
	char		delimiter = DEFAULT_TYPDELIM;
	Oid			elemType = InvalidOid;
	char	   *defaultValue = NULL;
	bool		byValue = false;
	char		alignment = 'i';	/* default alignment */
	char		storage = 'p';	/* default TOAST storage method */
	DefElem	   *likeTypeEl = NULL;
	DefElem	   *internalLengthEl = NULL;
	DefElem	   *inputNameEl = NULL;
	DefElem	   *outputNameEl = NULL;
	DefElem	   *receiveNameEl = NULL;
	DefElem	   *sendNameEl = NULL;
	DefElem	   *typmodinNameEl = NULL;
	DefElem	   *typmodoutNameEl = NULL;
	DefElem	   *analyzeNameEl = NULL;
	DefElem	   *categoryEl = NULL;
	DefElem	   *preferredEl = NULL;
	DefElem	   *delimiterEl = NULL;
	DefElem	   *elemTypeEl = NULL;
	DefElem	   *defaultValueEl = NULL;
	DefElem	   *byValueEl = NULL;
	DefElem	   *alignmentEl = NULL;
	DefElem	   *storageEl = NULL;
	Oid			inputOid;
	Oid			outputOid;
	Oid			receiveOid = InvalidOid;
	Oid			sendOid = InvalidOid;
	Oid			typmodinOid = InvalidOid;
	Oid			typmodoutOid = InvalidOid;
	Oid			analyzeOid = InvalidOid;
	char	   *array_type;
	Oid			array_oid;
	Oid			typoid;
	Oid			resulttype;
	Datum		typoptions = 0;
	List	   *encoding = NIL;
	Relation	pg_type;
	ListCell   *pl;

	/*
	 * As of Postgres 8.4, we require superuser privilege to create a base
	 * type.  This is simple paranoia: there are too many ways to mess up the
	 * system with an incorrect type definition (for instance, representation
	 * parameters that don't match what the C code expects).  In practice
	 * it takes superuser privilege to create the I/O functions, and so the
	 * former requirement that you own the I/O functions pretty much forced
	 * superuserness anyway.  We're just making doubly sure here.
	 *
	 * XXX re-enable NOT_USED code sections below if you remove this test.
	 */
	if (!superuser())
		ereport(ERROR,
				(errcode(ERRCODE_INSUFFICIENT_PRIVILEGE),
				 errmsg("must be superuser to create a base type")));

	/* Convert list of names to a name and namespace */
	typeNamespace = QualifiedNameGetCreationNamespace(names, &typeName);

#ifdef NOT_USED
	/* XXX this is unnecessary given the superuser check above */
	/* Check we have creation rights in target namespace */
	aclresult = pg_namespace_aclcheck(typeNamespace, GetUserId(), ACL_CREATE);
	if (aclresult != ACLCHECK_OK)
		aclcheck_error(aclresult, ACL_KIND_NAMESPACE,
					   get_namespace_name(typeNamespace));
#endif

	/*
	 * Look to see if type already exists (presumably as a shell; if not,
	 * TypeCreate will complain).
	 */
	typoid = GetSysCacheOid(TYPENAMENSP,
							CStringGetDatum(typeName),
							ObjectIdGetDatum(typeNamespace),
							0, 0);

	/*
	 * If it's not a shell, see if it's an autogenerated array type, and if so
	 * rename it out of the way.
	 */
	if (OidIsValid(typoid) && get_typisdefined(typoid))
	{
		if (moveArrayTypeName(typoid, typeName, typeNamespace))
			typoid = InvalidOid;
	}

	/*
	 * If it doesn't exist, create it as a shell, so that the OID is known for
	 * use in the I/O function definitions.
	 */
	if (!OidIsValid(typoid))
	{
		typoid = TypeShellMake(typeName, typeNamespace, GetUserId());
		/* Make new shell type visible for modification below */
		CommandCounterIncrement();

		/*
		 * If the command was a parameterless CREATE TYPE, we're done ---
		 * creating the shell type was all we're supposed to do.
		 */
		if (parameters == NIL)
		{
			/* Must dispatch shell type creation */
			if (Gp_role == GP_ROLE_DISPATCH)
			{
				DefineStmt * stmt = makeNode(DefineStmt);
				stmt->kind = OBJECT_TYPE;
				stmt->oldstyle = false; /*?*/
				stmt->defnames = names;
				stmt->args = NIL;
				stmt->definition = NIL;
				CdbDispatchUtilityStatement((Node *) stmt,
											DF_CANCEL_ON_ERROR|
											DF_WITH_SNAPSHOT|
											DF_NEED_TWO_PHASE,
											GetAssignedOidsForDispatch(),
											NULL);
			}
			return;
		}
	}
	else
	{
		/* Complain if dummy CREATE TYPE and entry already exists */
		if (parameters == NIL)
			ereport(ERROR,
					(errcode(ERRCODE_DUPLICATE_OBJECT),
					 errmsg("type \"%s\" already exists", typeName)));
	}

	/* Extract the parameters from the parameter list */
	foreach(pl, parameters)
	{
		DefElem    *defel = (DefElem *) lfirst(pl);
		DefElem   **defelp;

		if (pg_strcasecmp(defel->defname, "like") == 0)
			defelp = &likeTypeEl;
		else if (pg_strcasecmp(defel->defname, "internallength") == 0)
			defelp = &internalLengthEl;
		else if (pg_strcasecmp(defel->defname, "input") == 0)
			defelp = &inputNameEl;
		else if (pg_strcasecmp(defel->defname, "output") == 0)
			defelp = &outputNameEl;
		else if (pg_strcasecmp(defel->defname, "receive") == 0)
			defelp = &receiveNameEl;
		else if (pg_strcasecmp(defel->defname, "send") == 0)
			defelp = &sendNameEl;
		else if (pg_strcasecmp(defel->defname, "typmod_in") == 0)
			defelp = &typmodinNameEl;
		else if (pg_strcasecmp(defel->defname, "typmod_out") == 0)
			defelp = &typmodoutNameEl;
		else if (pg_strcasecmp(defel->defname, "analyze") == 0 ||
				 pg_strcasecmp(defel->defname, "analyse") == 0)
			defelp = &analyzeNameEl;
		else if (pg_strcasecmp(defel->defname, "category") == 0)
			defelp = &categoryEl;
		else if (pg_strcasecmp(defel->defname, "preferred") == 0)
			defelp = &preferredEl;
		else if (pg_strcasecmp(defel->defname, "delimiter") == 0)
			defelp = &delimiterEl;
		else if (pg_strcasecmp(defel->defname, "element") == 0)
			defelp = &elemTypeEl;
		else if (pg_strcasecmp(defel->defname, "default") == 0)
			defelp = &defaultValueEl;
		else if (pg_strcasecmp(defel->defname, "passedbyvalue") == 0)
			defelp = &byValueEl;
		else if (pg_strcasecmp(defel->defname, "alignment") == 0)
			defelp = &alignmentEl;
		else if (pg_strcasecmp(defel->defname, "storage") == 0)
<<<<<<< HEAD
		{
			char	   *a = defGetString(defel);

			if (pg_strcasecmp(a, "plain") == 0)
				storage = 'p';
			else if (pg_strcasecmp(a, "external") == 0)
				storage = 'e';
			else if (pg_strcasecmp(a, "extended") == 0)
				storage = 'x';
			else if (pg_strcasecmp(a, "main") == 0)
				storage = 'm';
			else
				ereport(ERROR,
						(errcode(ERRCODE_INVALID_PARAMETER_VALUE),
						 errmsg("storage \"%s\" not recognized", a)));
		}
		else if (is_storage_encoding_directive(defel->defname))
		{
			encoding = lappend(encoding, defel);
		}
=======
			defelp = &storageEl;
>>>>>>> 38e93482
		else
		{
			/* WARNING, not ERROR, for historical backwards-compatibility */
			ereport(WARNING,
					(errcode(ERRCODE_SYNTAX_ERROR),
					 errmsg("type attribute \"%s\" not recognized",
							defel->defname)));
			continue;
		}
		if (*defelp != NULL)
			ereport(ERROR,
					(errcode(ERRCODE_SYNTAX_ERROR),
					 errmsg("conflicting or redundant options")));
		*defelp = defel;
	}

	/*
	 * Now interpret the options; we do this separately so that LIKE can
	 * be overridden by other options regardless of the ordering in the
	 * parameter list.
	 */
	if (likeTypeEl)
	{
		Type	 likeType;
		Form_pg_type likeForm;

		likeType = typenameType(NULL, defGetTypeName(likeTypeEl), NULL);
		likeForm = (Form_pg_type) GETSTRUCT(likeType);
		internalLength = likeForm->typlen;
		byValue = likeForm->typbyval;
		alignment = likeForm->typalign;
		storage = likeForm->typstorage;
		ReleaseSysCache(likeType);
	}
	if (internalLengthEl)
		internalLength = defGetTypeLength(internalLengthEl);
	if (inputNameEl)
		inputName = defGetQualifiedName(inputNameEl);
	if (outputNameEl)
		outputName = defGetQualifiedName(outputNameEl);
	if (receiveNameEl)
		receiveName = defGetQualifiedName(receiveNameEl);
	if (sendNameEl)
		sendName = defGetQualifiedName(sendNameEl);
	if (typmodinNameEl)
		typmodinName = defGetQualifiedName(typmodinNameEl);
	if (typmodoutNameEl)
		typmodoutName = defGetQualifiedName(typmodoutNameEl);
	if (analyzeNameEl)
		analyzeName = defGetQualifiedName(analyzeNameEl);
	if (categoryEl)
	{
		char	   *p = defGetString(categoryEl);

		category = p[0];
		/* restrict to non-control ASCII */
		if (category < 32 || category > 126)
			ereport(ERROR,
					(errcode(ERRCODE_INVALID_PARAMETER_VALUE),
					 errmsg("invalid type category \"%s\": must be simple ASCII",
							p)));
	}
	if (preferredEl)
		preferred = defGetBoolean(preferredEl);
	if (delimiterEl)
	{
		char	   *p = defGetString(delimiterEl);

		delimiter = p[0];
		/* XXX shouldn't we restrict the delimiter? */
	}
	if (elemTypeEl)
	{
		elemType = typenameTypeId(NULL, defGetTypeName(elemTypeEl), NULL);
		/* disallow arrays of pseudotypes */
		if (get_typtype(elemType) == TYPTYPE_PSEUDO)
			ereport(ERROR,
					(errcode(ERRCODE_DATATYPE_MISMATCH),
					 errmsg("array element type cannot be %s",
							format_type_be(elemType))));
	}
	if (defaultValueEl)
		defaultValue = defGetString(defaultValueEl);
	if (byValueEl)
		byValue = defGetBoolean(byValueEl);
	if (alignmentEl)
	{
		char	   *a = defGetString(alignmentEl);

		/*
		 * Note: if argument was an unquoted identifier, parser will have
		 * applied translations to it, so be prepared to recognize
		 * translated type names as well as the nominal form.
		 */
		if (pg_strcasecmp(a, "double") == 0 ||
			pg_strcasecmp(a, "float8") == 0 ||
			pg_strcasecmp(a, "pg_catalog.float8") == 0)
			alignment = 'd';
		else if (pg_strcasecmp(a, "int4") == 0 ||
				 pg_strcasecmp(a, "pg_catalog.int4") == 0)
			alignment = 'i';
		else if (pg_strcasecmp(a, "int2") == 0 ||
				 pg_strcasecmp(a, "pg_catalog.int2") == 0)
			alignment = 's';
		else if (pg_strcasecmp(a, "char") == 0 ||
				 pg_strcasecmp(a, "pg_catalog.bpchar") == 0)
			alignment = 'c';
		else
			ereport(ERROR,
					(errcode(ERRCODE_INVALID_PARAMETER_VALUE),
					 errmsg("alignment \"%s\" not recognized", a)));
	}
	if (storageEl)
	{
		char	   *a = defGetString(storageEl);

		if (pg_strcasecmp(a, "plain") == 0)
			storage = 'p';
		else if (pg_strcasecmp(a, "external") == 0)
			storage = 'e';
		else if (pg_strcasecmp(a, "extended") == 0)
			storage = 'x';
		else if (pg_strcasecmp(a, "main") == 0)
			storage = 'm';
		else
			ereport(ERROR,
					(errcode(ERRCODE_INVALID_PARAMETER_VALUE),
					 errmsg("storage \"%s\" not recognized", a)));
	}

	if (encoding)
	{
		encoding = transformStorageEncodingClause(encoding);
		typoptions = transformRelOptions((Datum) 0, encoding, true, false);
	}

	/*
	 * make sure we have our required definitions
	 */
	if (inputName == NIL)
		ereport(ERROR,
				(errcode(ERRCODE_INVALID_OBJECT_DEFINITION),
				 errmsg("type input function must be specified")));
	if (outputName == NIL)
		ereport(ERROR,
				(errcode(ERRCODE_INVALID_OBJECT_DEFINITION),
				 errmsg("type output function must be specified")));

	if (typmodinName == NIL && typmodoutName != NIL)
		ereport(ERROR,
				(errcode(ERRCODE_INVALID_OBJECT_DEFINITION),
				 errmsg("type modifier output function is useless without a type modifier input function")));

	/*
	 * Convert I/O proc names to OIDs
	 */
	inputOid = findTypeInputFunction(inputName, typoid);
	outputOid = findTypeOutputFunction(outputName, typoid);
	if (receiveName)
		receiveOid = findTypeReceiveFunction(receiveName, typoid);
	if (sendName)
		sendOid = findTypeSendFunction(sendName, typoid);

	/*
	 * Verify that I/O procs return the expected thing.  If we see OPAQUE,
	 * complain and change it to the correct type-safe choice.
	 */
	resulttype = get_func_rettype(inputOid);
	if (resulttype != typoid)
	{
		if (resulttype == OPAQUEOID)
		{
			/* backwards-compatibility hack */
			ereport(WARNING,
					(errmsg("changing return type of function %s from \"opaque\" to %s",
							NameListToString(inputName), typeName)));
			SetFunctionReturnType(inputOid, typoid);
		}
		else
			ereport(ERROR,
					(errcode(ERRCODE_INVALID_OBJECT_DEFINITION),
					 errmsg("type input function %s must return type %s",
							NameListToString(inputName), typeName)));
	}
	resulttype = get_func_rettype(outputOid);
	if (resulttype != CSTRINGOID)
	{
		if (resulttype == OPAQUEOID)
		{
			/* backwards-compatibility hack */
			ereport(WARNING,
					(errmsg("changing return type of function %s from \"opaque\" to \"cstring\"",
							NameListToString(outputName))));
			SetFunctionReturnType(outputOid, CSTRINGOID);
		}
		else
			ereport(ERROR,
					(errcode(ERRCODE_INVALID_OBJECT_DEFINITION),
			   errmsg("type output function %s must return type \"cstring\"",
					  NameListToString(outputName))));
	}
	if (receiveOid)
	{
		resulttype = get_func_rettype(receiveOid);
		if (resulttype != typoid)
			ereport(ERROR,
					(errcode(ERRCODE_INVALID_OBJECT_DEFINITION),
					 errmsg("type receive function %s must return type %s",
							NameListToString(receiveName), typeName)));
	}
	if (sendOid)
	{
		resulttype = get_func_rettype(sendOid);
		if (resulttype != BYTEAOID)
			ereport(ERROR,
					(errcode(ERRCODE_INVALID_OBJECT_DEFINITION),
				   errmsg("type send function %s must return type \"bytea\"",
						  NameListToString(sendName))));
	}

	/*
	 * Convert typmodin/out function proc names to OIDs.
	 */
	if (typmodinName)
		typmodinOid = findTypeTypmodinFunction(typmodinName);
	if (typmodoutName)
		typmodoutOid = findTypeTypmodoutFunction(typmodoutName);

	/*
	 * Convert analysis function proc name to an OID. If no analysis function
	 * is specified, we'll use zero to select the built-in default algorithm.
	 */
	if (analyzeName)
		analyzeOid = findTypeAnalyzeFunction(analyzeName, typoid);

	/*
	 * Check permissions on functions.	We choose to require the creator/owner
	 * of a type to also own the underlying functions.	Since creating a type
	 * is tantamount to granting public execute access on the functions, the
	 * minimum sane check would be for execute-with-grant-option.  But we
	 * don't have a way to make the type go away if the grant option is
	 * revoked, so ownership seems better.
	 */
#ifdef NOT_USED
	/* XXX this is unnecessary given the superuser check above */
	if (inputOid && !pg_proc_ownercheck(inputOid, GetUserId()))
		aclcheck_error(ACLCHECK_NOT_OWNER, ACL_KIND_PROC,
					   NameListToString(inputName));
	if (outputOid && !pg_proc_ownercheck(outputOid, GetUserId()))
		aclcheck_error(ACLCHECK_NOT_OWNER, ACL_KIND_PROC,
					   NameListToString(outputName));
	if (receiveOid && !pg_proc_ownercheck(receiveOid, GetUserId()))
		aclcheck_error(ACLCHECK_NOT_OWNER, ACL_KIND_PROC,
					   NameListToString(receiveName));
	if (sendOid && !pg_proc_ownercheck(sendOid, GetUserId()))
		aclcheck_error(ACLCHECK_NOT_OWNER, ACL_KIND_PROC,
					   NameListToString(sendName));
	if (typmodinOid && !pg_proc_ownercheck(typmodinOid, GetUserId()))
		aclcheck_error(ACLCHECK_NOT_OWNER, ACL_KIND_PROC,
					   NameListToString(typmodinName));
	if (typmodoutOid && !pg_proc_ownercheck(typmodoutOid, GetUserId()))
		aclcheck_error(ACLCHECK_NOT_OWNER, ACL_KIND_PROC,
					   NameListToString(typmodoutName));
	if (analyzeOid && !pg_proc_ownercheck(analyzeOid, GetUserId()))
		aclcheck_error(ACLCHECK_NOT_OWNER, ACL_KIND_PROC,
					   NameListToString(analyzeName));
#endif

	array_type = makeArrayTypeName(typeName, typeNamespace);
	pg_type = heap_open(TypeRelationId, AccessShareLock);

	/* Preassign array type OID so we can insert it in pg_type.typarray */
	if (Gp_role == GP_ROLE_EXECUTE || IsBinaryUpgrade)
	{
		array_oid = GetPreassignedOidForType(typeNamespace, array_type);

		if (array_oid == InvalidOid && IsBinaryUpgrade)
			array_oid = GetNewOid(pg_type);
	}
	else
		array_oid = GetNewOid(pg_type);

	heap_close(pg_type, AccessShareLock);

	/*
	 * now have TypeCreate do all the real work.
	 */
	typoid =
		TypeCreateWithOptions(InvalidOid,	/* no predetermined type OID */
				   typeName,	/* type name */
				   typeNamespace,		/* namespace */
				   InvalidOid,	/* relation oid (n/a here) */
				   0,			/* relation kind (ditto) */
				   GetUserId(),	/* owner's ID */
				   internalLength,		/* internal size */
				   TYPTYPE_BASE,	/* type-type (base type) */
				   category,	/* type-category */
				   preferred,	/* is it a preferred type? */
				   delimiter,	/* array element delimiter */
				   inputOid,	/* input procedure */
				   outputOid,	/* output procedure */
				   receiveOid,	/* receive procedure */
				   sendOid,		/* send procedure */
				   typmodinOid, /* typmodin procedure */
				   typmodoutOid,	/* typmodout procedure */
				   analyzeOid,	/* analyze procedure */
				   elemType,	/* element type ID */
				   false,		/* this is not an array type */
				   array_oid,	/* array type we are about to create */
				   InvalidOid,	/* base type ID (only for domains) */
				   defaultValue,	/* default type value */
				   NULL,		/* no binary form available */
				   byValue,		/* passed by value */
				   alignment,	/* required alignment */
				   storage,		/* TOAST strategy */
				   -1,			/* typMod (Domains only) */
				   0,			/* Array Dimensions of typbasetype */
				   false,		/* Type NOT NULL */
				   typoptions);

	/*
	 * Create the array type that goes with it.
	 */

	/* alignment must be 'i' or 'd' for arrays */
	alignment = (alignment == 'd') ? 'd' : 'i';

	TypeCreateWithOptions(array_oid,		/* force assignment of this type OID */
			   array_type,		/* type name */
			   typeNamespace,	/* namespace */
			   InvalidOid,		/* relation oid (n/a here) */
			   0,				/* relation kind (ditto) */
			   GetUserId(),		/* owner's ID */
			   -1,				/* internal size (always varlena) */
			   TYPTYPE_BASE,	/* type-type (base type) */
			   TYPCATEGORY_ARRAY, /* type-category (array) */
			   false,			/* array types are never preferred */
			   delimiter,		/* array element delimiter */
			   F_ARRAY_IN,		/* input procedure */
			   F_ARRAY_OUT,		/* output procedure */
			   F_ARRAY_RECV,	/* receive procedure */
			   F_ARRAY_SEND,	/* send procedure */
			   typmodinOid,		/* typmodin procedure */
			   typmodoutOid,	/* typmodout procedure */
			   InvalidOid,		/* analyze procedure - default */
			   typoid,			/* element type ID */
			   true,			/* yes this is an array type */
			   InvalidOid,		/* no further array type */
			   InvalidOid,		/* base type ID */
			   NULL,			/* never a default type value */
			   NULL,			/* binary default isn't sent either */
			   false,			/* never passed by value */
			   alignment,		/* see above */
			   'x',				/* ARRAY is always toastable */
			   -1,				/* typMod (Domains only) */
			   0,				/* Array dimensions of typbasetype */
			   false,			/* Type NOT NULL */
			   typoptions);

	pfree(array_type);

	if (Gp_role == GP_ROLE_DISPATCH)
	{
		DefineStmt * stmt = makeNode(DefineStmt);
		stmt->kind = OBJECT_TYPE;
		stmt->oldstyle = false; /*?*/
		stmt->defnames = names;
		stmt->args = NIL;
		stmt->definition = parameters;

		CdbDispatchUtilityStatement((Node *) stmt,
									DF_CANCEL_ON_ERROR|
									DF_WITH_SNAPSHOT|
									DF_NEED_TWO_PHASE,
									GetAssignedOidsForDispatch(),
									NULL);
	}
}


/*
 *	RemoveTypes
 *		Implements DROP TYPE and DROP DOMAIN
 *
 * Note: if DOMAIN is specified, we enforce that each type is a domain, but
 * we don't enforce the converse for DROP TYPE
 */
void
RemoveTypes(DropStmt *drop)
{
	ObjectAddresses *objects;
	ListCell		*cell;

	/*
	 * First we identify all the types, then we delete them in a single
	 * performMultipleDeletions() call.  This is to avoid unwanted
	 * DROP RESTRICT errors if one of the types depends on another.
	 */
	objects = new_object_addresses();

	foreach(cell, drop->objects)
	{
		List       *names = (List *) lfirst(cell);
		TypeName   *typename;
		Oid			typeoid;
		HeapTuple	tup;
		ObjectAddress object;
		Form_pg_type typ;

		/* Make a TypeName so we can use standard type lookup machinery */
		typename = makeTypeNameFromNameList(names);

		/* Use LookupTypeName here so that shell types can be removed. */
		tup = LookupTypeName(NULL, typename, NULL);
		if (tup == NULL)
		{
			if (!drop->missing_ok)
			{
				ereport(ERROR,
						(errcode(ERRCODE_UNDEFINED_OBJECT),
						 errmsg("type \"%s\" does not exist",
								TypeNameToString(typename))));
			}
			else
			{
				if (Gp_role != GP_ROLE_EXECUTE)
					ereport(NOTICE,
							(errmsg("type \"%s\" does not exist, skipping",
									TypeNameToString(typename))));
			}
			continue;
		}

		typeoid = typeTypeId(tup);
		typ = (Form_pg_type) GETSTRUCT(tup);

		/* Permission check: must own type or its namespace */
		if (!pg_type_ownercheck(typeoid, GetUserId()) &&
			!pg_namespace_ownercheck(typ->typnamespace, GetUserId()))
			aclcheck_error(ACLCHECK_NOT_OWNER, ACL_KIND_TYPE,
						   format_type_be(typeoid));

		if (drop->removeType == OBJECT_DOMAIN)
		{
			/* Check that this is actually a domain */
			if (typ->typtype != TYPTYPE_DOMAIN)
				ereport(ERROR,
						(errcode(ERRCODE_WRONG_OBJECT_TYPE),
						 errmsg("\"%s\" is not a domain",
								TypeNameToString(typename))));
		}

		/*
		 * Remove any storage encoding
		 */
		remove_type_encoding(typeoid);

		/*
		 * Note: we need no special check for array types here, as the normal
		 * treatment of internal dependencies handles it just fine
		 */

		object.classId = TypeRelationId;
		object.objectId = typeoid;
		object.objectSubId = 0;

		add_exact_object_address(&object, objects);

		ReleaseSysCache(tup);
	}

	performMultipleDeletions(objects, drop->behavior);

	free_object_addresses(objects);
}


/*
 * Guts of type deletion.
 */
void
RemoveTypeById(Oid typeOid)
{
	Relation	relation;
	HeapTuple	tup;

	/* 
	 * It might look like the call in RemoveType() is enough for
	 * pg_type_encoding but it's not. This case catches array type derivations
	 * of base types.
	 */
	remove_type_encoding(typeOid);

	relation = heap_open(TypeRelationId, RowExclusiveLock);

	tup = SearchSysCache(TYPEOID,
						 ObjectIdGetDatum(typeOid),
						 0, 0, 0);
	if (!HeapTupleIsValid(tup))
		elog(ERROR, "cache lookup failed for type %u", typeOid);

	simple_heap_delete(relation, &tup->t_self);

	/*
	 * If it is an enum, delete the pg_enum entries too; we don't bother with
	 * making dependency entries for those, so it has to be done "by hand"
	 * here.
	 */
	if (((Form_pg_type) GETSTRUCT(tup))->typtype == TYPTYPE_ENUM)
		EnumValuesDelete(typeOid);

	ReleaseSysCache(tup);

	heap_close(relation,  Gp_role == GP_ROLE_DISPATCH ? NoLock : RowExclusiveLock);
}


/*
 * DefineDomain
 *		Registers a new domain.
 */
void
DefineDomain(CreateDomainStmt *stmt)
{
	char	   *domainName;
	Oid			domainNamespace;
	AclResult	aclresult;
	int16		internalLength;
	Oid			inputProcedure;
	Oid			outputProcedure;
	Oid			receiveProcedure;
	Oid			sendProcedure;
	Oid			analyzeProcedure;
	bool		byValue;
	Oid			typelem;
	char		category;
	char		delimiter;
	char		alignment;
	char		storage;
	char		typtype;
	Datum		datum;
	bool		isnull;
	char	   *defaultValue = NULL;
	char	   *defaultValueBin = NULL;
	bool		saw_default = false;
	bool		typNotNull = false;
	bool		nullDefined = false;
	int32		typNDims = list_length(stmt->typeName->arrayBounds);
	HeapTuple	typeTup;
	List	   *schema = stmt->constraints;
	ListCell   *listptr;
	Oid			basetypeoid;
	Oid			domainoid;
	Oid			old_type_oid;
	Form_pg_type baseType;
	int32		basetypeMod;

	/* Convert list of names to a name and namespace */
	domainNamespace = QualifiedNameGetCreationNamespace(stmt->domainname,
														&domainName);

	/* Check we have creation rights in target namespace */
	aclresult = pg_namespace_aclcheck(domainNamespace, GetUserId(),
									  ACL_CREATE);
	if (aclresult != ACLCHECK_OK)
		aclcheck_error(aclresult, ACL_KIND_NAMESPACE,
					   get_namespace_name(domainNamespace));

	/*
	 * Check for collision with an existing type name.	If there is one and
	 * it's an autogenerated array, we can rename it out of the way.
	 */
	old_type_oid = GetSysCacheOid(TYPENAMENSP,
								  CStringGetDatum(domainName),
								  ObjectIdGetDatum(domainNamespace),
								  0, 0);
	if (OidIsValid(old_type_oid))
	{
		if (!moveArrayTypeName(old_type_oid, domainName, domainNamespace))
			ereport(ERROR,
					(errcode(ERRCODE_DUPLICATE_OBJECT),
					 errmsg("type \"%s\" already exists", domainName)));
	}

	/*
	 * Look up the base type.
	 */
	typeTup = typenameType(NULL, stmt->typeName, &basetypeMod);
	baseType = (Form_pg_type) GETSTRUCT(typeTup);
	basetypeoid = HeapTupleGetOid(typeTup);

	/*
	 * Base type must be a plain base type, another domain or an enum. Domains
	 * over pseudotypes would create a security hole.  Domains over composite
	 * types might be made to work in the future, but not today.
	 */
	typtype = baseType->typtype;
	if (typtype != TYPTYPE_BASE &&
		typtype != TYPTYPE_DOMAIN &&
		typtype != TYPTYPE_ENUM)
		ereport(ERROR,
				(errcode(ERRCODE_DATATYPE_MISMATCH),
				 errmsg("\"%s\" is not a valid base type for a domain",
						TypeNameToString(stmt->typeName))));

	/* passed by value */
	byValue = baseType->typbyval;

	/* Required Alignment */
	alignment = baseType->typalign;

	/* TOAST Strategy */
	storage = baseType->typstorage;

	/* Storage Length */
	internalLength = baseType->typlen;

	/* Type Category */
	category = baseType->typcategory;

	/* Array element type (in case base type is an array) */
	typelem = baseType->typelem;

	/* Array element Delimiter */
	delimiter = baseType->typdelim;

	/* I/O Functions */
	inputProcedure = F_DOMAIN_IN;
	outputProcedure = baseType->typoutput;
	receiveProcedure = F_DOMAIN_RECV;
	sendProcedure = baseType->typsend;

	/* Domains never accept typmods, so no typmodin/typmodout needed */

	/* Analysis function */
	analyzeProcedure = baseType->typanalyze;

	/* Inherited default value */
	datum = SysCacheGetAttr(TYPEOID, typeTup,
							Anum_pg_type_typdefault, &isnull);
	if (!isnull)
		defaultValue = TextDatumGetCString(datum);

	/* Inherited default binary value */
	datum = SysCacheGetAttr(TYPEOID, typeTup,
							Anum_pg_type_typdefaultbin, &isnull);
	if (!isnull)
		defaultValueBin = TextDatumGetCString(datum);

	/*
	 * Run through constraints manually to avoid the additional processing
	 * conducted by DefineRelation() and friends.
	 */
	foreach(listptr, schema)
	{
		Node	   *newConstraint = lfirst(listptr);
		Constraint *constr;

		/* Check for unsupported constraint types */
		if (IsA(newConstraint, FkConstraint))
			ereport(ERROR,
					(errcode(ERRCODE_SYNTAX_ERROR),
				errmsg("foreign key constraints not possible for domains")));

		/* otherwise it should be a plain Constraint */
		if (!IsA(newConstraint, Constraint))
			elog(ERROR, "unrecognized node type: %d",
				 (int) nodeTag(newConstraint));

		constr = (Constraint *) newConstraint;

		switch (constr->contype)
		{
			case CONSTR_DEFAULT:

				/*
				 * The inherited default value may be overridden by the user
				 * with the DEFAULT <expr> clause ... but only once.
				 */
				if (saw_default)
					ereport(ERROR,
							(errcode(ERRCODE_SYNTAX_ERROR),
							 errmsg("multiple default expressions")));
				saw_default = true;

				if (constr->raw_expr)
				{
					ParseState *pstate;
					Node	   *defaultExpr;

					/* Create a dummy ParseState for transformExpr */
					pstate = make_parsestate(NULL);

					/*
					 * Cook the constr->raw_expr into an expression. Note:
					 * name is strictly for error message
					 */
					defaultExpr = cookDefault(pstate, constr->raw_expr,
											  basetypeoid,
											  basetypeMod,
											  domainName);

					/*
					 * If the expression is just a NULL constant, we treat it
					 * like not having a default.
					 *
					 * Note that if the basetype is another domain, we'll see
					 * a CoerceToDomain expr here and not discard the default.
					 * This is critical because the domain default needs to be
					 * retained to override any default that the base domain
					 * might have.
					 */
					if (defaultExpr == NULL ||
						(IsA(defaultExpr, Const) &&
						 ((Const *) defaultExpr)->constisnull))
					{
						defaultValue = NULL;
						defaultValueBin = NULL;
					}
					else
					{
						/*
						 * Expression must be stored as a nodeToString result,
						 * but we also require a valid textual representation
						 * (mainly to make life easier for pg_dump).
						 */
						defaultValue =
							deparse_expression(defaultExpr,
											   deparse_context_for(domainName,
																 InvalidOid),
											   false, false);
						defaultValueBin = nodeToString(defaultExpr);
					}

					free_parsestate(pstate);
				}
				else
				{
					/* No default (can this still happen?) */
					defaultValue = NULL;
					defaultValueBin = NULL;
				}
				break;

			case CONSTR_NOTNULL:
				if (nullDefined && !typNotNull)
					ereport(ERROR,
							(errcode(ERRCODE_SYNTAX_ERROR),
						   errmsg("conflicting NULL/NOT NULL constraints")));
				typNotNull = true;
				nullDefined = true;
				break;

			case CONSTR_NULL:
				if (nullDefined && typNotNull)
					ereport(ERROR,
							(errcode(ERRCODE_SYNTAX_ERROR),
						   errmsg("conflicting NULL/NOT NULL constraints")));
				typNotNull = false;
				nullDefined = true;
				break;

			case CONSTR_CHECK:

				/*
				 * Check constraints are handled after domain creation, as
				 * they require the Oid of the domain
				 */
				break;

				/*
				 * All else are error cases
				 */
			case CONSTR_UNIQUE:
				ereport(ERROR,
						(errcode(ERRCODE_SYNTAX_ERROR),
					 errmsg("unique constraints not possible for domains")));
				break;

			case CONSTR_PRIMARY:
				ereport(ERROR,
						(errcode(ERRCODE_SYNTAX_ERROR),
				errmsg("primary key constraints not possible for domains")));
				break;

			case CONSTR_ATTR_DEFERRABLE:
			case CONSTR_ATTR_NOT_DEFERRABLE:
			case CONSTR_ATTR_DEFERRED:
			case CONSTR_ATTR_IMMEDIATE:
				ereport(ERROR,
						(errcode(ERRCODE_FEATURE_NOT_SUPPORTED),
						 errmsg("specifying constraint deferrability not supported for domains")));
				break;

			default:
				elog(ERROR, "unrecognized constraint subtype: %d",
					 (int) constr->contype);
				break;
		}
	}

	/*
	 * Have TypeCreate do all the real work.
	 */
	domainoid =
		TypeCreate(InvalidOid,	/* no predetermined type OID */
				   domainName,	/* type name */
				   domainNamespace,		/* namespace */
				   InvalidOid,	/* relation oid (n/a here) */
				   0,			/* relation kind (ditto) */
				   GetUserId(),	/* owner's ID */
				   internalLength,		/* internal size */
				   TYPTYPE_DOMAIN,		/* type-type (domain type) */
				   category,	/* type-category */
				   false,		/* domain types are never preferred */
				   delimiter,	/* array element delimiter */
				   inputProcedure,		/* input procedure */
				   outputProcedure,		/* output procedure */
				   receiveProcedure,	/* receive procedure */
				   sendProcedure,		/* send procedure */
				   InvalidOid,	/* typmodin procedure - none */
				   InvalidOid,	/* typmodout procedure - none */
				   analyzeProcedure,	/* analyze procedure */
				   typelem,		/* element type ID */
				   false,		/* this isn't an array */
				   InvalidOid,	/* no arrays for domains (yet) */
				   basetypeoid, /* base type ID */
				   defaultValue,	/* default type value (text) */
				   defaultValueBin,		/* default type value (binary) */
				   byValue,		/* passed by value */
				   alignment,	/* required alignment */
				   storage,		/* TOAST strategy */
				   basetypeMod, /* typeMod value */
				   typNDims,	/* Array dimensions for base type */
				   typNotNull	/* Type NOT NULL */);

	/*
	 * Process constraints which refer to the domain ID returned by TypeCreate
	 */
	foreach(listptr, schema)
	{
		Constraint *constr = lfirst(listptr);

		/* it must be a Constraint, per check above */

		switch (constr->contype)
		{
			case CONSTR_CHECK:
				domainAddConstraint(domainoid, domainNamespace,
									basetypeoid, basetypeMod,
									constr, domainName);
				break;

				/* Other constraint types were fully processed above */

			default:
				break;
		}

		/* CCI so we can detect duplicate constraint names */
		CommandCounterIncrement();
	}

	/*
	 * Now we can clean up.
	 */
	ReleaseSysCache(typeTup);

	if (Gp_role == GP_ROLE_DISPATCH)
	{
		CdbDispatchUtilityStatement((Node *) stmt,
									DF_CANCEL_ON_ERROR|
									DF_WITH_SNAPSHOT|
									DF_NEED_TWO_PHASE,
									GetAssignedOidsForDispatch(),
									NULL);
	}
}


/*
 * DefineEnum
 *		Registers a new enum.
 */
void
DefineEnum(CreateEnumStmt *stmt)
{
	char	   *enumName;
	char	   *enumArrayName;
	Oid			enumNamespace;
	Oid			enumTypeOid;
	AclResult	aclresult;
	Oid			old_type_oid;
	Oid			enumArrayOid;
	Relation	pg_type;

	/* Convert list of names to a name and namespace */
	enumNamespace = QualifiedNameGetCreationNamespace(stmt->typeName,
													  &enumName);

	/* Check we have creation rights in target namespace */
	aclresult = pg_namespace_aclcheck(enumNamespace, GetUserId(), ACL_CREATE);
	if (aclresult != ACLCHECK_OK)
		aclcheck_error(aclresult, ACL_KIND_NAMESPACE,
					   get_namespace_name(enumNamespace));

	/*
	 * Check for collision with an existing type name.	If there is one and
	 * it's an autogenerated array, we can rename it out of the way.
	 */
	old_type_oid = GetSysCacheOid(TYPENAMENSP,
								  CStringGetDatum(enumName),
								  ObjectIdGetDatum(enumNamespace),
								  0, 0);
	if (OidIsValid(old_type_oid))
	{
		if (!moveArrayTypeName(old_type_oid, enumName, enumNamespace))
			ereport(ERROR,
					(errcode(ERRCODE_DUPLICATE_OBJECT),
					 errmsg("type \"%s\" already exists", enumName)));
	}

	enumArrayName = makeArrayTypeName(enumName, enumNamespace);

	/* Preassign array type OID so we can insert it in pg_type.typarray */
	pg_type = heap_open(TypeRelationId, AccessShareLock);

	if (Gp_role == GP_ROLE_EXECUTE || IsBinaryUpgrade)
	{
		enumTypeOid = GetPreassignedOidForType(enumNamespace, enumName);
		enumArrayOid = GetPreassignedOidForType(enumNamespace, enumArrayName);
	}
	else
	{
		enumTypeOid = InvalidOid;
		enumArrayOid = GetNewOid(pg_type);
	}
	heap_close(pg_type, AccessShareLock);

	/* Create the pg_type entry */
	enumTypeOid =
		TypeCreate(enumTypeOid,
				   enumName,	/* type name */
				   enumNamespace,		/* namespace */
				   InvalidOid,	/* relation oid (n/a here) */
				   0,			/* relation kind (ditto) */
				   GetUserId(),	/* owner's ID */
				   sizeof(Oid), /* internal size */
				   TYPTYPE_ENUM,	/* type-type (enum type) */
				   TYPCATEGORY_ENUM,	/* type-category (enum type) */
				   false,		/* enum types are never preferred */
				   DEFAULT_TYPDELIM,	/* array element delimiter */
				   F_ENUM_IN,	/* input procedure */
				   F_ENUM_OUT,	/* output procedure */
				   F_ENUM_RECV, /* receive procedure */
				   F_ENUM_SEND, /* send procedure */
				   InvalidOid,	/* typmodin procedure - none */
				   InvalidOid,	/* typmodout procedure - none */
				   InvalidOid,	/* analyze procedure - default */
				   InvalidOid,	/* element type ID */
				   false,		/* this is not an array type */
				   enumArrayOid,	/* array type we are about to create */
				   InvalidOid,	/* base type ID (only for domains) */
				   NULL,		/* never a default type value */
				   NULL,		/* binary default isn't sent either */
				   true,		/* always passed by value */
				   'i',			/* int alignment */
				   'p',			/* TOAST strategy always plain */
				   -1,			/* typMod (Domains only) */
				   0,			/* Array dimensions of typbasetype */
				   false);		/* Type NOT NULL */

	/* Enter the enum's values into pg_enum */
	EnumValuesCreate(enumTypeOid, stmt->vals, InvalidOid);

	/*
	 * Create the array type that goes with it.
	 */
	TypeCreate(enumArrayOid,	/* force assignment of this type OID */
			   enumArrayName,	/* type name */
			   enumNamespace,	/* namespace */
			   InvalidOid,		/* relation oid (n/a here) */
			   0,				/* relation kind (ditto) */
			   GetUserId(),		/* owner's ID */
			   -1,				/* internal size (always varlena) */
			   TYPTYPE_BASE,	/* type-type (base type) */
			   TYPCATEGORY_ARRAY, /* type-category (array) */
			   false,			/* array types are never preferred */
			   DEFAULT_TYPDELIM,	/* array element delimiter */
			   F_ARRAY_IN,		/* input procedure */
			   F_ARRAY_OUT,		/* output procedure */
			   F_ARRAY_RECV,	/* receive procedure */
			   F_ARRAY_SEND,	/* send procedure */
			   InvalidOid,		/* typmodin procedure - none */
			   InvalidOid,		/* typmodout procedure - none */
			   InvalidOid,		/* analyze procedure - default */
			   enumTypeOid,		/* element type ID */
			   true,			/* yes this is an array type */
			   InvalidOid,		/* no further array type */
			   InvalidOid,		/* base type ID */
			   NULL,			/* never a default type value */
			   NULL,			/* binary default isn't sent either */
			   false,			/* never passed by value */
			   'i',				/* enums have align i, so do their arrays */
			   'x',				/* ARRAY is always toastable */
			   -1,				/* typMod (Domains only) */
			   0,				/* Array dimensions of typbasetype */
			   false);			/* Type NOT NULL */

	pfree(enumArrayName);

	if (Gp_role == GP_ROLE_DISPATCH)
		CdbDispatchUtilityStatement((Node *) stmt,
									DF_CANCEL_ON_ERROR|
									DF_WITH_SNAPSHOT|
									DF_NEED_TWO_PHASE,
									GetAssignedOidsForDispatch(),
									NULL);
}


/*
 * Find suitable I/O functions for a type.
 *
 * typeOid is the type's OID (which will already exist, if only as a shell
 * type).
 */

static Oid
findTypeInputFunction(List *procname, Oid typeOid)
{
	Oid			argList[3];
	Oid			procOid;

	/*
	 * Input functions can take a single argument of type CSTRING, or three
	 * arguments (string, typioparam OID, typmod).
	 *
	 * For backwards compatibility we allow OPAQUE in place of CSTRING; if we
	 * see this, we issue a warning and fix up the pg_proc entry.
	 */
	argList[0] = CSTRINGOID;

	procOid = LookupFuncName(procname, 1, argList, true);
	if (OidIsValid(procOid))
		return procOid;

	argList[1] = OIDOID;
	argList[2] = INT4OID;

	procOid = LookupFuncName(procname, 3, argList, true);
	if (OidIsValid(procOid))
		return procOid;

	/* No luck, try it with OPAQUE */
	argList[0] = OPAQUEOID;

	procOid = LookupFuncName(procname, 1, argList, true);

	if (!OidIsValid(procOid))
	{
		argList[1] = OIDOID;
		argList[2] = INT4OID;

		procOid = LookupFuncName(procname, 3, argList, true);
	}

	if (OidIsValid(procOid))
	{
		/* Found, but must complain and fix the pg_proc entry */
		ereport(WARNING,
				(errmsg("changing argument type of function %s from \"opaque\" to \"cstring\"",
						NameListToString(procname))));
		SetFunctionArgType(procOid, 0, CSTRINGOID);

		/*
		 * Need CommandCounterIncrement since DefineType will likely try to
		 * alter the pg_proc tuple again.
		 */
		CommandCounterIncrement();

		return procOid;
	}

	/* Use CSTRING (preferred) in the error message */
	argList[0] = CSTRINGOID;

	ereport(ERROR,
			(errcode(ERRCODE_UNDEFINED_FUNCTION),
			 errmsg("function %s does not exist",
					func_signature_string(procname, 1, argList))));

	return InvalidOid;			/* keep compiler quiet */
}

static Oid
findTypeOutputFunction(List *procname, Oid typeOid)
{
	Oid			argList[1];
	Oid			procOid;

	/*
	 * Output functions can take a single argument of the type.
	 *
	 * For backwards compatibility we allow OPAQUE in place of the actual type
	 * name; if we see this, we issue a warning and fix up the pg_proc entry.
	 */
	argList[0] = typeOid;

	procOid = LookupFuncName(procname, 1, argList, true);
	if (OidIsValid(procOid))
		return procOid;

	/* No luck, try it with OPAQUE */
	argList[0] = OPAQUEOID;

	procOid = LookupFuncName(procname, 1, argList, true);

	if (OidIsValid(procOid))
	{
		/* Found, but must complain and fix the pg_proc entry */
		ereport(WARNING,
		(errmsg("changing argument type of function %s from \"opaque\" to %s",
				NameListToString(procname), format_type_be(typeOid))));
		SetFunctionArgType(procOid, 0, typeOid);

		/*
		 * Need CommandCounterIncrement since DefineType will likely try to
		 * alter the pg_proc tuple again.
		 */
		CommandCounterIncrement();

		return procOid;
	}

	/* Use type name, not OPAQUE, in the failure message. */
	argList[0] = typeOid;

	ereport(ERROR,
			(errcode(ERRCODE_UNDEFINED_FUNCTION),
			 errmsg("function %s does not exist",
					func_signature_string(procname, 1, argList))));

	return InvalidOid;			/* keep compiler quiet */
}

static Oid
findTypeReceiveFunction(List *procname, Oid typeOid)
{
	Oid			argList[3];
	Oid			procOid;

	/*
	 * Receive functions can take a single argument of type INTERNAL, or three
	 * arguments (internal, typioparam OID, typmod).
	 */
	argList[0] = INTERNALOID;

	procOid = LookupFuncName(procname, 1, argList, true);
	if (OidIsValid(procOid))
		return procOid;

	argList[1] = OIDOID;
	argList[2] = INT4OID;

	procOid = LookupFuncName(procname, 3, argList, true);
	if (OidIsValid(procOid))
		return procOid;

	ereport(ERROR,
			(errcode(ERRCODE_UNDEFINED_FUNCTION),
			 errmsg("function %s does not exist",
					func_signature_string(procname, 1, argList))));

	return InvalidOid;			/* keep compiler quiet */
}

static Oid
findTypeSendFunction(List *procname, Oid typeOid)
{
	Oid			argList[1];
	Oid			procOid;

	/*
	 * Send functions can take a single argument of the type.
	 */
	argList[0] = typeOid;

	procOid = LookupFuncName(procname, 1, argList, true);
	if (OidIsValid(procOid))
		return procOid;

	ereport(ERROR,
			(errcode(ERRCODE_UNDEFINED_FUNCTION),
			 errmsg("function %s does not exist",
					func_signature_string(procname, 1, argList))));

	return InvalidOid;			/* keep compiler quiet */
}

static Oid
findTypeTypmodinFunction(List *procname)
{
	Oid			argList[1];
	Oid			procOid;

	/*
	 * typmodin functions always take one cstring[] argument and return int4.
	 */
	argList[0] = CSTRINGARRAYOID;

	procOid = LookupFuncName(procname, 1, argList, true);
	if (!OidIsValid(procOid))
		ereport(ERROR,
				(errcode(ERRCODE_UNDEFINED_FUNCTION),
				 errmsg("function %s does not exist",
						func_signature_string(procname, 1, argList))));

	if (get_func_rettype(procOid) != INT4OID)
		ereport(ERROR,
				(errcode(ERRCODE_INVALID_OBJECT_DEFINITION),
				 errmsg("typmod_in function %s must return type \"integer\"",
						NameListToString(procname))));

	return procOid;
}

static Oid
findTypeTypmodoutFunction(List *procname)
{
	Oid			argList[1];
	Oid			procOid;

	/*
	 * typmodout functions always take one int4 argument and return cstring.
	 */
	argList[0] = INT4OID;

	procOid = LookupFuncName(procname, 1, argList, true);
	if (!OidIsValid(procOid))
		ereport(ERROR,
				(errcode(ERRCODE_UNDEFINED_FUNCTION),
				 errmsg("function %s does not exist",
						func_signature_string(procname, 1, argList))));

	if (get_func_rettype(procOid) != CSTRINGOID)
		ereport(ERROR,
				(errcode(ERRCODE_INVALID_OBJECT_DEFINITION),
				 errmsg("typmod_out function %s must return type \"cstring\"",
						NameListToString(procname))));

	return procOid;
}

static Oid
findTypeAnalyzeFunction(List *procname, Oid typeOid)
{
	Oid			argList[1];
	Oid			procOid;

	/*
	 * Analyze functions always take one INTERNAL argument and return bool.
	 */
	argList[0] = INTERNALOID;

	procOid = LookupFuncName(procname, 1, argList, true);
	if (!OidIsValid(procOid))
		ereport(ERROR,
				(errcode(ERRCODE_UNDEFINED_FUNCTION),
				 errmsg("function %s does not exist",
						func_signature_string(procname, 1, argList))));

	if (get_func_rettype(procOid) != BOOLOID)
		ereport(ERROR,
				(errcode(ERRCODE_INVALID_OBJECT_DEFINITION),
			  errmsg("type analyze function %s must return type \"boolean\"",
					 NameListToString(procname))));

	return procOid;
}


/*-------------------------------------------------------------------
 * DefineCompositeType
 *
 * Create a Composite Type relation.
 * `DefineRelation' does all the work, we just provide the correct
 * arguments!
 *
 * If the relation already exists, then 'DefineRelation' will abort
 * the xact...
 *
 * DefineCompositeType returns relid for use when creating
 * an implicit composite type during function creation
 *-------------------------------------------------------------------
 */
Oid
DefineCompositeType(const RangeVar *typevar, List *coldeflist)
{
	CreateStmt *createStmt = makeNode(CreateStmt);

	createStmt->ownerid = GetUserId();

	if (coldeflist == NIL)
		ereport(ERROR,
				(errcode(ERRCODE_INVALID_OBJECT_DEFINITION),
				 errmsg("composite type must have at least one attribute")));

	/*
	 * now set the parameters for keys/inheritance etc. All of these are
	 * uninteresting for composite types...
	 */
	createStmt->relation = (RangeVar *) typevar;
	createStmt->tableElts = coldeflist;
	createStmt->inhRelations = NIL;
	createStmt->constraints = NIL;
	createStmt->options = list_make1(defWithOids(false));
	createStmt->oncommit = ONCOMMIT_NOOP;
	createStmt->tablespacename = NULL;

	/*
	 * finally create the relation...
	 */
	return  DefineRelation(createStmt, RELKIND_COMPOSITE_TYPE, RELSTORAGE_VIRTUAL, true);

	/*
	 * DefineRelation already dispatches this.
	 *
	if (Gp_role == GP_ROLE_DISPATCH)
	{
		CompositeTypeStmt *stmt = makeNode(CompositeTypeStmt);
		stmt->typevar = (RangeVar *)typevar;
		stmt->coldeflist = coldeflist;

		CdbDispatchUtilityStatement((Node *) stmt);
	}*/

}

/*
 * AlterDomainDefault
 *
 * Routine implementing ALTER DOMAIN SET/DROP DEFAULT statements.
 */
void
AlterDomainDefault(List *names, Node *defaultRaw)
{
	TypeName   *typename;
	Oid			domainoid;
	HeapTuple	tup;
	ParseState *pstate;
	Relation	rel;
	char	   *defaultValue;
	Node	   *defaultExpr = NULL;		/* NULL if no default specified */
	Datum		new_record[Natts_pg_type];
	bool		new_record_nulls[Natts_pg_type];
	bool		new_record_repl[Natts_pg_type];
	HeapTuple	newtuple;
	Form_pg_type typTup;

	/* Make a TypeName so we can use standard type lookup machinery */
	typename = makeTypeNameFromNameList(names);
	domainoid = typenameTypeId(NULL, typename, NULL);

	/* Look up the domain in the type table */
	rel = heap_open(TypeRelationId, RowExclusiveLock);

	tup = SearchSysCacheCopy(TYPEOID,
							 ObjectIdGetDatum(domainoid),
							 0, 0, 0);
	if (!HeapTupleIsValid(tup))
		elog(ERROR, "cache lookup failed for type %u", domainoid);
	typTup = (Form_pg_type) GETSTRUCT(tup);

	/* Check it's a domain and check user has permission for ALTER DOMAIN */
	checkDomainOwner(tup, typename);

	/* Setup new tuple */
	MemSet(new_record, (Datum) 0, sizeof(new_record));
	MemSet(new_record_nulls, false, sizeof(new_record_nulls));
	MemSet(new_record_repl, false, sizeof(new_record_repl));

	/* Store the new default into the tuple */
	if (defaultRaw)
	{
		/* Create a dummy ParseState for transformExpr */
		pstate = make_parsestate(NULL);

		/*
		 * Cook the colDef->raw_expr into an expression. Note: Name is
		 * strictly for error message
		 */
		defaultExpr = cookDefault(pstate, defaultRaw,
								  typTup->typbasetype,
								  typTup->typtypmod,
								  NameStr(typTup->typname));

		free_parsestate(pstate);

		/*
		 * If the expression is just a NULL constant, we treat the command
		 * like ALTER ... DROP DEFAULT.  (But see note for same test in
		 * DefineDomain.)
		 */
		if (defaultExpr == NULL ||
			(IsA(defaultExpr, Const) &&((Const *) defaultExpr)->constisnull))
		{
			/* Default is NULL, drop it */
			new_record_nulls[Anum_pg_type_typdefaultbin - 1] = true;
			new_record_repl[Anum_pg_type_typdefaultbin - 1] = true;
			new_record_nulls[Anum_pg_type_typdefault - 1] = true;
			new_record_repl[Anum_pg_type_typdefault - 1] = true;
		}
		else
		{
			/*
			 * Expression must be stored as a nodeToString result, but we also
			 * require a valid textual representation (mainly to make life
			 * easier for pg_dump).
			 */
			defaultValue = deparse_expression(defaultExpr,
								deparse_context_for(NameStr(typTup->typname),
													InvalidOid),
											  false, false);

			/*
			 * Form an updated tuple with the new default and write it back.
			 */
			new_record[Anum_pg_type_typdefaultbin - 1] = CStringGetTextDatum(nodeToString(defaultExpr));

			new_record_repl[Anum_pg_type_typdefaultbin - 1] = true;
			new_record[Anum_pg_type_typdefault - 1] = CStringGetTextDatum(defaultValue);
			new_record_repl[Anum_pg_type_typdefault - 1] = true;
		}
	}
	else
	{
		/* ALTER ... DROP DEFAULT */
		new_record_nulls[Anum_pg_type_typdefaultbin - 1] = true;
		new_record_repl[Anum_pg_type_typdefaultbin - 1] = true;
		new_record_nulls[Anum_pg_type_typdefault - 1] = true;
		new_record_repl[Anum_pg_type_typdefault - 1] = true;
	}

	newtuple = heap_modify_tuple(tup, RelationGetDescr(rel),
								new_record, new_record_nulls,
								new_record_repl);

	simple_heap_update(rel, &tup->t_self, newtuple);

	CatalogUpdateIndexes(rel, newtuple);

	/* Rebuild dependencies */
	GenerateTypeDependencies(typTup->typnamespace,
							 domainoid,
							 InvalidOid,		/* typrelid is n/a */
							 0, /* relation kind is n/a */
							 typTup->typowner,
							 typTup->typinput,
							 typTup->typoutput,
							 typTup->typreceive,
							 typTup->typsend,
							 typTup->typmodin,
							 typTup->typmodout,
							 typTup->typanalyze,
							 typTup->typelem,
							 false,		/* a domain isn't an implicit array */
							 typTup->typbasetype,
							 defaultExpr,
							 true);		/* Rebuild is true */

	/* Clean up */
	heap_close(rel, NoLock);
	heap_freetuple(newtuple);
}

/*
 * AlterDomainNotNull
 *
 * Routine implementing ALTER DOMAIN SET/DROP NOT NULL statements.
 */
void
AlterDomainNotNull(List *names, bool notNull)
{
	TypeName   *typename;
	Oid			domainoid;
	Relation	typrel;
	HeapTuple	tup;
	Form_pg_type typTup;

	/* Make a TypeName so we can use standard type lookup machinery */
	typename = makeTypeNameFromNameList(names);
	domainoid = typenameTypeId(NULL, typename, NULL);

	/* Look up the domain in the type table */
	typrel = heap_open(TypeRelationId, RowExclusiveLock);

	tup = SearchSysCacheCopy(TYPEOID,
							 ObjectIdGetDatum(domainoid),
							 0, 0, 0);
	if (!HeapTupleIsValid(tup))
		elog(ERROR, "cache lookup failed for type %u", domainoid);
	typTup = (Form_pg_type) GETSTRUCT(tup);

	/* Check it's a domain and check user has permission for ALTER DOMAIN */
	checkDomainOwner(tup, typename);

	/* Is the domain already set to the desired constraint? */
	if (typTup->typnotnull == notNull)
	{
		heap_close(typrel, RowExclusiveLock);
		return;
	}

	/* Adding a NOT NULL constraint requires checking existing columns */
	if (notNull)
	{
		List	   *rels;
		ListCell   *rt;

		/* Fetch relation list with attributes based on this domain */
		/* ShareLock is sufficient to prevent concurrent data changes */

		rels = get_rels_with_domain(domainoid, ShareLock);

		foreach(rt, rels)
		{
			RelToCheck *rtc = (RelToCheck *) lfirst(rt);
			Relation	testrel = rtc->rel;
			TupleDesc	tupdesc = RelationGetDescr(testrel);
			HeapScanDesc scan;
			HeapTuple	tuple;

			/* Scan all tuples in this relation */
			scan = heap_beginscan(testrel, SnapshotNow, 0, NULL);
			while ((tuple = heap_getnext(scan, ForwardScanDirection)) != NULL)
			{
				int			i;

				/* Test attributes that are of the domain */
				for (i = 0; i < rtc->natts; i++)
				{
					int			attnum = rtc->atts[i];

					if (heap_attisnull(tuple, attnum))
						ereport(ERROR,
								(errcode(ERRCODE_NOT_NULL_VIOLATION),
								 errmsg("column \"%s\" of table \"%s\" contains null values",
								NameStr(tupdesc->attrs[attnum - 1]->attname),
										RelationGetRelationName(testrel))));
				}
			}
			heap_endscan(scan);

			/* Close each rel after processing, but keep lock */
			heap_close(testrel, NoLock);
		}
	}

	/*
	 * Okay to update pg_type row.	We can scribble on typTup because it's a
	 * copy.
	 */
	typTup->typnotnull = notNull;

	simple_heap_update(typrel, &tup->t_self, tup);

	CatalogUpdateIndexes(typrel, tup);

	/* Clean up */
	heap_freetuple(tup);
	heap_close(typrel, RowExclusiveLock);
}

/*
 * AlterDomainDropConstraint
 *
 * Implements the ALTER DOMAIN DROP CONSTRAINT statement
 */
void
AlterDomainDropConstraint(List *names, const char *constrName,
						  DropBehavior behavior)
{
	TypeName   *typename;
	Oid			domainoid;
	HeapTuple	tup;
	Relation	rel;
	Relation	conrel;
	SysScanDesc conscan;
	ScanKeyData key[1];
	HeapTuple	contup;

	/* Make a TypeName so we can use standard type lookup machinery */
	typename = makeTypeNameFromNameList(names);
	domainoid = typenameTypeId(NULL, typename, NULL);

	/* Look up the domain in the type table */
	rel = heap_open(TypeRelationId, RowExclusiveLock);

	tup = SearchSysCacheCopy(TYPEOID,
							 ObjectIdGetDatum(domainoid),
							 0, 0, 0);
	if (!HeapTupleIsValid(tup))
		elog(ERROR, "cache lookup failed for type %u", domainoid);

	/* Check it's a domain and check user has permission for ALTER DOMAIN */
	checkDomainOwner(tup, typename);

	/* Grab an appropriate lock on the pg_constraint relation */
	conrel = heap_open(ConstraintRelationId, RowExclusiveLock);

	/* Use the index to scan only constraints of the target relation */
	ScanKeyInit(&key[0],
				Anum_pg_constraint_contypid,
				BTEqualStrategyNumber, F_OIDEQ,
				ObjectIdGetDatum(HeapTupleGetOid(tup)));

	conscan = systable_beginscan(conrel, ConstraintTypidIndexId, true,
								 SnapshotNow, 1, key);

	/*
	 * Scan over the result set, removing any matching entries.
	 */
	while ((contup = systable_getnext(conscan)) != NULL)
	{
		Form_pg_constraint con = (Form_pg_constraint) GETSTRUCT(contup);

		if (strcmp(NameStr(con->conname), constrName) == 0)
		{
			ObjectAddress conobj;

			conobj.classId = ConstraintRelationId;
			conobj.objectId = HeapTupleGetOid(contup);
			conobj.objectSubId = 0;

			performDeletion(&conobj, behavior);
		}
	}
	/* Clean up after the scan */
	systable_endscan(conscan);
	heap_close(conrel, RowExclusiveLock);

	heap_close(rel, NoLock);
}

/*
 * AlterDomainAddConstraint
 *
 * Implements the ALTER DOMAIN .. ADD CONSTRAINT statement.
 */
void
AlterDomainAddConstraint(List *names, Node *newConstraint)
{
	TypeName   *typename;
	Oid			domainoid;
	Relation	typrel;
	HeapTuple	tup;
	Form_pg_type typTup;
	List	   *rels;
	ListCell   *rt;
	EState	   *estate;
	ExprContext *econtext;
	char	   *ccbin;
	Expr	   *expr;
	ExprState  *exprstate;
	Constraint *constr;

	/* Make a TypeName so we can use standard type lookup machinery */
	typename = makeTypeNameFromNameList(names);
	domainoid = typenameTypeId(NULL, typename, NULL);

	/* Look up the domain in the type table */
	typrel = heap_open(TypeRelationId, RowExclusiveLock);

	tup = SearchSysCacheCopy(TYPEOID,
							 ObjectIdGetDatum(domainoid),
							 0, 0, 0);
	if (!HeapTupleIsValid(tup))
		elog(ERROR, "cache lookup failed for type %u", domainoid);
	typTup = (Form_pg_type) GETSTRUCT(tup);

	/* Check it's a domain and check user has permission for ALTER DOMAIN */
	checkDomainOwner(tup, typename);

	/* Check for unsupported constraint types */
	if (IsA(newConstraint, FkConstraint))
		ereport(ERROR,
				(errcode(ERRCODE_SYNTAX_ERROR),
				 errmsg("foreign key constraints not possible for domains")));

	/* otherwise it should be a plain Constraint */
	if (!IsA(newConstraint, Constraint))
		elog(ERROR, "unrecognized node type: %d",
			 (int) nodeTag(newConstraint));

	constr = (Constraint *) newConstraint;

	switch (constr->contype)
	{
		case CONSTR_CHECK:
			/* processed below */
			break;

		case CONSTR_UNIQUE:
			ereport(ERROR,
					(errcode(ERRCODE_SYNTAX_ERROR),
					 errmsg("unique constraints not possible for domains")));
			break;

		case CONSTR_PRIMARY:
			ereport(ERROR,
					(errcode(ERRCODE_SYNTAX_ERROR),
				errmsg("primary key constraints not possible for domains")));
			break;

		case CONSTR_ATTR_DEFERRABLE:
		case CONSTR_ATTR_NOT_DEFERRABLE:
		case CONSTR_ATTR_DEFERRED:
		case CONSTR_ATTR_IMMEDIATE:
			ereport(ERROR,
					(errcode(ERRCODE_FEATURE_NOT_SUPPORTED),
					 errmsg("specifying constraint deferrability not supported for domains")));
			break;

		default:
			elog(ERROR, "unrecognized constraint subtype: %d",
				 (int) constr->contype);
			break;
	}

	/*
	 * Since all other constraint types throw errors, this must be a check
	 * constraint.	First, process the constraint expression and add an entry
	 * to pg_constraint.
	 */

	ccbin = domainAddConstraint(HeapTupleGetOid(tup), typTup->typnamespace,
								typTup->typbasetype, typTup->typtypmod,
								constr, NameStr(typTup->typname));

	/*
	 * Test all values stored in the attributes based on the domain the
	 * constraint is being added to.
	 */
	expr = (Expr *) stringToNode(ccbin);

	/* Need an EState to run ExecEvalExpr */
	estate = CreateExecutorState();
	econtext = GetPerTupleExprContext(estate);

	/* build execution state for expr */
	exprstate = ExecPrepareExpr(expr, estate);

	/* Fetch relation list with attributes based on this domain */
	/* ShareLock is sufficient to prevent concurrent data changes */

	rels = get_rels_with_domain(domainoid, ShareLock);

	foreach(rt, rels)
	{
		RelToCheck *rtc = (RelToCheck *) lfirst(rt);
		Relation	testrel = rtc->rel;
		TupleDesc	tupdesc = RelationGetDescr(testrel);
		HeapScanDesc scan;
		HeapTuple	tuple;

		/* Scan all tuples in this relation */
		scan = heap_beginscan(testrel, SnapshotNow, 0, NULL);
		while ((tuple = heap_getnext(scan, ForwardScanDirection)) != NULL)
		{
			int			i;

			/* Test attributes that are of the domain */
			for (i = 0; i < rtc->natts; i++)
			{
				int			attnum = rtc->atts[i];
				Datum		d;
				bool		isNull;
				Datum		conResult;

				d = heap_getattr(tuple, attnum, tupdesc, &isNull);

				econtext->domainValue_datum = d;
				econtext->domainValue_isNull = isNull;

				conResult = ExecEvalExprSwitchContext(exprstate,
													  econtext,
													  &isNull, NULL);

				if (!isNull && !DatumGetBool(conResult))
					ereport(ERROR,
							(errcode(ERRCODE_CHECK_VIOLATION),
							 errmsg("column \"%s\" of table \"%s\" contains values that violate the new constraint",
								NameStr(tupdesc->attrs[attnum - 1]->attname),
									RelationGetRelationName(testrel))));
			}

			ResetExprContext(econtext);
		}
		heap_endscan(scan);

		/* Hold relation lock till commit (XXX bad for concurrency) */
		heap_close(testrel, NoLock);
	}

	FreeExecutorState(estate);

	/* Clean up */
	heap_close(typrel, RowExclusiveLock);
}

/*
 * get_rels_with_domain
 *
 * Fetch all relations / attributes which are using the domain
 *
 * The result is a list of RelToCheck structs, one for each distinct
 * relation, each containing one or more attribute numbers that are of
 * the domain type.  We have opened each rel and acquired the specified lock
 * type on it.
 *
 * We support nested domains by including attributes that are of derived
 * domain types.  Current callers do not need to distinguish between attributes
 * that are of exactly the given domain and those that are of derived domains.
 *
 * XXX this is completely broken because there is no way to lock the domain
 * to prevent columns from being added or dropped while our command runs.
 * We can partially protect against column drops by locking relations as we
 * come across them, but there is still a race condition (the window between
 * seeing a pg_depend entry and acquiring lock on the relation it references).
 * Also, holding locks on all these relations simultaneously creates a non-
 * trivial risk of deadlock.  We can minimize but not eliminate the deadlock
 * risk by using the weakest suitable lock (ShareLock for most callers).
 *
 * XXX the API for this is not sufficient to support checking domain values
 * that are inside composite types or arrays.  Currently we just error out
 * if a composite type containing the target domain is stored anywhere.
 * There are not currently arrays of domains; if there were, we could take
 * the same approach, but it'd be nicer to fix it properly.
 *
 * Generally used for retrieving a list of tests when adding
 * new constraints to a domain.
 */
static List *
get_rels_with_domain(Oid domainOid, LOCKMODE lockmode)
{
	List	   *result = NIL;
	Relation	depRel;
	ScanKeyData key[2];
	SysScanDesc depScan;
	HeapTuple	depTup;

	Assert(lockmode != NoLock);

	/*
	 * We scan pg_depend to find those things that depend on the domain. (We
	 * assume we can ignore refobjsubid for a domain.)
	 */
	depRel = heap_open(DependRelationId, AccessShareLock);

	ScanKeyInit(&key[0],
				Anum_pg_depend_refclassid,
				BTEqualStrategyNumber, F_OIDEQ,
				ObjectIdGetDatum(TypeRelationId));
	ScanKeyInit(&key[1],
				Anum_pg_depend_refobjid,
				BTEqualStrategyNumber, F_OIDEQ,
				ObjectIdGetDatum(domainOid));

	depScan = systable_beginscan(depRel, DependReferenceIndexId, true,
								 SnapshotNow, 2, key);

	while (HeapTupleIsValid(depTup = systable_getnext(depScan)))
	{
		Form_pg_depend pg_depend = (Form_pg_depend) GETSTRUCT(depTup);
		RelToCheck *rtc = NULL;
		ListCell   *rellist;
		Form_pg_attribute pg_att;
		int			ptr;

		/* Check for directly dependent types --- must be domains */
		if (pg_depend->classid == TypeRelationId)
		{
			Assert(get_typtype(pg_depend->objid) == TYPTYPE_DOMAIN);

			/*
			 * Recursively add dependent columns to the output list.  This is
			 * a bit inefficient since we may fail to combine RelToCheck
			 * entries when attributes of the same rel have different derived
			 * domain types, but it's probably not worth improving.
			 */
			result = list_concat(result,
								 get_rels_with_domain(pg_depend->objid,
													  lockmode));
			continue;
		}

		/* Else, ignore dependees that aren't user columns of relations */
		/* (we assume system columns are never of domain types) */
		if (pg_depend->classid != RelationRelationId ||
			pg_depend->objsubid <= 0)
			continue;

		/* See if we already have an entry for this relation */
		foreach(rellist, result)
		{
			RelToCheck *rt = (RelToCheck *) lfirst(rellist);

			if (RelationGetRelid(rt->rel) == pg_depend->objid)
			{
				rtc = rt;
				break;
			}
		}

		if (rtc == NULL)
		{
			/* First attribute found for this relation */
			Relation	rel;

			/* Acquire requested lock on relation */
			rel = relation_open(pg_depend->objid, lockmode);

			/*
			 * Check to see if rowtype is stored anyplace as a composite-type
			 * column; if so we have to fail, for now anyway.
			 */
			if (OidIsValid(rel->rd_rel->reltype))
				find_composite_type_dependencies(rel->rd_rel->reltype,
												 NULL,
												 format_type_be(domainOid));

			/* Otherwise we can ignore views, composite types, etc */
			if (rel->rd_rel->relkind != RELKIND_RELATION)
			{
				relation_close(rel, lockmode);
				continue;
			}

			/* Build the RelToCheck entry with enough space for all atts */
			rtc = (RelToCheck *) palloc(sizeof(RelToCheck));
			rtc->rel = rel;
			rtc->natts = 0;
			rtc->atts = (int *) palloc(sizeof(int) * RelationGetNumberOfAttributes(rel));
			result = lcons(rtc, result);
		}

		/*
		 * Confirm column has not been dropped, and is of the expected type.
		 * This defends against an ALTER DROP COLUMN occuring just before we
		 * acquired lock ... but if the whole table were dropped, we'd still
		 * have a problem.
		 */
		if (pg_depend->objsubid > RelationGetNumberOfAttributes(rtc->rel))
			continue;
		pg_att = rtc->rel->rd_att->attrs[pg_depend->objsubid - 1];
		if (pg_att->attisdropped || pg_att->atttypid != domainOid)
			continue;

		/*
		 * Okay, add column to result.	We store the columns in column-number
		 * order; this is just a hack to improve predictability of regression
		 * test output ...
		 */
		Assert(rtc->natts < RelationGetNumberOfAttributes(rtc->rel));

		ptr = rtc->natts++;
		while (ptr > 0 && rtc->atts[ptr - 1] > pg_depend->objsubid)
		{
			rtc->atts[ptr] = rtc->atts[ptr - 1];
			ptr--;
		}
		rtc->atts[ptr] = pg_depend->objsubid;
	}

	systable_endscan(depScan);

	relation_close(depRel, AccessShareLock);

	return result;
}

/*
 * checkDomainOwner
 *
 * Check that the type is actually a domain and that the current user
 * has permission to do ALTER DOMAIN on it.  Throw an error if not.
 */
static void
checkDomainOwner(HeapTuple tup, TypeName *typename)
{
	Form_pg_type typTup = (Form_pg_type) GETSTRUCT(tup);

	/* Check that this is actually a domain */
	if (typTup->typtype != TYPTYPE_DOMAIN)
		ereport(ERROR,
				(errcode(ERRCODE_WRONG_OBJECT_TYPE),
				 errmsg("\"%s\" is not a domain",
						TypeNameToString(typename))));

	/* Permission check: must own type */
	if (!pg_type_ownercheck(HeapTupleGetOid(tup), GetUserId()))
		aclcheck_error(ACLCHECK_NOT_OWNER, ACL_KIND_TYPE,
					   format_type_be(HeapTupleGetOid(tup)));
}

/*
 * domainAddConstraint - code shared between CREATE and ALTER DOMAIN
 */
static char *
domainAddConstraint(Oid domainOid, Oid domainNamespace, Oid baseTypeOid,
					int typMod, Constraint *constr,
					char *domainName)
{
	Node	   *expr;
	char	   *ccsrc;
	char	   *ccbin;
	ParseState *pstate;
	CoerceToDomainValue *domVal;

	/*
	 * Assign or validate constraint name
	 */
	if (constr->name)
	{
		if (ConstraintNameIsUsed(CONSTRAINT_DOMAIN,
								 domainOid,
								 domainNamespace,
								 constr->name))
			ereport(ERROR,
					(errcode(ERRCODE_DUPLICATE_OBJECT),
				 errmsg("constraint \"%s\" for domain \"%s\" already exists",
						constr->name, domainName)));
	}
	else
		constr->name = ChooseConstraintName(domainName,
											NULL,
											"check",
											domainNamespace,
											NIL);

	/*
	 * Convert the A_EXPR in raw_expr into an EXPR
	 */
	pstate = make_parsestate(NULL);

	/*
	 * Set up a CoerceToDomainValue to represent the occurrence of VALUE in
	 * the expression.	Note that it will appear to have the type of the base
	 * type, not the domain.  This seems correct since within the check
	 * expression, we should not assume the input value can be considered a
	 * member of the domain.
	 */
	domVal = makeNode(CoerceToDomainValue);
	domVal->typeId = baseTypeOid;
	domVal->typeMod = typMod;
	domVal->location = -1;		/* will be set when/if used */

	pstate->p_value_substitute = (Node *) domVal;

	expr = transformExpr(pstate, constr->raw_expr);

	/*
	 * Make sure it yields a boolean result.
	 */
	expr = coerce_to_boolean(pstate, expr, "CHECK");

	/*
	 * Make sure no outside relations are referred to.
	 */
	if (list_length(pstate->p_rtable) != 0)
		ereport(ERROR,
				(errcode(ERRCODE_INVALID_COLUMN_REFERENCE),
		  errmsg("cannot use table references in domain check constraint")));

	/*
	 * Domains don't allow var clauses (this should be redundant with the
	 * above check, but make it anyway)
	 */
	if (contain_var_clause(expr))
		ereport(ERROR,
				(errcode(ERRCODE_INVALID_COLUMN_REFERENCE),
		  errmsg("cannot use table references in domain check constraint")));

	/*
	 * No subplans or aggregates, either...
	 */
	if (pstate->p_hasSubLinks)
		ereport(ERROR,
				(errcode(ERRCODE_FEATURE_NOT_SUPPORTED),
				 errmsg("cannot use subquery in check constraint")));
	if (pstate->p_hasAggs)
		ereport(ERROR,
				(errcode(ERRCODE_GROUPING_ERROR),
			   errmsg("cannot use aggregate function in check constraint")));
	if (pstate->p_hasWindowFuncs)
		ereport(ERROR,
				(errcode(ERRCODE_SYNTAX_ERROR),
			   errmsg("cannot use window function in check constraint")));

	free_parsestate(pstate);

	/*
	 * Convert to string form for storage.
	 */
	ccbin = nodeToString(expr);

	/*
	 * Deparse it to produce text for consrc.
	 *
	 * Since VARNOs aren't allowed in domain constraints, relation context
	 * isn't required as anything other than a shell.
	 */
	ccsrc = deparse_expression(expr,
							   deparse_context_for(domainName,
												   InvalidOid),
							   false, false);

	/*
	 * Store the constraint in pg_constraint
	 */
	CreateConstraintEntry(constr->name, /* Constraint Name */
						  domainNamespace,		/* namespace */
						  CONSTRAINT_CHECK,		/* Constraint Type */
						  false,	/* Is Deferrable */
						  false,	/* Is Deferred */
						  InvalidOid,	/* not a relation constraint */
						  NULL,
						  0,
						  domainOid,	/* domain constraint */
						  InvalidOid,	/* Foreign key fields */
						  NULL,
						  NULL,
						  NULL,
						  NULL,
						  0,
						  ' ',
						  ' ',
						  ' ',
						  InvalidOid,
						  expr, /* Tree form check constraint */
						  ccbin,	/* Binary form check constraint */
						  ccsrc,	/* Source form check constraint */
						  true, /* is local */
						  0);	/* inhcount */

	/*
	 * Return the compiled constraint expression so the calling routine can
	 * perform any additional required tests.
	 */
	return ccbin;
}

/*
 * GetDomainConstraints - get a list of the current constraints of domain
 *
 * Returns a possibly-empty list of DomainConstraintState nodes.
 *
 * This is called by the executor during plan startup for a CoerceToDomain
 * expression node.  The given constraints will be checked for each value
 * passed through the node.
 *
 * We allow this to be called for non-domain types, in which case the result
 * is always NIL.
 */
List *
GetDomainConstraints(Oid typeOid)
{
	List	   *result = NIL;
	bool		notNull = false;
	Relation	conRel;

	conRel = heap_open(ConstraintRelationId, AccessShareLock);

	for (;;)
	{
		HeapTuple	tup;
		HeapTuple	conTup;
		Form_pg_type typTup;
		ScanKeyData key[1];
		SysScanDesc scan;

		tup = SearchSysCache(TYPEOID,
							 ObjectIdGetDatum(typeOid),
							 0, 0, 0);
		if (!HeapTupleIsValid(tup))
			elog(ERROR, "cache lookup failed for type %u", typeOid);
		typTup = (Form_pg_type) GETSTRUCT(tup);

		if (typTup->typtype != TYPTYPE_DOMAIN)
		{
			/* Not a domain, so done */
			ReleaseSysCache(tup);
			break;
		}

		/* Test for NOT NULL Constraint */
		if (typTup->typnotnull)
			notNull = true;

		/* Look for CHECK Constraints on this domain */
		ScanKeyInit(&key[0],
					Anum_pg_constraint_contypid,
					BTEqualStrategyNumber, F_OIDEQ,
					ObjectIdGetDatum(typeOid));

		scan = systable_beginscan(conRel, ConstraintTypidIndexId, true,
								  SnapshotNow, 1, key);

		while (HeapTupleIsValid(conTup = systable_getnext(scan)))
		{
			Form_pg_constraint c = (Form_pg_constraint) GETSTRUCT(conTup);
			Datum		val;
			bool		isNull;
			Expr	   *check_expr;
			DomainConstraintState *r;

			/* Ignore non-CHECK constraints (presently, shouldn't be any) */
			if (c->contype != CONSTRAINT_CHECK)
				continue;

			/*
			 * Not expecting conbin to be NULL, but we'll test for it anyway
			 */
			val = fastgetattr(conTup, Anum_pg_constraint_conbin,
							  conRel->rd_att, &isNull);
			if (isNull)
				elog(ERROR, "domain \"%s\" constraint \"%s\" has NULL conbin",
					 NameStr(typTup->typname), NameStr(c->conname));

			check_expr = (Expr *) stringToNode(TextDatumGetCString(val));

			/* ExecInitExpr assumes we already fixed opfuncids */
			fix_opfuncids((Node *) check_expr);

			r = makeNode(DomainConstraintState);
			r->constrainttype = DOM_CONSTRAINT_CHECK;
			r->name = pstrdup(NameStr(c->conname));
			r->check_expr = ExecInitExpr(check_expr, NULL);

			/*
			 * use lcons() here because constraints of lower domains should be
			 * applied earlier.
			 */
			result = lcons(r, result);
		}

		systable_endscan(scan);

		/* loop to next domain in stack */
		typeOid = typTup->typbasetype;
		ReleaseSysCache(tup);
	}

	heap_close(conRel, AccessShareLock);

	/*
	 * Only need to add one NOT NULL check regardless of how many domains in
	 * the stack request it.
	 */
	if (notNull)
	{
		DomainConstraintState *r = makeNode(DomainConstraintState);

		r->constrainttype = DOM_CONSTRAINT_NOTNULL;
		r->name = pstrdup("NOT NULL");
		r->check_expr = NULL;

		/* lcons to apply the nullness check FIRST */
		result = lcons(r, result);
	}

	return result;
}


/*
 * Execute ALTER TYPE RENAME
 */
void
RenameType(List *names, const char *newTypeName)
{
	TypeName   *typename;
	Oid			typeOid;
	Relation	rel;
	HeapTuple	tup;
	Form_pg_type typTup;

	/* Make a TypeName so we can use standard type lookup machinery */
	typename = makeTypeNameFromNameList(names);
	typeOid = typenameTypeId(NULL, typename, NULL);

	/* Look up the type in the type table */
	rel = heap_open(TypeRelationId, RowExclusiveLock);

	tup = SearchSysCacheCopy(TYPEOID,
							 ObjectIdGetDatum(typeOid),
							 0, 0, 0);
	if (!HeapTupleIsValid(tup))
		elog(ERROR, "cache lookup failed for type %u", typeOid);
	typTup = (Form_pg_type) GETSTRUCT(tup);

	/* check permissions on type */
	if (!pg_type_ownercheck(typeOid, GetUserId()))
		aclcheck_error(ACLCHECK_NOT_OWNER, ACL_KIND_TYPE,
					   format_type_be(typeOid));

	/*
	 * If it's a composite type, we need to check that it really is a
	 * free-standing composite type, and not a table's rowtype. We
	 * want people to use ALTER TABLE not ALTER TYPE for that case.
	 */
	if (typTup->typtype == TYPTYPE_COMPOSITE &&
		get_rel_relkind(typTup->typrelid) != RELKIND_COMPOSITE_TYPE)
		ereport(ERROR,
				(errcode(ERRCODE_WRONG_OBJECT_TYPE),
				 errmsg("%s is a table's row type",
						format_type_be(typeOid)),
				 errhint("Use ALTER TABLE instead.")));

	/* don't allow direct alteration of array types, either */
	if (OidIsValid(typTup->typelem) &&
		get_array_type(typTup->typelem) == typeOid)
		ereport(ERROR,
				(errcode(ERRCODE_WRONG_OBJECT_TYPE),
				 errmsg("cannot alter array type %s",
						format_type_be(typeOid)),
				 errhint("You can alter type %s, which will alter the array type as well.",
						 format_type_be(typTup->typelem))));

	/* 
	 * If type is composite we need to rename associated pg_class entry too.
	 * RenameRelationInternal will call RenameTypeInternal automatically.
	 */
	if (typTup->typtype == TYPTYPE_COMPOSITE)
		RenameRelationInternal(typTup->typrelid, newTypeName,
							   typTup->typnamespace);
	else
		RenameTypeInternal(typeOid, newTypeName,
						   typTup->typnamespace);

	/* Clean up */
	heap_close(rel, RowExclusiveLock);
}

/*
 * Change the owner of a type.
 */
void
AlterTypeOwner(List *names, Oid newOwnerId)
{
	TypeName   *typename;
	Oid			typeOid;
	Relation	rel;
	HeapTuple	tup;
	HeapTuple	newtup;
	Form_pg_type typTup;
	AclResult	aclresult;

	rel = heap_open(TypeRelationId, RowExclusiveLock);

	/* Make a TypeName so we can use standard type lookup machinery */
	typename = makeTypeNameFromNameList(names);

	/* Use LookupTypeName here so that shell types can be processed */
	tup = LookupTypeName(NULL, typename, NULL);
	if (tup == NULL)
		ereport(ERROR,
				(errcode(ERRCODE_UNDEFINED_OBJECT),
				 errmsg("type \"%s\" does not exist",
						TypeNameToString(typename))));
	typeOid = typeTypeId(tup);

	/* Copy the syscache entry so we can scribble on it below */
	newtup = heap_copytuple(tup);
	ReleaseSysCache(tup);
	tup = newtup;
	typTup = (Form_pg_type) GETSTRUCT(tup);

	/*
	 * If it's a composite type, we need to check that it really is a
	 * free-standing composite type, and not a table's rowtype. We want people
	 * to use ALTER TABLE not ALTER TYPE for that case.
	 */
	if (typTup->typtype == TYPTYPE_COMPOSITE &&
		get_rel_relkind(typTup->typrelid) != RELKIND_COMPOSITE_TYPE)
		ereport(ERROR,
				(errcode(ERRCODE_WRONG_OBJECT_TYPE),
				 errmsg("%s is a table's row type",
						format_type_be(typeOid)),
				 errhint("Use ALTER TABLE instead.")));

	/* don't allow direct alteration of array types, either */
	if (OidIsValid(typTup->typelem) &&
		get_array_type(typTup->typelem) == typeOid)
		ereport(ERROR,
				(errcode(ERRCODE_WRONG_OBJECT_TYPE),
				 errmsg("cannot alter array type %s",
						format_type_be(typeOid)),
				 errhint("You can alter type %s, which will alter the array type as well.",
						 format_type_be(typTup->typelem))));

	/*
	 * If the new owner is the same as the existing owner, consider the
	 * command to have succeeded.  This is for dump restoration purposes.
	 */
	if (typTup->typowner != newOwnerId)
	{
		/* Superusers can always do it */
		if (!superuser())
		{
			/* Otherwise, must be owner of the existing object */
			if (!pg_type_ownercheck(HeapTupleGetOid(tup), GetUserId()))
				aclcheck_error(ACLCHECK_NOT_OWNER, ACL_KIND_TYPE,
							   format_type_be(HeapTupleGetOid(tup)));

			/* Must be able to become new owner */
			check_is_member_of_role(GetUserId(), newOwnerId);

			/* New owner must have CREATE privilege on namespace */
			aclresult = pg_namespace_aclcheck(typTup->typnamespace,
											  newOwnerId,
											  ACL_CREATE);
			if (aclresult != ACLCHECK_OK)
				aclcheck_error(aclresult, ACL_KIND_NAMESPACE,
							   get_namespace_name(typTup->typnamespace));
		}

		/*
		 * If it's a composite type, invoke ATExecChangeOwner so that we fix
		 * up the pg_class entry properly.	That will call back to
		 * AlterTypeOwnerInternal to take care of the pg_type entry(s).
		 */
		if (typTup->typtype == TYPTYPE_COMPOSITE)
			ATExecChangeOwner(typTup->typrelid, newOwnerId, true);
		else
		{
			/*
			 * We can just apply the modification directly.
			 *
			 * okay to scribble on typTup because it's a copy
			 */
			typTup->typowner = newOwnerId;

			simple_heap_update(rel, &tup->t_self, tup);

			CatalogUpdateIndexes(rel, tup);

			/* Update owner dependency reference */
			changeDependencyOnOwner(TypeRelationId, typeOid, newOwnerId);

			/* If it has an array type, update that too */
			if (OidIsValid(typTup->typarray))
				AlterTypeOwnerInternal(typTup->typarray, newOwnerId, false);
		}
	}

	/* Clean up */
	heap_close(rel, RowExclusiveLock);
}

/*
 * AlterTypeOwnerInternal - change type owner unconditionally
 *
 * This is currently only used to propagate ALTER TABLE/TYPE OWNER to a
 * table's rowtype or an array type, and to implement REASSIGN OWNED BY.
 * It assumes the caller has done all needed checks.  The function will
 * automatically recurse to an array type if the type has one.
 *
 * hasDependEntry should be TRUE if type is expected to have a pg_shdepend
 * entry (ie, it's not a table rowtype nor an array type).
 */
void
AlterTypeOwnerInternal(Oid typeOid, Oid newOwnerId,
					   bool hasDependEntry)
{
	Relation	rel;
	HeapTuple	tup;
	Form_pg_type typTup;

	rel = heap_open(TypeRelationId, RowExclusiveLock);

	tup = SearchSysCacheCopy1(TYPEOID, ObjectIdGetDatum(typeOid));
	if (!HeapTupleIsValid(tup))
		elog(ERROR, "cache lookup failed for type %u", typeOid);
	typTup = (Form_pg_type) GETSTRUCT(tup);

	/*
	 * Modify the owner --- okay to scribble on typTup because it's a copy
	 */
	typTup->typowner = newOwnerId;

	simple_heap_update(rel, &tup->t_self, tup);

	CatalogUpdateIndexes(rel, tup);

	/* Update owner dependency reference, if it has one */
	if (hasDependEntry)
		changeDependencyOnOwner(TypeRelationId, typeOid, newOwnerId);

	/* If it has an array type, update that too */
	if (OidIsValid(typTup->typarray))
		AlterTypeOwnerInternal(typTup->typarray, newOwnerId, false);

	/* Clean up */
	heap_close(rel, RowExclusiveLock);
}

/*
 * Execute ALTER TYPE SET SCHEMA
 */
void
AlterTypeNamespace(List *names, const char *newschema)
{
	TypeName   *typename;
	Oid			typeOid;
	Oid			nspOid;
	ObjectAddresses *objsMoved;

	/* Make a TypeName so we can use standard type lookup machinery */
	typename = makeTypeNameFromNameList(names);
	typeOid = typenameTypeId(NULL, typename, NULL);

	/* get schema OID and check its permissions */
	nspOid = LookupCreationNamespace(newschema);

	objsMoved = new_object_addresses();
	AlterTypeNamespace_oid(typeOid, nspOid, objsMoved);
	free_object_addresses(objsMoved);
}

Oid
AlterTypeNamespace_oid(Oid typeOid, Oid nspOid, ObjectAddresses *objsMoved)
{
	Oid			elemOid;

	/* check permissions on type */
	if (!pg_type_ownercheck(typeOid, GetUserId()))
		aclcheck_error(ACLCHECK_NOT_OWNER, ACL_KIND_TYPE,
					   format_type_be(typeOid));

	/* don't allow direct alteration of array types */
	elemOid = get_element_type(typeOid);
	if (OidIsValid(elemOid) && get_array_type(elemOid) == typeOid)
		ereport(ERROR,
				(errcode(ERRCODE_WRONG_OBJECT_TYPE),
				 errmsg("cannot alter array type %s",
						format_type_be(typeOid)),
				 errhint("You can alter type %s, which will alter the array type as well.",
						 format_type_be(elemOid))));

	/* and do the work */
	return AlterTypeNamespaceInternal(typeOid, nspOid, false, true, objsMoved);
}

/*
 * Move specified type to new namespace.
 *
 * Caller must have already checked privileges.
 *
 * The function automatically recurses to process the type's array type,
 * if any.	isImplicitArray should be TRUE only when doing this internal
 * recursion (outside callers must never try to move an array type directly).
 *
 * If errorOnTableType is TRUE, the function errors out if the type is
 * a table type.  ALTER TABLE has to be used to move a table to a new
 * namespace.
 *
 * Returns the type's old namespace OID.
 */
Oid
AlterTypeNamespaceInternal(Oid typeOid, Oid nspOid,
						   bool isImplicitArray,
						   bool errorOnTableType,
						   ObjectAddresses *objsMoved)
{
	Relation	rel;
	HeapTuple	tup;
	Form_pg_type typform;
	Oid			oldNspOid;
	Oid			arrayOid;
	bool		isCompositeType;
	ObjectAddress thisobj;

	thisobj.classId = TypeRelationId;
	thisobj.objectId = typeOid;
	thisobj.objectSubId = 0;

	if (object_address_present(&thisobj, objsMoved))
		return InvalidOid;

	rel = heap_open(TypeRelationId, RowExclusiveLock);

	tup = SearchSysCacheCopy1(TYPEOID, ObjectIdGetDatum(typeOid));
	if (!HeapTupleIsValid(tup))
		elog(ERROR, "cache lookup failed for type %u", typeOid);
	typform = (Form_pg_type) GETSTRUCT(tup);

	oldNspOid = typform->typnamespace;
	arrayOid = typform->typarray;

	/* common checks on switching namespaces */
	CheckSetNamespace(oldNspOid, nspOid, TypeRelationId, typeOid);

	/* check for duplicate name (more friendly than unique-index failure) */
	if (SearchSysCacheExists2(TYPENAMENSP,
							  CStringGetDatum(NameStr(typform->typname)),
							  ObjectIdGetDatum(nspOid)))
		ereport(ERROR,
				(errcode(ERRCODE_DUPLICATE_OBJECT),
				 errmsg("type \"%s\" already exists in schema \"%s\"",
						NameStr(typform->typname),
						get_namespace_name(nspOid))));

	/* Detect whether type is a composite type (but not a table rowtype) */
	isCompositeType =
		(typform->typtype == TYPTYPE_COMPOSITE &&
		 get_rel_relkind(typform->typrelid) == RELKIND_COMPOSITE_TYPE);

	/* Enforce not-table-type if requested */
	if (typform->typtype == TYPTYPE_COMPOSITE && !isCompositeType &&
		errorOnTableType)
		ereport(ERROR,
				(errcode(ERRCODE_WRONG_OBJECT_TYPE),
				 errmsg("%s is a table's row type",
						format_type_be(typeOid)),
				 errhint("Use ALTER TABLE instead.")));

	/* OK, modify the pg_type row */

	/* tup is a copy, so we can scribble directly on it */
	typform->typnamespace = nspOid;

	simple_heap_update(rel, &tup->t_self, tup);
	CatalogUpdateIndexes(rel, tup);

	/*
	 * Composite types have pg_class entries.
	 *
	 * We need to modify the pg_class tuple as well to reflect the change of
	 * schema.
	 */
	if (isCompositeType)
	{
		Relation	classRel;

		classRel = heap_open(RelationRelationId, RowExclusiveLock);

		AlterRelationNamespaceInternal(classRel, typform->typrelid,
									   oldNspOid, nspOid,
									   false, objsMoved);

		heap_close(classRel, RowExclusiveLock);

		/*
		 * Check for constraints associated with the composite type (we don't
		 * currently support this, but probably will someday).
		 */
		AlterConstraintNamespaces(typform->typrelid, oldNspOid,
								  nspOid, false, objsMoved);
	}
	else
	{
		/* If it's a domain, it might have constraints */
		if (typform->typtype == TYPTYPE_DOMAIN)
			AlterConstraintNamespaces(typeOid, oldNspOid, nspOid, true, objsMoved);
	}

	/*
	 * Update dependency on schema, if any --- a table rowtype has not got
	 * one, and neither does an implicit array.
	 */
	if ((isCompositeType || typform->typtype != TYPTYPE_COMPOSITE) &&
		!isImplicitArray)
		if (changeDependencyFor(TypeRelationId, typeOid,
								NamespaceRelationId, oldNspOid, nspOid) != 1)
			elog(ERROR, "failed to change schema dependency for type %s",
				 format_type_be(typeOid));

	heap_freetuple(tup);

	heap_close(rel, RowExclusiveLock);

	add_exact_object_address(&thisobj, objsMoved);

	/* Recursively alter the associated array type, if any */
	if (OidIsValid(arrayOid))
		AlterTypeNamespaceInternal(arrayOid, nspOid, true, true, objsMoved);

	return oldNspOid;
}

/*
 * Currently, we only land here if the user has issued:
 *
 * ALTER TYPE <typname> SET DEFAULT ENCODING (...)
 */
void
AlterType(AlterTypeStmt *stmt)
{
	TypeName   *typname;
	Oid			typid;
	HeapTuple	tup;
	Datum		typoptions;
	List	   *encoding;
	Relation 	pgtypeenc;
	ScanKeyData	scankey;
	SysScanDesc scan;

	/* Make a TypeName so we can use standard type lookup machinery */
	typname = makeTypeNameFromNameList(stmt->typeName);
	typid = typenameTypeId(NULL, typname, NULL);

	if (type_is_rowtype(typid))
		ereport(ERROR,
				(errcode(ERRCODE_INVALID_OBJECT_DEFINITION),
				 errmsg("type \"%s\" is not a base type",
						TypeNameToString(typname)),
				 errhint("The ENCODING clause cannot be used with row or "
						 "composite types.")));

	/* check permissions on type */
	if (!pg_type_ownercheck(typid, GetUserId()))
		aclcheck_error(ACLCHECK_NOT_OWNER, ACL_KIND_TYPE,
					   format_type_be(typid));

	encoding = transformStorageEncodingClause(stmt->encoding);

	typoptions = transformRelOptions(PointerGetDatum(NULL),
									 encoding,
									 false,
									 false);

	/* SELECT * FROM pg_type_encoding WHERE typid = :1 FOR UPDATE */
	pgtypeenc = heap_open(TypeEncodingRelationId, RowExclusiveLock);
	ScanKeyInit(&scankey, Anum_pg_type_encoding_typid,
				BTEqualStrategyNumber, F_OIDEQ,
				ObjectIdGetDatum(typid));
	scan = systable_beginscan(pgtypeenc, TypeEncodingTypidIndexId, true,
							  SnapshotNow, 1, &scankey);

	tup = systable_getnext(scan);
	if (HeapTupleIsValid(tup))
	{
		/* update case */
		Datum values[Natts_pg_type_encoding];
		bool nulls[Natts_pg_type_encoding];
		bool replaces[Natts_pg_type_encoding];
		HeapTuple newtuple;

		MemSet(values, 0, sizeof(values));
		MemSet(nulls, false, sizeof(nulls));
		MemSet(replaces, false, sizeof(replaces));

		replaces[Anum_pg_type_encoding_typoptions - 1] = true;
		values[Anum_pg_type_encoding_typoptions - 1] = typoptions;

		newtuple = heap_modify_tuple(tup, RelationGetDescr(pgtypeenc),
									 values, nulls, replaces);

		simple_heap_update(pgtypeenc, &tup->t_self, newtuple);
		CatalogUpdateIndexes(pgtypeenc, newtuple);
	}
	else
	{
		add_type_encoding(typid, typoptions);
	}	
	systable_endscan(scan);
	heap_close(pgtypeenc, NoLock);

	if (Gp_role == GP_ROLE_DISPATCH)
		CdbDispatchUtilityStatement((Node *) stmt,
									DF_CANCEL_ON_ERROR|
									DF_WITH_SNAPSHOT|
									DF_NEED_TWO_PHASE,
									NIL,
									NULL);
}

/*
 * Remove the default type encoding for typid.
 */
static void
remove_type_encoding(Oid typid)
{
	Relation rel;
	ScanKeyData scankey;
	SysScanDesc sscan;
	HeapTuple tuple;

	rel = heap_open(TypeEncodingRelationId, RowExclusiveLock);

	ScanKeyInit(&scankey,
				Anum_pg_type_encoding_typid,
				BTEqualStrategyNumber, F_OIDEQ,
				ObjectIdGetDatum(typid));

	sscan = systable_beginscan(rel, TypeEncodingTypidIndexId, true,
							   SnapshotNow, 1, &scankey);
	while((tuple = systable_getnext(sscan)) != NULL)
	{
		simple_heap_delete(rel, &tuple->t_self);
	}
	systable_endscan(sscan);

	heap_close(rel, RowExclusiveLock);
}<|MERGE_RESOLUTION|>--- conflicted
+++ resolved
@@ -288,30 +288,17 @@
 		else if (pg_strcasecmp(defel->defname, "alignment") == 0)
 			defelp = &alignmentEl;
 		else if (pg_strcasecmp(defel->defname, "storage") == 0)
-<<<<<<< HEAD
-		{
-			char	   *a = defGetString(defel);
-
-			if (pg_strcasecmp(a, "plain") == 0)
-				storage = 'p';
-			else if (pg_strcasecmp(a, "external") == 0)
-				storage = 'e';
-			else if (pg_strcasecmp(a, "extended") == 0)
-				storage = 'x';
-			else if (pg_strcasecmp(a, "main") == 0)
-				storage = 'm';
-			else
-				ereport(ERROR,
-						(errcode(ERRCODE_INVALID_PARAMETER_VALUE),
-						 errmsg("storage \"%s\" not recognized", a)));
-		}
+			defelp = &storageEl;
 		else if (is_storage_encoding_directive(defel->defname))
 		{
+			/* 
+			 * GPDB_84_MERGE_FIXME: need to check to make sure that this is
+			 * copied correctly when using CREATE TABLE LIKE. See new logic
+			 * below.
+			 */
 			encoding = lappend(encoding, defel);
+			continue;
 		}
-=======
-			defelp = &storageEl;
->>>>>>> 38e93482
 		else
 		{
 			/* WARNING, not ERROR, for historical backwards-compatibility */
