#-------------------------------------------------------------------------
#
# Makefile--
#    Makefile for backend/commands
#
# IDENTIFICATION
<<<<<<< HEAD
#    $PostgreSQL: pgsql/src/backend/commands/Makefile,v 1.39 2008/12/19 16:25:17 petere Exp $
=======
#    $PostgreSQL: pgsql/src/backend/commands/Makefile,v 1.37 2007/08/21 01:11:14 tgl Exp $
>>>>>>> d13f41d2
#
#-------------------------------------------------------------------------

subdir = src/backend/commands
top_builddir = ../../..
include $(top_builddir)/src/Makefile.global
override CPPFLAGS := -I$(top_srcdir)/src/backend/gp_libpq_fe $(CPPFLAGS)

OBJS = aggregatecmds.o alter.o analyze.o analyzefuncs.o async.o cluster.o comment.o  \
	conversioncmds.o copy.o \
<<<<<<< HEAD
	dbcommands.o define.o explain.o extprotocolcmds.o filespace.o functioncmds.o \
=======
	dbcommands.o define.o discard.o explain.o functioncmds.o \
>>>>>>> d13f41d2
	indexcmds.o lockcmds.o operatorcmds.o opclasscmds.o \
	portalcmds.o prepare.o proclang.o queue.o \
	schemacmds.o sequence.o tablecmds.o tablespace.o trigger.o \
	tsearchcmds.o typecmds.o user.o vacuum.o vacuumlazy.o \
	variable.o view.o

include $(top_srcdir)/src/backend/common.mk<|MERGE_RESOLUTION|>--- conflicted
+++ resolved
@@ -4,11 +4,7 @@
 #    Makefile for backend/commands
 #
 # IDENTIFICATION
-<<<<<<< HEAD
 #    $PostgreSQL: pgsql/src/backend/commands/Makefile,v 1.39 2008/12/19 16:25:17 petere Exp $
-=======
-#    $PostgreSQL: pgsql/src/backend/commands/Makefile,v 1.37 2007/08/21 01:11:14 tgl Exp $
->>>>>>> d13f41d2
 #
 #-------------------------------------------------------------------------
 
@@ -19,11 +15,7 @@
 
 OBJS = aggregatecmds.o alter.o analyze.o analyzefuncs.o async.o cluster.o comment.o  \
 	conversioncmds.o copy.o \
-<<<<<<< HEAD
-	dbcommands.o define.o explain.o extprotocolcmds.o filespace.o functioncmds.o \
-=======
-	dbcommands.o define.o discard.o explain.o functioncmds.o \
->>>>>>> d13f41d2
+	dbcommands.o define.o discard.o explain.o extprotocolcmds.o filespace.o functioncmds.o \
 	indexcmds.o lockcmds.o operatorcmds.o opclasscmds.o \
 	portalcmds.o prepare.o proclang.o queue.o \
 	schemacmds.o sequence.o tablecmds.o tablespace.o trigger.o \
