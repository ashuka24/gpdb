/*-------------------------------------------------------------------------
 *
 * indexcmds.c
 *	  POSTGRES define and remove index code.
 *
<<<<<<< HEAD
 * Portions Copyright (c) 2005-2010, Greenplum inc
=======
>>>>>>> d13f41d2
 * Portions Copyright (c) 1996-2008, PostgreSQL Global Development Group
 * Portions Copyright (c) 1994, Regents of the University of California
 *
 *
 * IDENTIFICATION
 *	  $PostgreSQL: pgsql/src/backend/commands/indexcmds.c,v 1.171 2008/02/07 17:09:51 tgl Exp $
 *
 *-------------------------------------------------------------------------
 */

#include "postgres.h"

#include "access/genam.h"
#include "access/heapam.h"
#include "access/reloptions.h"
#include "access/transam.h"
#include "access/xact.h"
#include "catalog/catalog.h"
#include "catalog/catquery.h"
#include "catalog/dependency.h"
#include "catalog/heap.h"
#include "catalog/index.h"
#include "catalog/indexing.h"
#include "catalog/pg_opclass.h"
#include "catalog/pg_tablespace.h"
#include "catalog/pg_namespace.h"
#include "catalog/pg_resqueue.h"
#include "catalog/pg_authid.h"
#include "catalog/pg_type.h"
#include "cdb/cdbpartition.h"
#include "commands/dbcommands.h"
#include "commands/defrem.h"
#include "commands/tablecmds.h"
#include "commands/tablespace.h"
#include "mb/pg_wchar.h"
#include "miscadmin.h"
#include "nodes/makefuncs.h"
#include "optimizer/clauses.h"
#include "optimizer/prep.h"
#include "parser/parse_agg.h"
#include "parser/parse_coerce.h"
#include "parser/parse_expr.h"
#include "parser/parse_func.h"
#include "parser/parsetree.h"
<<<<<<< HEAD
#include "tcop/utility.h"
#include "utils/acl.h"
#include "utils/builtins.h"
#include "utils/fmgroids.h"
#include "utils/hsearch.h"
=======
#include "storage/proc.h"
#include "storage/procarray.h"
#include "utils/acl.h"
#include "utils/builtins.h"
#include "utils/fmgroids.h"
#include "utils/inval.h"
>>>>>>> d13f41d2
#include "utils/lsyscache.h"
#include "utils/memutils.h"
#include "utils/relcache.h"
#include "utils/syscache.h"
#include "utils/faultinjector.h"

#include "cdb/cdbdisp_query.h"
#include "cdb/cdbdispatchresult.h"
#include "cdb/cdbsrlz.h"
#include "cdb/cdbvars.h"
#include "cdb/cdbcat.h"
#include "cdb/cdbrelsize.h"
#include "cdb/cdboidsync.h"

/* non-export function prototypes */
static void CheckPredicate(Expr *predicate);
static void ComputeIndexAttrs(IndexInfo *indexInfo,
				  Oid *classOidP,
				  int16 *colOptionP,
				  List *attList,
				  Oid relId,
				  char *accessMethodName, Oid accessMethodId,
				  bool amcanorder,
				  bool isconstraint);
static Oid GetIndexOpClass(List *opclass, Oid attrType,
				char *accessMethodName, Oid accessMethodId);
static bool relationHasPrimaryKey(Relation rel);
static bool relationHasUniqueIndex(Relation rel);

bool gp_hash_index = false; /* hash index phase out. */

/*
 * DefineIndex
 *		Creates a new index.
 *
 * 'heapRelation': the relation the index will apply to.
 * 'indexRelationName': the name for the new index, or NULL to indicate
 *		that a nonconflicting default name should be picked.
 * 'indexRelationId': normally InvalidOid, but during bootstrap can be
 *		nonzero to specify a preselected OID for the index.
 * 'accessMethodName': name of the AM to use.
 * 'tableSpaceName': name of the tablespace to create the index in.
 *		NULL specifies using the appropriate default.
 * 'attributeList': a list of IndexElem specifying columns and expressions
 *		to index on.
 * 'predicate': the partial-index condition, or NULL if none.
 * 'options': reloptions from WITH (in list-of-DefElem form).
 * 'unique': make the index enforce uniqueness.
 * 'primary': mark the index as a primary key in the catalogs.
 * 'isconstraint': index is for a PRIMARY KEY or UNIQUE constraint,
 *		so build a pg_constraint entry for it.
 * 'is_alter_table': this is due to an ALTER rather than a CREATE operation.
 * 'check_rights': check for CREATE rights in the namespace.  (This should
 *		be true except when ALTER is deleting/recreating an index.)
 * 'skip_build': make the catalog entries but leave the index file empty;
 *		it will be filled later.
 * 'quiet': suppress the NOTICE chatter ordinarily provided for constraints.
 * 'concurrent': avoid blocking writers to the table while building.
 * 'part_expanded': is this a lower-level call to index a branch or part of
 *		a partitioned table?
 * 'stmt': the IndexStmt for this index.  Many other arguments are just values
 *		of fields in here.  
 *		XXX One day it might pay to eliminate the redundancy.
 */
void
DefineIndex(RangeVar *heapRelation,
			char *indexRelationName,
			Oid indexRelationId,
			char *accessMethodName,
			char *tableSpaceName,
			List *attributeList,
			Expr *predicate,
			List *options,
			bool unique,
			bool primary,
			bool isconstraint,
			bool is_alter_table,
			bool check_rights,
			bool skip_build,
			bool quiet,
			bool concurrent,
			bool part_expanded,
			IndexStmt *stmt)
{
	Oid		   *classObjectId;
	Oid			accessMethodId;
	Oid			relationId;
	Oid			namespaceId;
	Oid			tablespaceId;
	Relation	rel;
	Relation	indexRelation;
	HeapTuple	tuple;
	Form_pg_am	accessMethodForm;
	bool		amcanorder;
	RegProcedure amoptions;
	Datum		reloptions;
	int16	   *coloptions;
	IndexInfo  *indexInfo;
	int			numberOfAttributes;
	VirtualTransactionId *old_lockholders;
	VirtualTransactionId *old_snapshots;
	LockRelId	heaprelid;
	LOCKTAG		heaplocktag;
	Snapshot	snapshot;
<<<<<<< HEAD
	Relation	pg_index;
	HeapTuple	indexTuple;
	Form_pg_index indexForm;
	LOCKMODE	heap_lockmode;
	bool		need_longlock = true;
	bool		shouldDispatch = Gp_role == GP_ROLE_DISPATCH && !IsBootstrapProcessingMode();
	char	   *altconname = stmt ? stmt->altconname : NULL;
	cqContext	cqc;
	cqContext  *pcqCtx;
	cqContext  *amcqCtx;
	cqContext  *attcqCtx;
=======
>>>>>>> d13f41d2

	/*
	 * count attributes in index
	 */
	numberOfAttributes = list_length(attributeList);
	if (numberOfAttributes <= 0)
		ereport(ERROR,
				(errcode(ERRCODE_INVALID_OBJECT_DEFINITION),
				 errmsg("must specify at least one column")));
	if (numberOfAttributes > INDEX_MAX_KEYS)
		ereport(ERROR,
				(errcode(ERRCODE_TOO_MANY_COLUMNS),
				 errmsg("cannot use more than %d columns in an index",
						INDEX_MAX_KEYS)));

	/*
	 * Open heap relation, acquire a suitable lock on it, remember its OID
	 *
	 * Only SELECT ... FOR UPDATE/SHARE are allowed while doing a standard
	 * index build; but for concurrent builds we allow INSERT/UPDATE/DELETE
	 * (but not VACUUM).
	 */
	heap_lockmode = concurrent ? ShareUpdateExclusiveLock : ShareLock;
	rel = heap_openrv(heapRelation, heap_lockmode);

	relationId = RelationGetRelid(rel);
	namespaceId = RelationGetNamespace(rel);

	if(RelationIsExternal(rel))
		ereport(ERROR,
				(errcode(ERRCODE_GP_FEATURE_NOT_SUPPORTED),
				 errmsg("cannot create indexes on external tables.")));
		
	/* Note: during bootstrap may see uncataloged relation */
	if (rel->rd_rel->relkind != RELKIND_RELATION &&
		rel->rd_rel->relkind != RELKIND_UNCATALOGED)
		ereport(ERROR,
				(errcode(ERRCODE_WRONG_OBJECT_TYPE),
				 errmsg("\"%s\" is not a table",
						heapRelation->relname)));

	/*
	 * Don't try to CREATE INDEX on temp tables of other backends.
	 */
	if (isOtherTempNamespace(namespaceId))
		ereport(ERROR,
				(errcode(ERRCODE_FEATURE_NOT_SUPPORTED),
				 errmsg("cannot create indexes on temporary tables of other sessions")));

	/*
	 * Verify we (still) have CREATE rights in the rel's namespace.
	 * (Presumably we did when the rel was created, but maybe not anymore.)
	 * Skip check if caller doesn't want it.  Also skip check if
	 * bootstrapping, since permissions machinery may not be working yet.
	 */
	if (check_rights && !IsBootstrapProcessingMode())
	{
		AclResult	aclresult;

		aclresult = pg_namespace_aclcheck(namespaceId, GetUserId(),
										  ACL_CREATE);
		if (aclresult != ACLCHECK_OK)
			aclcheck_error(aclresult, ACL_KIND_NAMESPACE,
						   get_namespace_name(namespaceId));
	}

	/*
	 * Select tablespace to use.  If not specified, use default tablespace
	 * (which may in turn default to database's default).
	 *
	 * Note: This code duplicates code in tablecmds.c
	 */
	if (tableSpaceName)
	{
		tablespaceId = get_tablespace_oid(tableSpaceName);
		if (!OidIsValid(tablespaceId))
			ereport(ERROR,
					(errcode(ERRCODE_UNDEFINED_OBJECT),
					 errmsg("tablespace \"%s\" does not exist",
							tableSpaceName)));
	}
	else
	{
<<<<<<< HEAD
		tablespaceId = GetDefaultTablespace();

		/* Need the real tablespace id for dispatch */
		if (!OidIsValid(tablespaceId)) 
			tablespaceId = MyDatabaseTableSpace;

		/* 
		 * MPP-8238 : inconsistent tablespaces between segments and master 
		 */
		if (shouldDispatch)
			stmt->tableSpace = get_tablespace_name(tablespaceId);
=======
		tablespaceId = GetDefaultTablespace(rel->rd_istemp);
		/* note InvalidOid is OK in this case */
>>>>>>> d13f41d2
	}

	/* Check permissions except when using database's default */
	if (OidIsValid(tablespaceId) && tablespaceId != MyDatabaseTableSpace)
	{
		AclResult	aclresult;

		aclresult = pg_tablespace_aclcheck(tablespaceId, GetUserId(),
										   ACL_CREATE);
		if (aclresult != ACLCHECK_OK)
			aclcheck_error(aclresult, ACL_KIND_TABLESPACE,
						   get_tablespace_name(tablespaceId));
	}

	/*
	 * Force shared indexes into the pg_global tablespace.	This is a bit of a
	 * hack but seems simpler than marking them in the BKI commands.
	 */
	if (rel->rd_rel->relisshared)
		tablespaceId = GLOBALTABLESPACE_OID;

	/*
	 * Select name for index if caller didn't specify
	 */
	if (indexRelationName == NULL)
	{
		if (primary)
			indexRelationName = ChooseRelationName(RelationGetRelationName(rel),
												   NULL,
												   "pkey",
												   namespaceId);
		else
		{
			IndexElem  *iparam = (IndexElem *) linitial(attributeList);

			indexRelationName = ChooseRelationName(RelationGetRelationName(rel),
												   iparam->name,
												   "key",
												   namespaceId);
		}
		stmt->idxname = indexRelationName;
	}

	/*
	 * look up the access method, verify it can handle the requested features
	 */
	amcqCtx = caql_beginscan(
			NULL,
			cql("SELECT * FROM pg_am "
				" WHERE amname = :1 ",
				CStringGetDatum(accessMethodName)));
	
	tuple = caql_getnext(amcqCtx);

	if (!HeapTupleIsValid(tuple))
	{
		caql_endscan(amcqCtx);

		/*
		 * Hack to provide more-or-less-transparent updating of old RTREE
		 * indexes to GIST: if RTREE is requested and not found, use GIST.
		 */
		if (strcmp(accessMethodName, "rtree") == 0)
		{
			ereport(NOTICE,
					(errmsg("substituting access method \"gist\" for obsolete method \"rtree\"")));
			accessMethodName = "gist";

			amcqCtx = caql_beginscan(
					NULL,
					cql("SELECT * FROM pg_am "
						" WHERE amname = :1 ",
						CStringGetDatum(accessMethodName)));
	
			tuple = caql_getnext(amcqCtx);
		}

		if (!HeapTupleIsValid(tuple))
			ereport(ERROR,
					(errcode(ERRCODE_UNDEFINED_OBJECT),
					 errmsg("access method \"%s\" does not exist",
							accessMethodName)));
	}
	accessMethodId = HeapTupleGetOid(tuple);
	accessMethodForm = (Form_pg_am) GETSTRUCT(tuple);

	if (accessMethodId == HASH_AM_OID)
		ereport(ERROR,
				(errcode(ERRCODE_FEATURE_NOT_SUPPORTED),
				 errmsg("hash indexes are not supported")));

	/* MPP-9329: disable creation of GIN indexes */
	if (accessMethodId == GIN_AM_OID)
		ereport(ERROR,
				(errcode(ERRCODE_FEATURE_NOT_SUPPORTED),
				 errmsg("GIN indexes are not supported")));

	if (unique && !accessMethodForm->amcanunique)
		ereport(ERROR,
				(errcode(ERRCODE_FEATURE_NOT_SUPPORTED),
				 errmsg("access method \"%s\" does not support unique indexes",
						accessMethodName)));
	if (numberOfAttributes > 1 && !accessMethodForm->amcanmulticol)
		ereport(ERROR,
				(errcode(ERRCODE_FEATURE_NOT_SUPPORTED),
				 errmsg("access method \"%s\" does not support multicolumn indexes",
						accessMethodName)));

    if  (unique && (RelationIsAoRows(rel) || RelationIsAoCols(rel)))
        ereport(ERROR,
                (errcode(ERRCODE_FEATURE_NOT_SUPPORTED),
                 errmsg("append-only tables do not support unique indexes")));

	amcanorder = accessMethodForm->amcanorder;
	amoptions = accessMethodForm->amoptions;

	caql_endscan(amcqCtx);

	/*
	 * Validate predicate, if given
	 */
	if (predicate)
		CheckPredicate(predicate);

	/*
	 * Extra checks when creating a PRIMARY KEY index.
	 */
	if (primary)
	{
		List	   *cmds;
		ListCell   *keys;

		/*
		 * If ALTER TABLE, check that there isn't already a PRIMARY KEY. In
		 * CREATE TABLE, we have faith that the parser rejected multiple pkey
		 * clauses; and CREATE INDEX doesn't have a way to say PRIMARY KEY, so
		 * it's no problem either.
		 */
		if (is_alter_table &&
			relationHasPrimaryKey(rel))
		{
			ereport(ERROR,
					(errcode(ERRCODE_INVALID_TABLE_DEFINITION),
					 errmsg("multiple primary keys for table \"%s\" are not allowed",
							RelationGetRelationName(rel))));
		}

		/*
		 * Check that all of the attributes in a primary key are marked as not
		 * null, otherwise attempt to ALTER TABLE .. SET NOT NULL
		 */
		cmds = NIL;
		foreach(keys, attributeList)
		{
			IndexElem  *key = (IndexElem *) lfirst(keys);
			HeapTuple	atttuple;

			if (!key->name)
				ereport(ERROR,
						(errcode(ERRCODE_FEATURE_NOT_SUPPORTED),
						 errmsg("primary keys cannot be expressions")));

			/* System attributes are never null, so no problem */
			if (SystemAttributeByName(key->name, rel->rd_rel->relhasoids))
				continue;

			attcqCtx = caql_getattname_scan(NULL, relationId, key->name);
			atttuple = caql_get_current(attcqCtx);

			if (HeapTupleIsValid(atttuple))
			{
				if (!((Form_pg_attribute) GETSTRUCT(atttuple))->attnotnull)
				{
					/* Add a subcommand to make this one NOT NULL */
					AlterTableCmd *cmd = makeNode(AlterTableCmd);

					cmd->subtype = AT_SetNotNull;
					cmd->name = key->name;
					cmd->part_expanded = true;

					cmds = lappend(cmds, cmd);
				}
			}
			else
			{
				/*
				 * This shouldn't happen during CREATE TABLE, but can happen
				 * during ALTER TABLE.	Keep message in sync with
				 * transformIndexConstraints() in parser/parse_utilcmd.c.
				 */
				ereport(ERROR,
						(errcode(ERRCODE_UNDEFINED_COLUMN),
						 errmsg("column \"%s\" named in key does not exist",
								key->name)));
			}
			caql_endscan(attcqCtx);
		}

		/*
		 * XXX: Shouldn't the ALTER TABLE .. SET NOT NULL cascade to child
		 * tables?	Currently, since the PRIMARY KEY itself doesn't cascade,
		 * we don't cascade the notnull constraint(s) either; but this is
		 * pretty debatable.
		 *
		 * XXX: possible future improvement: when being called from ALTER
		 * TABLE, it would be more efficient to merge this with the outer
		 * ALTER TABLE, so as to avoid two scans.  But that seems to
		 * complicate DefineIndex's API unduly.
		 */
		if (cmds)
			AlterTableInternal(relationId, cmds, false);
	}

	/*
	 * Parse AM-specific options, convert to text array form, validate
	 */
	reloptions = transformRelOptions((Datum) 0, options, false, false);
	(void) index_reloptions(amoptions, reloptions, true);

	/*
	 * Prepare arguments for index_create, primarily an IndexInfo structure.
	 * Note that ii_Predicate must be in implicit-AND format.
	 */
	indexInfo = makeNode(IndexInfo);
	indexInfo->ii_NumIndexAttrs = numberOfAttributes;
	indexInfo->ii_Expressions = NIL;	/* for now */
	indexInfo->ii_ExpressionsState = NIL;
	indexInfo->ii_Predicate = make_ands_implicit(predicate);
	indexInfo->ii_PredicateState = NIL;
	indexInfo->ii_Unique = unique;
	/* In a concurrent build, mark it not-ready-for-inserts */
	indexInfo->ii_ReadyForInserts = !concurrent;
	indexInfo->ii_Concurrent = concurrent;
<<<<<<< HEAD
	indexInfo->opaque = (void*)palloc0(sizeof(IndexInfoOpaque));
=======
	indexInfo->ii_BrokenHotChain = false;
>>>>>>> d13f41d2

	classObjectId = (Oid *) palloc(numberOfAttributes * sizeof(Oid));
	coloptions = (int16 *) palloc(numberOfAttributes * sizeof(int16));
	ComputeIndexAttrs(indexInfo, classObjectId, coloptions, attributeList,
					  relationId, accessMethodName, accessMethodId,
					  amcanorder, isconstraint);

<<<<<<< HEAD
	if (shouldDispatch)
	{
		if (stmt)
		{
			Assert(stmt->idxOids == 0);
			stmt->idxOids = NIL;
		}

		if ((primary || unique) && rel->rd_cdbpolicy)
			checkPolicyForUniqueIndex(rel,
									  indexInfo->ii_KeyAttrNumbers,
									  indexInfo->ii_NumIndexAttrs,
									  primary,
									  list_length(indexInfo->ii_Expressions),
									  relationHasPrimaryKey(rel),
									  relationHasUniqueIndex(rel));
		
		/* We don't have to worry about constraints on parts.  Already checked. */
		if ( isconstraint && rel_is_partitioned(relationId) )
			checkUniqueConstraintVsPartitioning(rel,
												indexInfo->ii_KeyAttrNumbers,
												indexInfo->ii_NumIndexAttrs,
												primary);

	}
	else if (Gp_role == GP_ROLE_EXECUTE)
	{
		if (stmt)
		{
			IndexInfoOpaque *iio = (IndexInfoOpaque *)indexInfo->opaque;

			/* stmt->idxOids can have 7 oids currently. */
			Assert(list_length(stmt->idxOids) == 7);

 			indexRelationId = linitial_oid(stmt->idxOids);
 			iio->comptypeOid = lsecond_oid(stmt->idxOids);
 			iio->heapOid = lthird_oid(stmt->idxOids);
 			iio->indexOid = lfourth_oid(stmt->idxOids);
			iio->blkdirRelOid = lfifth_oid(stmt->idxOids);
			iio->blkdirIdxOid = lfirst_oid(lnext(lcfifth(stmt->idxOids)));
			iio->blkdirComptypeOid = lfirst_oid(lnext(lnext(lcfifth(stmt->idxOids))));


			/*
			 * In normal operations we proactively allocate a bunch of oids to support
			 * bitmap indexes and ao indexes, however in bootstrap mode when we
			 * create an index using a supplied oid we do not allocate all these
			 * additional oids. (See the "ShouldDispatch" block below). This implies that
			 * we cannot currently support bitmap indexes or ao indexes as part of the catalog.
			 */
			Insist(OidIsValid(indexRelationId));
			Insist(OidIsValid(iio->comptypeOid));
			Insist(OidIsValid(iio->heapOid));
			Insist(OidIsValid(iio->indexOid));
			Insist(OidIsValid(iio->blkdirRelOid));
			Insist(OidIsValid(iio->blkdirIdxOid));
			Insist(OidIsValid(iio->blkdirComptypeOid));

			quiet = true;
		}
	}

=======
>>>>>>> d13f41d2
	/*
	 * Report index creation if appropriate (delay this till after most of the
	 * error checks)
	 */
	if (isconstraint && !quiet)
		if (Gp_role != GP_ROLE_EXECUTE)
			ereport(NOTICE,
					(errmsg("%s %s will create implicit index \"%s\" for table \"%s\"",
							is_alter_table ? "ALTER TABLE / ADD" : "CREATE TABLE /",
							primary ? "PRIMARY KEY" : "UNIQUE",
							indexRelationName, RelationGetRelationName(rel))));

	if (rel_needs_long_lock(RelationGetRelid(rel)))
		need_longlock = true;
	else
		/* if this is a concurrent build, we must lock you long time */
		need_longlock = (false || concurrent);

   	if (shouldDispatch)
	{
		IndexInfoOpaque *iiopaque = (IndexInfoOpaque*)(indexInfo->opaque);

		if (!OidIsValid(indexRelationId))
		{
			Relation pg_class;
			Relation pg_type;

			cdb_sync_oid_to_segments();

			pg_class = heap_open(RelationRelationId, RowExclusiveLock);

			indexRelationId = GetNewRelFileNode(tablespaceId, false, pg_class);
		    iiopaque->heapOid = GetNewRelFileNode(tablespaceId, false, pg_class);
			iiopaque->indexOid = GetNewRelFileNode(tablespaceId, false, pg_class);
		    iiopaque->blkdirRelOid = GetNewRelFileNode(tablespaceId, false, pg_class);
			iiopaque->blkdirIdxOid = GetNewRelFileNode(tablespaceId, false, pg_class);

			/* done with pg_class */
			heap_close(pg_class, NoLock);

			pg_type = heap_open(TypeRelationId, RowExclusiveLock);
			iiopaque->comptypeOid = GetNewOid(pg_type);
			iiopaque->blkdirComptypeOid = GetNewOid(pg_type);
			heap_close(pg_type, NoLock);

		}

		/* create the index on the QEs first, so we can get their stats when we create on the QD */
		if (stmt)
		{
			Assert(stmt->idxOids == NIL);
			stmt->idxOids = NIL;
			stmt->idxOids = lappend_oid(stmt->idxOids, indexRelationId);
			stmt->idxOids = lappend_oid(stmt->idxOids, iiopaque->comptypeOid);
			stmt->idxOids = lappend_oid(stmt->idxOids, iiopaque->heapOid);
			stmt->idxOids = lappend_oid(stmt->idxOids, iiopaque->indexOid);
			stmt->idxOids = lappend_oid(stmt->idxOids, iiopaque->blkdirRelOid);
			stmt->idxOids = lappend_oid(stmt->idxOids, iiopaque->blkdirIdxOid);
			stmt->idxOids = lappend_oid(stmt->idxOids, iiopaque->blkdirComptypeOid);
		}

		/*
		 * Lock the index relation exclusively on the QD, before dispatching,
		 * otherwise we could get a deadlock between QEs trying to do this same work.
		 *
		 * MPP-4889
		 * NOTE: we also have to do the local create before dispatching, otherwise
		 * competing attempts to create the same index deadlock.
		 *
		 * Don't do this for partition children.
		 */
		if (need_longlock)
			LockRelationOid(indexRelationId, AccessExclusiveLock);

		/*
		 * We defer the dispatch of the utility command until after
		 * index_create(), because that call will *wait*
		 * for any other transactions touching this new relation,
		 * which can cause a non-local deadlock if we've already
		 * dispatched
		 */
	}

	/* save lockrelid for below, then close rel */
	heaprelid = rel->rd_lockInfo.lockRelId;
	if (need_longlock)
		heap_close(rel, NoLock);
	else
		heap_close(rel, heap_lockmode);

	/* save lockrelid and locktag for below, then close rel */
	heaprelid = rel->rd_lockInfo.lockRelId;
	SET_LOCKTAG_RELATION(heaplocktag, heaprelid.dbId, heaprelid.relId);
	heap_close(rel, NoLock);

	if (!concurrent)
	{
		indexRelationId =
			index_create(relationId, indexRelationName, indexRelationId,
					  indexInfo, accessMethodId, tablespaceId, classObjectId,
						 coloptions, reloptions, primary, isconstraint,
						 allowSystemTableMods, skip_build, concurrent);

		return;					/* We're done, in the standard case */
	}

	/*
	 * For a concurrent build, we next insert the catalog entry and add
	 * constraints.  We don't build the index just yet; we must first make the
	 * catalog entry so that the new index is visible to updating
	 * transactions.  That will prevent them from making incompatible HOT
	 * updates.  The new index will be marked not indisready and not
	 * indisvalid, so that no one else tries to either insert into it or use
	 * it for queries.	We pass skip_build = true to prevent the build.
	 */
	indexRelationId =
		index_create(relationId, indexRelationName, indexRelationId,
					 indexInfo, accessMethodId, tablespaceId, classObjectId,
<<<<<<< HEAD
					 coloptions, reloptions, primary, isconstraint, &(stmt->constrOid),
					 allowSystemTableModsDDL, skip_build, concurrent, altconname);

	/*
	 * Dispatch the command to all primary and mirror segment dbs.
	 * Start a global transaction and reconfigure cluster if needed.
	 * Wait for QEs to finish.  Exit via ereport(ERROR,...) if error.
	 * (For a concurrent build, we do this later, see below.)
	 */
	if (shouldDispatch && !concurrent)
		CdbDispatchUtilityStatement((Node *) stmt, "DefineIndex");

	if (!concurrent)
		return;					/* We're done, in the standard case */
=======
					 coloptions, reloptions, primary, isconstraint,
					 allowSystemTableMods, true, concurrent);
>>>>>>> d13f41d2

	/*
	 * We must commit our current transaction so that the index becomes
	 * visible; then start another.  Note that all the data structures we just
	 * built are lost in the commit.  The only data we keep past here are the
	 * relation IDs.
	 *
	 * Before committing, get a session-level lock on the table, to ensure
	 * that neither it nor the index can be dropped before we finish. This
	 * cannot block, even if someone else is waiting for access, because we
	 * already have the same lock within our transaction.
	 *
	 * Note: we don't currently bother with a session lock on the index,
	 * because there are no operations that could change its state while we
	 * hold lock on the parent table.  This might need to change later.
	 */
	LockRelationIdForSession(&heaprelid, ShareUpdateExclusiveLock);

	CommitTransactionCommand();

	/*
	 * We dispatch the command to QEs after we've committed the creation of
	 * the empty index in the master, but before we proceed to fill it.
	 * This ensures that if something goes wrong, we don't end up in
	 * a state where the index exists on some segments but not the master.
	 * It also ensures that the index is only marked as valid on the
	 * master, after it's been successfully built and marked as valid on
	 * all the segments.
	 */
	if (shouldDispatch)
	{
		volatile struct CdbDispatcherState ds = {NULL, NULL};

		PG_TRY();
		{
			/*
			 * Dispatch the command to all primary and mirror segdbs.
			 * Doesn't start a global transaction.  Doesn't wait for
			 * the QEs to finish execution.
			 */
			cdbdisp_dispatchUtilityStatement((Node *) stmt,
											 true,      /* cancelOnError */
											 false,      /* startTransaction */
											 true,      /* withSnapshot */
											 (struct CdbDispatcherState *)&ds,
											 "DefineIndex");
			/* Wait for all QEs to finish.	Throw up if error. */
			cdbdisp_finishCommand((struct CdbDispatcherState *)&ds, NULL, NULL);
		}
		PG_CATCH();
		{
			/* If dispatched, stop QEs and clean up after them. */
			if (ds.primaryResults)
				cdbdisp_handleError((struct CdbDispatcherState *)&ds);

			PG_RE_THROW();
			/* not reached */
		}
		PG_END_TRY();
	}

	StartTransactionCommand();

	/*
	 * Phase 2 of concurrent index build (see comments for validate_index()
	 * for an overview of how this works)
	 *
	 * Now we must wait until no running transaction could have the table open
	 * with the old list of indexes.  To do this, inquire which xacts
	 * currently would conflict with ShareLock on the table -- ie, which ones
	 * have a lock that permits writing the table.	Then wait for each of
	 * these xacts to commit or abort.	Note we do not need to worry about
	 * xacts that open the table for writing after this point; they will see
	 * the new index when they open it.
	 *
	 * Note: the reason we use actual lock acquisition here, rather than just
	 * checking the ProcArray and sleeping, is that deadlock is possible if
	 * one of the transactions in question is blocked trying to acquire an
	 * exclusive lock on our table.  The lock code will detect deadlock and
	 * error out properly.
	 *
	 * Note: GetLockConflicts() never reports our own xid, hence we need not
	 * check for that.	Also, prepared xacts are not reported, which is fine
	 * since they certainly aren't going to do anything more.
	 */
	old_lockholders = GetLockConflicts(&heaplocktag, ShareLock);

	while (VirtualTransactionIdIsValid(*old_lockholders))
	{
		VirtualXactLockTableWait(*old_lockholders);
		old_lockholders++;
	}

	/*
	 * At this moment we are sure that there are no transactions with the
	 * table open for write that don't have this new index in their list of
	 * indexes.  We have waited out all the existing transactions and any new
	 * transaction will have the new index in its list, but the index is still
	 * marked as "not-ready-for-inserts".  The index is consulted while
	 * deciding HOT-safety though.	This arrangement ensures that no new HOT
	 * chains can be created where the new tuple and the old tuple in the
	 * chain have different index keys.
	 *
	 * We now take a new snapshot, and build the index using all tuples that
	 * are visible in this snapshot.  We can be sure that any HOT updates to
	 * these tuples will be compatible with the index, since any updates made
	 * by transactions that didn't know about the index are now committed or
	 * rolled back.  Thus, each visible tuple is either the end of its
	 * HOT-chain or the extension of the chain is HOT-safe for this index.
	 */

	/* Open and lock the parent heap relation */
	rel = heap_openrv(heapRelation, ShareUpdateExclusiveLock);

	/* And the target index relation */
	indexRelation = index_open(indexRelationId, RowExclusiveLock);

	/* Set ActiveSnapshot since functions in the indexes may need it */
	ActiveSnapshot = CopySnapshot(GetTransactionSnapshot());

	/* We have to re-build the IndexInfo struct, since it was lost in commit */
	indexInfo = BuildIndexInfo(indexRelation);
	Assert(!indexInfo->ii_ReadyForInserts);
	indexInfo->ii_Concurrent = true;
	indexInfo->ii_BrokenHotChain = false;

	/* Now build the index */
	index_build(rel, indexRelation, indexInfo, primary, false);

	/* Close both the relations, but keep the locks */
	heap_close(rel, NoLock);
	index_close(indexRelation, NoLock);

	/*
	 * Update the pg_index row to mark the index as ready for inserts. Once we
	 * commit this transaction, any new transactions that open the table must
	 * insert new entries into the index for insertions and non-HOT updates.
	 */
	index_set_state_flags(indexRelationId, INDEX_CREATE_SET_READY);

	/*
	 * Commit this transaction to make the indisready update visible.
	 */
	CommitTransactionCommand();
	StartTransactionCommand();

	/*
	 * Phase 3 of concurrent index build
	 *
	 * We once again wait until no transaction can have the table open with
	 * the index marked as read-only for updates.
	 */
	old_lockholders = GetLockConflicts(&heaplocktag, ShareLock);

	while (VirtualTransactionIdIsValid(*old_lockholders))
	{
		VirtualXactLockTableWait(*old_lockholders);
		old_lockholders++;
	}

	/*
	 * Now take the "reference snapshot" that will be used by validate_index()
	 * to filter candidate tuples.	Beware!  There might still be snapshots in
	 * use that treat some transaction as in-progress that our reference
	 * snapshot treats as committed.  If such a recently-committed transaction
	 * deleted tuples in the table, we will not include them in the index; yet
	 * those transactions which see the deleting one as still-in-progress will
	 * expect them to be there once we mark the index as valid.
	 *
	 * We solve this by waiting for all endangered transactions to exit before
	 * we mark the index as valid.
	 *
	 * We also set ActiveSnapshot to this snap, since functions in indexes may
	 * need a snapshot.
	 */
	snapshot = CopySnapshot(GetTransactionSnapshot());
	ActiveSnapshot = snapshot;

	/*
	 * Scan the index and the heap, insert any missing index entries.
	 */
	validate_index(relationId, indexRelationId, snapshot);

	/*
	 * The index is now valid in the sense that it contains all currently
	 * interesting tuples.	But since it might not contain tuples deleted just
	 * before the reference snap was taken, we have to wait out any
	 * transactions that might have older snapshots.  Obtain a list of VXIDs
	 * of such transactions, and wait for them individually.
	 *
	 * We can exclude any running transactions that have xmin >= the xmax of
	 * our reference snapshot, since they are clearly not interested in any
	 * missing older tuples.  Transactions in other DBs aren't a problem
	 * either, since they'll never even be able to see this index.
	 *
	 * We can also exclude autovacuum processes and processes running manual
	 * lazy VACUUMs, because they won't be fazed by missing index entries
	 * either.  (Manual ANALYZEs, however, can't be excluded because they
	 * might be within transactions that are going to do arbitrary operations
	 * later.)
	 *
	 * Also, GetCurrentVirtualXIDs never reports our own vxid, so we need not
	 * check for that.
	 */
	old_snapshots = GetCurrentVirtualXIDs(ActiveSnapshot->xmax, false,
										  PROC_IS_AUTOVACUUM | PROC_IN_VACUUM);

<<<<<<< HEAD
	pcqCtx = caql_addrel(cqclr(&cqc), pg_index);

	indexTuple = caql_getfirst(
			pcqCtx,
			cql("SELECT * FROM pg_index "
				" WHERE indexrelid = :1 "
				" FOR UPDATE ",
				ObjectIdGetDatum(indexRelationId)));

	if (!HeapTupleIsValid(indexTuple))
		elog(ERROR, "cache lookup failed for index %u", indexRelationId);
	indexForm = (Form_pg_index) GETSTRUCT(indexTuple);

	Assert(indexForm->indexrelid = indexRelationId);
	Assert(!indexForm->indisvalid);

	indexForm->indisvalid = true;

	caql_update_current(pcqCtx, indexTuple); 
	/* and Update indexes (implicit) */
=======
	while (VirtualTransactionIdIsValid(*old_snapshots))
	{
		VirtualXactLockTableWait(*old_snapshots);
		old_snapshots++;
	}

	/*
	 * Index can now be marked valid -- update its pg_index entry
	 */
	index_set_state_flags(indexRelationId, INDEX_CREATE_SET_VALID);
>>>>>>> d13f41d2

	/*
	 * The pg_index update will cause backends (including this one) to update
	 * relcache entries for the index itself, but we should also send a
	 * relcache inval on the parent table to force replanning of cached plans.
	 * Otherwise existing sessions might fail to use the new index where it
	 * would be useful.  (Note that our earlier commits did not create reasons
	 * to replan; so relcache flush on the index itself was sufficient.)
	 */
	CacheInvalidateRelcacheByRelid(heaprelid.relId);

	/*
	 * Last thing to do is release the session-level lock on the parent table.
	 */
	UnlockRelationIdForSession(&heaprelid, ShareUpdateExclusiveLock);
}


/*
 * CheckPredicate
 *		Checks that the given partial-index predicate is valid.
 *
 * This used to also constrain the form of the predicate to forms that
 * indxpath.c could do something with.	However, that seems overly
 * restrictive.  One useful application of partial indexes is to apply
 * a UNIQUE constraint across a subset of a table, and in that scenario
 * any evaluatable predicate will work.  So accept any predicate here
 * (except ones requiring a plan), and let indxpath.c fend for itself.
 */
static void
CheckPredicate(Expr *predicate)
{
	/*
	 * We don't currently support generation of an actual query plan for a
	 * predicate, only simple scalar expressions; hence these restrictions.
	 */
	if (contain_subplans((Node *) predicate))
		ereport(ERROR,
				(errcode(ERRCODE_FEATURE_NOT_SUPPORTED),
				 errmsg("cannot use subquery in index predicate")));
	if (contain_agg_clause((Node *) predicate))
		ereport(ERROR,
				(errcode(ERRCODE_GROUPING_ERROR),
				 errmsg("cannot use aggregate in index predicate")));
	if (checkExprHasWindFuncs((Node *)predicate))
		ereport(ERROR,
				(errcode(ERRCODE_SYNTAX_ERROR),
				 errmsg("cannot use window function in index predicate")));
	/*
	 * A predicate using mutable functions is probably wrong, for the same
	 * reasons that we don't allow an index expression to use one.
	 */
	if (contain_mutable_functions((Node *) predicate))
		ereport(ERROR,
				(errcode(ERRCODE_INVALID_OBJECT_DEFINITION),
		   errmsg("functions in index predicate must be marked IMMUTABLE")));
}

/*
 * Compute per-index-column information, including indexed column numbers
 * or index expressions, opclasses, and indoptions.
 */
static void
ComputeIndexAttrs(IndexInfo *indexInfo,
				  Oid *classOidP,
				  int16 *colOptionP,
				  List *attList,	/* list of IndexElem's */
				  Oid relId,
				  char *accessMethodName,
				  Oid accessMethodId,
				  bool amcanorder,
				  bool isconstraint)
{
	ListCell   *rest;
	int			attn = 0;

	/*
	 * process attributeList
	 */
	foreach(rest, attList)
	{
		IndexElem  *attribute = (IndexElem *) lfirst(rest);
		Oid			atttype;

		/*
		 * Process the column-or-expression to be indexed.
		 */
		if (attribute->name != NULL)
		{
			/* Simple index attribute */
			HeapTuple	atttuple;
			Form_pg_attribute attform;
			cqContext	*pcqCtx;

			Assert(attribute->expr == NULL);

			pcqCtx = caql_getattname_scan(NULL, relId, attribute->name);
			atttuple = caql_get_current(pcqCtx);

			if (!HeapTupleIsValid(atttuple))
			{
				/* difference in error message spellings is historical */
				if (isconstraint)
					ereport(ERROR,
							(errcode(ERRCODE_UNDEFINED_COLUMN),
						  errmsg("column \"%s\" named in key does not exist",
								 attribute->name)));
				else
					ereport(ERROR,
							(errcode(ERRCODE_UNDEFINED_COLUMN),
							 errmsg("column \"%s\" does not exist",
									attribute->name)));
			}
			attform = (Form_pg_attribute) GETSTRUCT(atttuple);
			indexInfo->ii_KeyAttrNumbers[attn] = attform->attnum;
			atttype = attform->atttypid;

			caql_endscan(pcqCtx);
		}
		else if (attribute->expr && IsA(attribute->expr, Var))
		{
			/* Tricky tricky, he wrote (column) ... treat as simple attr */
			Var		   *var = (Var *) attribute->expr;

			indexInfo->ii_KeyAttrNumbers[attn] = var->varattno;
			atttype = get_atttype(relId, var->varattno);
		}
		else
		{
			/* Index expression */
			Assert(attribute->expr != NULL);
			indexInfo->ii_KeyAttrNumbers[attn] = 0;		/* marks expression */
			indexInfo->ii_Expressions = lappend(indexInfo->ii_Expressions,
												attribute->expr);
			atttype = exprType(attribute->expr);

			/*
			 * We don't currently support generation of an actual query plan
			 * for an index expression, only simple scalar expressions; hence
			 * these restrictions.
			 */
			if (contain_subplans(attribute->expr))
				ereport(ERROR,
						(errcode(ERRCODE_FEATURE_NOT_SUPPORTED),
						 errmsg("cannot use subquery in index expression")));
			if (contain_agg_clause(attribute->expr))
				ereport(ERROR,
						(errcode(ERRCODE_GROUPING_ERROR),
				errmsg("cannot use aggregate function in index expression")));
			if (checkExprHasWindFuncs(attribute->expr))
				ereport(ERROR,
						(errcode(ERRCODE_SYNTAX_ERROR),
						 errmsg("cannot use window function in index expression")));


			/*
			 * A expression using mutable functions is probably wrong, since
			 * if you aren't going to get the same result for the same data
			 * every time, it's not clear what the index entries mean at all.
			 */
			if (contain_mutable_functions(attribute->expr))
				ereport(ERROR,
						(errcode(ERRCODE_INVALID_OBJECT_DEFINITION),
						 errmsg("functions in index expression must be marked IMMUTABLE")));
		}

		/*
		 * Identify the opclass to use.
		 */
		classOidP[attn] = GetIndexOpClass(attribute->opclass,
										  atttype,
										  accessMethodName,
										  accessMethodId);

		/*
		 * Set up the per-column options (indoption field).  For now, this is
		 * zero for any un-ordered index, while ordered indexes have DESC and
		 * NULLS FIRST/LAST options.
		 */
		colOptionP[attn] = 0;
		if (amcanorder)
		{
			/* default ordering is ASC */
			if (attribute->ordering == SORTBY_DESC)
				colOptionP[attn] |= INDOPTION_DESC;
			/* default null ordering is LAST for ASC, FIRST for DESC */
			if (attribute->nulls_ordering == SORTBY_NULLS_DEFAULT)
			{
				if (attribute->ordering == SORTBY_DESC)
					colOptionP[attn] |= INDOPTION_NULLS_FIRST;
			}
			else if (attribute->nulls_ordering == SORTBY_NULLS_FIRST)
				colOptionP[attn] |= INDOPTION_NULLS_FIRST;
		}
		else
		{
			/* index AM does not support ordering */
			if (attribute->ordering != SORTBY_DEFAULT)
				ereport(ERROR,
						(errcode(ERRCODE_FEATURE_NOT_SUPPORTED),
						 errmsg("access method \"%s\" does not support ASC/DESC options",
								accessMethodName)));
			if (attribute->nulls_ordering != SORTBY_NULLS_DEFAULT)
				ereport(ERROR,
						(errcode(ERRCODE_FEATURE_NOT_SUPPORTED),
						 errmsg("access method \"%s\" does not support NULLS FIRST/LAST options",
								accessMethodName)));
		}

		attn++;
	}
}

/*
 * Resolve possibly-defaulted operator class specification
 */
static Oid
GetIndexOpClass(List *opclass, Oid attrType,
				char *accessMethodName, Oid accessMethodId)
{
	char	   *schemaname;
	char	   *opcname;
	HeapTuple	tuple;
	Oid			opClassId,
				opInputType;
	cqContext	*pcqCtx;

	/*
	 * Release 7.0 removed network_ops, timespan_ops, and datetime_ops, so we
	 * ignore those opclass names so the default *_ops is used.  This can be
	 * removed in some later release.  bjm 2000/02/07
	 *
	 * Release 7.1 removes lztext_ops, so suppress that too for a while.  tgl
	 * 2000/07/30
	 *
	 * Release 7.2 renames timestamp_ops to timestamptz_ops, so suppress that
	 * too for awhile.	I'm starting to think we need a better approach. tgl
	 * 2000/10/01
	 *
	 * Release 8.0 removes bigbox_ops (which was dead code for a long while
	 * anyway).  tgl 2003/11/11
	 */
	if (list_length(opclass) == 1)
	{
		char	   *claname = strVal(linitial(opclass));

		if (strcmp(claname, "network_ops") == 0 ||
			strcmp(claname, "timespan_ops") == 0 ||
			strcmp(claname, "datetime_ops") == 0 ||
			strcmp(claname, "lztext_ops") == 0 ||
			strcmp(claname, "timestamp_ops") == 0 ||
			strcmp(claname, "bigbox_ops") == 0)
			opclass = NIL;
	}

	if (opclass == NIL)
	{
		/* no operator class specified, so find the default */
		opClassId = GetDefaultOpClass(attrType, accessMethodId);
		if (!OidIsValid(opClassId))
			ereport(ERROR,
					(errcode(ERRCODE_UNDEFINED_OBJECT),
					 errmsg("data type %s has no default operator class for access method \"%s\"",
							format_type_be(attrType), accessMethodName),
					 errhint("You must specify an operator class for the index or define a default operator class for the data type.")));
		return opClassId;
	}

	/*
	 * Specific opclass name given, so look up the opclass.
	 */

	/* deconstruct the name list */
	DeconstructQualifiedName(opclass, &schemaname, &opcname);

	if (schemaname)
	{
		/* Look in specific schema only */
		Oid			namespaceId;

		namespaceId = LookupExplicitNamespace(schemaname);

		pcqCtx = caql_beginscan(
				NULL,
				cql("SELECT * FROM pg_opclass "
					" WHERE opcamid = :1 "
					" AND opcname = :2 "
					" AND opcnamespace = :3 ",
					ObjectIdGetDatum(accessMethodId),
					CStringGetDatum(opcname),
					ObjectIdGetDatum(namespaceId)));
	}
	else
	{
		/* Unqualified opclass name, so search the search path */
		opClassId = OpclassnameGetOpcid(accessMethodId, opcname);
		if (!OidIsValid(opClassId))
			ereport(ERROR,
					(errcode(ERRCODE_UNDEFINED_OBJECT),
					 errmsg("operator class \"%s\" does not exist for access method \"%s\"",
							opcname, accessMethodName)));

		pcqCtx = caql_beginscan(
				NULL,
				cql("SELECT * FROM pg_opclass "
					" WHERE oid = :1 ",
					ObjectIdGetDatum(opClassId)));
	}

	tuple = caql_getnext(pcqCtx);

	if (!HeapTupleIsValid(tuple))
		ereport(ERROR,
				(errcode(ERRCODE_UNDEFINED_OBJECT),
				 errmsg("operator class \"%s\" does not exist for access method \"%s\"",
						NameListToString(opclass), accessMethodName)));

	/*
	 * Verify that the index operator class accepts this datatype.	Note we
	 * will accept binary compatibility.
	 */
	opClassId = HeapTupleGetOid(tuple);
	opInputType = ((Form_pg_opclass) GETSTRUCT(tuple))->opcintype;

	if (!IsBinaryCoercible(attrType, opInputType))
		ereport(ERROR,
				(errcode(ERRCODE_DATATYPE_MISMATCH),
				 errmsg("operator class \"%s\" does not accept data type %s",
					  NameListToString(opclass), format_type_be(attrType))));

	caql_endscan(pcqCtx);

	return opClassId;
}

/*
 * GetDefaultOpClass
 *
 * Given the OIDs of a datatype and an access method, find the default
 * operator class, if any.	Returns InvalidOid if there is none.
 */
Oid
GetDefaultOpClass(Oid type_id, Oid am_id)
{
	Oid			result = InvalidOid;
	int			nexact = 0;
	int			ncompatible = 0;
	int			ncompatiblepreferred = 0;
	Relation	rel;
	ScanKeyData skey[1];
	SysScanDesc scan;
	HeapTuple	tup;
	CATEGORY	tcategory;

	/* If it's a domain, look at the base type instead */
	type_id = getBaseType(type_id);

	tcategory = TypeCategory(type_id);

	/*
	 * We scan through all the opclasses available for the access method,
	 * looking for one that is marked default and matches the target type
	 * (either exactly or binary-compatibly, but prefer an exact match).
	 *
	 * We could find more than one binary-compatible match.  If just one is
	 * for a preferred type, use that one; otherwise we fail, forcing the user
	 * to specify which one he wants.  (The preferred-type special case is a
	 * kluge for varchar: it's binary-compatible to both text and bpchar, so
	 * we need a tiebreaker.)  If we find more than one exact match, then
	 * someone put bogus entries in pg_opclass.
	 */
	rel = heap_open(OperatorClassRelationId, AccessShareLock);

	ScanKeyInit(&skey[0],
				Anum_pg_opclass_opcmethod,
				BTEqualStrategyNumber, F_OIDEQ,
				ObjectIdGetDatum(am_id));

	scan = systable_beginscan(rel, OpclassAmNameNspIndexId, true,
							  SnapshotNow, 1, skey);

	while (HeapTupleIsValid(tup = systable_getnext(scan)))
	{
		Form_pg_opclass opclass = (Form_pg_opclass) GETSTRUCT(tup);

		/* ignore altogether if not a default opclass */
		if (!opclass->opcdefault)
			continue;
		if (opclass->opcintype == type_id)
		{
			nexact++;
			result = HeapTupleGetOid(tup);
		}
		else if (nexact == 0 &&
				 IsBinaryCoercible(type_id, opclass->opcintype))
		{
			if (IsPreferredType(tcategory, opclass->opcintype))
			{
				ncompatiblepreferred++;
				result = HeapTupleGetOid(tup);
			}
			else if (ncompatiblepreferred == 0)
			{
				ncompatible++;
				result = HeapTupleGetOid(tup);
			}
		}
	}

	systable_endscan(scan);

	heap_close(rel, AccessShareLock);

	/* raise error if pg_opclass contains inconsistent data */
	if (nexact > 1)
		ereport(ERROR,
				(errcode(ERRCODE_DUPLICATE_OBJECT),
		errmsg("there are multiple default operator classes for data type %s",
			   format_type_be(type_id))));

	if (nexact == 1 ||
		ncompatiblepreferred == 1 ||
		(ncompatiblepreferred == 0 && ncompatible == 1))
		return result;

	return InvalidOid;
}

/*
 *	makeObjectName()
 *
 *	Create a name for an implicitly created index, sequence, constraint, etc.
 *
 *	The parameters are typically: the original table name, the original field
 *	name, and a "type" string (such as "seq" or "pkey").	The field name
 *	and/or type can be NULL if not relevant.
 *
 *	The result is a palloc'd string.
 *
 *	The basic result we want is "name1_name2_label", omitting "_name2" or
 *	"_label" when those parameters are NULL.  However, we must generate
 *	a name with less than NAMEDATALEN characters!  So, we truncate one or
 *	both names if necessary to make a short-enough string.	The label part
 *	is never truncated (so it had better be reasonably short).
 *
 *	The caller is responsible for checking uniqueness of the generated
 *	name and retrying as needed; retrying will be done by altering the
 *	"label" string (which is why we never truncate that part).
 */
char *
makeObjectName(const char *name1, const char *name2, const char *label)
{
	char	   *name;
	int			overhead = 0;	/* chars needed for label and underscores */
	int			availchars;		/* chars available for name(s) */
	int			name1chars;		/* chars allocated to name1 */
	int			name2chars;		/* chars allocated to name2 */
	int			ndx;

	name1chars = strlen(name1);
	if (name2)
	{
		name2chars = strlen(name2);
		overhead++;				/* allow for separating underscore */
	}
	else
		name2chars = 0;
	if (label)
		overhead += strlen(label) + 1;

	availchars = NAMEDATALEN - 1 - overhead;
	Assert(availchars > 0);		/* else caller chose a bad label */

	/*
	 * If we must truncate,  preferentially truncate the longer name. This
	 * logic could be expressed without a loop, but it's simple and obvious as
	 * a loop.
	 */
	while (name1chars + name2chars > availchars)
	{
		if (name1chars > name2chars)
			name1chars--;
		else
			name2chars--;
	}

	name1chars = pg_mbcliplen(name1, name1chars, name1chars);
	if (name2)
		name2chars = pg_mbcliplen(name2, name2chars, name2chars);

	/* Now construct the string using the chosen lengths */
	name = palloc(name1chars + name2chars + overhead + 1);
	memcpy(name, name1, name1chars);
	ndx = name1chars;
	if (name2)
	{
		name[ndx++] = '_';
		memcpy(name + ndx, name2, name2chars);
		ndx += name2chars;
	}
	if (label)
	{
		name[ndx++] = '_';
		strcpy(name + ndx, label);
	}
	else
		name[ndx] = '\0';

	return name;
}

/*
 * Select a nonconflicting name for a new relation.  This is ordinarily
 * used to choose index names (which is why it's here) but it can also
 * be used for sequences, or any autogenerated relation kind.
 *
 * name1, name2, and label are used the same way as for makeObjectName(),
 * except that the label can't be NULL; digits will be appended to the label
 * if needed to create a name that is unique within the specified namespace.
 *
 * Note: it is theoretically possible to get a collision anyway, if someone
 * else chooses the same name concurrently.  This is fairly unlikely to be
 * a problem in practice, especially if one is holding an exclusive lock on
 * the relation identified by name1.  
 *
 * If choosing multiple names within a single command, there are two options:
 *   1) Create the new object and do CommandCounterIncrement
 *   2) Pass a hash-table to this function to use as a cache of objects 
 *      created in this statement.
 *
 * Returns a palloc'd string.
 */
char *
ChooseRelationName(const char *name1, const char *name2,
				   const char *label, Oid namespace)
{
	return ChooseRelationNameWithCache(name1, name2, label, namespace, NULL);
}

char *
ChooseRelationNameWithCache(const char *name1, const char *name2,
				   const char *label, Oid namespace,
				   HTAB *cache)
{
	int			pass = 0;
	char	   *relname = NULL;
	char		modlabel[NAMEDATALEN];
	bool		found = false;

	/* try the unmodified label first */
	StrNCpy(modlabel, label, sizeof(modlabel));

	for (;;)
	{
		relname = makeObjectName(name1, name2, modlabel);

		if (cache)
			hash_search(cache, (void *) relname, HASH_FIND, &found);

		if (!found && !OidIsValid(get_relname_relid(relname, namespace)))
			break;

		/* found a conflict, so try a new name component */
		pfree(relname);
		snprintf(modlabel, sizeof(modlabel), "%s%d", label, ++pass);
	}

	/* If we are caching found values add the value to our hash */
	if (cache)
	{
		hash_search(cache, (void *) relname, HASH_ENTER, &found);
		Assert(!found);
	}

	return relname;
}

/*
 * relationHasPrimaryKey -
 *
 *	See whether an existing relation has a primary key.
 */
static bool
relationHasPrimaryKey(Relation rel)
{
	bool		result = false;
	List	   *indexoidlist;
	ListCell   *indexoidscan;
	cqContext  *pcqCtx;

	/*
	 * Get the list of index OIDs for the table from the relcache, and look up
	 * each one in the pg_index syscache until we find one marked primary key
	 * (hopefully there isn't more than one such).
	 */
	indexoidlist = RelationGetIndexList(rel);

	foreach(indexoidscan, indexoidlist)
	{
		Oid			indexoid = lfirst_oid(indexoidscan);
		HeapTuple	indexTuple;

		/* XXX: select * from pg_index where indexrelid = :1 
		   and indisprimary */
		pcqCtx = caql_beginscan(
				NULL,
				cql("SELECT * FROM pg_index "
					" WHERE indexrelid = :1 ",
					ObjectIdGetDatum(indexoid)));
		
		indexTuple = caql_getnext(pcqCtx);

		if (!HeapTupleIsValid(indexTuple))		/* should not happen */
			elog(ERROR, "cache lookup failed for index %u", indexoid);
		result = ((Form_pg_index) GETSTRUCT(indexTuple))->indisprimary;

		caql_endscan(pcqCtx);

		if (result)
			break;
	}

	list_free(indexoidlist);

	return result;
}


/*
 * relationHasPrimaryKey -
 *
 *	See whether an existing relation has a primary key.
 */
static bool
relationHasUniqueIndex(Relation rel)
{
	bool		result = false;
	List	   *indexoidlist;
	ListCell   *indexoidscan;
	cqContext  *pcqCtx;
	/*
	 * Get the list of index OIDs for the table from the relcache, and look up
	 * each one in the pg_index syscache until we find one marked unique
	 */
	indexoidlist = RelationGetIndexList(rel);

	foreach(indexoidscan, indexoidlist)
	{
		Oid			indexoid = lfirst_oid(indexoidscan);
		HeapTuple	indexTuple;

		/* XXX: select * from pg_index where indexrelid = :1 
		   and indisunique */
		pcqCtx = caql_beginscan(
				NULL,
				cql("SELECT * FROM pg_index "
					" WHERE indexrelid = :1 ",
					ObjectIdGetDatum(indexoid)));

		indexTuple = caql_getnext(pcqCtx);

		if (!HeapTupleIsValid(indexTuple))		/* should not happen */
			elog(ERROR, "cache lookup failed for index %u", indexoid);
		result = ((Form_pg_index) GETSTRUCT(indexTuple))->indisunique;

		caql_endscan(pcqCtx);
		if (result)
			break;
	}

	list_free(indexoidlist);

	return result;
}

/*
 * RemoveIndex
 *		Deletes an index.
 */
void
RemoveIndex(RangeVar *relation, DropBehavior behavior)
{
	Oid			indOid;
	char		relkind;
	ObjectAddress object;
	HeapTuple tuple;
	PartStatus pstat;
	cqContext	*pcqCtx;

	indOid = RangeVarGetRelid(relation, false);

	if (Gp_role == GP_ROLE_DISPATCH)
	{
		LockRelationOid(RelationRelationId, RowExclusiveLock);
	}

	/* Lock the relation to be dropped */
	LockRelationOid(indOid, AccessExclusiveLock);

	/* XXX: just an existence (count(*)) check? */

	pcqCtx = caql_beginscan(
			NULL,
			cql("SELECT * FROM pg_class "
				" WHERE oid = :1 ",
				ObjectIdGetDatum(indOid)));

	tuple = caql_getnext(pcqCtx);

	if (!HeapTupleIsValid(tuple))
		elog(ERROR, "index \"%s\" does not exist", relation->relname);

	relkind = get_rel_relkind(indOid);
	if (relkind != RELKIND_INDEX)
		ereport(ERROR,
				(errcode(ERRCODE_WRONG_OBJECT_TYPE),
				 errmsg("\"%s\" is not an index",
						relation->relname)));

	object.classId = RelationRelationId;
	object.objectId = indOid;
	object.objectSubId = 0;
	
	pstat = rel_part_status(IndexGetRelation(indOid));

	caql_endscan(pcqCtx);

	performDeletion(&object, behavior);
	
	if ( pstat == PART_STATUS_ROOT || pstat == PART_STATUS_INTERIOR )
	{
		ereport(WARNING,
				(errmsg("Only dropped the index \"%s\"", relation->relname),
				 errhint("To drop other indexes on child partitions, drop each one explicitly.")));
	}
}

/*
 * ReindexIndex
 *		Recreate a specific index.
 */
void
ReindexIndex(ReindexStmt *stmt)
{
	Oid			indOid;
	HeapTuple	tuple;
	Oid			newOid;
	Oid			mapoid = InvalidOid;
	List        *extra_oids = NIL;
	cqContext	*pcqCtx;

	indOid = RangeVarGetRelid(stmt->relation, false);

	pcqCtx = caql_beginscan(
			NULL,
			cql("SELECT * FROM pg_class "
				" WHERE oid = :1 ",
				ObjectIdGetDatum(indOid)));

	tuple = caql_getnext(pcqCtx);

	if (!HeapTupleIsValid(tuple))		/* shouldn't happen */
		elog(ERROR, "cache lookup failed for relation %u", indOid);

	if (((Form_pg_class) GETSTRUCT(tuple))->relkind != RELKIND_INDEX)
		ereport(ERROR,
				(errcode(ERRCODE_WRONG_OBJECT_TYPE),
				 errmsg("\"%s\" is not an index",
						stmt->relation->relname)));

	/* Check permissions */
	if (!pg_class_ownercheck(indOid, GetUserId()))
		aclcheck_error(ACLCHECK_NOT_OWNER, ACL_KIND_CLASS,
					   stmt->relation->relname);

	caql_endscan(pcqCtx);

	if (Gp_role == GP_ROLE_EXECUTE)
	{
		if (PointerIsValid(stmt->new_ind_oids))
		{
			ListCell *lc;
			foreach(lc, stmt->new_ind_oids)
			{
				List *map = lfirst(lc);
				Oid ind = linitial_oid(map);

				if (ind == indOid)
				{
					mapoid = lsecond_oid(map);

					/*
					 * The map should contain more than 2 OIDs (the OID of the
					 * index and its new relfilenode), to support the bitmap
					 * index, see reindex_index() for more info. Construct
					 * the extra_oids list by skipping the first two OIDs.
					 */
					Assert(list_length(map) > 2);
					extra_oids = list_copy_tail(map, 2);

					break;
				}
			}
			Assert(OidIsValid(mapoid));
		}
	}
	newOid = reindex_index(indOid, mapoid, &extra_oids);

	if (Gp_role == GP_ROLE_DISPATCH)
	{
		List *map = list_make2_oid(indOid, newOid);

		Assert(extra_oids != NULL);
		map = list_concat(map, extra_oids);

		stmt->new_ind_oids = lappend(stmt->new_ind_oids, map);

		CdbDispatchUtilityStatement((Node *) stmt, "ProcessUtility");
	}
}

/*
 * Perform REINDEX on each relation of the relids list.  The function
 * opens and closes a transaction per relation.  This is designed for
 * QD/utility, and is not useful for QE.
 */
static void
ReindexRelationList(List *relids)
{
	ListCell   *lc;

	Assert(Gp_role != GP_ROLE_EXECUTE);

	/*
	 * Commit ongoing transaction so that we can start a new
	 * transaction per relation.
	 */
	CommitTransactionCommand();

	SIMPLE_FAULT_INJECTOR(ReindexDB);

	foreach (lc, relids)
	{
		Oid			relid = lfirst_oid(lc);
		Relation	rel = NULL;

		setupRegularDtxContext();
		StartTransactionCommand();

		/* functions in indexes may want a snapshot set */
		ActiveSnapshot = CopySnapshot(GetTransactionSnapshot());

		/*
		 * Try to open the relation. If the try fails it may mean that
		 * someone dropped the relation before we started processing
		 * (reindexing) it. This should be tolerable. Move on to the next
		 * one.
		 */
		rel = try_heap_open(relid, ShareLock, false);

		if (rel != NULL)
		{
			ReindexStmt	   *stmt;

			stmt = makeNode(ReindexStmt);

			stmt->relid = relid;
			stmt->kind = OBJECT_TABLE;

			/* perform reindex locally */
			if (!reindex_relation(relid, true, true, true, true,
								  &stmt->new_ind_oids, Gp_role == GP_ROLE_DISPATCH))
				ereport(NOTICE,
					(errmsg("table \"%s\" has no indexes",
							RelationGetRelationName(rel))));
			/* no need to dispatch if the relation has no indexes. */
			else if (Gp_role == GP_ROLE_DISPATCH)
				CdbDispatchUtilityStatement((Node *) stmt, NULL);

			/* keep lock until end of transaction (which comes soon) */
			heap_close(rel, NoLock);
		}

		CommitTransactionCommand();
	}

	/*
	 * We committed the transaction above, so start a new one before
	 * returning.
	 */
	setupRegularDtxContext();
	StartTransactionCommand();
}

/*
 * ReindexTable
 *		Recreate all indexes of a table (and of its toast table, if any)
 */
void
ReindexTable(ReindexStmt *stmt)
{
	Oid			relid;
	MemoryContext	private_context, oldcontext;
	List	   *prels = NIL, *relids = NIL;
	ListCell   *lc;

	/*
	 * QE simply performs reindex work.  All other work has been done in QD.
	 */
	if (Gp_role == GP_ROLE_EXECUTE)
	{
		reindex_relation(stmt->relid, true, true, true, true,
						 &stmt->new_ind_oids, false);
		return;
	}

	relid = RangeVarGetRelid(stmt->relation, false);

	/*
	 * Gather child partition relations.
	 */
	if (rel_is_partitioned(relid))
	{
		PartitionNode *pn;

		pn = get_parts(relid, 0 /* level */, 0 /* parent */, false /* inctemplate */,
					   true /* includesubparts */);
		prels = all_partition_relids(pn);
	}
	else if (rel_is_child_partition(relid))
		prels = find_all_inheritors(relid);

	/*
	 * Create a memory context that will survive forced transaction commits we
	 * do below.  Since it is a child of PortalContext, it will go away
	 * eventually even if we suffer an error; there's no need for special
	 * abort cleanup logic.
	 */
	private_context = AllocSetContextCreate(PortalContext,
											"ReindexTable",
											ALLOCSET_DEFAULT_MINSIZE,
											ALLOCSET_DEFAULT_INITSIZE,
											ALLOCSET_DEFAULT_MAXSIZE);
	oldcontext = MemoryContextSwitchTo(private_context);
	relids = lappend_oid(relids, relid);
	relids = list_concat_unique_oid(relids, prels);
	MemoryContextSwitchTo(oldcontext);

	/* various checks on each partition */
	foreach (lc, relids)
	{
		Oid			heapOid = lfirst_oid(lc);
		HeapTuple	tuple;
		cqContext  *pcqCtx;
		Form_pg_class pg_class_tuple;

		pcqCtx = caql_beginscan(
				NULL,
				cql("SELECT * FROM pg_class "
					" WHERE oid = :1 ",
					ObjectIdGetDatum(heapOid)));

		tuple = caql_getnext(pcqCtx);

		if (!HeapTupleIsValid(tuple))		/* shouldn't happen */
			elog(ERROR, "cache lookup failed for relation %u", heapOid);

		pg_class_tuple = (Form_pg_class) GETSTRUCT(tuple);
		if (pg_class_tuple->relkind != RELKIND_RELATION &&
			pg_class_tuple->relkind != RELKIND_TOASTVALUE)
			ereport(ERROR,
					(errcode(ERRCODE_WRONG_OBJECT_TYPE),
					 errmsg("\"%s\" is not a table",
							NameStr(pg_class_tuple->relname))));

		/*
		 * Check appropriate permissions
		 */
		if (!pg_class_ownercheck(heapOid, GetUserId()))
			aclcheck_error(ACLCHECK_NOT_OWNER, ACL_KIND_CLASS,
						   NameStr(pg_class_tuple->relname));

		/* Can't reindex shared tables except in standalone mode */
		if (((Form_pg_class) GETSTRUCT(tuple))->relisshared && IsUnderPostmaster)
			ereport(ERROR,
					(errcode(ERRCODE_INSUFFICIENT_PRIVILEGE),
					 errmsg("shared table \"%s\" can only be reindexed in stand-alone mode",
							NameStr(pg_class_tuple->relname))));

		caql_endscan(pcqCtx);
	}

	ReindexRelationList(relids);

	MemoryContextDelete(private_context);
}

/*
 * ReindexDatabase
 *		Recreate indexes of a database.
 *
 * To reduce the probability of deadlocks, each table is reindexed in a
 * separate transaction, so we can release the lock on it right away.
 * That means this must not be called within a user transaction block!
 */
void
ReindexDatabase(ReindexStmt *stmt)
{
	cqContext  *pcqCtx;
	HeapTuple	tuple;
	MemoryContext private_context;
	MemoryContext old;
	List	   *relids = NIL;
	bool do_system = stmt->do_system;
	bool do_user = stmt->do_user;
	const char *databaseName = stmt->name;

	AssertArg(databaseName);
	Assert(Gp_role != GP_ROLE_EXECUTE);

	if (strcmp(databaseName, get_database_name(MyDatabaseId)) != 0)
		ereport(ERROR,
				(errcode(ERRCODE_FEATURE_NOT_SUPPORTED),
				 errmsg("can only reindex the currently open database")));

	if (!pg_database_ownercheck(MyDatabaseId, GetUserId()))
		aclcheck_error(ACLCHECK_NOT_OWNER, ACL_KIND_DATABASE,
					   databaseName);

	/*
<<<<<<< HEAD
	 * We cannot run inside a user transaction block; if we were inside a
	 * transaction, then our commit- and start-transaction-command calls would
	 * not have the intended effect!
	 */
	if (Gp_role == GP_ROLE_DISPATCH)
		PreventTransactionChain((void *) databaseName, "REINDEX DATABASE");

	/*
=======
>>>>>>> d13f41d2
	 * Create a memory context that will survive forced transaction commits we
	 * do below.  Since it is a child of PortalContext, it will go away
	 * eventually even if we suffer an error; there's no need for special
	 * abort cleanup logic.
	 */
	private_context = AllocSetContextCreate(PortalContext,
											"ReindexDatabase",
											ALLOCSET_DEFAULT_MINSIZE,
											ALLOCSET_DEFAULT_INITSIZE,
											ALLOCSET_DEFAULT_MAXSIZE);

	/*
	 * We always want to reindex pg_class first.  This ensures that if there
	 * is any corruption in pg_class' indexes, they will be fixed before we
	 * process any other tables.  This is critical because reindexing itself
	 * will try to update pg_class.
	 */
	if (do_system)
	{
		old = MemoryContextSwitchTo(private_context);
		relids = lappend_oid(relids, RelationRelationId);
		MemoryContextSwitchTo(old);
	}

	/*
	 * Scan pg_class to build a list of the relations we need to reindex.
	 *
	 * We only consider plain relations here (toast rels will be processed
	 * indirectly by reindex_relation).
	 */
	pcqCtx = caql_beginscan(
			NULL,
			cql("SELECT * FROM pg_class ", NULL));

	while (HeapTupleIsValid(tuple = caql_getnext(pcqCtx)))
	{
		Form_pg_class classtuple = (Form_pg_class) GETSTRUCT(tuple);

		if (classtuple->relkind != RELKIND_RELATION)
			continue;

		/* Skip temp tables of other backends; we can't reindex them at all */
		if (isOtherTempNamespace(classtuple->relnamespace))
			continue;

		/* Check user/system classification, and optionally skip */
		if (IsSystemClass(classtuple))
		{
			if (!do_system)
				continue;
		}
		else
		{
			if (!do_user)
				continue;
		}

		if (IsUnderPostmaster)	/* silently ignore shared tables */
		{
			if (classtuple->relisshared)
				continue;
		}

		if (HeapTupleGetOid(tuple) == RelationRelationId)
			continue;			/* got it already */

		old = MemoryContextSwitchTo(private_context);
		relids = lappend_oid(relids, HeapTupleGetOid(tuple));
		MemoryContextSwitchTo(old);
	}
	caql_endscan(pcqCtx);

	ReindexRelationList(relids);

	MemoryContextDelete(private_context);
}<|MERGE_RESOLUTION|>--- conflicted
+++ resolved
@@ -3,10 +3,7 @@
  * indexcmds.c
  *	  POSTGRES define and remove index code.
  *
-<<<<<<< HEAD
  * Portions Copyright (c) 2005-2010, Greenplum inc
-=======
->>>>>>> d13f41d2
  * Portions Copyright (c) 1996-2008, PostgreSQL Global Development Group
  * Portions Copyright (c) 1994, Regents of the University of California
  *
@@ -51,20 +48,14 @@
 #include "parser/parse_expr.h"
 #include "parser/parse_func.h"
 #include "parser/parsetree.h"
-<<<<<<< HEAD
+#include "storage/proc.h"
+#include "storage/procarray.h"
 #include "tcop/utility.h"
 #include "utils/acl.h"
 #include "utils/builtins.h"
 #include "utils/fmgroids.h"
 #include "utils/hsearch.h"
-=======
-#include "storage/proc.h"
-#include "storage/procarray.h"
-#include "utils/acl.h"
-#include "utils/builtins.h"
-#include "utils/fmgroids.h"
 #include "utils/inval.h"
->>>>>>> d13f41d2
 #include "utils/lsyscache.h"
 #include "utils/memutils.h"
 #include "utils/relcache.h"
@@ -169,20 +160,12 @@
 	LockRelId	heaprelid;
 	LOCKTAG		heaplocktag;
 	Snapshot	snapshot;
-<<<<<<< HEAD
-	Relation	pg_index;
-	HeapTuple	indexTuple;
-	Form_pg_index indexForm;
 	LOCKMODE	heap_lockmode;
 	bool		need_longlock = true;
 	bool		shouldDispatch = Gp_role == GP_ROLE_DISPATCH && !IsBootstrapProcessingMode();
 	char	   *altconname = stmt ? stmt->altconname : NULL;
-	cqContext	cqc;
-	cqContext  *pcqCtx;
 	cqContext  *amcqCtx;
 	cqContext  *attcqCtx;
-=======
->>>>>>> d13f41d2
 
 	/*
 	 * count attributes in index
@@ -266,8 +249,8 @@
 	}
 	else
 	{
-<<<<<<< HEAD
-		tablespaceId = GetDefaultTablespace();
+		tablespaceId = GetDefaultTablespace(rel->rd_istemp);
+		/* note InvalidOid is OK in this case */
 
 		/* Need the real tablespace id for dispatch */
 		if (!OidIsValid(tablespaceId)) 
@@ -278,10 +261,6 @@
 		 */
 		if (shouldDispatch)
 			stmt->tableSpace = get_tablespace_name(tablespaceId);
-=======
-		tablespaceId = GetDefaultTablespace(rel->rd_istemp);
-		/* note InvalidOid is OK in this case */
->>>>>>> d13f41d2
 	}
 
 	/* Check permissions except when using database's default */
@@ -515,11 +494,8 @@
 	/* In a concurrent build, mark it not-ready-for-inserts */
 	indexInfo->ii_ReadyForInserts = !concurrent;
 	indexInfo->ii_Concurrent = concurrent;
-<<<<<<< HEAD
+	indexInfo->ii_BrokenHotChain = false;
 	indexInfo->opaque = (void*)palloc0(sizeof(IndexInfoOpaque));
-=======
-	indexInfo->ii_BrokenHotChain = false;
->>>>>>> d13f41d2
 
 	classObjectId = (Oid *) palloc(numberOfAttributes * sizeof(Oid));
 	coloptions = (int16 *) palloc(numberOfAttributes * sizeof(int16));
@@ -527,7 +503,6 @@
 					  relationId, accessMethodName, accessMethodId,
 					  amcanorder, isconstraint);
 
-<<<<<<< HEAD
 	if (shouldDispatch)
 	{
 		if (stmt)
@@ -590,8 +565,6 @@
 		}
 	}
 
-=======
->>>>>>> d13f41d2
 	/*
 	 * Report index creation if appropriate (delay this till after most of the
 	 * error checks)
@@ -606,9 +579,11 @@
 
 	if (rel_needs_long_lock(RelationGetRelid(rel)))
 		need_longlock = true;
+	/* if this is a concurrent build, we must lock you long time */
+	else if (concurrent)
+		need_longlock = true;
 	else
-		/* if this is a concurrent build, we must lock you long time */
-		need_longlock = (false || concurrent);
+		need_longlock = false;
 
    	if (shouldDispatch)
 	{
@@ -675,25 +650,30 @@
 		 */
 	}
 
-	/* save lockrelid for below, then close rel */
+	/* save lockrelid and locktag for below, then close rel */
 	heaprelid = rel->rd_lockInfo.lockRelId;
+	SET_LOCKTAG_RELATION(heaplocktag, heaprelid.dbId, heaprelid.relId);
 	if (need_longlock)
 		heap_close(rel, NoLock);
 	else
 		heap_close(rel, heap_lockmode);
 
-	/* save lockrelid and locktag for below, then close rel */
-	heaprelid = rel->rd_lockInfo.lockRelId;
-	SET_LOCKTAG_RELATION(heaplocktag, heaprelid.dbId, heaprelid.relId);
-	heap_close(rel, NoLock);
-
 	if (!concurrent)
 	{
 		indexRelationId =
 			index_create(relationId, indexRelationName, indexRelationId,
 					  indexInfo, accessMethodId, tablespaceId, classObjectId,
-						 coloptions, reloptions, primary, isconstraint,
-						 allowSystemTableMods, skip_build, concurrent);
+						 coloptions, reloptions, primary, isconstraint, &stmt->constrOid,
+						 allowSystemTableModsDDL, skip_build, concurrent, altconname);
+
+		/*
+		 * Dispatch the command to all primary and mirror segment dbs.
+		 * Start a global transaction and reconfigure cluster if needed.
+		 * Wait for QEs to finish.  Exit via ereport(ERROR,...) if error.
+		 * (For a concurrent build, we do this later, see below.)
+		 */
+		if (shouldDispatch)
+			CdbDispatchUtilityStatement((Node *) stmt, "DefineIndex");
 
 		return;					/* We're done, in the standard case */
 	}
@@ -710,25 +690,8 @@
 	indexRelationId =
 		index_create(relationId, indexRelationName, indexRelationId,
 					 indexInfo, accessMethodId, tablespaceId, classObjectId,
-<<<<<<< HEAD
-					 coloptions, reloptions, primary, isconstraint, &(stmt->constrOid),
-					 allowSystemTableModsDDL, skip_build, concurrent, altconname);
-
-	/*
-	 * Dispatch the command to all primary and mirror segment dbs.
-	 * Start a global transaction and reconfigure cluster if needed.
-	 * Wait for QEs to finish.  Exit via ereport(ERROR,...) if error.
-	 * (For a concurrent build, we do this later, see below.)
-	 */
-	if (shouldDispatch && !concurrent)
-		CdbDispatchUtilityStatement((Node *) stmt, "DefineIndex");
-
-	if (!concurrent)
-		return;					/* We're done, in the standard case */
-=======
-					 coloptions, reloptions, primary, isconstraint,
-					 allowSystemTableMods, true, concurrent);
->>>>>>> d13f41d2
+					 coloptions, reloptions, primary, isconstraint, &stmt->constrOid,
+					 allowSystemTableModsDDL, true, concurrent, altconname);
 
 	/*
 	 * We must commit our current transaction so that the index becomes
@@ -936,28 +899,6 @@
 	old_snapshots = GetCurrentVirtualXIDs(ActiveSnapshot->xmax, false,
 										  PROC_IS_AUTOVACUUM | PROC_IN_VACUUM);
 
-<<<<<<< HEAD
-	pcqCtx = caql_addrel(cqclr(&cqc), pg_index);
-
-	indexTuple = caql_getfirst(
-			pcqCtx,
-			cql("SELECT * FROM pg_index "
-				" WHERE indexrelid = :1 "
-				" FOR UPDATE ",
-				ObjectIdGetDatum(indexRelationId)));
-
-	if (!HeapTupleIsValid(indexTuple))
-		elog(ERROR, "cache lookup failed for index %u", indexRelationId);
-	indexForm = (Form_pg_index) GETSTRUCT(indexTuple);
-
-	Assert(indexForm->indexrelid = indexRelationId);
-	Assert(!indexForm->indisvalid);
-
-	indexForm->indisvalid = true;
-
-	caql_update_current(pcqCtx, indexTuple); 
-	/* and Update indexes (implicit) */
-=======
 	while (VirtualTransactionIdIsValid(*old_snapshots))
 	{
 		VirtualXactLockTableWait(*old_snapshots);
@@ -968,7 +909,6 @@
 	 * Index can now be marked valid -- update its pg_index entry
 	 */
 	index_set_state_flags(indexRelationId, INDEX_CREATE_SET_VALID);
->>>>>>> d13f41d2
 
 	/*
 	 * The pg_index update will cause backends (including this one) to update
@@ -1999,17 +1939,6 @@
 					   databaseName);
 
 	/*
-<<<<<<< HEAD
-	 * We cannot run inside a user transaction block; if we were inside a
-	 * transaction, then our commit- and start-transaction-command calls would
-	 * not have the intended effect!
-	 */
-	if (Gp_role == GP_ROLE_DISPATCH)
-		PreventTransactionChain((void *) databaseName, "REINDEX DATABASE");
-
-	/*
-=======
->>>>>>> d13f41d2
 	 * Create a memory context that will survive forced transaction commits we
 	 * do below.  Since it is a child of PortalContext, it will go away
 	 * eventually even if we suffer an error; there's no need for special
