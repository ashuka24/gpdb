--- conflicted
+++ resolved
@@ -1263,7 +1263,6 @@
 		{
 			case CREATE_EXTENSION_INIT:
 				elog(ERROR, "invalid CREATE EXTENSION state");
-				return InvalidOid;
 
 			case CREATE_EXTENSION_BEGIN:	/* Mark creating_extension flag and add pg_extension catalog tuple */
 				creating_extension = true;
@@ -1271,7 +1270,10 @@
 			case CREATE_EXTENSION_END:		/* Mark creating_extension flag = false */
 				creating_extension = false;
 				CurrentExtensionObject = InvalidOid;
-				return get_extension_oid(stmt->extname, true);
+				ObjectAddressSet(address,
+								 ExtensionRelationId,
+								 get_extension_oid(stmt->extname, true));
+				return address;
 
 			default:
 				elog(ERROR, "unrecognized create_ext_state: %d",
@@ -3094,11 +3096,7 @@
 	if (relation != NULL)
 		relation_close(relation, NoLock);
 
-<<<<<<< HEAD
-	return extension.objectId;
-=======
 	return extension;
->>>>>>> ab93f90c
 }
 
 /*
