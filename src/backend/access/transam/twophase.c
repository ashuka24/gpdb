/*-------------------------------------------------------------------------
 *
 * twophase.c
 *		Two-phase commit support functions.
 *
 * Portions Copyright (c) 1996-2008, PostgreSQL Global Development Group
 * Portions Copyright (c) 1994, Regents of the University of California
 *
 * IDENTIFICATION
<<<<<<< HEAD
 *              $PostgreSQL: pgsql/src/backend/access/transam/twophase.c,v 1.25.2.1 2007/02/13 19:39:48 tgl Exp $
=======
 *		$PostgreSQL: pgsql/src/backend/access/transam/twophase.c,v 1.27 2007/01/16 13:28:56 alvherre Exp $
>>>>>>> 10a5e334
 *
 * NOTES
 *		Each global transaction is associated with a global transaction
 *		identifier (GID). The client assigns a GID to a postgres
 *		transaction with the PREPARE TRANSACTION command.
 *
 *		We keep all active global transactions in a shared memory array.
 *		When the PREPARE TRANSACTION command is issued, the GID is
 *		reserved for the transaction in the array. This is done before
 *		a WAL entry is made, because the reservation checks for duplicate
 *		GIDs and aborts the transaction if there already is a global
 *		transaction in prepared state with the same GID.
 *
 *		A global transaction (gxact) also has a dummy PGPROC that is entered
 *		into the ProcArray array; this is what keeps the XID considered
 *		running by TransactionIdIsInProgress.  It is also convenient as a
 *		PGPROC to hook the gxact's locks to.
 *
 *		In order to survive crashes and shutdowns, all prepared
 *		transactions must be stored in permanent storage. This includes
 *		locking information, pending notifications etc. All that state
 *		information is written to the per-transaction state file in
 *		the pg_twophase directory.
 *
 *-------------------------------------------------------------------------
 */
#include "postgres.h"

#include <fcntl.h>
#include <sys/stat.h>
#include <sys/types.h>
#include <time.h>
#include <unistd.h>

#include "access/heapam.h"
#include "access/xlogmm.h"
#include "access/subtrans.h"
#include "access/transam.h"
#include "access/twophase.h"
#include "access/twophase_rmgr.h"
#include "access/xact.h"
#include "catalog/pg_type.h"
#include "funcapi.h"
#include "miscadmin.h"
#include "pgstat.h"
#include "replication/walsender.h"
#include "replication/syncrep.h"
#include "storage/fd.h"
#include "storage/procarray.h"
#include "storage/smgr.h"
#include "utils/builtins.h"
#include "utils/faultinjector.h"
#include "utils/guc.h"
#include "utils/memutils.h"
#include "access/distributedlog.h"

#include "cdb/cdbtm.h"
#include "cdb/cdbvars.h"
#include "cdb/cdbpersistentrecovery.h"

#include "cdb/cdbpersistentrelation.h"
#include "cdb/cdbmirroredflatfile.h"
#include "cdb/cdbmirroredfilesysobj.h"
#include "cdb/cdbpersistentfilesysobj.h"

/* GUC variable, can't be changed after startup */
int			max_prepared_xacts = 5;

/*
 * This struct describes one global transaction that is in prepared state
 * or attempting to become prepared.
 *
 * The first component of the struct is a dummy PGPROC that is inserted
 * into the global ProcArray so that the transaction appears to still be
 * running and holding locks.  It must be first because we cast pointers
 * to PGPROC and pointers to GlobalTransactionData back and forth.
 *
 * The lifecycle of a global transaction is:
 *
 * 1. After checking that the requested GID is not in use, set up an
 * entry in the TwoPhaseState->prepXacts array with the correct XID and GID,
 * with locking_xid = my own XID and valid = false.
 *
 * 2. After successfully completing prepare, set valid = true and enter the
 * contained PGPROC into the global ProcArray.
 *
 * 3. To begin COMMIT PREPARED or ROLLBACK PREPARED, check that the entry
 * is valid and its locking_xid is no longer active, then store my current
 * XID into locking_xid.  This prevents concurrent attempts to commit or
 * rollback the same prepared xact.
 *
 * 4. On completion of COMMIT PREPARED or ROLLBACK PREPARED, remove the entry
 * from the ProcArray and the TwoPhaseState->prepXacts array and return it to
 * the freelist.
 *
 * Note that if the preparing transaction fails between steps 1 and 2, the
 * entry will remain in prepXacts until recycled.  We can detect recyclable
 * entries by checking for valid = false and locking_xid no longer active.
 *
 * typedef struct GlobalTransactionData *GlobalTransaction appears in
 * twophase.h
 */
#define GIDSIZE 200

extern List *expectedTLIs;


typedef struct GlobalTransactionData
{
	PGPROC		proc;			/* dummy proc */
	TimestampTz prepared_at;	/* time of preparation */
	XLogRecPtr  prepare_begin_lsn;  /* XLOG begging offset of prepare record */
	XLogRecPtr	prepare_lsn;	/* XLOG offset of prepare record */
	Oid			owner;			/* ID of user that executed the xact */
	TransactionId locking_xid;	/* top-level XID of backend working on xact */
	bool		valid;			/* TRUE if fully prepared */
	char		gid[GIDSIZE];	/* The GID assigned to the prepared xact */

	int			prepareAppendOnlyIntentCount;
	/*
	 * The Append-Only Resync EOF intent count for
	 * a non-crashed prepared transaction.
	 */
} GlobalTransactionData;

/*
 * Two Phase Commit shared state.  Access to this struct is protected
 * by TwoPhaseStateLock.
 */
typedef struct TwoPhaseStateData
{
	/* Head of linked list of free GlobalTransactionData structs */
	SHMEM_OFFSET freeGXacts;

	/* Number of valid prepXacts entries. */
	int			numPrepXacts;

	/*
	 * There are max_prepared_xacts items in this array, but C wants a
	 * fixed-size array.
	 */
	GlobalTransaction prepXacts[1];		/* VARIABLE LENGTH ARRAY */
} TwoPhaseStateData;			/* VARIABLE LENGTH STRUCT */

static TwoPhaseStateData *TwoPhaseState;


/*
 * The following list is
 */
static HTAB *crashRecoverPostCheckpointPreparedTransactions_map_ht = NULL;

static void add_recover_post_checkpoint_prepared_transactions_map_entry(TransactionId xid, XLogRecPtr *m, char *caller);

static void remove_recover_post_checkpoint_prepared_transactions_map_entry(TransactionId xid, char *caller);

static void RecordTransactionCommitPrepared(TransactionId xid,
								const char *gid,
								int nchildren,
								TransactionId *children,
								PersistentEndXactRecObjects *persistentPrepareObjects);
static void RecordTransactionAbortPrepared(TransactionId xid,
							   int nchildren,
							   TransactionId *children,
							   PersistentEndXactRecObjects *persistentPrepareObjects);
static void ProcessRecords(char *bufptr, TransactionId xid,
			   const TwoPhaseCallback callbacks[]);

/*
 * Generic initialisation of hash table.
 */
static HTAB *
init_hash(const char *name, Size keysize, Size entrysize, int initialSize)
{
  HASHCTL ctl;

  memset(&ctl, 0, sizeof(ctl));
  ctl.keysize = keysize;
  ctl.entrysize = entrysize;
  ctl.hash = tag_hash;
  return hash_create(name,
                     initialSize,
                     &ctl,
                     HASH_ELEM | HASH_FUNCTION);


}  /* end init_hash */


/*
 * Add a new mapping to the recover post checkpoint prepared transactions hash table.
 */
static void
add_recover_post_checkpoint_prepared_transactions_map_entry(TransactionId xid, XLogRecPtr *m, char *caller)
{
  prpt_map *entry = NULL;
  bool      found = false;

  if (Debug_persistent_print)
     elog(Persistent_DebugPrintLevel(),
          "add_recover_post_checkpoint_prepared_transactions_map_entry: start of function."
       );

  /*
   * The table is lazily initialised.
   */
  if (crashRecoverPostCheckpointPreparedTransactions_map_ht == NULL)
    {
      if (Debug_persistent_print)
        elog(Persistent_DebugPrintLevel(),
             "add_recover_post_checkpoint_prepared_transactions_map_entry: initial setup of global hash table. Caller = %s",
             caller);
    crashRecoverPostCheckpointPreparedTransactions_map_ht
                     = init_hash("two phase post checkpoint prepared transactions map",
                                 sizeof(TransactionId), /* keysize */
                                 sizeof(prpt_map),
                                 10 /* initialize for 10 entries */);
    }
  if (Debug_persistent_print)
    elog(Persistent_DebugPrintLevel(),
         "add_recover_post_checkpoint_prepared_transactions_map_entry: add entry xid = %u, XLogRecPtr = %s, caller = %s",
         xid,
         XLogLocationToString(m),
         caller);

  entry = hash_search(crashRecoverPostCheckpointPreparedTransactions_map_ht,
                      &xid,
                      HASH_ENTER,
                      &found);

  /*
   * KAS should probably put out an error if found == true (i.e. it already exists).
   */

  if (Debug_persistent_print)
    elog(Persistent_DebugPrintLevel(),
       "add_recover_post_checkpoint_prepared_transactions_map_entry: add entry xid = %u, address prpt_map = %p",
       xid,
       entry);

  /*
   * If this is a new entry, we need to add the data, if we found
   * an entry, we need to update it, so just copy our data
   * right over the top.
   */
  memcpy(&entry->xlogrecptr, m, sizeof(XLogRecPtr));

  if (Debug_persistent_print)
    elog(Persistent_DebugPrintLevel(),
           "Transaction id = %u, XLog Rec Ptr = %s, caller = %s",
           xid,
           XLogLocationToString(m),
           caller);

}  /* end add_recover_post_checkpoint_prepared_transactions_map_entry */

/*
 * Find a mapping in the recover post checkpoint prepared transactions hash table.
 */
bool
TwoPhaseFindRecoverPostCheckpointPreparedTransactionsMapEntry(TransactionId xid, XLogRecPtr *m, char *caller)
{
  prpt_map *entry = NULL;
  bool      found = false;

  if (Debug_persistent_print)
     elog(Persistent_DebugPrintLevel(),
          "find_recover_post_checkpoint_prepared_transactions_map_entry: start of function."
       );
  MemSet(m, 0, sizeof(XLogRecPtr));

  /*
   * The table is lazily initialised.
   */
  if (crashRecoverPostCheckpointPreparedTransactions_map_ht == NULL)
    {
      if (Debug_persistent_print)
        elog(Persistent_DebugPrintLevel(),
             "find_recover_post_checkpoint_prepared_transactions_map_entry: initial setup of global hash table. Caller = %s",
             caller);
    crashRecoverPostCheckpointPreparedTransactions_map_ht
                     = init_hash("two phase post checkpoint prepared transactions map",
                                 sizeof(TransactionId), /* keysize */
                                 sizeof(prpt_map),
                                 10 /* initialize for 10 entries */);
    }

  entry = hash_search(crashRecoverPostCheckpointPreparedTransactions_map_ht,
                      &xid,
                      HASH_FIND,
                      &found);
  if (entry == NULL)
  {
          if (Debug_persistent_print)
            elog(Persistent_DebugPrintLevel(),
                 "find_recover_post_checkpoint_prepared_transactions_map_entry: did not find entry xid = %u, caller = %s",
                 xid,
                 caller);
          return false;
  }

  memcpy(m, &entry->xlogrecptr, sizeof(XLogRecPtr));
  if (Debug_persistent_print)
    elog(Persistent_DebugPrintLevel(),
         "find_recover_post_checkpoint_prepared_transactions_map_entry: found entry xid = %u, XLogRecPtr = %s, caller = %s",
         xid,
         XLogLocationToString(m),
         caller);

  return true;
}  /* end add_recover_post_checkpoint_prepared_transactions_map_entry */


/*
 * Remove a mapping from the recover post checkpoint prepared transactions hash table.
 */
static void
remove_recover_post_checkpoint_prepared_transactions_map_entry(TransactionId xid, char *caller)
{
  prpt_map *entry = NULL;
  bool      found = false;;

  if (Debug_persistent_print)
    elog(Persistent_DebugPrintLevel(),
       "remove_recover_post_checkpoint_prepared_transactions_map_entry: entering..."
      );

  if (Debug_persistent_print)
    elog(Persistent_DebugPrintLevel(),
         "remove_recover_post_checkpoint_prepared_transactions_map_entry: TransactionId = %u",
         xid);

  if (crashRecoverPostCheckpointPreparedTransactions_map_ht != NULL)
    {
     entry = hash_search(crashRecoverPostCheckpointPreparedTransactions_map_ht,
                      &xid,
                      HASH_REMOVE,
                      &found);
    }

  /* KAS should probably put out an error if it is not found.  */
  if (found == true)
    {
    if (Debug_persistent_print)
      elog(Persistent_DebugPrintLevel(),
     "remove_recover_post_checkpoint_prepared_transaction_map_entry found = TRUE");
    }
  else
    {
    if (Debug_persistent_print)
        elog(Persistent_DebugPrintLevel(),
         "remove_recover_post_checkpoint_prepared_transaction_map_entry found = FALSE");
    }

}  /* end remove_recover_post_checkpoint_prepared_transactions_map_entry */


/*
 * Initialization of shared memory
 */
Size
TwoPhaseShmemSize(void)
{
	Size		size;

	/* Need the fixed struct, the array of pointers, and the GTD structs */
	size = offsetof(TwoPhaseStateData, prepXacts);
	size = add_size(size, mul_size(max_prepared_xacts,
								   sizeof(GlobalTransaction)));
	size = MAXALIGN(size);
	size = add_size(size, mul_size(max_prepared_xacts,
								   sizeof(GlobalTransactionData)));

	return size;
}

void
TwoPhaseShmemInit(void)
{
	bool		found;

	TwoPhaseState = ShmemInitStruct("Prepared Transaction Table",
									TwoPhaseShmemSize(),
									&found);
	if (!IsUnderPostmaster)
	{
		GlobalTransaction gxacts;
		int			i;

		Assert(!found);
		TwoPhaseState->freeGXacts = INVALID_OFFSET;
		TwoPhaseState->numPrepXacts = 0;

		/*
		 * Initialize the linked list of free GlobalTransactionData structs
		 */
		gxacts = (GlobalTransaction)
			((char *) TwoPhaseState +
			 MAXALIGN(offsetof(TwoPhaseStateData, prepXacts) +
					  sizeof(GlobalTransaction) * max_prepared_xacts));
		for (i = 0; i < max_prepared_xacts; i++)
		{
			gxacts[i].proc.links.next = TwoPhaseState->freeGXacts;
			TwoPhaseState->freeGXacts = MAKE_OFFSET(&gxacts[i]);
		}
	}
	else
	{
		Assert(found);
	}
}


/*
 * MarkAsPreparing
 *		Reserve the GID for the given transaction.
 *
 * Internally, this creates a gxact struct and puts it into the active array.
 * NOTE: this is also used when reloading a gxact after a crash; so avoid
 * assuming that we can use very much backend context.
 */
GlobalTransaction
MarkAsPreparing(TransactionId xid,
				LocalDistribXactRef *localDistribXactRef,
				const char *gid,
				TimestampTz prepared_at, Oid owner, Oid databaseid
                , XLogRecPtr *xlogrecptr)
{
	GlobalTransaction gxact;
	int			i;
	int			idlen = strlen(gid);

	if (idlen >= GIDSIZE)
		ereport(ERROR,
				(errcode(ERRCODE_INVALID_PARAMETER_VALUE),
				 errmsg("transaction identifier \"%s\" is too long (%d > %d max)",
						gid, idlen, GIDSIZE)));

	LWLockAcquire(TwoPhaseStateLock, LW_EXCLUSIVE);

	/*
	 * First, find and recycle any gxacts that failed during prepare. We do
	 * this partly to ensure we don't mistakenly say their GIDs are still
	 * reserved, and partly so we don't fail on out-of-slots unnecessarily.
	 */
	for (i = 0; i < TwoPhaseState->numPrepXacts; i++)
	{
		gxact = TwoPhaseState->prepXacts[i];
		if (!gxact->valid && !TransactionIdIsActive(gxact->locking_xid))
		{
			/* It's dead Jim ... remove from the active array */
			if (Debug_persistent_print)
				elog(Persistent_DebugPrintLevel(),
					 "MarkAsPreparing: TwoPhaseState->numPrepXacts = %d, subtracting 1", TwoPhaseState->numPrepXacts);
			TwoPhaseState->numPrepXacts--;
			TwoPhaseState->prepXacts[i] = TwoPhaseState->prepXacts[TwoPhaseState->numPrepXacts];
			/* and put it back in the freelist */
			gxact->proc.links.next = TwoPhaseState->freeGXacts;
			TwoPhaseState->freeGXacts = MAKE_OFFSET(gxact);
			/* Back up index count too, so we don't miss scanning one */
			i--;
		}
	}

	/* Check for conflicting GID */
	for (i = 0; i < TwoPhaseState->numPrepXacts; i++)
	{
		gxact = TwoPhaseState->prepXacts[i];
		if (strcmp(gxact->gid, gid) == 0)
		{
			ereport(ERROR,
					(errcode(ERRCODE_DUPLICATE_OBJECT),
					 errmsg("transaction identifier \"%s\" is already in use",
							gid)));
		}
	}

	/* Get a free gxact from the freelist */
	if (TwoPhaseState->freeGXacts == INVALID_OFFSET)
		ereport(ERROR,
				(errcode(ERRCODE_OUT_OF_MEMORY),
				 errmsg("maximum number of prepared transactions reached"),
				 errhint("Increase max_prepared_transactions (currently %d).",
						 max_prepared_xacts)));
	gxact = (GlobalTransaction) MAKE_PTR(TwoPhaseState->freeGXacts);
	TwoPhaseState->freeGXacts = gxact->proc.links.next;

	/* Initialize it */
	MemSet(&gxact->proc, 0, sizeof(PGPROC));
	SHMQueueElemInit(&(gxact->proc.links));
	gxact->proc.waitStatus = STATUS_OK;
	gxact->proc.xid = xid;
	gxact->proc.xmin = InvalidTransactionId;
	gxact->proc.pid = 0;
	gxact->proc.databaseId = databaseid;
	gxact->proc.roleId = owner;
	gxact->proc.inVacuum = false;
<<<<<<< HEAD
	gxact->proc.serializableIsoLevel = false;
	gxact->proc.inDropTransaction = false;
=======
	gxact->proc.isAutovacuum = false;
>>>>>>> 10a5e334
	gxact->proc.lwWaiting = false;
	gxact->proc.lwExclusive = false;
	gxact->proc.lwWaitLink = NULL;
	gxact->proc.waitLock = NULL;
	gxact->proc.waitProcLock = NULL;

	LocalDistribXactRef_Init(&gxact->proc.localDistribXactRef);
	LocalDistribXactRef_Clone(
		&gxact->proc.localDistribXactRef,
		localDistribXactRef);

	for (i = 0; i < NUM_LOCK_PARTITIONS; i++)
		SHMQueueInit(&(gxact->proc.myProcLocks[i]));
	/* subxid data must be filled later by GXactLoadSubxactData */
	gxact->proc.subxids.overflowed = false;
	gxact->proc.subxids.nxids = 0;

	gxact->prepared_at = prepared_at;
	/* initialize LSN to 0 (start of WAL) */
	gxact->prepare_lsn.xlogid = 0;
	gxact->prepare_lsn.xrecoff = 0;
	if (xlogrecptr == NULL)
	{
		gxact->prepare_begin_lsn.xlogid = 0;
		gxact->prepare_begin_lsn.xrecoff = 0;
	}
	else
	{
		gxact->prepare_begin_lsn.xlogid = xlogrecptr->xlogid;
		gxact->prepare_begin_lsn.xrecoff = xlogrecptr->xrecoff;
		/* Assert(xlogrecptr->xrecoff > 0 || xlogrecptr->xlogid > 0); */
	}
	gxact->owner = owner;
	gxact->locking_xid = xid;
	if (Debug_persistent_print)
		elog(Persistent_DebugPrintLevel(),
			 "MarkAsPreparing: gxact->proc.xid = %d, gxact->prepare_begin_lsn = %s, and set valid = false",
			 gxact->proc.xid,
			 XLogLocationToString(&gxact->prepare_begin_lsn));
	gxact->valid = false;
	strcpy(gxact->gid, gid);
	gxact->prepareAppendOnlyIntentCount = 0;

	/* And insert it into the active array */
	Assert(TwoPhaseState->numPrepXacts < max_prepared_xacts);
	if (Debug_persistent_print)
		elog(Persistent_DebugPrintLevel(),
			 "MarkAsPreparing: TwoPhaseState->numPrepXacts = %d, adding one", TwoPhaseState->numPrepXacts);
	TwoPhaseState->prepXacts[TwoPhaseState->numPrepXacts++] = gxact;

	LWLockRelease(TwoPhaseStateLock);

	return gxact;
}

/*
 * GXactLoadSubxactData
 *
 * If the transaction being persisted had any subtransactions, this must
 * be called before MarkAsPrepared() to load information into the dummy
 * PGPROC.
 */
static void
GXactLoadSubxactData(GlobalTransaction gxact, int nsubxacts,
					 TransactionId *children)
{
	/* We need no extra lock since the GXACT isn't valid yet */
	if (nsubxacts > PGPROC_MAX_CACHED_SUBXIDS)
	{
		gxact->proc.subxids.overflowed = true;
		nsubxacts = PGPROC_MAX_CACHED_SUBXIDS;
	}
	if (nsubxacts > 0)
	{
		memcpy(gxact->proc.subxids.xids, children,
			   nsubxacts * sizeof(TransactionId));
		gxact->proc.subxids.nxids = nsubxacts;
	}
}

/*
 * MarkAsPrepared
 *		Mark the GXACT as fully valid, and enter it into the global ProcArray.
 */
static void
MarkAsPrepared(GlobalTransaction gxact)
{
	/* Lock here may be overkill, but I'm not convinced of that ... */
	LWLockAcquire(TwoPhaseStateLock, LW_EXCLUSIVE);
	Assert(!gxact->valid);
	if (Debug_persistent_print)
		elog(Persistent_DebugPrintLevel(),
			 "MarkAsPrepared: gxact->proc.xid = %d  and set valid = true", gxact->proc.xid);
	gxact->valid = true;
	LWLockRelease(TwoPhaseStateLock);

	elog((Debug_print_full_dtm ? LOG : DEBUG5),"MarkAsPrepared marking GXACT gid = %s as valid (prepared)",
		 gxact->gid);

	/*
	 * Put it into the global ProcArray so TransactionIdInProgress considers
	 * the XID as still running.
	 */
	ProcArrayAdd(&gxact->proc);
}

/*
 * LockGXact
 *		Locate the prepared transaction and mark it busy for COMMIT or PREPARE.
 */
static GlobalTransaction
LockGXact(const char *gid, Oid user, bool raiseErrorIfNotFound)
{
	int			i;

	elog((Debug_print_full_dtm ? LOG : DEBUG5),"LockGXact called to lock identifier = %s.",gid);

	LWLockAcquire(TwoPhaseStateLock, LW_EXCLUSIVE);

	for (i = 0; i < TwoPhaseState->numPrepXacts; i++)
	{
		GlobalTransaction gxact = TwoPhaseState->prepXacts[i];

		elog((Debug_print_full_dtm ? LOG : DEBUG5), "LockGXact checking identifier = %s.",gxact->gid);

		/* Ignore not-yet-valid GIDs */
		if (!gxact->valid)
			continue;
		if (strcmp(gxact->gid, gid) != 0)
			continue;

		/* Found it, but has someone else got it locked? */
		if (TransactionIdIsValid(gxact->locking_xid))
		{
			if (TransactionIdIsActive(gxact->locking_xid))
			{
				LWLockRelease(TwoPhaseStateLock);
				ereport(ERROR,
						(errcode(ERRCODE_OBJECT_NOT_IN_PREREQUISITE_STATE),
				errmsg("prepared transaction with identifier \"%s\" is busy",
					   gid)));
			}

			gxact->locking_xid = InvalidTransactionId;
		}

		if (user != gxact->owner && !superuser_arg(user))
		{
			LWLockRelease(TwoPhaseStateLock);
			ereport(ERROR,
					(errcode(ERRCODE_INSUFFICIENT_PRIVILEGE),
				  errmsg("permission denied to finish prepared transaction"),
					 errhint("Must be superuser or the user that prepared the transaction.")));
		}

		/*
		 * Note: it probably would be possible to allow committing from another
		 * database; but at the moment NOTIFY is known not to work and there
		 * may be some other issues as well.  Hence disallow until someone
		 * gets motivated to make it work.
		 */
		if (MyDatabaseId != gxact->proc.databaseId &&  (Gp_role != GP_ROLE_EXECUTE))
		{
			LWLockRelease(TwoPhaseStateLock);
			ereport(ERROR,
					(errcode(ERRCODE_FEATURE_NOT_SUPPORTED),
					 errmsg("prepared transaction belongs to another database"),
					 errhint("Connect to the database where the transaction was prepared to finish it.")));
		}


		/* OK for me to lock it */
		gxact->locking_xid = GetTopTransactionId();

		LWLockRelease(TwoPhaseStateLock);

		/* we *must* have it locked with a valid xid here! */
		Assert(TransactionIdIsValid(gxact->locking_xid));

		return gxact;
	}
	LWLockRelease(TwoPhaseStateLock);

	if (raiseErrorIfNotFound)
	{
		ereport(ERROR,
				(errcode(ERRCODE_UNDEFINED_OBJECT),
				 errmsg("prepared transaction with identifier \"%s\" does not exist",
						gid)));
	}

	return NULL;
}

/*
 * FindCurrentPrepareGXact
 *		Locate the current prepare transaction.
 */
static GlobalTransaction
FindPrepareGXact(const char *gid)
{
	int			i;

	elog((Debug_print_full_dtm ? LOG : DEBUG5),"FindCurrentPrepareGXact called to lock identifier = %s.",gid);

	LWLockAcquire(TwoPhaseStateLock, LW_EXCLUSIVE);

	for (i = 0; i < TwoPhaseState->numPrepXacts; i++)
	{
		GlobalTransaction gxact = TwoPhaseState->prepXacts[i];

		elog((Debug_print_full_dtm ? LOG : DEBUG5), "FindCurrentPrepareGXact checking identifier = %s.",gxact->gid);

		if (strcmp(gxact->gid, gid) != 0)
			continue;

		LWLockRelease(TwoPhaseStateLock);

		return gxact;
	}
	LWLockRelease(TwoPhaseStateLock);

	ereport(ERROR,
			(errcode(ERRCODE_UNDEFINED_OBJECT),
		 errmsg("prepared transaction with identifier \"%s\" does not exist",
				gid)));

	 /* NOTREACHED */
	return NULL;
}

/*
 * RemoveGXact
 *		Remove the prepared transaction from the shared memory array.
 *
 * NB: caller should have already removed it from ProcArray
 */
static void
RemoveGXact(GlobalTransaction gxact)
{
	int			i;

	if (Debug_persistent_print)
		elog(Persistent_DebugPrintLevel(), "RemoveGXact: entering...");

	LWLockAcquire(TwoPhaseStateLock, LW_EXCLUSIVE);

	for (i = 0; i < TwoPhaseState->numPrepXacts; i++)
	{
		if (gxact == TwoPhaseState->prepXacts[i])
		{
			if (Debug_persistent_print)
				elog(Persistent_DebugPrintLevel(),
					 "RemoveGXact: about to remove xid = %d", gxact->proc.xid);
			/* remove from the active array */
			if (Debug_persistent_print)
				elog(Persistent_DebugPrintLevel(),
					 "RemoveGXact: TwoPhaseState->numPrepXacts = %d, subtracting 1", TwoPhaseState->numPrepXacts);
			TwoPhaseState->numPrepXacts--;
			TwoPhaseState->prepXacts[i] = TwoPhaseState->prepXacts[TwoPhaseState->numPrepXacts];

			/* and put it back in the freelist */
			gxact->proc.links.next = TwoPhaseState->freeGXacts;
			TwoPhaseState->freeGXacts = MAKE_OFFSET(gxact);

			LWLockRelease(TwoPhaseStateLock);

			return;
		}
	}

	LWLockRelease(TwoPhaseStateLock);

	elog(ERROR, "failed to find %p in GlobalTransaction array", gxact);
}


/*
 * Returns an array of all prepared transactions for the user-level
 * function pg_prepared_xact.
 *
 * The returned array and all its elements are copies of internal data
 * structures, to minimize the time we need to hold the TwoPhaseStateLock.
 *
 * WARNING -- we return even those transactions that are not fully prepared
 * yet.  The caller should filter them out if he doesn't want them.
 *
 * The returned array is palloc'd.
 */
static int
GetPreparedTransactionList(GlobalTransaction *gxacts)
{
	GlobalTransaction array;
	int			num;
	int			i;

	LWLockAcquire(TwoPhaseStateLock, LW_SHARED);

	if (TwoPhaseState->numPrepXacts == 0)
	{
			LWLockRelease(TwoPhaseStateLock);

			*gxacts = NULL;
			return 0;
	}

	num = TwoPhaseState->numPrepXacts;
	array = (GlobalTransaction) palloc(sizeof(GlobalTransactionData) * num);
	*gxacts = array;
	for (i = 0; i < num; i++)
		memcpy(array + i, TwoPhaseState->prepXacts[i],
			   sizeof(GlobalTransactionData));

	LWLockRelease(TwoPhaseStateLock);

	return num;
}


/* Working status for pg_prepared_xact */
typedef struct
{
	GlobalTransaction array;
	int			ngxacts;
	int			currIdx;
} Working_State;

/*
 * pg_prepared_xact
 *		Produce a view with one row per prepared transaction.
 *
 * This function is here so we don't have to export the
 * GlobalTransactionData struct definition.
 */
Datum
pg_prepared_xact(PG_FUNCTION_ARGS)
{
	FuncCallContext *funcctx;
	Working_State *status;

	if (SRF_IS_FIRSTCALL())
	{
		TupleDesc       tupdesc;
		MemoryContext oldcontext;

		/* create a function context for cross-call persistence */
		funcctx = SRF_FIRSTCALL_INIT();

		/*
		 * Switch to memory context appropriate for multiple function calls
		 */
		oldcontext = MemoryContextSwitchTo(funcctx->multi_call_memory_ctx);

		/* build tupdesc for result tuples */
		/* this had better match pg_prepared_xacts view in system_views.sql */
		tupdesc = CreateTemplateTupleDesc(5, false);
		TupleDescInitEntry(tupdesc, (AttrNumber) 1, "transaction",
						   XIDOID, -1, 0);
		TupleDescInitEntry(tupdesc, (AttrNumber) 2, "gid",
						   TEXTOID, -1, 0);
		TupleDescInitEntry(tupdesc, (AttrNumber) 3, "prepared",
						   TIMESTAMPTZOID, -1, 0);
		TupleDescInitEntry(tupdesc, (AttrNumber) 4, "ownerid",
						   OIDOID, -1, 0);
		TupleDescInitEntry(tupdesc, (AttrNumber) 5, "dbid",
						   OIDOID, -1, 0);

		funcctx->tuple_desc = BlessTupleDesc(tupdesc);

		/*
		 * Collect all the 2PC status information that we will format and send
		 * out as a result set.
		 */
		status = (Working_State *) palloc(sizeof(Working_State));
		funcctx->user_fctx = (void *) status;

		status->ngxacts = GetPreparedTransactionList(&status->array);
		status->currIdx = 0;

		MemoryContextSwitchTo(oldcontext);
	}

	funcctx = SRF_PERCALL_SETUP();
	status = (Working_State *) funcctx->user_fctx;

	while (status->array != NULL && status->currIdx < status->ngxacts)
	{
		GlobalTransaction gxact = &status->array[status->currIdx++];
		Datum		values[5];
		bool		nulls[5];
		HeapTuple	tuple;
		Datum		result;

		if (!gxact->valid)
			continue;

		/*
		 * Form tuple with appropriate data.
		 */
		MemSet(values, 0, sizeof(values));
		MemSet(nulls, 0, sizeof(nulls));

		values[0] = TransactionIdGetDatum(gxact->proc.xid);
		values[1] = DirectFunctionCall1(textin, CStringGetDatum(gxact->gid));
		values[2] = TimestampTzGetDatum(gxact->prepared_at);
		values[3] = ObjectIdGetDatum(gxact->owner);
		values[4] = ObjectIdGetDatum(gxact->proc.databaseId);

		tuple = heap_form_tuple(funcctx->tuple_desc, values, nulls);
		result = HeapTupleGetDatum(tuple);
		SRF_RETURN_NEXT(funcctx, result);
	}

	SRF_RETURN_DONE(funcctx);
}

/*
 * TwoPhaseGetDummyProc
 *		Get the PGPROC that represents a prepared transaction specified by XID
 */
PGPROC *
TwoPhaseGetDummyProc(TransactionId xid)
{
	PGPROC	   *result = NULL;
	int			i;

	static TransactionId cached_xid = InvalidTransactionId;
	static PGPROC *cached_proc = NULL;

	/*
	 * During a recovery, COMMIT PREPARED, or ABORT PREPARED, we'll be called
	 * repeatedly for the same XID.  We can save work with a simple cache.
	 */
	if (xid == cached_xid)
		return cached_proc;

	LWLockAcquire(TwoPhaseStateLock, LW_SHARED);

	for (i = 0; i < TwoPhaseState->numPrepXacts; i++)
	{
		GlobalTransaction gxact = TwoPhaseState->prepXacts[i];

		if (gxact->proc.xid == xid)
		{
			result = &gxact->proc;
			break;
		}
	}

	LWLockRelease(TwoPhaseStateLock);

	if (result == NULL)                     /* should not happen */
		elog(ERROR, "failed to find dummy PGPROC for xid %u (%d entries)", xid, TwoPhaseState->numPrepXacts);

	cached_xid = xid;
	cached_proc = result;

	return result;
}

/************************************************************************/
/* State file support													*/
/************************************************************************/

#define TwoPhaseFilePath(path, xid) \
	snprintf(path, MAXPGPATH, TWOPHASE_DIR "/%08X", xid)
#define TwoPhaseSimpleFileName(path, xid) \
	snprintf(path, MAXPGPATH, "/%08X", xid)

/*
 * 2PC state file format:
 *
 *	1. TwoPhaseFileHeader
 *	2. TransactionId[] (subtransactions)
 *	3. RelFileNode[] (files to be deleted at commit)
 *	4. RelFileNode[] (files to be deleted at abort)
 *	5. TwoPhaseRecordOnDisk
 *	6. ...
 *	7. TwoPhaseRecordOnDisk (end sentinel, rmid == TWOPHASE_RM_END_ID)
 *	8. CRC32
 *
 * Each segment except the final CRC32 is MAXALIGN'd.
 */

/*
 * Header for a 2PC state file
 */
#define TWOPHASE_MAGIC 0x57F94531		/* format identifier */

typedef struct TwoPhaseFileHeader
{
	uint32		magic;			/* format identifier */
	uint32		total_len;		/* actual file length */
	TransactionId xid;			/* original transaction XID */
	Oid			database;		/* OID of database it was in */
	TimestampTz prepared_at;	/* time of preparation */
	Oid			owner;			/* user running the transaction */
	int32		nsubxacts;		/* number of following subxact XIDs */
	int16		persistentPrepareObjectCount;
	/* number of PersistentEndXactRec style objects */
	char		gid[GIDSIZE];	/* GID for transaction */
} TwoPhaseFileHeader;

/*
 * Header for each record in a state file
 *
 * NOTE: len counts only the rmgr data, not the TwoPhaseRecordOnDisk header.
 * The rmgr data will be stored starting on a MAXALIGN boundary.
 */
typedef struct TwoPhaseRecordOnDisk
{
	uint32		len;			/* length of rmgr data */
	TwoPhaseRmgrId rmid;		/* resource manager for this record */
	uint16		info;			/* flag bits for use by rmgr */
} TwoPhaseRecordOnDisk;

/*
 * During prepare, the state file is assembled in memory before writing it
 * to WAL and the actual state file.  We use a chain of XLogRecData blocks
 * so that we will be able to pass the state file contents directly to
 * XLogInsert.
 */
static struct xllist
{
	XLogRecData *head;			/* first data block in the chain */
	XLogRecData *tail;			/* last block in chain */
	uint32		bytes_free;		/* free bytes left in tail block */
	uint32		total_len;		/* total data bytes in chain */
}	records;


/*
 * Append a block of data to records data structure.
 *
 * NB: each block is padded to a MAXALIGN multiple.  This must be
 * accounted for when the file is later read!
 *
 * The data is copied, so the caller is free to modify it afterwards.
 */
static void
save_state_data(const void *data, uint32 len)
{
	uint32		padlen = MAXALIGN(len);

	if (padlen > records.bytes_free)
	{
		records.tail->next = palloc0(sizeof(XLogRecData));
		records.tail = records.tail->next;
		records.tail->buffer = InvalidBuffer;
		records.tail->len = 0;
		records.tail->next = NULL;

		records.bytes_free = Max(padlen, 512);
		records.tail->data = palloc(records.bytes_free);
	}

	memcpy(((char *) records.tail->data) + records.tail->len, data, len);
	records.tail->len += padlen;
	records.bytes_free -= padlen;
	records.total_len += padlen;
}

/*
 * Start preparing a state file.
 *
 * Initializes data structure and inserts the 2PC file header record.
 */
void
StartPrepare(GlobalTransaction gxact)
{
	TransactionId xid = gxact->proc.xid;
	TwoPhaseFileHeader hdr;
	TransactionId *children;

	int32			persistentPrepareSerializeLen;
	PersistentEndXactRecObjects persistentPrepareObjects;

	/* Initialize linked list */
	records.head = palloc0(sizeof(XLogRecData));
	records.head->buffer = InvalidBuffer;
	records.head->len = 0;
	records.head->next = NULL;

	records.bytes_free = Max(sizeof(TwoPhaseFileHeader), 512);
	records.head->data = palloc(records.bytes_free);

	records.tail = records.head;

	records.total_len = 0;

	/* Create header */
	hdr.magic = TWOPHASE_MAGIC;
	hdr.total_len = 0;			/* EndPrepare will fill this in */
	hdr.xid = xid;
	hdr.database = gxact->proc.databaseId;
	hdr.prepared_at = gxact->prepared_at;
	hdr.owner = gxact->owner;
	hdr.nsubxacts = xactGetCommittedChildren(&children);
	persistentPrepareSerializeLen =
		PersistentEndXactRec_FetchObjectsFromSmgr(
			&persistentPrepareObjects,
			EndXactRecKind_Prepare,
			&hdr.persistentPrepareObjectCount);
	StrNCpy(hdr.gid, gxact->gid, GIDSIZE);

	save_state_data(&hdr, sizeof(TwoPhaseFileHeader));

	/* Add the additional info about subxacts and deletable files */
	if (hdr.nsubxacts > 0)
	{
		save_state_data(children, hdr.nsubxacts * sizeof(TransactionId));
		/* While we have the child-xact data, stuff it in the gxact too */
		GXactLoadSubxactData(gxact, hdr.nsubxacts, children);
		pfree(children);
	}
	if (hdr.persistentPrepareObjectCount > 0)
	{
		char	   *persistentPrepareBuffer;
		int16		objectCount;

		Assert(persistentPrepareSerializeLen > 0);
		persistentPrepareBuffer =
			(char*) palloc(persistentPrepareSerializeLen);

		PersistentEndXactRec_Serialize(
			&persistentPrepareObjects,
			EndXactRecKind_Prepare,
			&objectCount,
			(uint8*)persistentPrepareBuffer,
			persistentPrepareSerializeLen);

		if (Debug_persistent_print)
		{
			elog(Persistent_DebugPrintLevel(),
				 "StartPrepare: persistentPrepareSerializeLen %d",
				 persistentPrepareSerializeLen);
			PersistentEndXactRec_Print("StartPrepare", &persistentPrepareObjects);
		}

		save_state_data(persistentPrepareBuffer, persistentPrepareSerializeLen);

		pfree(persistentPrepareBuffer);
	}

#ifdef FAULT_INJECTOR
	FaultInjector_InjectFaultIfSet(
		StartPrepareTx,
		DDLNotSpecified,
		"",  // databaseName
		""); // tableName
#endif
}

/*
 * Finish preparing state file.
 *
 * Writes state file (the prepare record) to WAL.
 */
void
EndPrepare(GlobalTransaction gxact)
{
	MIRRORED_LOCK_DECLARE;

	CHECKPOINT_START_LOCK_DECLARE;

	TransactionId       xid = gxact->proc.xid;

	if (Debug_persistent_print)
		elog(Persistent_DebugPrintLevel(), "EndPrepare: xid = %d", xid);

	/* Add the end sentinel to the list of 2PC records */
	RegisterTwoPhaseRecord(TWOPHASE_RM_END_ID, 0, NULL, 0);

	/*
	 * The MirroredLock will cover BOTH mirrored writes to the pg_twophase directory
	 * and the Prepared XLOG record.
	 *
	 * The lock order is: MirroredLock then CheckpointStartLock.
	 */
	MIRRORED_LOCK;

	/*
	 * We have to lock out checkpoint start here, too; otherwise a checkpoint
	 * starting immediately after the WAL record is inserted could complete
	 * without fsync'ing our state file.  (This is essentially the same kind
	 * of race condition as the COMMIT-to-clog-write case that
	 * RecordTransactionCommit uses CheckpointStartLock for; see notes there.)
	 *
	 * We save the PREPARE record's location in the gxact for later use by
	 * CheckPointTwoPhase.
	 *
	 * NOTE: Critical seciton and CheckpointStartLock were moved up.
	 */
	CHECKPOINT_START_LOCK;

	START_CRIT_SECTION();

	gxact->prepare_lsn       = XLogInsert(RM_XACT_ID, XLOG_XACT_PREPARE, records.head);
	gxact->prepare_begin_lsn = XLogLastInsertBeginLoc();

	/* Add the prepared record to our global list */
	add_recover_post_checkpoint_prepared_transactions_map_entry(xid, &gxact->prepare_begin_lsn, "EndPrepare");

	XLogFlush(gxact->prepare_lsn);

	/*
	 * Now we may update the CLOG, if we wrote COMMIT record above
	 */
	if (max_wal_senders > 0)
		WalSndWakeup();
	/* If we crash now, we have prepared: WAL replay will fix things */

	if (Debug_persistent_print)
		elog(Persistent_DebugPrintLevel(),
			 "EndPrepare: proc.xid %u, prepare_lsn %s, gid %s", xid,
			 XLogLocationToString(&gxact->prepare_lsn), gxact->gid);

	if (Debug_abort_after_segment_prepared)
	{
		elog(PANIC,
			 "Raise an error as directed by Debug_abort_after_segment_prepared");
	}

	/*
	 * Mark the prepared transaction as valid.	As soon as xact.c marks MyProc
	 * as not running our XID (which it will do immediately after this
	 * function returns), others can commit/rollback the xact.
	 *
	 * NB: a side effect of this is to make a dummy ProcArray entry for the
	 * prepared XID.  This must happen before we clear the XID from MyProc,
	 * else there is a window where the XID is not running according to
	 * TransactionIdInProgress, and onlookers would be entitled to assume the
	 * xact crashed.  Instead we have a window where the same XID appears
	 * twice in ProcArray, which is OK.
	 */
	MarkAsPrepared(gxact);

	LocalDistribXact_ChangeState(gxact->proc.xid,
								 &gxact->proc.localDistribXactRef, LOCALDISTRIBXACT_STATE_PREPARED);



	END_CRIT_SECTION();

	/*
	 * Now we can release the checkpoint start lock: a checkpoint starting
	 * after this will certainly see the gxact as a candidate for fsyncing.
	 */
	CHECKPOINT_START_UNLOCK;

	MIRRORED_UNLOCK;

#ifdef FAULT_INJECTOR
	FaultInjector_InjectFaultIfSet(
		EndPreparedTwoPhaseSleep,
		DDLNotSpecified,
		"", // databaseName
		""); // tableName
#endif

	/*
	 * Wait for synchronous replication, if required.
	 */
	Assert(gxact->prepare_lsn.xrecoff != 0);
	SyncRepWaitForLSN(gxact->prepare_lsn);

	records.tail = records.head = NULL;
} /* end EndPrepare */


/*
 * Register a 2PC record to be written to state file.
 */
void
RegisterTwoPhaseRecord(TwoPhaseRmgrId rmid, uint16 info,
					   const void *data, uint32 len)
{
	TwoPhaseRecordOnDisk record;

	record.rmid = rmid;
	record.info = info;
	record.len = len;
	save_state_data(&record, sizeof(TwoPhaseRecordOnDisk));
	if (len > 0)
		save_state_data(data, len);
}

void
PrepareIntentAppendOnlyCommitWork(char *gid)
{
	GlobalTransaction gxact;

	gxact = FindPrepareGXact(gid);

	Assert(gxact->prepareAppendOnlyIntentCount >= 0);
	gxact->prepareAppendOnlyIntentCount++;
}

void
PrepareDecrAppendOnlyCommitWork(char *gid)
{
	GlobalTransaction gxact;

	gxact = FindPrepareGXact(gid);

	Assert(gxact->prepareAppendOnlyIntentCount >= 1);
	gxact->prepareAppendOnlyIntentCount--;
}


/*
 * FinishPreparedTransaction: execute COMMIT PREPARED or ROLLBACK PREPARED
 */
bool
FinishPreparedTransaction(const char *gid, bool isCommit, bool raiseErrorIfNotFound)
{
	MIRRORED_LOCK_DECLARE;
	CHECKPOINT_START_LOCK_DECLARE;

	GlobalTransaction gxact;
	TransactionId xid;
	char	   *buf;
	char	   *bufptr;
	char	   *dummy;
	TwoPhaseFileHeader *hdr;
	TransactionId *children;

	PersistentEndXactRecObjects persistentPrepareObjects;
	int32		deserializeLen;

	int			prepareAppendOnlyIntentCount;

	/*
	 * Validate the GID, and lock the GXACT to ensure that two backends do not
	 * try to commit the same GID at once.
	 */
	gxact = LockGXact(gid, GetUserId(), raiseErrorIfNotFound);
	if (!raiseErrorIfNotFound && gxact == NULL)
	{
		return false;
	}

	xid = gxact->proc.xid;

	elog((Debug_print_full_dtm ? LOG : DEBUG5),
		 "FinishPreparedTransaction(): got xid %d for gid '%s'", xid, gid);

    /*
     * Check for recovery control file, and if so set up state for offline
     * recovery
     */
    XLogReadRecoveryCommandFile(DEBUG5);

    /* Now we can determine the list of expected TLIs */
    expectedTLIs = XLogReadTimeLineHistory(ThisTimeLineID);

    XLogRecPtr   tfXLogRecPtr;
    XLogRecord  *tfRecord  = NULL;

    /* get the two phase information from the xlog */

    LWLockAcquire(TwoPhaseStateLock, LW_SHARED);

    int tfsIndex = 0;
	for (tfsIndex = 0; tfsIndex < TwoPhaseState->numPrepXacts; tfsIndex++)
	{
		GlobalTransaction gxact = TwoPhaseState->prepXacts[tfsIndex];

		if (gxact->valid && gxact->proc.xid == xid)
		{
			tfXLogRecPtr = gxact->prepare_begin_lsn;
			elog(DEBUG1, "FinishPreparedTransaction: found TwoPhaseState entry for %d", xid);
			break;
		}
	}
	if (tfsIndex == TwoPhaseState->numPrepXacts)
		elog(ERROR, "FinishPreparedTransaction: Did not find xid = %d in TwoPhaseState",
			 xid);

	LWLockRelease(TwoPhaseStateLock);

	XLogCloseReadRecord();
	tfRecord = XLogReadRecord(&tfXLogRecPtr, false, LOG);
	if (tfRecord == NULL)
	{
		/*
		 * Invalid XLOG record means record is corrupted.
		 * Failover is required, hopefully mirror is in healthy state.
		 */
		ereport(WARNING,
				(errmsg("primary failure, "
						"xlog record is invalid, "
						"failover requested"),
				 errhint("run gprecoverseg to re-establish mirror connectivity")));

		FileRep_SetSegmentState(SegmentStateFault, FaultTypeIO);

		ereport(ERROR,
				(errcode(ERRCODE_DATA_CORRUPTED),
				 errmsg("xlog record is invalid"),
				 errSendAlert(true)));
	}

	buf = XLogRecGetData(tfRecord);

	if (buf == NULL)
		ereport(ERROR,
				(errcode(ERRCODE_DATA_CORRUPTED),
				 errmsg("two-phase state information for transaction %u is corrupt",
						xid),
				 errSendAlert(true)));

	/*
	 * Disassemble the header area
	 */
	hdr = (TwoPhaseFileHeader *) buf;
	Assert(TransactionIdEquals(hdr->xid, xid));
	bufptr = buf + MAXALIGN(sizeof(TwoPhaseFileHeader));
	children = (TransactionId *) bufptr;
	bufptr += MAXALIGN(hdr->nsubxacts * sizeof(TransactionId));

	/*
	 * Although we return the end of the PersistentEndXactRec object, we really want the
	 * rounded-up aligned next buffer.  So, that is why we compute the deserialized length
	 * and calculated the next buffer with it.
	 */
	deserializeLen =
		PersistentEndXactRec_DeserializeLen(
			(uint8*) bufptr,
			hdr->persistentPrepareObjectCount);

	PersistentEndXactRec_Deserialize(
		(uint8*) bufptr,
		hdr->persistentPrepareObjectCount,
		&persistentPrepareObjects,
		(uint8**) &dummy);

	if (Debug_persistent_print)
	{
		elog(Persistent_DebugPrintLevel(),
			 "FinishPreparedTransaction: deserializedLen %d, persistentPrepareObjectCount %d",
			 deserializeLen,
			 hdr->persistentPrepareObjectCount);
		PersistentEndXactRec_Print("FinishPreparedTransaction", &persistentPrepareObjects);
	}

	bufptr += MAXALIGN(deserializeLen);

	// NOTE: This use to be inside RecordTransactionCommitPrepared  and
	// NOTE: RecordTransactionAbortPrepared.  Moved out here so the mirrored
	// NOTE: can cover both the XLOG record and the mirrored pg_twophase file
	// NOTE: work.
	START_CRIT_SECTION();

	/*
	 * Use the MirroredLock to cover both the XLOG of the {COMMIT|ABORT} PREPARED
	 * record and the removal the of the two phase file from the pg_twophase directory.
	 */
	MIRRORED_LOCK;

	/*
	 * We have to lock out checkpoint start here when updating persistent relation information
	 * like Appendonly segment's committed EOF. Otherwise there might be a window betwwen
	 * the time some data is added to an appendonly segment file and its EOF updated in the
	 * persistent relation tables. If there is a checkpoint before updating the peristent tables
	 * and the system crash after the checkpoint, then during crash recovery we would not resync
	 * to the right EOFs (MPP-18261).
	 * When we use CheckpointStartLock, we make sure we already have the MirroredLock
	 * first.
	 */
	CHECKPOINT_START_LOCK;

	/*
	 * The order of operations here is critical: make the XLOG entry for
	 * commit or abort, then mark the transaction committed or aborted in
	 * pg_clog, then remove its PGPROC from the global ProcArray (which means
	 * TransactionIdIsInProgress will stop saying the prepared xact is in
	 * progress), then run the post-commit or post-abort callbacks. The
	 * callbacks will release the locks the transaction held.
	 */
	if (isCommit)
		RecordTransactionCommitPrepared(xid,
										gid,
										hdr->nsubxacts, children,
										&persistentPrepareObjects);
	else
		RecordTransactionAbortPrepared(xid,
									   hdr->nsubxacts, children,
									   &persistentPrepareObjects);

	prepareAppendOnlyIntentCount = gxact->prepareAppendOnlyIntentCount;

	ProcArrayRemove(&gxact->proc, /* forPrepare */ true, isCommit);

	/*
	 * In case we fail while running the callbacks, mark the gxact invalid so
	 * no one else will try to commit/rollback, and so it can be recycled
	 * properly later.      It is still locked by our XID so it won't go away yet.
	 *
	 * (We assume it's safe to do this without taking TwoPhaseStateLock.)
	 */
	if (Debug_persistent_print)
		elog(Persistent_DebugPrintLevel(),
			 "FinishPreparedTransaction: gxact->proc.xid = %d  and set valid = false", gxact->proc.xid);
	gxact->valid = false;

	/*
	 * We have to remove any files that were supposed to be dropped. For
	 * consistency with the regular xact.c code paths, must do this before
	 * releasing locks, so do it before running the callbacks.
	 *
	 * NB: this code knows that we couldn't be dropping any temp rels ...
	 */

	PersistentFileSysObj_PreparedEndXactAction(
		xid,
		gid,
		&persistentPrepareObjects,
		isCommit,
		prepareAppendOnlyIntentCount);

	/* And now do the callbacks */
	if (isCommit)
		ProcessRecords(bufptr, xid, twophase_postcommit_callbacks);
	else
		ProcessRecords(bufptr, xid, twophase_postabort_callbacks);

	/*
	 * And now we can clean up our mess.
	 */
	remove_recover_post_checkpoint_prepared_transactions_map_entry(xid, "FinishPreparedTransaction");

	RemoveGXact(gxact);

	CHECKPOINT_START_UNLOCK;

	MIRRORED_UNLOCK;

	END_CRIT_SECTION();

	/* Need to figure out the memory allocation and deallocationfor "buffer". For now, just let it leak. */

	return true;
}

/*
 * Scan a 2PC state file (already read into memory by ReadTwoPhaseFile)
 * and call the indicated callbacks for each 2PC record.
 */
static void
ProcessRecords(char *bufptr, TransactionId xid,
			   const TwoPhaseCallback callbacks[])
{
	for (;;)
	{
		TwoPhaseRecordOnDisk *record = (TwoPhaseRecordOnDisk *) bufptr;

		Assert(record->rmid <= TWOPHASE_RM_MAX_ID);
		if (record->rmid == TWOPHASE_RM_END_ID)
			break;

		bufptr += MAXALIGN(sizeof(TwoPhaseRecordOnDisk));

		if (callbacks[record->rmid] != NULL)
			callbacks[record->rmid] (xid, record->info,
									 (void *) bufptr, record->len);

		bufptr += MAXALIGN(record->len);
	}
}

/*
 * Remove the 2PC file for the specified XID.
 *
 * If giveWarning is false, do not complain about file-not-present;
 * this is an expected case during WAL replay.
 */
void
RemoveTwoPhaseFile(TransactionId xid, bool giveWarning)
{
	remove_recover_post_checkpoint_prepared_transactions_map_entry(xid,
        "RemoveTwoPhaseFile: Removing from list");

} /* end RemoveTwoPhaseFile */

/*
 * This is used in WAL replay.
 *
 */
void
RecreateTwoPhaseFile(TransactionId xid, void *content, int len,
					 XLogRecPtr *xlogrecptr)
{
	if (Debug_persistent_print)
		elog(Persistent_DebugPrintLevel(), "RecreateTwoPhaseFile: entering...");

	add_recover_post_checkpoint_prepared_transactions_map_entry(xid, xlogrecptr, "RecreateTwoPhaseFile: add entry to hash list");
}

/*
 * CheckPointTwoPhase -- handle 2PC component of checkpointing.
 *
 * We must fsync the state file of any GXACT that is valid and has a PREPARE
 * LSN <= the checkpoint's redo horizon.  (If the gxact isn't valid yet or
 * has a later LSN, this checkpoint is not responsible for fsyncing it.)
 *
 * This is deliberately run as late as possible in the checkpoint sequence,
 * because GXACTs ordinarily have short lifespans, and so it is quite
 * possible that GXACTs that were valid at checkpoint start will no longer
 * exist if we wait a little bit.
 *
 * If a GXACT remains valid across multiple checkpoints, it'll be fsynced
 * each time.  This is considered unusual enough that we don't bother to
 * expend any extra code to avoid the redundant fsyncs.  (They should be
 * reasonably cheap anyway, since they won't cause I/O.)
 */
void
CheckPointTwoPhase(XLogRecPtr redo_horizon)
{
	/*
	 * I think this is not needed with the new two phase logic.
	 * We have already attached all the prepared transactions to
	 * the checkpoint record. For now, just return from this.
	 */
	return;
}


/*
 * PrescanPreparedTransactions
 *
 * This function will return the oldest valid XID, and will also set
 * the ShmemVariableCache->nextXid to the next available XID.
 *
 * This function is run during database startup, after we have completed
 * reading WAL.  ShmemVariableCache->nextXid has been set to one more than
 * the highest XID for which evidence exists in WAL. The
 * crashRecoverPostCheckpointPreparedTransactions_map_ht has already been
 * populated with all pre and post checkpoint inflight transactions.
 *
 * Wwe will advance nextXid beyond any subxact XIDs belonging to valid
 * prepared xacts.  We need to do this since subxact commit doesn't
 * write a WAL entry, and so there might be no evidence in WAL of those
 * subxact XIDs.
 *
 * Our other responsibility is to determine and return the oldest valid XID
 * among the prepared xacts (if none, return ShmemVariableCache->nextXid).
 * This is needed to synchronize pg_subtrans startup properly.
 */
TransactionId
PrescanPreparedTransactions(void)
{
	prpt_map	*entry = NULL;
	TransactionId origNextXid = ShmemVariableCache->nextXid;
	TransactionId result = origNextXid;
	XLogRecPtr *tfXLogRecPtr = NULL;
	XLogRecord *tfRecord = NULL;
	HASH_SEQ_STATUS hsStatus;
	TwoPhaseFileHeader *hdr = NULL;
	TransactionId xid;
	TransactionId *subxids;

	if (crashRecoverPostCheckpointPreparedTransactions_map_ht != NULL)
	{
		hash_seq_init(&hsStatus,crashRecoverPostCheckpointPreparedTransactions_map_ht);

		entry = (prpt_map *)hash_seq_search(&hsStatus);

		if (Debug_persistent_print)
			elog(Persistent_DebugPrintLevel(),
				 "PrescanPreparedTransactions:  address entry = %p",
				 entry);

		if (entry != NULL)
			tfXLogRecPtr = (XLogRecPtr *) &entry->xlogrecptr;
	}

	while (tfXLogRecPtr != NULL)
	{
        if (Debug_persistent_print)
			elog(Persistent_DebugPrintLevel(),
				 "PrescanPreparedTransactions:  XLogRecPtr = %s",
				 XLogLocationToString(tfXLogRecPtr));

		tfRecord = XLogReadRecord(tfXLogRecPtr, false, LOG);
		hdr = (TwoPhaseFileHeader *) XLogRecGetData(tfRecord);
		xid = hdr->xid;

		if (TransactionIdDidCommit(xid) == false && TransactionIdDidAbort(xid) == false)
		{
			/*
			 * Incorporate xid into the running-minimum result.
			 */
			if (TransactionIdPrecedes(xid, result))
				result = xid;

			/*
			 * Examine subtransaction XIDs ... they should all follow main
			 * XID, and they may force us to advance nextXid.
			 */
			subxids = (TransactionId *)((char *)hdr + MAXALIGN(sizeof(TwoPhaseFileHeader)));
			for (int i = 0; i < hdr->nsubxacts; i++)
			{
				TransactionId subxid = subxids[i];

				Assert(TransactionIdFollows(subxid, xid));
				if (TransactionIdFollowsOrEquals(subxid, ShmemVariableCache->nextXid))
				{
					ShmemVariableCache->nextXid = subxid;
					TransactionIdAdvance(ShmemVariableCache->nextXid);
				}
			}  /* end for (int i = 0; i < hdr->nsubxacts; i++) */
		}  /* end if (TransactionIdDidCommit(xid) == false && TransactionIdDidAbort(xid) == false) */

		/* Get the next entry */
		entry = (prpt_map *)hash_seq_search(&hsStatus);

		if (Debug_persistent_print)
			elog(Persistent_DebugPrintLevel(),
				 "PrescanPreparedTransactions:  address entry = %p",
				 entry);

		if (entry != NULL)
			tfXLogRecPtr = (XLogRecPtr *) &entry->xlogrecptr;
		else
			tfXLogRecPtr = NULL;

	}  /* end while (tfXLogRecPtr != NULL) */

	return result;
}  /* end PrescanPreparedTransactions */


/*
 * Retrieve all the prepared transactions on the checkpoint, and add them to our local list.
 */
void
SetupCheckpointPreparedTransactionList(XLogRecord *record)
{
	prepared_transaction_agg_state *ptas = NULL;
	XLogRecPtr *tfXLogRecPtr = NULL;
	TransactionId xid;
	prpt_map *m = NULL;

	/* Under some cercumstances, and old style checkpoint may exist (upgrade switch xlog...).                      */
	/* Check to see if it looks like an old checkpoin, size of a checkpoint plus size of an empty DTX list or less */
	if (record->xl_len <= (sizeof(CheckPoint) + TMGXACT_CHECKPOINT_BYTES(0)))
	{
		/*
		 * This is an old checkpoint (pre-removal of two phase) or a bad checkpoint record.
		 * Assume it is old and return.
		 */
		if (Debug_persistent_print)
			elog(Persistent_DebugPrintLevel(),
				 "SetupCheckpointPreparedTransactionList: Looks like an old style checkpoint record, so just return");
		return;
     }

	ptas = (prepared_transaction_agg_state *)mmxlog_get_checkpoint_record_suffix(record);

	if (Debug_persistent_print)
		elog(Persistent_DebugPrintLevel(),
			 "SetupCheckpointPreparedTransactionList: prepared transaciton agg state length = %d",
			 ptas->count);

	m  = ptas->maps;

	for (int iPrep = 0; iPrep < ptas->count; iPrep++)
    {
		xid          = m[iPrep].xid;
		tfXLogRecPtr = &(m[iPrep]).xlogrecptr;
		add_recover_post_checkpoint_prepared_transactions_map_entry(xid, tfXLogRecPtr, "SetupCheckpointPreparedTransactionList: add entry to hash list");
	}

}  /* end SetupCheckpointPreparedTransactionList */


/*
 * RecoverPreparedTransactions
 *
 * Scan the global list of post checkpoint records  and reload shared-memory state for each
 * prepared transaction (reacquire locks, etc).  This is run during database
 * startup.
 */
void
RecoverPreparedTransactions(void)
{
	prpt_map   *entry        = NULL;
	XLogRecPtr *tfXLogRecPtr = NULL;
	XLogRecord *tfRecord     = NULL;
	PersistentEndXactRecObjects persistentPrepareObjects;
	LocalDistribXactRef localDistribXactRef;
	TwoPhaseFileHeader *hdr = NULL;
	HASH_SEQ_STATUS hsStatus;

	if (Debug_persistent_print)
		elog(Persistent_DebugPrintLevel(), "Entering RecoverPreparedTransactions");

	if (crashRecoverPostCheckpointPreparedTransactions_map_ht != NULL)
	{
		hash_seq_init(&hsStatus,crashRecoverPostCheckpointPreparedTransactions_map_ht);

		entry = (prpt_map *)hash_seq_search(&hsStatus);

		if (Debug_persistent_print)
			elog(Persistent_DebugPrintLevel(),
				 "RecoverPreparedTransactions:  address entry = %p",
				 entry);

		if (entry != NULL)
			tfXLogRecPtr = (XLogRecPtr *) &entry->xlogrecptr;
	}

	while (tfXLogRecPtr != NULL)
	{
		TransactionId                    xid;
		char                            *bufptr;
		TransactionId                   *subxids;
		GlobalTransaction                gxact;
		DistributedTransactionTimeStamp  distribTimeStamp;
		DistributedTransactionId         distribXid;

		if (Debug_persistent_print)
			elog(Persistent_DebugPrintLevel(),
				 "RecoverPreparedTransactions:  XLogRecPtr = %s",
				 XLogLocationToString(tfXLogRecPtr));

		tfRecord = XLogReadRecord(tfXLogRecPtr, false, LOG);

		hdr = (TwoPhaseFileHeader *) XLogRecGetData(tfRecord);

		elog(Persistent_DebugPrintLevel(),
			 "RecoverPreparedTransactions: prepared twophase record total_len = %u, xid =  %d",
			 hdr->total_len, hdr->xid);

		xid = hdr->xid;
		bufptr = (char *) hdr + MAXALIGN(sizeof(TwoPhaseFileHeader));
		subxids = (TransactionId *) bufptr;
		bufptr += MAXALIGN(hdr->nsubxacts * sizeof(TransactionId));

		PersistentEndXactRec_Deserialize((uint8 *) bufptr,
										 hdr->persistentPrepareObjectCount, &persistentPrepareObjects,
										 (uint8 **) &bufptr);

		if (Debug_persistent_print) {
			elog(
				Persistent_DebugPrintLevel(),
				"RecoverPreparedTransactions: deserializeLen %d, persistentPrepareObjectCount %d",
				PersistentEndXactRec_DeserializeLen((uint8*) bufptr,
													hdr->persistentPrepareObjectCount),
				hdr->persistentPrepareObjectCount);
			PersistentEndXactRec_Print("RecoverPreparedTransactions",
									   &persistentPrepareObjects);
		}
		/*
		 * Reconstruct subtrans state for the transaction --- needed
		 * because pg_subtrans is not preserved over a restart.  Note that
		 * we are linking all the subtransactions directly to the
		 * top-level XID; there may originally have been a more complex
		 * hierarchy, but there's no need to restore that exactly.
		 */
		for (int iSub = 0; iSub < hdr->nsubxacts; iSub++)
			SubTransSetParent(subxids[iSub], xid);

		/*
		 * Crack open the gid to get the DTM start time and distributed
		 * transaction id.
		 */
		dtxCrackOpenGid(hdr->gid, &distribTimeStamp, &distribXid);

		/*
		 * Recreate its GXACT and dummy PGPROC
		 *
		 * Note: since we don't have the PREPARE record's WAL location at
		 * hand, we leave prepare_lsn zeroes.  This means the GXACT will
		 * be fsync'd on every future checkpoint.  We assume this
		 * situation is infrequent enough that the performance cost is
		 * negligible (especially since we know the state file has already
		 * been fsynced).
		 */
		elog(Persistent_DebugPrintLevel(),
			 "RecoverPreparedTransactions: Calling MarkAsPreparing on id = %s with distribTimeStamp %u and distribXid %u",
			 hdr->gid, distribTimeStamp, distribXid);

		LocalDistribXact_CreateRedoPrepared(distribTimeStamp, distribXid, xid,
											&localDistribXactRef);
		gxact = MarkAsPreparing(xid,
								&localDistribXactRef,
								hdr->gid,
								hdr->prepared_at,
								hdr->owner,
								hdr->database,
								tfXLogRecPtr);
		GXactLoadSubxactData(gxact, hdr->nsubxacts, subxids);
		MarkAsPrepared(gxact);

		LocalDistribXactRef_Release(&localDistribXactRef);

		/*
		 * Recover other state (notably locks) using resource managers
		 */
		ProcessRecords(bufptr, xid, twophase_recover_callbacks);

		/* Get the next entry */
		entry = (prpt_map *)hash_seq_search(&hsStatus);

		if (Debug_persistent_print)
			elog(Persistent_DebugPrintLevel(),
				 "RecoverPreparedTransactions:  address entry = %p",
				 entry);

		if (entry != NULL)
			tfXLogRecPtr = (XLogRecPtr *) &entry->xlogrecptr;
		else
			tfXLogRecPtr = NULL;

	}  /* end while (xlogrecptr = (XLogRecPtr *)hash_seq_search(&hsStatus)) */
}

/*
 *	RecordTransactionCommitPrepared
 *
 * This is basically the same as RecordTransactionCommit: in particular,
 * we must take the CheckpointStartLock to avoid a race condition.
 *
 * We know the transaction made at least one XLOG entry (its PREPARE),
 * so it is never possible to optimize out the commit record.
 */
static void
RecordTransactionCommitPrepared(TransactionId xid,
								const char *gid,
								int nchildren,
								TransactionId *children,
								PersistentEndXactRecObjects *persistentPrepareObjects)
{
	int16		persistentCommitObjectCount;
	char	   *persistentCommitBuffer = NULL;

	XLogRecData rdata[3];
	int			lastrdata = 0;
	xl_xact_commit_prepared xlrec;
	XLogRecPtr	recptr;

	DistributedTransactionTimeStamp distribTimeStamp;
	DistributedTransactionId distribXid;

	/*
	 * Look at the prepare information with respect to a commit.
	 */
	persistentCommitObjectCount =
		PersistentEndXactRec_ObjectCount(
			persistentPrepareObjects,
			EndXactRecKind_Commit);

	/*
	 * Ensure the caller already has MirroredLock then CheckpointStartLock.
	 */

	/* Emit the XLOG commit record */
	xlrec.xid = xid;
	xlrec.crec.xtime = time(NULL);
	xlrec.crec.persistentCommitObjectCount = persistentCommitObjectCount;
	xlrec.crec.nsubxacts = nchildren;
	rdata[0].data = (char *) (&xlrec);
	rdata[0].len = MinSizeOfXactCommitPrepared;
	rdata[0].buffer = InvalidBuffer;
	/* dump persistent commit objects */
	if (persistentCommitObjectCount > 0)
	{
		int32		persistentCommitSerializeLen;
		int16		objectCount;

		persistentCommitSerializeLen =
			PersistentEndXactRec_SerializeLen(
				persistentPrepareObjects,
				EndXactRecKind_Commit);

		Assert(persistentCommitSerializeLen > 0);
		persistentCommitBuffer =
			(char *) palloc(persistentCommitSerializeLen);

		PersistentEndXactRec_Serialize(
			persistentPrepareObjects,
			EndXactRecKind_Commit,
			&objectCount,
			(uint8 *) persistentCommitBuffer,
			persistentCommitSerializeLen);

		if (Debug_persistent_print)
		{
			elog(Persistent_DebugPrintLevel(),
				 "RecordTransactionCommitPrepared: persistentCommitSerializeLen %d, objectCount %d",
				 persistentCommitSerializeLen,
				 objectCount);
			PersistentEndXactRec_Print("RecordTransactionCommitPrepared", persistentPrepareObjects);
		}

		rdata[0].next = &(rdata[1]);
		rdata[1].data = persistentCommitBuffer;
		rdata[1].len = persistentCommitSerializeLen;
		rdata[1].buffer = InvalidBuffer;
		lastrdata = 1;
	}
	/* dump committed child Xids */
	if (nchildren > 0)
	{
		rdata[lastrdata].next = &(rdata[2]);
		rdata[2].data = (char *) children;
		rdata[2].len = nchildren * sizeof(TransactionId);
		rdata[2].buffer = InvalidBuffer;
		lastrdata = 2;
	}
	rdata[lastrdata].next = NULL;

#ifdef FAULT_INJECTOR
	FaultInjector_InjectFaultIfSet(
		TwoPhaseTransactionCommitPrepared,
		DDLNotSpecified,
		"" /* databaseName */,
		"" /* tableName */);
#endif

	recptr = XLogInsert(RM_XACT_ID,
						XLOG_XACT_COMMIT_PREPARED | XLOG_NO_TRAN,
						rdata);

	/* we don't currently try to sleep before flush here ... */

	/* Flush XLOG to disk */
	XLogFlush(recptr);

	if (max_wal_senders > 0)
		WalSndWakeup();

	/*
	 * Crack open the gid to get the DTM start time and distributed
	 * transaction id.
	 */
	dtxCrackOpenGid(gid, &distribTimeStamp, &distribXid);

	/* UNDONE: What are the locking issues here? */
	/*
	 * Mark the distributed transaction committed.
	 */
	DistributedLog_SetCommitted(
		xid,
		distribTimeStamp,
		distribXid,
		/* isRedo */ false);

	/* Mark the transaction committed in pg_clog */
	TransactionIdCommit(xid);

	/* to avoid race conditions, the parent must commit first */
	TransactionIdCommitTree(nchildren, children);

	/*
	 * Wait for synchronous replication, if required.
	 *
	 * Note that at this stage we have marked clog, but still show as running
	 * in the procarray and continue to hold locks.
	 */
	SyncRepWaitForLSN(recptr);

	if (persistentCommitBuffer != NULL)
		pfree(persistentCommitBuffer);
}

/*
 *      RecordTransactionAbortPrepared
 *
 * This is basically the same as RecordTransactionAbort.
 *
 * We know the transaction made at least one XLOG entry (its PREPARE),
 * so it is never possible to optimize out the abort record.
 */
static void
RecordTransactionAbortPrepared(TransactionId xid,
							   int nchildren,
							   TransactionId *children,
							   PersistentEndXactRecObjects *persistentPrepareObjects)
{
	int16		persistentAbortObjectCount;
	char	   *persistentAbortBuffer = NULL;

	XLogRecData rdata[3];
	int                     lastrdata = 0;
	xl_xact_abort_prepared xlrec;
	XLogRecPtr      recptr;

	/*
	 * Catch the scenario where we aborted partway through
	 * RecordTransactionCommitPrepared ...
	 */
	if (TransactionIdDidCommit(xid))
		elog(PANIC, "cannot abort transaction %u, it was already committed",
			 xid);

	/*
	 * Look at the prepare information with respect to an abort.
	 */
	persistentAbortObjectCount =
		PersistentEndXactRec_ObjectCount(
			persistentPrepareObjects,
			EndXactRecKind_Abort);

	/* Emit the XLOG abort record */
	xlrec.xid = xid;
	xlrec.arec.xtime = time(NULL);
	xlrec.arec.persistentAbortObjectCount = persistentAbortObjectCount;
	xlrec.arec.nsubxacts = nchildren;
	rdata[0].data = (char *) (&xlrec);
	rdata[0].len = MinSizeOfXactAbortPrepared;
	rdata[0].buffer = InvalidBuffer;
	/* dump persistent abort objects */
	if (persistentAbortObjectCount > 0)
	{
		int32		persistentAbortSerializeLen;
		int16		objectCount;

		persistentAbortSerializeLen =
			PersistentEndXactRec_SerializeLen(
				persistentPrepareObjects,
				EndXactRecKind_Abort);

		Assert(persistentAbortSerializeLen > 0);
		persistentAbortBuffer =
			(char *) palloc(persistentAbortSerializeLen);

		PersistentEndXactRec_Serialize(
			persistentPrepareObjects,
			EndXactRecKind_Abort,
			&objectCount,
			(uint8 *) persistentAbortBuffer,
			persistentAbortSerializeLen);

		if (Debug_persistent_print)
		{
			elog(Persistent_DebugPrintLevel(),
				 "RecordTransactionAbortPrepared: persistentAbortSerializeLen %d",
				 persistentAbortSerializeLen);
			PersistentEndXactRec_Print("RecordTransactionAbortPrepared", persistentPrepareObjects);
		}

		rdata[0].next = &(rdata[1]);
		rdata[1].data = persistentAbortBuffer;
		rdata[1].len = persistentAbortSerializeLen;
		rdata[1].buffer = InvalidBuffer;
		lastrdata = 1;
	}
	/* dump committed child Xids */
	if (nchildren > 0)
	{
		rdata[lastrdata].next = &(rdata[2]);
		rdata[2].data = (char *) children;
		rdata[2].len = nchildren * sizeof(TransactionId);
		rdata[2].buffer = InvalidBuffer;
		lastrdata = 2;
	}
	rdata[lastrdata].next = NULL;

#ifdef FAULT_INJECTOR
	FaultInjector_InjectFaultIfSet(
		TwoPhaseTransactionAbortPrepared,
		DDLNotSpecified,
		"" /* databaseName */,
		"" /* tableName */);
#endif

	recptr = XLogInsert(RM_XACT_ID,
						XLOG_XACT_ABORT_PREPARED | XLOG_NO_TRAN,
						rdata);

	/* Always flush, since we're about to remove the 2PC state file */
	XLogFlush(recptr);

	if (max_wal_senders > 0)
		WalSndWakeup();

	/*
	 * Mark the transaction aborted in clog.  This is not absolutely necessary
	 * but we may as well do it while we are here.
	 */
	TransactionIdAbort(xid);
	TransactionIdAbortTree(nchildren, children);

	/*
	 * Wait for synchronous replication, if required.
	 *
	 * Note that at this stage we have marked clog, but still show as running
	 * in the procarray and continue to hold locks.
	 */
	Assert(recptr.xrecoff != 0);
	SyncRepWaitForLSN(recptr);

	if (persistentAbortBuffer != NULL)
		pfree(persistentAbortBuffer);
}

int
TwoPhaseRecoverMirror(void)
{
	int			retval = 0;

	/* No need to do anything. */
	return retval;
}

/*
 * This function will gather up all the current prepared transaction xlog pointers,
 * and pass that information back to the caller.
 */
void
getTwoPhasePreparedTransactionData(prepared_transaction_agg_state **ptas, char *caller)
{
	int			numberOfPrepareXacts     = TwoPhaseState->numPrepXacts;
	GlobalTransaction *globalTransactionArray   = TwoPhaseState->prepXacts;
	TransactionId xid;
	XLogRecPtr *recordPtr = NULL;
	int			maxCount;

	elog(PersistentRecovery_DebugPrintLevel(),
		 "getTwoPhasePreparedTransactionData: start of function from caller %s",
		 caller);

	Assert(*ptas == NULL);

	TwoPhaseAddPreparedTransactionInit(ptas, &maxCount);

	elog(PersistentRecovery_DebugPrintLevel(),
		 "getTwoPhasePreparedTransactionData: numberOfPrepareXacts = %d",
		 numberOfPrepareXacts);

	for (int i = 0; i < numberOfPrepareXacts; i++)
    {
		if ((globalTransactionArray[i])->valid == false)
			/* Skip any invalid prepared transacitons. */
			continue;
		xid       = (globalTransactionArray[i])->proc.xid;
		recordPtr = &(globalTransactionArray[i])->prepare_begin_lsn;

		elog(PersistentRecovery_DebugPrintLevel(),
			 "getTwoPhasePreparedTransactionData: add entry xid = %u,  XLogRecPtr = %s, caller = %s",
			 xid,
			 XLogLocationToString(recordPtr),
			 caller);

		TwoPhaseAddPreparedTransaction(ptas,
									   &maxCount,
									   xid,
									   recordPtr,
									   caller);
    }
}  /* end getTwoPhasePreparedTransactionData */


/*
 * This function will allocate enough space to accomidate maxCount values.
 */
void
TwoPhaseAddPreparedTransactionInit(prepared_transaction_agg_state **ptas,
								   int *maxCount)
{
	int			len;

	Assert (*ptas == NULL);

	*maxCount = 10;         // Start off with at least this much room.
	len = PREPARED_TRANSACTION_CHECKPOINT_BYTES(*maxCount);
	*ptas = (prepared_transaction_agg_state*)palloc0(len);

}  /* end TwoPhaseAddPreparedTransactionInit */


/*
 * This function adds another entry to the list of prepared transactions.
 */
void
TwoPhaseAddPreparedTransaction(prepared_transaction_agg_state **ptas,
							   int *maxCount,
							   TransactionId xid,
							   XLogRecPtr *xlogPtr,
							   char *caller)
{
	int			len;
	int			count;
	prpt_map   *m;

	Assert(*ptas != NULL);
	Assert(*maxCount > 0);

	count = (*ptas)->count;
	Assert(count <= *maxCount);

	if (count == *maxCount)
    {
		prepared_transaction_agg_state *oldPtas;

		oldPtas = *ptas;

		(*maxCount) *= 2;               // Double.
		len = PREPARED_TRANSACTION_CHECKPOINT_BYTES(*maxCount);
		*ptas = (prepared_transaction_agg_state*)palloc0(len);
		memcpy(*ptas, oldPtas, PREPARED_TRANSACTION_CHECKPOINT_BYTES(count));
		pfree(oldPtas);
	}

	m = &(*ptas)->maps[count];
	m->xid = xid;
	m->xlogrecptr.xlogid = xlogPtr->xlogid;
	m->xlogrecptr.xrecoff = xlogPtr->xrecoff;

	if (Debug_persistent_recovery_print)
    {
		SUPPRESS_ERRCONTEXT_DECLARE;

		SUPPRESS_ERRCONTEXT_PUSH();

		elog(PersistentRecovery_DebugPrintLevel(),
			 "TwoPhaseAddPreparedTransaction: add entry  XLogRecPtr = %s, caller = %s",
			 XLogLocationToString(xlogPtr),
			 caller);

		SUPPRESS_ERRCONTEXT_POP();
	}

	(*ptas)->count++;
}  /* end TwoPhaseAddPreparedTransaction */


/*
 * Return a pointer to the oldest XLogRecPtr in the list or NULL if the list is empty.
 */
XLogRecPtr *
getTwoPhaseOldestPreparedTransactionXLogRecPtr(XLogRecData *rdata)
{
	prepared_transaction_agg_state *ptas = (prepared_transaction_agg_state *)rdata->data;
	int			map_count = ptas->count;
	prpt_map   *m = ptas->maps;
	XLogRecPtr *oldest = NULL;

	elog(PersistentRecovery_DebugPrintLevel(),
		 "getTwoPhaseOldestPreparedTransactionXLogRecPtr: map_count = %d", map_count);

	if (map_count > 0)
    {
		oldest = &(m[0].xlogrecptr);
		for (int i = 1; i < map_count; i++)
        {
			elog(PersistentRecovery_DebugPrintLevel(),
				 "getTwoPhaseOldestPreparedTransactionXLogRecPtr: checkpoint prepared pointer %d = %s", i, XLogLocationToString(oldest));
			if (XLByteLE(m[i].xlogrecptr, *oldest))
				oldest = &(m[i].xlogrecptr);
		}
	}

	return oldest;

}  /* end getTwoPhaseOldestPreparedTransactionXLogRecPtr */<|MERGE_RESOLUTION|>--- conflicted
+++ resolved
@@ -7,11 +7,7 @@
  * Portions Copyright (c) 1994, Regents of the University of California
  *
  * IDENTIFICATION
-<<<<<<< HEAD
- *              $PostgreSQL: pgsql/src/backend/access/transam/twophase.c,v 1.25.2.1 2007/02/13 19:39:48 tgl Exp $
-=======
  *		$PostgreSQL: pgsql/src/backend/access/transam/twophase.c,v 1.27 2007/01/16 13:28:56 alvherre Exp $
->>>>>>> 10a5e334
  *
  * NOTES
  *		Each global transaction is associated with a global transaction
@@ -509,12 +505,9 @@
 	gxact->proc.databaseId = databaseid;
 	gxact->proc.roleId = owner;
 	gxact->proc.inVacuum = false;
-<<<<<<< HEAD
+	gxact->proc.isAutovacuum = false;
 	gxact->proc.serializableIsoLevel = false;
 	gxact->proc.inDropTransaction = false;
-=======
-	gxact->proc.isAutovacuum = false;
->>>>>>> 10a5e334
 	gxact->proc.lwWaiting = false;
 	gxact->proc.lwExclusive = false;
 	gxact->proc.lwWaitLink = NULL;
