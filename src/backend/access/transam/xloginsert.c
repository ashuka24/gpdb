/*-------------------------------------------------------------------------
 *
 * xloginsert.c
 *		Functions for constructing WAL records
 *
 * Constructing a WAL record begins with a call to XLogBeginInsert,
 * followed by a number of XLogRegister* calls. The registered data is
 * collected in private working memory, and finally assembled into a chain
 * of XLogRecData structs by a call to XLogRecordAssemble(). See
 * access/transam/README for details.
 *
 * Portions Copyright (c) 1996-2019, PostgreSQL Global Development Group
 * Portions Copyright (c) 1994, Regents of the University of California
 *
 * src/backend/access/transam/xloginsert.c
 *
 *-------------------------------------------------------------------------
 */

#include "postgres.h"

#include "access/xact.h"
#include "access/xlog.h"
#include "access/xlog_internal.h"
#include "access/xloginsert.h"
#include "catalog/pg_control.h"
#include "common/pg_lzcompress.h"
#include "miscadmin.h"
#include "replication/origin.h"
#include "storage/bufmgr.h"
#include "storage/proc.h"
#include "utils/memutils.h"
#include "pg_trace.h"

#ifdef HAVE_LIBZSTD
/* Zstandard library is provided */
#include <zstd.h>
/* zstandard compression level to use. */
#define COMPRESS_LEVEL 3
#endif			/* HAVE_LIBZSTD */

/*
 * For each block reference registered with XLogRegisterBuffer, we fill in
 * a registered_buffer struct.
 */
typedef struct
{
	bool		in_use;			/* is this slot in use? */
	uint8		flags;			/* REGBUF_* flags */
	RelFileNode rnode;			/* identifies the relation and block */
	ForkNumber	forkno;
	BlockNumber block;
	Page		page;			/* page content */
	uint32		rdata_len;		/* total length of data in rdata chain */
	XLogRecData *rdata_head;	/* head of the chain of data registered with
								 * this block */
	XLogRecData *rdata_tail;	/* last entry in the chain, or &rdata_head if
								 * empty */

	XLogRecData bkp_rdatas[2];	/* temporary rdatas used to hold references to
								 * backup block data in XLogRecordAssemble() */

	/* buffer to store a compressed version of backup block image */
	char		compressed_page[BLCKSZ];
} registered_buffer;

static registered_buffer *registered_buffers;
static int	max_registered_buffers; /* allocated size */
static int	max_registered_block_id = 0;	/* highest block_id + 1 currently
											 * registered */

/*
 * A chain of XLogRecDatas to hold the "main data" of a WAL record, registered
 * with XLogRegisterData(...).
 */
static XLogRecData *mainrdata_head;
static XLogRecData *mainrdata_last = (XLogRecData *) &mainrdata_head;
static uint32 mainrdata_len;	/* total # of bytes in chain */

/* flags for the in-progress insertion */
static uint8 curinsert_flags = 0;

/*
 * These are used to hold the record header while constructing a record.
 * 'hdr_scratch' is not a plain variable, but is palloc'd at initialization,
 * because we want it to be MAXALIGNed and padding bytes zeroed.
 *
 * For simplicity, it's allocated large enough to hold the headers for any
 * WAL record.
 */
static XLogRecData hdr_rdt;
static char *hdr_scratch = NULL;

#define SizeOfXlogOrigin	(sizeof(RepOriginId) + sizeof(char))

#define HEADER_SCRATCH_SIZE \
	(SizeOfXLogRecord + \
	 MaxSizeOfXLogRecordBlockHeader * (XLR_MAX_BLOCK_ID + 1) + \
	 SizeOfXLogRecordDataHeaderLong + SizeOfXlogOrigin)

/*
 * An array of XLogRecData structs, to hold registered data.
 */
static XLogRecData *rdatas;
static int	num_rdatas;			/* entries currently used */
static int	max_rdatas;			/* allocated size */

static bool begininsert_called = false;

/* Memory context to hold the registered buffer and data references. */
static MemoryContext xloginsert_cxt;

static XLogRecData *XLogRecordAssemble(RmgrId rmid, uint8 info,
<<<<<<< HEAD
				   XLogRecPtr RedoRecPtr, bool doPageWrites,
				   XLogRecPtr *fpw_lsn, TransactionId overrideXid);
static bool XLogCompressBackupBlock(char *page, uint16 hole_offset,
						uint16 hole_length, char *dest, uint16 *dlen);
static XLogRecPtr XLogInsert_Internal(RmgrId rmid, uint8 info, TransactionId
							headerXid);
=======
									   XLogRecPtr RedoRecPtr, bool doPageWrites,
									   XLogRecPtr *fpw_lsn);
static bool XLogCompressBackupBlock(char *page, uint16 hole_offset,
									uint16 hole_length, char *dest, uint16 *dlen);
>>>>>>> 9e1c9f95

/*
 * Begin constructing a WAL record. This must be called before the
 * XLogRegister* functions and XLogInsert().
 */
void
XLogBeginInsert(void)
{
	Assert(max_registered_block_id == 0);
	Assert(mainrdata_last == (XLogRecData *) &mainrdata_head);
	Assert(mainrdata_len == 0);

	/* cross-check on whether we should be here or not */
	if (!XLogInsertAllowed())
		elog(ERROR, "cannot make new WAL entries during recovery");

	if (begininsert_called)
		elog(ERROR, "XLogBeginInsert was already called");

	begininsert_called = true;
}

/*
 * Ensure that there are enough buffer and data slots in the working area,
 * for subsequent XLogRegisterBuffer, XLogRegisterData and XLogRegisterBufData
 * calls.
 *
 * There is always space for a small number of buffers and data chunks, enough
 * for most record types. This function is for the exceptional cases that need
 * more.
 */
void
XLogEnsureRecordSpace(int max_block_id, int ndatas)
{
	int			nbuffers;

	/*
	 * This must be called before entering a critical section, because
	 * allocating memory inside a critical section can fail. repalloc() will
	 * check the same, but better to check it here too so that we fail
	 * consistently even if the arrays happen to be large enough already.
	 */
	Assert(CritSectionCount == 0);

	/* the minimum values can't be decreased */
	if (max_block_id < XLR_NORMAL_MAX_BLOCK_ID)
		max_block_id = XLR_NORMAL_MAX_BLOCK_ID;
	if (ndatas < XLR_NORMAL_RDATAS)
		ndatas = XLR_NORMAL_RDATAS;

	if (max_block_id > XLR_MAX_BLOCK_ID)
		elog(ERROR, "maximum number of WAL record block references exceeded");
	nbuffers = max_block_id + 1;

	if (nbuffers > max_registered_buffers)
	{
		registered_buffers = (registered_buffer *)
			repalloc(registered_buffers, sizeof(registered_buffer) * nbuffers);

		/*
		 * At least the padding bytes in the structs must be zeroed, because
		 * they are included in WAL data, but initialize it all for tidiness.
		 */
		MemSet(&registered_buffers[max_registered_buffers], 0,
			   (nbuffers - max_registered_buffers) * sizeof(registered_buffer));
		max_registered_buffers = nbuffers;
	}

	if (ndatas > max_rdatas)
	{
		rdatas = (XLogRecData *) repalloc(rdatas, sizeof(XLogRecData) * ndatas);
		max_rdatas = ndatas;
	}
}

/*
 * Reset WAL record construction buffers.
 */
void
XLogResetInsertion(void)
{
	int			i;

	for (i = 0; i < max_registered_block_id; i++)
		registered_buffers[i].in_use = false;

	num_rdatas = 0;
	max_registered_block_id = 0;
	mainrdata_len = 0;
	mainrdata_last = (XLogRecData *) &mainrdata_head;
	curinsert_flags = 0;
	begininsert_called = false;
}

/*
 * Register a reference to a buffer with the WAL record being constructed.
 * This must be called for every page that the WAL-logged operation modifies.
 */
void
XLogRegisterBuffer(uint8 block_id, Buffer buffer, uint8 flags)
{
	registered_buffer *regbuf;

	/* NO_IMAGE doesn't make sense with FORCE_IMAGE */
	Assert(!((flags & REGBUF_FORCE_IMAGE) && (flags & (REGBUF_NO_IMAGE))));
	Assert(begininsert_called);

	if (block_id >= max_registered_block_id)
	{
		if (block_id >= max_registered_buffers)
			elog(ERROR, "too many registered buffers");
		max_registered_block_id = block_id + 1;
	}

	regbuf = &registered_buffers[block_id];

	BufferGetTag(buffer, &regbuf->rnode, &regbuf->forkno, &regbuf->block);
	regbuf->page = BufferGetPage(buffer);
	regbuf->flags = flags;
	regbuf->rdata_tail = (XLogRecData *) &regbuf->rdata_head;
	regbuf->rdata_len = 0;

	/*
	 * Check that this page hasn't already been registered with some other
	 * block_id.
	 */
#ifdef USE_ASSERT_CHECKING
	{
		int			i;

		for (i = 0; i < max_registered_block_id; i++)
		{
			registered_buffer *regbuf_old = &registered_buffers[i];

			if (i == block_id || !regbuf_old->in_use)
				continue;

			Assert(!RelFileNodeEquals(regbuf_old->rnode, regbuf->rnode) ||
				   regbuf_old->forkno != regbuf->forkno ||
				   regbuf_old->block != regbuf->block);
		}
	}
#endif

	regbuf->in_use = true;
}

/*
 * Like XLogRegisterBuffer, but for registering a block that's not in the
 * shared buffer pool (i.e. when you don't have a Buffer for it).
 */
void
XLogRegisterBlock(uint8 block_id, RelFileNode *rnode, ForkNumber forknum,
				  BlockNumber blknum, Page page, uint8 flags)
{
	registered_buffer *regbuf;

	/* This is currently only used to WAL-log a full-page image of a page */
	Assert(flags & REGBUF_FORCE_IMAGE);
	Assert(begininsert_called);

	if (block_id >= max_registered_block_id)
		max_registered_block_id = block_id + 1;

	if (block_id >= max_registered_buffers)
		elog(ERROR, "too many registered buffers");

	regbuf = &registered_buffers[block_id];

	regbuf->rnode = *rnode;
	regbuf->forkno = forknum;
	regbuf->block = blknum;
	regbuf->page = page;
	regbuf->flags = flags;
	regbuf->rdata_tail = (XLogRecData *) &regbuf->rdata_head;
	regbuf->rdata_len = 0;

	/*
	 * Check that this page hasn't already been registered with some other
	 * block_id.
	 */
#ifdef USE_ASSERT_CHECKING
	{
		int			i;

		for (i = 0; i < max_registered_block_id; i++)
		{
			registered_buffer *regbuf_old = &registered_buffers[i];

			if (i == block_id || !regbuf_old->in_use)
				continue;

			Assert(!RelFileNodeEquals(regbuf_old->rnode, regbuf->rnode) ||
				   regbuf_old->forkno != regbuf->forkno ||
				   regbuf_old->block != regbuf->block);
		}
	}
#endif

	regbuf->in_use = true;
}

/*
 * Add data to the WAL record that's being constructed.
 *
 * The data is appended to the "main chunk", available at replay with
 * XLogRecGetData().
 */
void
XLogRegisterData(char *data, int len)
{
	XLogRecData *rdata;

	Assert(begininsert_called);

	if (num_rdatas >= max_rdatas)
		elog(ERROR, "too much WAL data");
	rdata = &rdatas[num_rdatas++];

	rdata->data = data;
	rdata->len = len;

	/*
	 * we use the mainrdata_last pointer to track the end of the chain, so no
	 * need to clear 'next' here.
	 */

	mainrdata_last->next = rdata;
	mainrdata_last = rdata;

	mainrdata_len += len;
}

/*
 * Add buffer-specific data to the WAL record that's being constructed.
 *
 * Block_id must reference a block previously registered with
 * XLogRegisterBuffer(). If this is called more than once for the same
 * block_id, the data is appended.
 *
 * The maximum amount of data that can be registered per block is 65535
 * bytes. That should be plenty; if you need more than BLCKSZ bytes to
 * reconstruct the changes to the page, you might as well just log a full
 * copy of it. (the "main data" that's not associated with a block is not
 * limited)
 */
void
XLogRegisterBufData(uint8 block_id, char *data, int len)
{
	registered_buffer *regbuf;
	XLogRecData *rdata;

	Assert(begininsert_called);

	/* find the registered buffer struct */
	regbuf = &registered_buffers[block_id];
	if (!regbuf->in_use)
		elog(ERROR, "no block with id %d registered with WAL insertion",
			 block_id);

	if (num_rdatas >= max_rdatas)
		elog(ERROR, "too much WAL data");
	rdata = &rdatas[num_rdatas++];

	rdata->data = data;
	rdata->len = len;

	regbuf->rdata_tail->next = rdata;
	regbuf->rdata_tail = rdata;
	regbuf->rdata_len += len;
}

/*
 * Set insert status flags for the upcoming WAL record.
 *
 * The flags that can be used here are:
 * - XLOG_INCLUDE_ORIGIN, to determine if the replication origin should be
 *	 included in the record.
 * - XLOG_MARK_UNIMPORTANT, to signal that the record is not important for
 *	 durability, which allows to avoid triggering WAL archiving and other
 *	 background activity.
 */
void
XLogSetRecordFlags(uint8 flags)
{
	Assert(begininsert_called);
	curinsert_flags = flags;
}

/*
 * Insert an XLOG record having the specified RMID and info bytes, with the
 * body of the record being the data and buffer references registered earlier
 * with XLogRegister* calls.
 *
 * Returns XLOG pointer to end of record (beginning of next record).
 * This can be used as LSN for data pages affected by the logged action.
 * (LSN is the XLOG point up to which the XLOG must be flushed to disk
 * before the data page can be written out.  This implements the basic
 * WAL rule "write the log before the data".)
 */
XLogRecPtr
XLogInsert(RmgrId rmid, uint8 info)
{
	return XLogInsert_Internal(rmid, info, GetCurrentTransactionIdIfAny());
}

XLogRecPtr
XLogInsert_OverrideXid(RmgrId rmid, uint8 info, TransactionId overrideXid)
{
	return XLogInsert_Internal(rmid, info, overrideXid);
}

static XLogRecPtr
XLogInsert_Internal(RmgrId rmid, uint8 info, TransactionId headerXid)
{
	XLogRecPtr	EndPos;

	/* XLogBeginInsert() must have been called. */
	if (!begininsert_called)
		elog(ERROR, "XLogBeginInsert was not called");

	/*
	 * The caller can set rmgr bits, XLR_SPECIAL_REL_UPDATE and
	 * XLR_CHECK_CONSISTENCY; the rest are reserved for use by me.
	 */
	if ((info & ~(XLR_RMGR_INFO_MASK |
				  XLR_SPECIAL_REL_UPDATE |
				  XLR_CHECK_CONSISTENCY)) != 0)
		elog(PANIC, "invalid xlog info mask %02X", info);

	TRACE_POSTGRESQL_WAL_INSERT(rmid, info);

	/*
	 * In bootstrap mode, we don't actually log anything but XLOG resources;
	 * return a phony record pointer.
	 */
	if (IsBootstrapProcessingMode() && rmid != RM_XLOG_ID)
	{
		XLogResetInsertion();
		EndPos = SizeOfXLogLongPHD; /* start of 1st chkpt record */
		return EndPos;
	}

	do
	{
		XLogRecPtr	RedoRecPtr;
		bool		doPageWrites;
		XLogRecPtr	fpw_lsn;
		XLogRecData *rdt;

		/*
		 * Get values needed to decide whether to do full-page writes. Since
		 * we don't yet have an insertion lock, these could change under us,
		 * but XLogInsertRecord will recheck them once it has a lock.
		 */
		GetFullPageWriteInfo(&RedoRecPtr, &doPageWrites);

		rdt = XLogRecordAssemble(rmid, info, RedoRecPtr, doPageWrites,
								 &fpw_lsn, headerXid);

		EndPos = XLogInsertRecord(rdt, fpw_lsn, curinsert_flags);
	} while (EndPos == InvalidXLogRecPtr);

	XLogResetInsertion();

	return EndPos;
}

/*
 * Assemble a WAL record from the registered data and buffers into an
 * XLogRecData chain, ready for insertion with XLogInsertRecord().
 *
 * The record header fields are filled in, except for the xl_prev field. The
 * calculated CRC does not include the record header yet.
 *
 * If there are any registered buffers, and a full-page image was not taken
 * of all of them, *fpw_lsn is set to the lowest LSN among such pages. This
 * signals that the assembled record is only good for insertion on the
 * assumption that the RedoRecPtr and doPageWrites values were up-to-date.
 */
static XLogRecData *
XLogRecordAssemble(RmgrId rmid, uint8 info,
				   XLogRecPtr RedoRecPtr, bool doPageWrites,
				   XLogRecPtr *fpw_lsn, TransactionId headerXid)
{
	XLogRecData *rdt;
	uint32		total_len = 0;
	int			block_id;
	pg_crc32c	rdata_crc;
	registered_buffer *prev_regbuf = NULL;
	XLogRecData *rdt_datas_last;
	XLogRecord *rechdr;
	char	   *scratch = hdr_scratch;

	/*
	 * Note: this function can be called multiple times for the same record.
	 * All the modifications we do to the rdata chains below must handle that.
	 */

	/* The record begins with the fixed-size header */
	rechdr = (XLogRecord *) scratch;
	scratch += SizeOfXLogRecord;

	hdr_rdt.next = NULL;
	rdt_datas_last = &hdr_rdt;
	hdr_rdt.data = hdr_scratch;

	/*
	 * Enforce consistency checks for this record if user is looking for it.
	 * Do this before at the beginning of this routine to give the possibility
	 * for callers of XLogInsert() to pass XLR_CHECK_CONSISTENCY directly for
	 * a record.
	 */
	if (wal_consistency_checking[rmid])
		info |= XLR_CHECK_CONSISTENCY;

	/*
	 * Make an rdata chain containing all the data portions of all block
	 * references. This includes the data for full-page images. Also append
	 * the headers for the block references in the scratch buffer.
	 */
	*fpw_lsn = InvalidXLogRecPtr;
	for (block_id = 0; block_id < max_registered_block_id; block_id++)
	{
		registered_buffer *regbuf = &registered_buffers[block_id];
		bool		needs_backup;
		bool		needs_data;
		XLogRecordBlockHeader bkpb;
		XLogRecordBlockImageHeader bimg;
		XLogRecordBlockCompressHeader cbimg = {0};
		bool		samerel;
		bool		is_compressed = false;
		bool		include_image;

		if (!regbuf->in_use)
			continue;

		/* Determine if this block needs to be backed up */
		if (regbuf->flags & REGBUF_FORCE_IMAGE)
			needs_backup = true;
		else if (regbuf->flags & REGBUF_NO_IMAGE)
			needs_backup = false;
		else if (!doPageWrites)
			needs_backup = false;
		else
		{
			/*
			 * We assume page LSN is first data on *every* page that can be
			 * passed to XLogInsert, whether it has the standard page layout
			 * or not.
			 */
			XLogRecPtr	page_lsn = PageGetLSN(regbuf->page);

			needs_backup = (page_lsn <= RedoRecPtr);
			if (!needs_backup)
			{
				if (*fpw_lsn == InvalidXLogRecPtr || page_lsn < *fpw_lsn)
					*fpw_lsn = page_lsn;
			}
		}

		/* Determine if the buffer data needs to included */
		if (regbuf->rdata_len == 0)
			needs_data = false;
		else if ((regbuf->flags & REGBUF_KEEP_DATA) != 0)
			needs_data = true;
		else
			needs_data = !needs_backup;

		bkpb.id = block_id;
		bkpb.fork_flags = regbuf->forkno;
		bkpb.data_length = 0;

		if ((regbuf->flags & REGBUF_WILL_INIT) == REGBUF_WILL_INIT)
			bkpb.fork_flags |= BKPBLOCK_WILL_INIT;

		/*
		 * If needs_backup is true or WAL checking is enabled for current
		 * resource manager, log a full-page write for the current block.
		 */
		include_image = needs_backup || (info & XLR_CHECK_CONSISTENCY) != 0;

		if (include_image)
		{
			Page		page = regbuf->page;
			uint16		compressed_len = 0;

			/*
			 * The page needs to be backed up, so calculate its hole length
			 * and offset.
			 */
			if (regbuf->flags & REGBUF_STANDARD)
			{
				/* Assume we can omit data between pd_lower and pd_upper */
				uint16		lower = ((PageHeader) page)->pd_lower;
				uint16		upper = ((PageHeader) page)->pd_upper;

				if (lower >= SizeOfPageHeaderData &&
					upper > lower &&
					upper <= BLCKSZ)
				{
					bimg.hole_offset = lower;
					cbimg.hole_length = upper - lower;
				}
				else
				{
					/* No "hole" to remove */
					bimg.hole_offset = 0;
					cbimg.hole_length = 0;
				}
			}
			else
			{
				/* Not a standard page header, don't try to eliminate "hole" */
				bimg.hole_offset = 0;
				cbimg.hole_length = 0;
			}

			/*
			 * Try to compress a block image if wal_compression is enabled
			 */
			if (wal_compression)
			{
				is_compressed =
					XLogCompressBackupBlock(page, bimg.hole_offset,
											cbimg.hole_length,
											regbuf->compressed_page,
											&compressed_len);
			}

			/*
			 * Fill in the remaining fields in the XLogRecordBlockHeader
			 * struct
			 */
			bkpb.fork_flags |= BKPBLOCK_HAS_IMAGE;

			/*
			 * Construct XLogRecData entries for the page content.
			 */
			rdt_datas_last->next = &regbuf->bkp_rdatas[0];
			rdt_datas_last = rdt_datas_last->next;

			bimg.bimg_info = (cbimg.hole_length == 0) ? 0 : BKPIMAGE_HAS_HOLE;

			/*
			 * If WAL consistency checking is enabled for the resource manager
			 * of this WAL record, a full-page image is included in the record
			 * for the block modified. During redo, the full-page is replayed
			 * only if BKPIMAGE_APPLY is set.
			 */
			if (needs_backup)
				bimg.bimg_info |= BKPIMAGE_APPLY;

			if (is_compressed)
			{
				bimg.length = compressed_len;
				bimg.bimg_info |= BKPIMAGE_IS_COMPRESSED;

				rdt_datas_last->data = regbuf->compressed_page;
				rdt_datas_last->len = compressed_len;
			}
			else
			{
				bimg.length = BLCKSZ - cbimg.hole_length;

				if (cbimg.hole_length == 0)
				{
					rdt_datas_last->data = page;
					rdt_datas_last->len = BLCKSZ;
				}
				else
				{
					/* must skip the hole */
					rdt_datas_last->data = page;
					rdt_datas_last->len = bimg.hole_offset;

					rdt_datas_last->next = &regbuf->bkp_rdatas[1];
					rdt_datas_last = rdt_datas_last->next;

					rdt_datas_last->data =
						page + (bimg.hole_offset + cbimg.hole_length);
					rdt_datas_last->len =
						BLCKSZ - (bimg.hole_offset + cbimg.hole_length);
				}
			}

			total_len += bimg.length;
		}

		if (needs_data)
		{
			/*
			 * Link the caller-supplied rdata chain for this buffer to the
			 * overall list.
			 */
			bkpb.fork_flags |= BKPBLOCK_HAS_DATA;
			bkpb.data_length = regbuf->rdata_len;
			total_len += regbuf->rdata_len;

			rdt_datas_last->next = regbuf->rdata_head;
			rdt_datas_last = regbuf->rdata_tail;
		}

		if (prev_regbuf && RelFileNodeEquals(regbuf->rnode, prev_regbuf->rnode))
		{
			samerel = true;
			bkpb.fork_flags |= BKPBLOCK_SAME_REL;
		}
		else
			samerel = false;
		prev_regbuf = regbuf;

		/* Ok, copy the header to the scratch buffer */
		memcpy(scratch, &bkpb, SizeOfXLogRecordBlockHeader);
		scratch += SizeOfXLogRecordBlockHeader;
		if (include_image)
		{
			memcpy(scratch, &bimg, SizeOfXLogRecordBlockImageHeader);
			scratch += SizeOfXLogRecordBlockImageHeader;
			if (cbimg.hole_length != 0 && is_compressed)
			{
				memcpy(scratch, &cbimg,
					   SizeOfXLogRecordBlockCompressHeader);
				scratch += SizeOfXLogRecordBlockCompressHeader;
			}
		}
		if (!samerel)
		{
			memcpy(scratch, &regbuf->rnode, sizeof(RelFileNode));
			scratch += sizeof(RelFileNode);
		}
		memcpy(scratch, &regbuf->block, sizeof(BlockNumber));
		scratch += sizeof(BlockNumber);
	}

	/* followed by the record's origin, if any */
	if ((curinsert_flags & XLOG_INCLUDE_ORIGIN) &&
		replorigin_session_origin != InvalidRepOriginId)
	{
		*(scratch++) = (char) XLR_BLOCK_ID_ORIGIN;
		memcpy(scratch, &replorigin_session_origin, sizeof(replorigin_session_origin));
		scratch += sizeof(replorigin_session_origin);
	}

	/* followed by main data, if any */
	if (mainrdata_len > 0)
	{
		if (mainrdata_len > 255)
		{
			*(scratch++) = (char) XLR_BLOCK_ID_DATA_LONG;
			memcpy(scratch, &mainrdata_len, sizeof(uint32));
			scratch += sizeof(uint32);
		}
		else
		{
			*(scratch++) = (char) XLR_BLOCK_ID_DATA_SHORT;
			*(scratch++) = (uint8) mainrdata_len;
		}
		rdt_datas_last->next = mainrdata_head;
		rdt_datas_last = mainrdata_last;
		total_len += mainrdata_len;
	}
	rdt_datas_last->next = NULL;

	hdr_rdt.len = (scratch - hdr_scratch);
	total_len += hdr_rdt.len;

	/*
	 * Calculate CRC of the data
	 *
	 * Note that the record header isn't added into the CRC initially since we
	 * don't know the prev-link yet.  Thus, the CRC will represent the CRC of
	 * the whole record in the order: rdata, then backup blocks, then record
	 * header.
	 */
	INIT_CRC32C(rdata_crc);
	COMP_CRC32C(rdata_crc, hdr_scratch + SizeOfXLogRecord, hdr_rdt.len - SizeOfXLogRecord);
	for (rdt = hdr_rdt.next; rdt != NULL; rdt = rdt->next)
		COMP_CRC32C(rdata_crc, rdt->data, rdt->len);

	/*
	 * Fill in the fields in the record header. Prev-link is filled in later,
	 * once we know where in the WAL the record will be inserted. The CRC does
	 * not include the record header yet.
	 */
	rechdr->xl_xid = headerXid;
	rechdr->xl_tot_len = total_len;
	rechdr->xl_info = info;
	rechdr->xl_rmid = rmid;
	rechdr->xl_prev = InvalidXLogRecPtr;
	rechdr->xl_crc = rdata_crc;

	return &hdr_rdt;
}

/*
 * Create a compressed version of a backup block image.
 *
 * Returns false if compression fails (i.e., compressed result is actually
 * bigger than original). Otherwise, returns true and sets 'dlen' to
 * the length of compressed block image.
 */
static bool
XLogCompressBackupBlock(char *page, uint16 hole_offset, uint16 hole_length,
						char *dest, uint16 *dlen)
{
#ifdef HAVE_LIBZSTD
	static ZSTD_CCtx  *cxt = NULL;      /* ZSTD compression context */
	int32		orig_len = BLCKSZ - hole_length;
	int32		len;
	int32		extra_bytes = 0;
	char	   *source;
	PGAlignedBlock tmp;

	if (hole_length != 0)
	{
		/* must skip the hole */
		source = tmp.data;
		memcpy(source, page, hole_offset);
		memcpy(source + hole_offset,
			   page + (hole_offset + hole_length),
			   BLCKSZ - (hole_length + hole_offset));

		/*
		 * Extra data needs to be stored in WAL record for the compressed
		 * version of block image if the hole exists.
		 */
		extra_bytes = SizeOfXLogRecordBlockCompressHeader;
	}
	else
		source = page;

	if (!cxt)
	{
		cxt = ZSTD_createCCtx();
		if (!cxt)
			elog(ERROR, "out of memory");
	}

	len = ZSTD_compressCCtx(cxt,
							dest, BLCKSZ,
							source, orig_len,
							COMPRESS_LEVEL);

	if (ZSTD_isError(len))
		elog(ERROR, "compression failed: %s uncompressed len %d",
			 ZSTD_getErrorName(len), orig_len);

	/*
	 * We recheck the actual size even if ZSTD reports success and
	 * see if the number of bytes saved by compression is larger than the
	 * length of extra data needed for the compressed version of block image.
	 */
	if (len >= 0 &&
		len + extra_bytes < orig_len)
	{
		*dlen = (uint16) len;	/* successful compression */
		return true;
	}
#endif
	return false;
}

/*
 * Determine whether the buffer referenced has to be backed up.
 *
 * Since we don't yet have the insert lock, fullPageWrites and forcePageWrites
 * could change later, so the result should be used for optimization purposes
 * only.
 */
bool
XLogCheckBufferNeedsBackup(Buffer buffer)
{
	XLogRecPtr	RedoRecPtr;
	bool		doPageWrites;
	Page		page;

	GetFullPageWriteInfo(&RedoRecPtr, &doPageWrites);

	page = BufferGetPage(buffer);

	if (doPageWrites && PageGetLSN(page) <= RedoRecPtr)
		return true;			/* buffer requires backup */

	return false;				/* buffer does not need to be backed up */
}

/*
 * Write a backup block if needed when we are setting a hint. Note that
 * this may be called for a variety of page types, not just heaps.
 *
 * Callable while holding just share lock on the buffer content.
 *
 * We can't use the plain backup block mechanism since that relies on the
 * Buffer being exclusively locked. Since some modifications (setting LSN, hint
 * bits) are allowed in a sharelocked buffer that can lead to wal checksum
 * failures. So instead we copy the page and insert the copied data as normal
 * record data.
 *
 * We only need to do something if page has not yet been full page written in
 * this checkpoint round. The LSN of the inserted wal record is returned if we
 * had to write, InvalidXLogRecPtr otherwise.
 *
 * It is possible that multiple concurrent backends could attempt to write WAL
 * records. In that case, multiple copies of the same block would be recorded
 * in separate WAL records by different backends, though that is still OK from
 * a correctness perspective.
 */
XLogRecPtr
XLogSaveBufferForHint(Buffer buffer, bool buffer_std)
{
	XLogRecPtr	recptr = InvalidXLogRecPtr;
	XLogRecPtr	lsn;
	XLogRecPtr	RedoRecPtr;

	/*
	 * Ensure no checkpoint can change our view of RedoRecPtr.
	 */
	Assert(MyPgXact->delayChkpt);

	/*
	 * Update RedoRecPtr so that we can make the right decision
	 */
	RedoRecPtr = GetRedoRecPtr();

	/*
	 * We assume page LSN is first data on *every* page that can be passed to
	 * XLogInsert, whether it has the standard page layout or not. Since we're
	 * only holding a share-lock on the page, we must take the buffer header
	 * lock when we look at the LSN.
	 */
	lsn = BufferGetLSNAtomic(buffer);

	if (lsn <= RedoRecPtr)
	{
		int			flags;
		PGAlignedBlock copied_buffer;
		char	   *origdata = (char *) BufferGetBlock(buffer);
		RelFileNode rnode;
		ForkNumber	forkno;
		BlockNumber blkno;

		/*
		 * Copy buffer so we don't have to worry about concurrent hint bit or
		 * lsn updates. We assume pd_lower/upper cannot be changed without an
		 * exclusive lock, so the contents bkp are not racy.
		 */
		if (buffer_std)
		{
			/* Assume we can omit data between pd_lower and pd_upper */
			Page		page = BufferGetPage(buffer);
			uint16		lower = ((PageHeader) page)->pd_lower;
			uint16		upper = ((PageHeader) page)->pd_upper;

			memcpy(copied_buffer.data, origdata, lower);
			memcpy(copied_buffer.data + upper, origdata + upper, BLCKSZ - upper);
		}
		else
			memcpy(copied_buffer.data, origdata, BLCKSZ);

		XLogBeginInsert();

		flags = REGBUF_FORCE_IMAGE;
		if (buffer_std)
			flags |= REGBUF_STANDARD;

		BufferGetTag(buffer, &rnode, &forkno, &blkno);
		XLogRegisterBlock(0, &rnode, forkno, blkno, copied_buffer.data, flags);

		recptr = XLogInsert(RM_XLOG_ID, XLOG_FPI_FOR_HINT);
	}

	return recptr;
}

/*
 * Write a WAL record containing a full image of a page. Caller is responsible
 * for writing the page to disk after calling this routine.
 *
 * Note: If you're using this function, you should be building pages in private
 * memory and writing them directly to smgr.  If you're using buffers, call
 * log_newpage_buffer instead.
 *
 * If the page follows the standard page layout, with a PageHeader and unused
 * space between pd_lower and pd_upper, set 'page_std' to true. That allows
 * the unused space to be left out from the WAL record, making it smaller.
 */
XLogRecPtr
log_newpage(RelFileNode *rnode, ForkNumber forkNum, BlockNumber blkno,
			Page page, bool page_std)
{
	int			flags;
	XLogRecPtr	recptr;

	flags = REGBUF_FORCE_IMAGE;
	if (page_std)
		flags |= REGBUF_STANDARD;

	XLogBeginInsert();
	XLogRegisterBlock(0, rnode, forkNum, blkno, page, flags);
	recptr = XLogInsert(RM_XLOG_ID, XLOG_FPI);

	/*
	 * The page may be uninitialized. If so, we can't set the LSN because that
	 * would corrupt the page.
	 */
	if (!PageIsNew(page))
	{
		PageSetLSN(page, recptr);
	}

	return recptr;
}

/*
 * Write a WAL record containing a full image of a page.
 *
 * Caller should initialize the buffer and mark it dirty before calling this
 * function.  This function will set the page LSN.
 *
 * If the page follows the standard page layout, with a PageHeader and unused
 * space between pd_lower and pd_upper, set 'page_std' to true. That allows
 * the unused space to be left out from the WAL record, making it smaller.
 */
XLogRecPtr
log_newpage_buffer(Buffer buffer, bool page_std)
{
	Page		page = BufferGetPage(buffer);
	RelFileNode rnode;
	ForkNumber	forkNum;
	BlockNumber blkno;

	/* Shared buffers should be modified in a critical section. */
	Assert(CritSectionCount > 0);

	BufferGetTag(buffer, &rnode, &forkNum, &blkno);

	return log_newpage(&rnode, forkNum, blkno, page, page_std);
}

/*
 * WAL-log a range of blocks in a relation.
 *
 * An image of all pages with block numbers 'startblk' <= X < 'endblk' is
 * written to the WAL. If the range is large, this is done in multiple WAL
 * records.
 *
 * If all page follows the standard page layout, with a PageHeader and unused
 * space between pd_lower and pd_upper, set 'page_std' to true. That allows
 * the unused space to be left out from the WAL records, making them smaller.
 *
 * NOTE: This function acquires exclusive-locks on the pages. Typically, this
 * is used on a newly-built relation, and the caller is holding a
 * AccessExclusiveLock on it, so no other backend can be accessing it at the
 * same time. If that's not the case, you must ensure that this does not
 * cause a deadlock through some other means.
 */
void
log_newpage_range(Relation rel, ForkNumber forkNum,
				  BlockNumber startblk, BlockNumber endblk,
				  bool page_std)
{
	BlockNumber blkno;

	/*
	 * Iterate over all the pages in the range. They are collected into
	 * batches of XLR_MAX_BLOCK_ID pages, and a single WAL-record is written
	 * for each batch.
	 */
	XLogEnsureRecordSpace(XLR_MAX_BLOCK_ID - 1, 0);

	blkno = startblk;
	while (blkno < endblk)
	{
		Buffer		bufpack[XLR_MAX_BLOCK_ID];
		XLogRecPtr	recptr;
		int			nbufs;
		int			i;

		CHECK_FOR_INTERRUPTS();

		/* Collect a batch of blocks. */
		nbufs = 0;
		while (nbufs < XLR_MAX_BLOCK_ID && blkno < endblk)
		{
			Buffer		buf = ReadBuffer(rel, blkno);

			LockBuffer(buf, BUFFER_LOCK_EXCLUSIVE);

			/*
			 * Completely empty pages are not WAL-logged. Writing a WAL record
			 * would change the LSN, and we don't want that. We want the page
			 * to stay empty.
			 */
			if (!PageIsNew(BufferGetPage(buf)))
				bufpack[nbufs++] = buf;
			else
				UnlockReleaseBuffer(buf);
			blkno++;
		}

		/* Write WAL record for this batch. */
		XLogBeginInsert();

		START_CRIT_SECTION();
		for (i = 0; i < nbufs; i++)
		{
			XLogRegisterBuffer(i, bufpack[i], REGBUF_FORCE_IMAGE | REGBUF_STANDARD);
			MarkBufferDirty(bufpack[i]);
		}

		recptr = XLogInsert(RM_XLOG_ID, XLOG_FPI);

		for (i = 0; i < nbufs; i++)
		{
			PageSetLSN(BufferGetPage(bufpack[i]), recptr);
			UnlockReleaseBuffer(bufpack[i]);
		}
		END_CRIT_SECTION();
	}
}

/*
 * Allocate working buffers needed for WAL record construction.
 */
void
InitXLogInsert(void)
{
	/* Initialize the working areas */
	if (xloginsert_cxt == NULL)
	{
		xloginsert_cxt = AllocSetContextCreate(TopMemoryContext,
											   "WAL record construction",
											   ALLOCSET_DEFAULT_SIZES);
	}

	if (registered_buffers == NULL)
	{
		registered_buffers = (registered_buffer *)
			MemoryContextAllocZero(xloginsert_cxt,
								   sizeof(registered_buffer) * (XLR_NORMAL_MAX_BLOCK_ID + 1));
		max_registered_buffers = XLR_NORMAL_MAX_BLOCK_ID + 1;
	}
	if (rdatas == NULL)
	{
		rdatas = MemoryContextAlloc(xloginsert_cxt,
									sizeof(XLogRecData) * XLR_NORMAL_RDATAS);
		max_rdatas = XLR_NORMAL_RDATAS;
	}

	/*
	 * Allocate a buffer to hold the header information for a WAL record.
	 */
	if (hdr_scratch == NULL)
		hdr_scratch = MemoryContextAllocZero(xloginsert_cxt,
											 HEADER_SCRATCH_SIZE);
}<|MERGE_RESOLUTION|>--- conflicted
+++ resolved
@@ -111,19 +111,12 @@
 static MemoryContext xloginsert_cxt;
 
 static XLogRecData *XLogRecordAssemble(RmgrId rmid, uint8 info,
-<<<<<<< HEAD
-				   XLogRecPtr RedoRecPtr, bool doPageWrites,
-				   XLogRecPtr *fpw_lsn, TransactionId overrideXid);
-static bool XLogCompressBackupBlock(char *page, uint16 hole_offset,
-						uint16 hole_length, char *dest, uint16 *dlen);
-static XLogRecPtr XLogInsert_Internal(RmgrId rmid, uint8 info, TransactionId
-							headerXid);
-=======
 									   XLogRecPtr RedoRecPtr, bool doPageWrites,
-									   XLogRecPtr *fpw_lsn);
+									   XLogRecPtr *fpw_lsn, TransactionId overrideXid);
 static bool XLogCompressBackupBlock(char *page, uint16 hole_offset,
 									uint16 hole_length, char *dest, uint16 *dlen);
->>>>>>> 9e1c9f95
+static XLogRecPtr XLogInsert_Internal(RmgrId rmid, uint8 info, TransactionId
+									  headerXid);
 
 /*
  * Begin constructing a WAL record. This must be called before the
