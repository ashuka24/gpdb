/*-------------------------------------------------------------------------
 *
 * ginget.c
 *	  fetch tuples from a GIN scan.
 *
 *
 * Portions Copyright (c) 1996-2015, PostgreSQL Global Development Group
 * Portions Copyright (c) 1994, Regents of the University of California
 *
 * IDENTIFICATION
 *			src/backend/access/gin/ginget.c
 *-------------------------------------------------------------------------
 */

#include "postgres.h"

#include "access/gin_private.h"
#include "access/relscan.h"
#include "miscadmin.h"
#include "utils/datum.h"
#include "utils/memutils.h"
#include "nodes/tidbitmap.h"

/* GUC parameter */
int			GinFuzzySearchLimit = 0;

typedef struct pendingPosition
{
	Buffer		pendingBuffer;
	OffsetNumber firstOffset;
	OffsetNumber lastOffset;
	ItemPointerData item;
	bool	   *hasMatchKey;
} pendingPosition;


/*
 * Goes to the next page if current offset is outside of bounds
 */
static bool
moveRightIfItNeeded(GinBtreeData *btree, GinBtreeStack *stack)
{
	Page		page = BufferGetPage(stack->buffer);

	if (stack->off > PageGetMaxOffsetNumber(page))
	{
		/*
		 * We scanned the whole page, so we should take right page
		 */
		if (GinPageRightMost(page))
			return false;		/* no more pages */

		stack->buffer = ginStepRight(stack->buffer, btree->index, GIN_SHARE);
		stack->blkno = BufferGetBlockNumber(stack->buffer);
		stack->off = FirstOffsetNumber;
	}

	return true;
}

/*
 * Scan all pages of a posting tree and save all its heap ItemPointers
 * in scanEntry->matchBitmap
 */
static void
scanPostingTree(Relation index, GinScanEntry scanEntry,
				BlockNumber rootPostingTree)
{
	GinBtreeData btree;
	GinBtreeStack *stack;
	Buffer		buffer;
	Page		page;

	/* Descend to the leftmost leaf page */
	stack = ginScanBeginPostingTree(&btree, index, rootPostingTree);
	buffer = stack->buffer;
	IncrBufferRefCount(buffer); /* prevent unpin in freeGinBtreeStack */

	freeGinBtreeStack(stack);

	/*
	 * Loop iterates through all leaf pages of posting tree
	 */
	for (;;)
	{
		page = BufferGetPage(buffer);
		if ((GinPageGetOpaque(page)->flags & GIN_DELETED) == 0)
		{
			int			n = GinDataLeafPageGetItemsToTbm(page, scanEntry->matchBitmap);

			scanEntry->predictNumberResult += n;
		}

		if (GinPageRightMost(page))
			break;				/* no more pages */

		buffer = ginStepRight(buffer, index, GIN_SHARE);
	}

	UnlockReleaseBuffer(buffer);
}

/*
 * Collects TIDs into scanEntry->matchBitmap for all heap tuples that
 * match the search entry.  This supports three different match modes:
 *
 * 1. Partial-match support: scan from current point until the
 *	  comparePartialFn says we're done.
 * 2. SEARCH_MODE_ALL: scan from current point (which should be first
 *	  key for the current attnum) until we hit null items or end of attnum
 * 3. SEARCH_MODE_EVERYTHING: scan from current point (which should be first
 *	  key for the current attnum) until we hit end of attnum
 *
 * Returns true if done, false if it's necessary to restart scan from scratch
 */
static bool
collectMatchBitmap(GinBtreeData *btree, GinBtreeStack *stack,
				   GinScanEntry scanEntry)
{
	OffsetNumber attnum;
	Form_pg_attribute attr;

	/* Initialize empty bitmap result */
	scanEntry->matchBitmap = tbm_create(work_mem * 1024L);

	/* Null query cannot partial-match anything */
	if (scanEntry->isPartialMatch &&
		scanEntry->queryCategory != GIN_CAT_NORM_KEY)
		return true;

	/* Locate tupdesc entry for key column (for attbyval/attlen data) */
	attnum = scanEntry->attnum;
	attr = btree->ginstate->origTupdesc->attrs[attnum - 1];

	for (;;)
	{
		Page		page;
		IndexTuple	itup;
		Datum		idatum;
		GinNullCategory icategory;

		/*
		 * stack->off points to the interested entry, buffer is already locked
		 */
		if (moveRightIfItNeeded(btree, stack) == false)
			return true;

		page = BufferGetPage(stack->buffer);
		itup = (IndexTuple) PageGetItem(page, PageGetItemId(page, stack->off));

		/*
		 * If tuple stores another attribute then stop scan
		 */
		if (gintuple_get_attrnum(btree->ginstate, itup) != attnum)
			return true;

		/* Safe to fetch attribute value */
		idatum = gintuple_get_key(btree->ginstate, itup, &icategory);

		/*
		 * Check for appropriate scan stop conditions
		 */
		if (scanEntry->isPartialMatch)
		{
			int32		cmp;

			/*
			 * In partial match, stop scan at any null (including
			 * placeholders); partial matches never match nulls
			 */
			if (icategory != GIN_CAT_NORM_KEY)
				return true;

			/*----------
			 * Check of partial match.
			 * case cmp == 0 => match
			 * case cmp > 0 => not match and finish scan
			 * case cmp < 0 => not match and continue scan
			 *----------
			 */
			cmp = DatumGetInt32(FunctionCall4Coll(&btree->ginstate->comparePartialFn[attnum - 1],
							   btree->ginstate->supportCollation[attnum - 1],
												  scanEntry->queryKey,
												  idatum,
										 UInt16GetDatum(scanEntry->strategy),
									PointerGetDatum(scanEntry->extra_data)));

			if (cmp > 0)
				return true;
			else if (cmp < 0)
			{
				stack->off++;
				continue;
			}
		}
		else if (scanEntry->searchMode == GIN_SEARCH_MODE_ALL)
		{
			/*
			 * In ALL mode, we are not interested in null items, so we can
			 * stop if we get to a null-item placeholder (which will be the
			 * last entry for a given attnum).  We do want to include NULL_KEY
			 * and EMPTY_ITEM entries, though.
			 */
			if (icategory == GIN_CAT_NULL_ITEM)
				return true;
		}

		/*
		 * OK, we want to return the TIDs listed in this entry.
		 */
		if (GinIsPostingTree(itup))
		{
			BlockNumber rootPostingTree = GinGetPostingTree(itup);

			/*
			 * We should unlock current page (but not unpin) during tree scan
			 * to prevent deadlock with vacuum processes.
			 *
			 * We save current entry value (idatum) to be able to re-find our
			 * tuple after re-locking
			 */
			if (icategory == GIN_CAT_NORM_KEY)
				idatum = datumCopy(idatum, attr->attbyval, attr->attlen);

			LockBuffer(stack->buffer, GIN_UNLOCK);

			/* Collect all the TIDs in this entry's posting tree */
			scanPostingTree(btree->index, scanEntry, rootPostingTree);

			/*
			 * We lock again the entry page and while it was unlocked insert
			 * might have occurred, so we need to re-find our position.
			 */
			LockBuffer(stack->buffer, GIN_SHARE);
			page = BufferGetPage(stack->buffer);
			if (!GinPageIsLeaf(page))
			{
				/*
				 * Root page becomes non-leaf while we unlock it. We will
				 * start again, this situation doesn't occur often - root can
				 * became a non-leaf only once per life of index.
				 */
				return false;
			}

			/* Search forward to re-find idatum */
			for (;;)
			{
				Datum		newDatum;
				GinNullCategory newCategory;

				if (moveRightIfItNeeded(btree, stack) == false)
					elog(ERROR, "lost saved point in index");	/* must not happen !!! */

				page = BufferGetPage(stack->buffer);
				itup = (IndexTuple) PageGetItem(page, PageGetItemId(page, stack->off));

				if (gintuple_get_attrnum(btree->ginstate, itup) != attnum)
					elog(ERROR, "lost saved point in index");	/* must not happen !!! */
				newDatum = gintuple_get_key(btree->ginstate, itup,
											&newCategory);

				if (ginCompareEntries(btree->ginstate, attnum,
									  newDatum, newCategory,
									  idatum, icategory) == 0)
					break;		/* Found! */

				stack->off++;
			}

			if (icategory == GIN_CAT_NORM_KEY && !attr->attbyval)
				pfree(DatumGetPointer(idatum));
		}
		else
		{
			ItemPointer ipd;
			int			nipd;

			ipd = ginReadTuple(btree->ginstate, scanEntry->attnum, itup, &nipd);
			tbm_add_tuples(scanEntry->matchBitmap, ipd, nipd, false);
			scanEntry->predictNumberResult += GinGetNPosting(itup);
			pfree(ipd);
		}

		/*
		 * Done with this entry, go to the next
		 */
		stack->off++;
	}
}

/*
 * Start* functions setup beginning state of searches: finds correct buffer and pins it.
 */
static void
startScanEntry(GinState *ginstate, GinScanEntry entry)
{
	GinBtreeData btreeEntry;
	GinBtreeStack *stackEntry;
	Page		page;
	bool		needUnlock;

restartScanEntry:
	entry->buffer = InvalidBuffer;
	ItemPointerSetMin(&entry->curItem);
	entry->offset = InvalidOffsetNumber;
	entry->list = NULL;
	entry->nlist = 0;
	entry->matchBitmap = NULL;
	entry->matchResult = NULL;
	entry->reduceResult = FALSE;
	entry->predictNumberResult = 0;

	/*
	 * we should find entry, and begin scan of posting tree or just store
	 * posting list in memory
	 */
	ginPrepareEntryScan(&btreeEntry, entry->attnum,
						entry->queryKey, entry->queryCategory,
						ginstate);
	stackEntry = ginFindLeafPage(&btreeEntry, true);
	page = BufferGetPage(stackEntry->buffer);
	needUnlock = TRUE;

	entry->isFinished = TRUE;

	if (entry->isPartialMatch ||
		entry->queryCategory == GIN_CAT_EMPTY_QUERY)
	{
		/*
		 * btreeEntry.findItem locates the first item >= given search key.
		 * (For GIN_CAT_EMPTY_QUERY, it will find the leftmost index item
		 * because of the way the GIN_CAT_EMPTY_QUERY category code is
		 * assigned.)  We scan forward from there and collect all TIDs needed
		 * for the entry type.
		 */
		btreeEntry.findItem(&btreeEntry, stackEntry);
		if (collectMatchBitmap(&btreeEntry, stackEntry, entry) == false)
		{
			/*
			 * GIN tree was seriously restructured, so we will cleanup all
			 * found data and rescan. See comments near 'return false' in
			 * collectMatchBitmap()
			 */
			if (entry->matchBitmap)
			{
				if (entry->matchIterator)
					tbm_end_iterate(entry->matchIterator);
				entry->matchIterator = NULL;
				tbm_free(entry->matchBitmap);
				entry->matchBitmap = NULL;
			}
			LockBuffer(stackEntry->buffer, GIN_UNLOCK);
			freeGinBtreeStack(stackEntry);
			goto restartScanEntry;
		}

		if (entry->matchBitmap && !tbm_is_empty(entry->matchBitmap))
		{
			entry->matchIterator = tbm_begin_iterate(entry->matchBitmap);
			entry->isFinished = FALSE;
		}
	}
	else if (btreeEntry.findItem(&btreeEntry, stackEntry))
	{
		IndexTuple	itup = (IndexTuple) PageGetItem(page, PageGetItemId(page, stackEntry->off));

		if (GinIsPostingTree(itup))
		{
			BlockNumber rootPostingTree = GinGetPostingTree(itup);
			GinBtreeStack *stack;
			Page		page;
			ItemPointerData minItem;

			/*
			 * We should unlock entry page before touching posting tree to
			 * prevent deadlocks with vacuum processes. Because entry is never
			 * deleted from page and posting tree is never reduced to the
			 * posting list, we can unlock page after getting BlockNumber of
			 * root of posting tree.
			 */
			LockBuffer(stackEntry->buffer, GIN_UNLOCK);
			needUnlock = FALSE;

			stack = ginScanBeginPostingTree(&entry->btree, ginstate->index,
											rootPostingTree);
			entry->buffer = stack->buffer;

			/*
			 * We keep buffer pinned because we need to prevent deletion of
			 * page during scan. See GIN's vacuum implementation. RefCount is
			 * increased to keep buffer pinned after freeGinBtreeStack() call.
			 */
			IncrBufferRefCount(entry->buffer);

			page = BufferGetPage(entry->buffer);

			/*
			 * Load the first page into memory.
			 */
			ItemPointerSetMin(&minItem);
			entry->list = GinDataLeafPageGetItems(page, &entry->nlist, minItem);

			entry->predictNumberResult = stack->predictNumber * entry->nlist;

			LockBuffer(entry->buffer, GIN_UNLOCK);
			freeGinBtreeStack(stack);
			entry->isFinished = FALSE;
		}
		else if (GinGetNPosting(itup) > 0)
		{
			entry->list = ginReadTuple(ginstate, entry->attnum, itup,
									   &entry->nlist);
			entry->predictNumberResult = entry->nlist;

			entry->isFinished = FALSE;
		}
	}

	if (needUnlock)
		LockBuffer(stackEntry->buffer, GIN_UNLOCK);

	freeGinBtreeStack(stackEntry);
}

/*
 * Comparison function for scan entry indexes. Sorts by predictNumberResult,
 * least frequent items first.
 */
static int
entryIndexByFrequencyCmp(const void *a1, const void *a2, void *arg)
{
	const GinScanKey key = (const GinScanKey) arg;
	int			i1 = *(const int *) a1;
	int			i2 = *(const int *) a2;
	uint32		n1 = key->scanEntry[i1]->predictNumberResult;
	uint32		n2 = key->scanEntry[i2]->predictNumberResult;

	if (n1 < n2)
		return -1;
	else if (n1 == n2)
		return 0;
	else
		return 1;
}

static void
startScanKey(GinState *ginstate, GinScanOpaque so, GinScanKey key)
{
	MemoryContext oldCtx = CurrentMemoryContext;
	int			i;
	int			j;
	int		   *entryIndexes;

	ItemPointerSetMin(&key->curItem);
	key->curItemMatches = false;
	key->recheckCurItem = false;
	key->isFinished = false;

	/*
	 * Divide the entries into two distinct sets: required and additional.
	 * Additional entries are not enough for a match alone, without any items
	 * from the required set, but are needed by the consistent function to
	 * decide if an item matches. When scanning, we can skip over items from
	 * additional entries that have no corresponding matches in any of the
	 * required entries. That speeds up queries like "frequent & rare"
	 * considerably, if the frequent term can be put in the additional set.
	 *
	 * There can be many legal ways to divide them entries into these two
	 * sets. A conservative division is to just put everything in the required
	 * set, but the more you can put in the additional set, the more you can
	 * skip during the scan. To maximize skipping, we try to put as many
	 * frequent items as possible into additional, and less frequent ones into
	 * required. To do that, sort the entries by frequency
	 * (predictNumberResult), and put entries into the required set in that
	 * order, until the consistent function says that none of the remaining
	 * entries can form a match, without any items from the required set. The
	 * rest go to the additional set.
	 */
	if (key->nentries > 1)
	{
		MemoryContextSwitchTo(so->tempCtx);

		entryIndexes = (int *) palloc(sizeof(int) * key->nentries);
		for (i = 0; i < key->nentries; i++)
			entryIndexes[i] = i;
		qsort_arg(entryIndexes, key->nentries, sizeof(int),
				  entryIndexByFrequencyCmp, key);

		for (i = 0; i < key->nentries - 1; i++)
		{
			/* Pass all entries <= i as FALSE, and the rest as MAYBE */
			for (j = 0; j <= i; j++)
				key->entryRes[entryIndexes[j]] = GIN_FALSE;
			for (j = i + 1; j < key->nentries; j++)
				key->entryRes[entryIndexes[j]] = GIN_MAYBE;

			if (key->triConsistentFn(key) == GIN_FALSE)
				break;
		}
		/* i is now the last required entry. */

		MemoryContextSwitchTo(so->keyCtx);

		key->nrequired = i + 1;
		key->nadditional = key->nentries - key->nrequired;
		key->requiredEntries = palloc(key->nrequired * sizeof(GinScanEntry));
		key->additionalEntries = palloc(key->nadditional * sizeof(GinScanEntry));

		j = 0;
		for (i = 0; i < key->nrequired; i++)
			key->requiredEntries[i] = key->scanEntry[entryIndexes[j++]];
		for (i = 0; i < key->nadditional; i++)
			key->additionalEntries[i] = key->scanEntry[entryIndexes[j++]];

		/* clean up after consistentFn calls (also frees entryIndexes) */
		MemoryContextReset(so->tempCtx);
	}
	else
	{
		MemoryContextSwitchTo(so->keyCtx);

		key->nrequired = 1;
		key->nadditional = 0;
		key->requiredEntries = palloc(1 * sizeof(GinScanEntry));
		key->requiredEntries[0] = key->scanEntry[0];
	}
	MemoryContextSwitchTo(oldCtx);
}

static void
startScan(IndexScanDesc scan)
{
	GinScanOpaque so = (GinScanOpaque) scan->opaque;
	GinState   *ginstate = &so->ginstate;
	uint32		i;

	for (i = 0; i < so->totalentries; i++)
		startScanEntry(ginstate, so->entries[i]);

	if (GinFuzzySearchLimit > 0)
	{
		/*
		 * If all of keys more than threshold we will try to reduce result, we
		 * hope (and only hope, for intersection operation of array our
		 * supposition isn't true), that total result will not more than
		 * minimal predictNumberResult.
		 */
		bool		reduce = true;

		for (i = 0; i < so->totalentries; i++)
		{
			if (so->entries[i]->predictNumberResult <= so->totalentries * GinFuzzySearchLimit)
			{
				reduce = false;
				break;
			}
		}
		if (reduce)
		{
			for (i = 0; i < so->totalentries; i++)
			{
				so->entries[i]->predictNumberResult /= so->totalentries;
				so->entries[i]->reduceResult = TRUE;
			}
		}
	}

	/*
	 * Now that we have the estimates for the entry frequencies, finish
	 * initializing the scan keys.
	 */
	for (i = 0; i < so->nkeys; i++)
		startScanKey(ginstate, so, so->keys + i);
}

/*
 * Load the next batch of item pointers from a posting tree.
 *
 * Note that we copy the page into GinScanEntry->list array and unlock it, but
 * keep it pinned to prevent interference with vacuum.
 */
static void
entryLoadMoreItems(GinState *ginstate, GinScanEntry entry, ItemPointerData advancePast)
{
	Page		page;
	int			i;
	bool		stepright;

	if (!BufferIsValid(entry->buffer))
	{
		entry->isFinished = true;
		return;
	}

	/*
	 * We have two strategies for finding the correct page: step right from
	 * the current page, or descend the tree again from the root. If
	 * advancePast equals the current item, the next matching item should be
	 * on the next page, so we step right. Otherwise, descend from root.
	 */
	if (ginCompareItemPointers(&entry->curItem, &advancePast) == 0)
	{
		stepright = true;
		LockBuffer(entry->buffer, GIN_SHARE);
	}
	else
	{
		GinBtreeStack *stack;

		ReleaseBuffer(entry->buffer);

		/*
		 * Set the search key, and find the correct leaf page.
		 */
		if (ItemPointerIsLossyPage(&advancePast))
		{
			ItemPointerSet(&entry->btree.itemptr,
						   GinItemPointerGetBlockNumber(&advancePast) + 1,
						   FirstOffsetNumber);
		}
		else
		{
			entry->btree.itemptr = advancePast;
			entry->btree.itemptr.ip_posid++;
		}
		entry->btree.fullScan = false;
		stack = ginFindLeafPage(&entry->btree, true);

		/* we don't need the stack, just the buffer. */
		entry->buffer = stack->buffer;
		IncrBufferRefCount(entry->buffer);
		freeGinBtreeStack(stack);
		stepright = false;
	}

	elog(DEBUG2, "entryLoadMoreItems, %u/%u, skip: %d",
		 GinItemPointerGetBlockNumber(&advancePast),
		 GinItemPointerGetOffsetNumber(&advancePast),
		 !stepright);

	page = BufferGetPage(entry->buffer);
	for (;;)
	{
		entry->offset = InvalidOffsetNumber;
		if (entry->list)
		{
			pfree(entry->list);
			entry->list = NULL;
			entry->nlist = 0;
		}

		if (stepright)
		{
			/*
			 * We've processed all the entries on this page. If it was the
			 * last page in the tree, we're done.
			 */
			if (GinPageRightMost(page))
			{
				UnlockReleaseBuffer(entry->buffer);
				entry->buffer = InvalidBuffer;
				entry->isFinished = TRUE;
				return;
			}

			/*
			 * Step to next page, following the right link. then find the
			 * first ItemPointer greater than advancePast.
			 */
			entry->buffer = ginStepRight(entry->buffer,
										 ginstate->index,
										 GIN_SHARE);
			page = BufferGetPage(entry->buffer);
		}
		stepright = true;

		if (GinPageGetOpaque(page)->flags & GIN_DELETED)
			continue;			/* page was deleted by concurrent vacuum */

		/*
		 * The first item > advancePast might not be on this page, but
		 * somewhere to the right, if the page was split, or a non-match from
		 * another key in the query allowed us to skip some items from this
		 * entry. Keep following the right-links until we re-find the correct
		 * page.
		 */
		if (!GinPageRightMost(page) &&
			ginCompareItemPointers(&advancePast, GinDataPageGetRightBound(page)) >= 0)
		{
			/*
			 * the item we're looking is > the right bound of the page, so it
			 * can't be on this page.
			 */
			continue;
		}

		entry->list = GinDataLeafPageGetItems(page, &entry->nlist, advancePast);

		for (i = 0; i < entry->nlist; i++)
		{
			if (ginCompareItemPointers(&advancePast, &entry->list[i]) < 0)
			{
				entry->offset = i;

				if (GinPageRightMost(page))
				{
					/* after processing the copied items, we're done. */
					UnlockReleaseBuffer(entry->buffer);
					entry->buffer = InvalidBuffer;
				}
				else
					LockBuffer(entry->buffer, GIN_UNLOCK);
				return;
			}
		}
	}
}

#define gin_rand() (((double) random()) / ((double) MAX_RANDOM_VALUE))
#define dropItem(e) ( gin_rand() > ((double)GinFuzzySearchLimit)/((double)((e)->predictNumberResult)) )

/*
 * Sets entry->curItem to next heap item pointer > advancePast, for one entry
 * of one scan key, or sets entry->isFinished to TRUE if there are no more.
 *
 * Item pointers are returned in ascending order.
 *
 * Note: this can return a "lossy page" item pointer, indicating that the
 * entry potentially matches all items on that heap page.  However, it is
 * not allowed to return both a lossy page pointer and exact (regular)
 * item pointers for the same page.  (Doing so would break the key-combination
 * logic in keyGetItem and scanGetItem; see comment in scanGetItem.)  In the
 * current implementation this is guaranteed by the behavior of tidbitmaps.
 */
static void
entryGetItem(GinState *ginstate, GinScanEntry entry,
			 ItemPointerData advancePast)
{
	Assert(!entry->isFinished);

	Assert(!ItemPointerIsValid(&entry->curItem) ||
		   ginCompareItemPointers(&entry->curItem, &advancePast) <= 0);

	if (entry->matchBitmap)
	{
		/* A bitmap result */
		BlockNumber advancePastBlk = GinItemPointerGetBlockNumber(&advancePast);
		OffsetNumber advancePastOff = GinItemPointerGetOffsetNumber(&advancePast);
		bool		gotitem = false;

		do
		{
			/*
			 * If we've exhausted all items on this block, move to next block
			 * in the bitmap.
			 */
			while (entry->matchResult == NULL ||
				   (entry->matchResult->ntuples >= 0 &&
					entry->offset >= entry->matchResult->ntuples) ||
				   entry->matchResult->blockno < advancePastBlk ||
				   (ItemPointerIsLossyPage(&advancePast) &&
					entry->matchResult->blockno == advancePastBlk))
			{
				entry->matchResult = tbm_iterate(entry->matchIterator);

				if (entry->matchResult == NULL)
				{
					ItemPointerSetInvalid(&entry->curItem);
					tbm_end_iterate(entry->matchIterator);
					entry->matchIterator = NULL;
					entry->isFinished = TRUE;
					break;
				}

				/*
				 * Reset counter to the beginning of entry->matchResult. Note:
				 * entry->offset is still greater than matchResult->ntuples if
				 * matchResult is lossy.  So, on next call we will get next
				 * result from TIDBitmap.
				 */
				entry->offset = 0;
			}
			if (entry->isFinished)
				break;

			/*
			 * We're now on the first page after advancePast which has any
			 * items on it. If it's a lossy result, return that.
			 */
			if (entry->matchResult->ntuples < 0)
			{
				ItemPointerSetLossyPage(&entry->curItem,
										entry->matchResult->blockno);

				/*
				 * We might as well fall out of the loop; we could not
				 * estimate number of results on this page to support correct
				 * reducing of result even if it's enabled.
				 */
				gotitem = true;
				break;
			}

			/*
			 * Not a lossy page. Skip over any offsets <= advancePast, and
			 * return that.
			 */
			if (entry->matchResult->blockno == advancePastBlk)
			{
				/*
				 * First, do a quick check against the last offset on the
				 * page. If that's > advancePast, so are all the other
				 * offsets.
				 */
				if (entry->matchResult->offsets[entry->matchResult->ntuples - 1] <= advancePastOff)
				{
					entry->offset = entry->matchResult->ntuples;
					continue;
				}

				/* Otherwise scan to find the first item > advancePast */
				while (entry->matchResult->offsets[entry->offset] <= advancePastOff)
					entry->offset++;
			}

			ItemPointerSet(&entry->curItem,
						   entry->matchResult->blockno,
						   entry->matchResult->offsets[entry->offset]);
			entry->offset++;
			gotitem = true;
		} while (!gotitem || (entry->reduceResult == TRUE && dropItem(entry)));
	}
	else if (!BufferIsValid(entry->buffer))
	{
		/*
		 * A posting list from an entry tuple, or the last page of a posting
		 * tree.
		 */
		do
		{
			if (entry->offset >= entry->nlist)
			{
				ItemPointerSetInvalid(&entry->curItem);
				entry->isFinished = TRUE;
				break;
			}

			entry->curItem = entry->list[entry->offset++];
		} while (ginCompareItemPointers(&entry->curItem, &advancePast) <= 0);
		/* XXX: shouldn't we apply the fuzzy search limit here? */
	}
	else
	{
		/* A posting tree */
		do
		{
			/* If we've processed the current batch, load more items */
			while (entry->offset >= entry->nlist)
			{
				entryLoadMoreItems(ginstate, entry, advancePast);

				if (entry->isFinished)
				{
					ItemPointerSetInvalid(&entry->curItem);
					return;
				}
			}

			entry->curItem = entry->list[entry->offset++];

		} while (ginCompareItemPointers(&entry->curItem, &advancePast) <= 0 ||
				 (entry->reduceResult == TRUE && dropItem(entry)));
	}
}

/*
 * Identify the "current" item among the input entry streams for this scan key
 * that is greater than advancePast, and test whether it passes the scan key
 * qual condition.
 *
 * The current item is the smallest curItem among the inputs.  key->curItem
 * is set to that value.  key->curItemMatches is set to indicate whether that
 * TID passes the consistentFn test.  If so, key->recheckCurItem is set true
 * iff recheck is needed for this item pointer (including the case where the
 * item pointer is a lossy page pointer).
 *
 * If all entry streams are exhausted, sets key->isFinished to TRUE.
 *
 * Item pointers must be returned in ascending order.
 *
 * Note: this can return a "lossy page" item pointer, indicating that the
 * key potentially matches all items on that heap page.  However, it is
 * not allowed to return both a lossy page pointer and exact (regular)
 * item pointers for the same page.  (Doing so would break the key-combination
 * logic in scanGetItem.)
 */
static void
keyGetItem(GinState *ginstate, MemoryContext tempCtx, GinScanKey key,
		   ItemPointerData advancePast)
{
	ItemPointerData minItem;
	ItemPointerData curPageLossy;
	uint32		i;
	bool		haveLossyEntry;
	GinScanEntry entry;
	GinTernaryValue res;
	MemoryContext oldCtx;
	bool		allFinished;

	Assert(!key->isFinished);

	/*
	 * We might have already tested this item; if so, no need to repeat work.
	 * (Note: the ">" case can happen, if advancePast is exact but we
	 * previously had to set curItem to a lossy-page pointer.)
	 */
	if (ginCompareItemPointers(&key->curItem, &advancePast) > 0)
		return;

	/*
	 * Find the minimum item > advancePast among the active entry streams.
	 *
	 * Note: a lossy-page entry is encoded by a ItemPointer with max value for
	 * offset (0xffff), so that it will sort after any exact entries for the
	 * same page.  So we'll prefer to return exact pointers not lossy
	 * pointers, which is good.
	 */
	ItemPointerSetMax(&minItem);
	allFinished = true;
	for (i = 0; i < key->nrequired; i++)
	{
		entry = key->requiredEntries[i];

		if (entry->isFinished)
			continue;

		/*
		 * Advance this stream if necessary.
		 *
		 * In particular, since entry->curItem was initialized with
		 * ItemPointerSetMin, this ensures we fetch the first item for each
		 * entry on the first call.
		 */
		if (ginCompareItemPointers(&entry->curItem, &advancePast) <= 0)
		{
			entryGetItem(ginstate, entry, advancePast);
			if (entry->isFinished)
				continue;
		}

		allFinished = false;
		if (ginCompareItemPointers(&entry->curItem, &minItem) < 0)
			minItem = entry->curItem;
	}

	if (allFinished)
	{
		/* all entries are finished */
		key->isFinished = TRUE;
		return;
	}

	/*
	 * Ok, we now know that there are no matches < minItem.
	 *
	 * If minItem is lossy, it means that there were no exact items on the
	 * page among requiredEntries, because lossy pointers sort after exact
	 * items. However, there might be exact items for the same page among
	 * additionalEntries, so we mustn't advance past them.
	 */
	if (ItemPointerIsLossyPage(&minItem))
	{
		if (GinItemPointerGetBlockNumber(&advancePast) <
			GinItemPointerGetBlockNumber(&minItem))
		{
			advancePast.ip_blkid = minItem.ip_blkid;
			advancePast.ip_posid = 0;
		}
	}
	else
	{
		Assert(minItem.ip_posid > 0);
		advancePast = minItem;
		advancePast.ip_posid--;
	}

	/*
	 * We might not have loaded all the entry streams for this TID yet. We
	 * could call the consistent function, passing MAYBE for those entries, to
	 * see if it can decide if this TID matches based on the information we
	 * have. But if the consistent-function is expensive, and cannot in fact
	 * decide with partial information, that could be a big loss. So, load all
	 * the additional entries, before calling the consistent function.
	 */
	for (i = 0; i < key->nadditional; i++)
	{
		entry = key->additionalEntries[i];

		if (entry->isFinished)
			continue;

		if (ginCompareItemPointers(&entry->curItem, &advancePast) <= 0)
		{
			entryGetItem(ginstate, entry, advancePast);
			if (entry->isFinished)
				continue;
		}

		/*
		 * Normally, none of the items in additionalEntries can have a curItem
		 * larger than minItem. But if minItem is a lossy page, then there
		 * might be exact items on the same page among additionalEntries.
		 */
		if (ginCompareItemPointers(&entry->curItem, &minItem) < 0)
		{
			Assert(ItemPointerIsLossyPage(&minItem));
			minItem = entry->curItem;
		}
	}

	/*
	 * Ok, we've advanced all the entries up to minItem now. Set key->curItem,
	 * and perform consistentFn test.
	 *
	 * Lossy-page entries pose a problem, since we don't know the correct
	 * entryRes state to pass to the consistentFn, and we also don't know what
	 * its combining logic will be (could be AND, OR, or even NOT). If the
	 * logic is OR then the consistentFn might succeed for all items in the
	 * lossy page even when none of the other entries match.
	 *
	 * Our strategy is to call the tri-state consistent function, with the
	 * lossy-page entries set to MAYBE, and all the other entries FALSE. If it
	 * returns FALSE, none of the lossy items alone are enough for a match, so
	 * we don't need to return a lossy-page pointer. Otherwise, return a
	 * lossy-page pointer to indicate that the whole heap page must be
	 * checked.  (On subsequent calls, we'll do nothing until minItem is past
	 * the page altogether, thus ensuring that we never return both regular
	 * and lossy pointers for the same page.)
	 *
	 * An exception is that it doesn't matter what we pass for lossy pointers
	 * in "hidden" entries, because the consistentFn's result can't depend on
	 * them. We could pass them as MAYBE as well, but if we're using the
	 * "shim" implementation of a tri-state consistent function (see
	 * ginlogic.c), it's better to pass as few MAYBEs as possible. So pass
	 * them as TRUE.
	 *
	 * Note that only lossy-page entries pointing to the current item's page
	 * should trigger this processing; we might have future lossy pages in the
	 * entry array, but they aren't relevant yet.
	 */
	key->curItem = minItem;
	ItemPointerSetLossyPage(&curPageLossy,
							GinItemPointerGetBlockNumber(&key->curItem));
	haveLossyEntry = false;
	for (i = 0; i < key->nentries; i++)
	{
		entry = key->scanEntry[i];
		if (entry->isFinished == FALSE &&
			ginCompareItemPointers(&entry->curItem, &curPageLossy) == 0)
		{
			if (i < key->nuserentries)
				key->entryRes[i] = GIN_MAYBE;
			else
				key->entryRes[i] = GIN_TRUE;
			haveLossyEntry = true;
		}
		else
			key->entryRes[i] = GIN_FALSE;
	}

	/* prepare for calling consistentFn in temp context */
	oldCtx = MemoryContextSwitchTo(tempCtx);

	if (haveLossyEntry)
	{
		/* Have lossy-page entries, so see if whole page matches */
		res = key->triConsistentFn(key);

		if (res == GIN_TRUE || res == GIN_MAYBE)
		{
			/* Yes, so clean up ... */
			MemoryContextSwitchTo(oldCtx);
			MemoryContextReset(tempCtx);

			/* and return lossy pointer for whole page */
			key->curItem = curPageLossy;
			key->curItemMatches = true;
			key->recheckCurItem = true;
			return;
		}
	}

	/*
	 * At this point we know that we don't need to return a lossy whole-page
	 * pointer, but we might have matches for individual exact item pointers,
	 * possibly in combination with a lossy pointer. Pass lossy pointers as
	 * MAYBE to the ternary consistent function, to let it decide if this
	 * tuple satisfies the overall key, even though we don't know if the lossy
	 * entries match.
	 *
	 * Prepare entryRes array to be passed to consistentFn.
	 */
	for (i = 0; i < key->nentries; i++)
	{
		entry = key->scanEntry[i];
		if (entry->isFinished)
			key->entryRes[i] = GIN_FALSE;
#if 0

		/*
		 * This case can't currently happen, because we loaded all the entries
		 * for this item earlier.
		 */
		else if (ginCompareItemPointers(&entry->curItem, &advancePast) <= 0)
			key->entryRes[i] = GIN_MAYBE;
#endif
		else if (ginCompareItemPointers(&entry->curItem, &curPageLossy) == 0)
			key->entryRes[i] = GIN_MAYBE;
		else if (ginCompareItemPointers(&entry->curItem, &minItem) == 0)
			key->entryRes[i] = GIN_TRUE;
		else
			key->entryRes[i] = GIN_FALSE;
	}

	res = key->triConsistentFn(key);

	switch (res)
	{
		case GIN_TRUE:
			key->curItemMatches = true;
			/* triConsistentFn set recheckCurItem */
			break;

		case GIN_FALSE:
			key->curItemMatches = false;
			break;

		case GIN_MAYBE:
			key->curItemMatches = true;
			key->recheckCurItem = true;
			break;

		default:

			/*
			 * the 'default' case shouldn't happen, but if the consistent
			 * function returns something bogus, this is the safe result
			 */
			key->curItemMatches = true;
			key->recheckCurItem = true;
			break;
	}

	/*
	 * We have a tuple, and we know if it matches or not. If it's a non-match,
	 * we could continue to find the next matching tuple, but let's break out
	 * and give scanGetItem a chance to advance the other keys. They might be
	 * able to skip past to a much higher TID, allowing us to save work.
	 */

	/* clean up after consistentFn calls */
	MemoryContextSwitchTo(oldCtx);
	MemoryContextReset(tempCtx);
}

/*
 * Get next heap item pointer (after advancePast) from scan.
 * Returns true if anything found.
 * On success, *item and *recheck are set.
 *
 * Note: this is very nearly the same logic as in keyGetItem(), except
 * that we know the keys are to be combined with AND logic, whereas in
 * keyGetItem() the combination logic is known only to the consistentFn.
 */
static bool
scanGetItem(IndexScanDesc scan, ItemPointerData advancePast,
			ItemPointerData *item, bool *recheck)
{
	GinScanOpaque so = (GinScanOpaque) scan->opaque;
	uint32		i;
	bool		match;

	/*----------
	 * Advance the scan keys in lock-step, until we find an item that matches
	 * all the keys. If any key reports isFinished, meaning its subset of the
	 * entries is exhausted, we can stop.  Otherwise, set *item to the next
	 * matching item.
	 *
	 * This logic works only if a keyGetItem stream can never contain both
	 * exact and lossy pointers for the same page.  Else we could have a
	 * case like
	 *
	 *		stream 1		stream 2
	 *		...             ...
	 *		42/6			42/7
	 *		50/1			42/0xffff
	 *		...             ...
	 *
	 * We would conclude that 42/6 is not a match and advance stream 1,
	 * thus never detecting the match to the lossy pointer in stream 2.
	 * (keyGetItem has a similar problem versus entryGetItem.)
	 *----------
	 */
	do
	{
		ItemPointerSetMin(item);
		match = true;
		for (i = 0; i < so->nkeys && match; i++)
		{
			GinScanKey	key = so->keys + i;

			/* Fetch the next item for this key that is > advancePast. */
			keyGetItem(&so->ginstate, so->tempCtx, key, advancePast);

			if (key->isFinished)
				return false;

			/*
			 * If it's not a match, we can immediately conclude that nothing
			 * <= this item matches, without checking the rest of the keys.
			 */
			if (!key->curItemMatches)
			{
				advancePast = key->curItem;
				match = false;
				break;
			}

			/*
			 * It's a match. We can conclude that nothing < matches, so the
			 * other key streams can skip to this item.
			 *
			 * Beware of lossy pointers, though; from a lossy pointer, we can
			 * only conclude that nothing smaller than this *block* matches.
			 */
			if (ItemPointerIsLossyPage(&key->curItem))
			{
				if (GinItemPointerGetBlockNumber(&advancePast) <
					GinItemPointerGetBlockNumber(&key->curItem))
				{
					advancePast.ip_blkid = key->curItem.ip_blkid;
					advancePast.ip_posid = 0;
				}
			}
			else
			{
				Assert(key->curItem.ip_posid > 0);
				advancePast = key->curItem;
				advancePast.ip_posid--;
			}

			/*
			 * If this is the first key, remember this location as a potential
			 * match, and proceed to check the rest of the keys.
			 *
			 * Otherwise, check if this is the same item that we checked the
			 * previous keys for (or a lossy pointer for the same page). If
			 * not, loop back to check the previous keys for this item (we
			 * will check this key again too, but keyGetItem returns quickly
			 * for that)
			 */
			if (i == 0)
			{
				*item = key->curItem;
			}
			else
			{
				if (ItemPointerIsLossyPage(&key->curItem) ||
					ItemPointerIsLossyPage(item))
				{
					Assert(GinItemPointerGetBlockNumber(&key->curItem) >= GinItemPointerGetBlockNumber(item));
					match = (GinItemPointerGetBlockNumber(&key->curItem) ==
							 GinItemPointerGetBlockNumber(item));
				}
				else
				{
					Assert(ginCompareItemPointers(&key->curItem, item) >= 0);
					match = (ginCompareItemPointers(&key->curItem, item) == 0);
				}
			}
		}
	} while (!match);

	Assert(!ItemPointerIsMin(item));

	/*
	 * Now *item contains the first ItemPointer after previous result that
	 * satisfied all the keys for that exact TID, or a lossy reference to the
	 * same page.
	 *
	 * We must return recheck = true if any of the keys are marked recheck.
	 */
	*recheck = false;
	for (i = 0; i < so->nkeys; i++)
	{
		GinScanKey	key = so->keys + i;

		if (key->recheckCurItem)
		{
			*recheck = true;
			break;
		}
	}

	return TRUE;
}


/*
 * Functions for scanning the pending list
 */


/*
 * Get ItemPointer of next heap row to be checked from pending list.
 * Returns false if there are no more. On pages with several heap rows
 * it returns each row separately, on page with part of heap row returns
 * per page data.  pos->firstOffset and pos->lastOffset are set to identify
 * the range of pending-list tuples belonging to this heap row.
 *
 * The pendingBuffer is presumed pinned and share-locked on entry, and is
 * pinned and share-locked on success exit.  On failure exit it's released.
 */
static bool
scanGetCandidate(IndexScanDesc scan, pendingPosition *pos)
{
	OffsetNumber maxoff;
	Page		page;
	IndexTuple	itup;

	ItemPointerSetInvalid(&pos->item);
	for (;;)
	{
		page = BufferGetPage(pos->pendingBuffer);

		maxoff = PageGetMaxOffsetNumber(page);
		if (pos->firstOffset > maxoff)
		{
			BlockNumber blkno = GinPageGetOpaque(page)->rightlink;

			if (blkno == InvalidBlockNumber)
			{
				UnlockReleaseBuffer(pos->pendingBuffer);
				pos->pendingBuffer = InvalidBuffer;

				return false;
			}
			else
			{
				/*
				 * Here we must prevent deletion of next page by insertcleanup
				 * process, which may be trying to obtain exclusive lock on
				 * current page.  So, we lock next page before releasing the
				 * current one
				 */
				Buffer		tmpbuf = ReadBuffer(scan->indexRelation, blkno);

				LockBuffer(tmpbuf, GIN_SHARE);
				UnlockReleaseBuffer(pos->pendingBuffer);

				pos->pendingBuffer = tmpbuf;
				pos->firstOffset = FirstOffsetNumber;
			}
		}
		else
		{
			itup = (IndexTuple) PageGetItem(page, PageGetItemId(page, pos->firstOffset));
			pos->item = itup->t_tid;
			if (GinPageHasFullRow(page))
			{
				/*
				 * find itempointer to the next row
				 */
				for (pos->lastOffset = pos->firstOffset + 1; pos->lastOffset <= maxoff; pos->lastOffset++)
				{
					itup = (IndexTuple) PageGetItem(page, PageGetItemId(page, pos->lastOffset));
					if (!ItemPointerEquals(&pos->item, &itup->t_tid))
						break;
				}
			}
			else
			{
				/*
				 * All itempointers are the same on this page
				 */
				pos->lastOffset = maxoff + 1;
			}

			/*
			 * Now pos->firstOffset points to the first tuple of current heap
			 * row, pos->lastOffset points to the first tuple of next heap row
			 * (or to the end of page)
			 */
			break;
		}
	}

	return true;
}

/*
 * Scan pending-list page from current tuple (off) up till the first of:
 * - match is found (then returns true)
 * - no later match is possible
 * - tuple's attribute number is not equal to entry's attrnum
 * - reach end of page
 *
 * datum[]/category[]/datumExtracted[] arrays are used to cache the results
 * of gintuple_get_key() on the current page.
 */
static bool
matchPartialInPendingList(GinState *ginstate, Page page,
						  OffsetNumber off, OffsetNumber maxoff,
						  GinScanEntry entry,
						  Datum *datum, GinNullCategory *category,
						  bool *datumExtracted)
{
	IndexTuple	itup;
	int32		cmp;

	/* Partial match to a null is not possible */
	if (entry->queryCategory != GIN_CAT_NORM_KEY)
		return false;

	while (off < maxoff)
	{
		itup = (IndexTuple) PageGetItem(page, PageGetItemId(page, off));

		if (gintuple_get_attrnum(ginstate, itup) != entry->attnum)
			return false;

		if (datumExtracted[off - 1] == false)
		{
			datum[off - 1] = gintuple_get_key(ginstate, itup,
											  &category[off - 1]);
			datumExtracted[off - 1] = true;
		}

		/* Once we hit nulls, no further match is possible */
		if (category[off - 1] != GIN_CAT_NORM_KEY)
			return false;

		/*----------
		 * Check partial match.
		 * case cmp == 0 => match
		 * case cmp > 0 => not match and end scan (no later match possible)
		 * case cmp < 0 => not match and continue scan
		 *----------
		 */
		cmp = DatumGetInt32(FunctionCall4Coll(&ginstate->comparePartialFn[entry->attnum - 1],
							   ginstate->supportCollation[entry->attnum - 1],
											  entry->queryKey,
											  datum[off - 1],
											  UInt16GetDatum(entry->strategy),
										PointerGetDatum(entry->extra_data)));
		if (cmp == 0)
			return true;
		else if (cmp > 0)
			return false;

		off++;
	}

	return false;
}

/*
 * Set up the entryRes array for each key by looking at
 * every entry for current heap row in pending list.
 *
 * Returns true if each scan key has at least one entryRes match.
 * This corresponds to the situations where the normal index search will
 * try to apply the key's consistentFn.  (A tuple not meeting that requirement
 * cannot be returned by the normal search since no entry stream will
 * source its TID.)
 *
 * The pendingBuffer is presumed pinned and share-locked on entry.
 */
static bool
collectMatchesForHeapRow(IndexScanDesc scan, pendingPosition *pos)
{
	GinScanOpaque so = (GinScanOpaque) scan->opaque;
	OffsetNumber attrnum;
	Page		page;
	IndexTuple	itup;
	int			i,
				j;

	/*
	 * Reset all entryRes and hasMatchKey flags
	 */
	for (i = 0; i < so->nkeys; i++)
	{
		GinScanKey	key = so->keys + i;

		memset(key->entryRes, GIN_FALSE, key->nentries);
	}
	memset(pos->hasMatchKey, FALSE, so->nkeys);

	/*
	 * Outer loop iterates over multiple pending-list pages when a single heap
	 * row has entries spanning those pages.
	 */
	for (;;)
	{
		Datum		datum[BLCKSZ / sizeof(IndexTupleData)];
		GinNullCategory category[BLCKSZ / sizeof(IndexTupleData)];
		bool		datumExtracted[BLCKSZ / sizeof(IndexTupleData)];

		Assert(pos->lastOffset > pos->firstOffset);
		memset(datumExtracted + pos->firstOffset - 1, 0,
			   sizeof(bool) * (pos->lastOffset - pos->firstOffset));

		page = BufferGetPage(pos->pendingBuffer);

		for (i = 0; i < so->nkeys; i++)
		{
			GinScanKey	key = so->keys + i;

			for (j = 0; j < key->nentries; j++)
			{
				GinScanEntry entry = key->scanEntry[j];
				OffsetNumber StopLow = pos->firstOffset,
							StopHigh = pos->lastOffset,
							StopMiddle;

				/* If already matched on earlier page, do no extra work */
				if (key->entryRes[j])
					continue;

				/*
				 * Interesting tuples are from pos->firstOffset to
				 * pos->lastOffset and they are ordered by (attnum, Datum) as
				 * it's done in entry tree.  So we can use binary search to
				 * avoid linear scanning.
				 */
				while (StopLow < StopHigh)
				{
					int			res;

					StopMiddle = StopLow + ((StopHigh - StopLow) >> 1);

					itup = (IndexTuple) PageGetItem(page, PageGetItemId(page, StopMiddle));

					attrnum = gintuple_get_attrnum(&so->ginstate, itup);

					if (key->attnum < attrnum)
					{
						StopHigh = StopMiddle;
						continue;
					}
					if (key->attnum > attrnum)
					{
						StopLow = StopMiddle + 1;
						continue;
					}

					if (datumExtracted[StopMiddle - 1] == false)
					{
						datum[StopMiddle - 1] =
							gintuple_get_key(&so->ginstate, itup,
											 &category[StopMiddle - 1]);
						datumExtracted[StopMiddle - 1] = true;
					}

					if (entry->queryCategory == GIN_CAT_EMPTY_QUERY)
					{
						/* special behavior depending on searchMode */
						if (entry->searchMode == GIN_SEARCH_MODE_ALL)
						{
							/* match anything except NULL_ITEM */
							if (category[StopMiddle - 1] == GIN_CAT_NULL_ITEM)
								res = -1;
							else
								res = 0;
						}
						else
						{
							/* match everything */
							res = 0;
						}
					}
					else
					{
						res = ginCompareEntries(&so->ginstate,
												entry->attnum,
												entry->queryKey,
												entry->queryCategory,
												datum[StopMiddle - 1],
												category[StopMiddle - 1]);
					}

					if (res == 0)
					{
						/*
						 * Found exact match (there can be only one, except in
						 * EMPTY_QUERY mode).
						 *
						 * If doing partial match, scan forward from here to
						 * end of page to check for matches.
						 *
						 * See comment above about tuple's ordering.
						 */
						if (entry->isPartialMatch)
							key->entryRes[j] =
								matchPartialInPendingList(&so->ginstate,
														  page,
														  StopMiddle,
														  pos->lastOffset,
														  entry,
														  datum,
														  category,
														  datumExtracted);
						else
							key->entryRes[j] = true;

						/* done with binary search */
						break;
					}
					else if (res < 0)
						StopHigh = StopMiddle;
					else
						StopLow = StopMiddle + 1;
				}

				if (StopLow >= StopHigh && entry->isPartialMatch)
				{
					/*
					 * No exact match on this page.  If doing partial match,
					 * scan from the first tuple greater than target value to
					 * end of page.  Note that since we don't remember whether
					 * the comparePartialFn told us to stop early on a
					 * previous page, we will uselessly apply comparePartialFn
					 * to the first tuple on each subsequent page.
					 */
					key->entryRes[j] =
						matchPartialInPendingList(&so->ginstate,
												  page,
												  StopHigh,
												  pos->lastOffset,
												  entry,
												  datum,
												  category,
												  datumExtracted);
				}

				pos->hasMatchKey[i] |= key->entryRes[j];
			}
		}

		/* Advance firstOffset over the scanned tuples */
		pos->firstOffset = pos->lastOffset;

		if (GinPageHasFullRow(page))
		{
			/*
			 * We have examined all pending entries for the current heap row.
			 * Break out of loop over pages.
			 */
			break;
		}
		else
		{
			/*
			 * Advance to next page of pending entries for the current heap
			 * row.  Complain if there isn't one.
			 */
			ItemPointerData item = pos->item;

			if (scanGetCandidate(scan, pos) == false ||
				!ItemPointerEquals(&pos->item, &item))
				elog(ERROR, "could not find additional pending pages for same heap tuple");
		}
	}

	/*
	 * Now return "true" if all scan keys have at least one matching datum
	 */
	for (i = 0; i < so->nkeys; i++)
	{
		if (pos->hasMatchKey[i] == false)
			return false;
	}

	return true;
}

/*
 * Collect all matched rows from pending list into bitmap
 */
static void
scanPendingInsert(IndexScanDesc scan, TIDBitmap *tbm, int64 *ntids)
{
	GinScanOpaque so = (GinScanOpaque) scan->opaque;
	MemoryContext oldCtx;
	bool		recheck,
				match;
	int			i;
	pendingPosition pos;
	Buffer		metabuffer = ReadBuffer(scan->indexRelation, GIN_METAPAGE_BLKNO);
	BlockNumber blkno;

	*ntids = 0;

	LockBuffer(metabuffer, GIN_SHARE);
	blkno = GinPageGetMeta(BufferGetPage(metabuffer))->head;

	/*
	 * fetch head of list before unlocking metapage. head page must be pinned
	 * to prevent deletion by vacuum process
	 */
	if (blkno == InvalidBlockNumber)
	{
		/* No pending list, so proceed with normal scan */
		UnlockReleaseBuffer(metabuffer);
		return;
	}

	pos.pendingBuffer = ReadBuffer(scan->indexRelation, blkno);
	LockBuffer(pos.pendingBuffer, GIN_SHARE);
	pos.firstOffset = FirstOffsetNumber;
	UnlockReleaseBuffer(metabuffer);
	pos.hasMatchKey = palloc(sizeof(bool) * so->nkeys);

	/*
	 * loop for each heap row. scanGetCandidate returns full row or row's
	 * tuples from first page.
	 */
	while (scanGetCandidate(scan, &pos))
	{
		/*
		 * Check entries in tuple and set up entryRes array.
		 *
		 * If pending tuples belonging to the current heap row are spread
		 * across several pages, collectMatchesForHeapRow will read all of
		 * those pages.
		 */
		if (!collectMatchesForHeapRow(scan, &pos))
			continue;

		/*
		 * Matching of entries of one row is finished, so check row using
		 * consistent functions.
		 */
		oldCtx = MemoryContextSwitchTo(so->tempCtx);
		recheck = false;
		match = true;

		for (i = 0; i < so->nkeys; i++)
		{
			GinScanKey	key = so->keys + i;

			if (!key->boolConsistentFn(key))
			{
				match = false;
				break;
			}
			recheck |= key->recheckCurItem;
		}

		MemoryContextSwitchTo(oldCtx);
		MemoryContextReset(so->tempCtx);

		if (match)
		{
			tbm_add_tuples(tbm, &pos.item, 1, recheck);
			(*ntids)++;
		}
	}

	pfree(pos.hasMatchKey);
}


#define GinIsVoidRes(s)		( ((GinScanOpaque) scan->opaque)->isVoidRes )

Datum
gingetbitmap(PG_FUNCTION_ARGS)
{
	IndexScanDesc scan = (IndexScanDesc) PG_GETARG_POINTER(0);
<<<<<<< HEAD
	Node 	   *n = (Node *) PG_GETARG_POINTER(1);
	TIDBitmap  *tbm;
=======
	TIDBitmap  *tbm = (TIDBitmap *) PG_GETARG_POINTER(1);
>>>>>>> ab93f90c
	GinScanOpaque so = (GinScanOpaque) scan->opaque;
	int64		ntids;
	ItemPointerData iptr;
	bool		recheck;

	if (n == NULL)
		/* XXX should we use less than work_mem for this? */
		tbm = tbm_create(work_mem * 1024L);
	else if (!IsA(n, TIDBitmap))
		elog(ERROR, "non hash bitmap");
	else
		tbm = (TIDBitmap *)n;

	/*
	 * Set up the scan keys, and check for unsatisfiable query.
	 */
<<<<<<< HEAD
	ginFreeScanKeys(so); /* there should be no keys yet, but just to be sure */
=======
	ginFreeScanKeys(so);		/* there should be no keys yet, but just to be
								 * sure */
>>>>>>> ab93f90c
	ginNewScanKey(scan);

	if (GinIsVoidRes(scan))
		PG_RETURN_POINTER(tbm);

	ntids = 0;

	/*
	 * First, scan the pending list and collect any matching entries into the
	 * bitmap.  After we scan a pending item, some other backend could post it
	 * into the main index, and so we might visit it a second time during the
	 * main scan.  This is okay because we'll just re-set the same bit in the
	 * bitmap.  (The possibility of duplicate visits is a major reason why GIN
	 * can't support the amgettuple API, however.) Note that it would not do
	 * to scan the main index before the pending list, since concurrent
	 * cleanup could then make us miss entries entirely.
	 */
	scanPendingInsert(scan, tbm, &ntids);

	/*
	 * Now scan the main index.
	 */
	startScan(scan);

	ItemPointerSetMin(&iptr);

	for (;;)
	{
		CHECK_FOR_INTERRUPTS();

		if (!scanGetItem(scan, iptr, &iptr, &recheck))
			break;

		if (ItemPointerIsLossyPage(&iptr))
			tbm_add_page(tbm, ItemPointerGetBlockNumber(&iptr));
		else
			tbm_add_tuples(tbm, &iptr, 1, recheck);
		ntids++;
	}

	PG_RETURN_POINTER(tbm);
}<|MERGE_RESOLUTION|>--- conflicted
+++ resolved
@@ -1779,12 +1779,8 @@
 gingetbitmap(PG_FUNCTION_ARGS)
 {
 	IndexScanDesc scan = (IndexScanDesc) PG_GETARG_POINTER(0);
-<<<<<<< HEAD
 	Node 	   *n = (Node *) PG_GETARG_POINTER(1);
 	TIDBitmap  *tbm;
-=======
-	TIDBitmap  *tbm = (TIDBitmap *) PG_GETARG_POINTER(1);
->>>>>>> ab93f90c
 	GinScanOpaque so = (GinScanOpaque) scan->opaque;
 	int64		ntids;
 	ItemPointerData iptr;
@@ -1801,12 +1797,8 @@
 	/*
 	 * Set up the scan keys, and check for unsatisfiable query.
 	 */
-<<<<<<< HEAD
-	ginFreeScanKeys(so); /* there should be no keys yet, but just to be sure */
-=======
 	ginFreeScanKeys(so);		/* there should be no keys yet, but just to be
 								 * sure */
->>>>>>> ab93f90c
 	ginNewScanKey(scan);
 
 	if (GinIsVoidRes(scan))
