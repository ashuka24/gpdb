--- conflicted
+++ resolved
@@ -583,44 +583,6 @@
 		 */
 		heap_prune_record_dead(prstate, rootoffnum);
 	}
-<<<<<<< HEAD
-	else if (redirect_move && ItemIdIsRedirected(rootlp))
-	{
-		/*
-		 * If we desire to eliminate LP_REDIRECT items by moving tuples, make
-		 * a redirection entry for each redirected root item; this will cause
-		 * heap_page_prune_execute to actually do the move. (We get here only
-		 * when there are no DEAD tuples in the chain; otherwise the
-		 * redirection entry was made above.)
-		 */
-		heap_prune_record_redirect(prstate, rootoffnum, chainitems[1]);
-		redirect_target = chainitems[1];
-	}
-
-	/*
-	 * If we are going to implement a redirect by moving tuples, we have to
-	 * issue a cache invalidation against the redirection target tuple,
-	 * because its CTID will be effectively changed by the move.  Note that
-	 * CacheInvalidateHeapTuple only queues the request, it doesn't send it;
-	 * if we fail before reaching EndNonTransactionalInvalidation, nothing
-	 * happens and no harm is done.
-	 */
-	if (OffsetNumberIsValid(redirect_target))
-	{
-		ItemId		firstlp = PageGetItemId(dp, redirect_target);
-		HeapTupleData firsttup;
-
-		Assert(ItemIdIsNormal(firstlp));
-		/* Set up firsttup to reference the tuple at its existing CTID */
-		firsttup.t_data = (HeapTupleHeader) PageGetItem(dp, firstlp);
-		firsttup.t_len = ItemIdGetLength(firstlp);
-		ItemPointerSet(&firsttup.t_self,
-					   BufferGetBlockNumber(buffer),
-					   redirect_target);
-		CacheInvalidateHeapTuple(relation, &firsttup);
-	}
-=======
->>>>>>> 1084f317
 
 	return ndeleted;
 }
