/*-------------------------------------------------------------------------
 *
 * hba.c
 *	  Routines to handle host based authentication (that's the scheme
 *	  wherein you authenticate a user by seeing what IP address the system
 *	  says he comes from and choosing authentication method based on it).
 *
 * Portions Copyright (c) 1996-2010, PostgreSQL Global Development Group
 * Portions Copyright (c) 1994, Regents of the University of California
 *
 *
 * IDENTIFICATION
<<<<<<< HEAD
 *	  $PostgreSQL: pgsql/src/backend/libpq/hba.c,v 1.209 2010/07/06 19:18:56 momjian Exp $
=======
 *	  $PostgreSQL: pgsql/src/backend/libpq/hba.c,v 1.159 2007/02/08 04:52:18 momjian Exp $
>>>>>>> acb34166
 *
 *-------------------------------------------------------------------------
 */
#include "postgres.h"

#include <ctype.h>
#include <pwd.h>
#include <fcntl.h>
#include <sys/param.h>
#include <sys/socket.h>
#include <netinet/in.h>
#include <arpa/inet.h>
#include <unistd.h>

#include "libpq/ip.h"
#include "libpq/libpq.h"
#include "regex/regex.h"
#include "replication/walsender.h"
#include "storage/fd.h"
#include "utils/flatfiles.h"
#include "utils/acl.h"
#include "utils/guc.h"
#include "utils/lsyscache.h"
#include "utils/memutils.h"


#define atooid(x)  ((Oid) strtoul((x), NULL, 10))
#define atoxid(x)  ((TransactionId) strtoul((x), NULL, 10))

/* This is used to separate values in multi-valued column strings */
#define MULTI_VALUE_SEP "\001"

#define MAX_TOKEN	256

/* callback data for check_network_callback */
typedef struct check_network_data
{
	IPCompareMethod method;		/* test method */
	SockAddr   *raddr;			/* client's actual address */
	bool		result;			/* set to true if match */
} check_network_data;

/* pre-parsed content of HBA config file: list of HbaLine structs */
static List *parsed_hba_lines = NIL;

/*
 * These variables hold the pre-parsed contents of the ident usermap
 * configuration file.	ident_lines is a list of sublists, one sublist for
 * each (non-empty, non-comment) line of the file.	The sublist items are
 * palloc'd strings, one string per token on the line.  Note there will always
 * be at least one token, since blank lines are not entered in the data
 * structure.  ident_line_nums is an integer list containing the actual line
 * number for each line represented in ident_lines.
 */
static List *ident_lines = NIL;
static List *ident_line_nums = NIL;

/* pre-parsed content of flat auth file and corresponding line #s */
static List *role_lines = NIL;
static List *role_line_nums = NIL;

/* sorted entries so we can do binary search lookups */
static List **role_sorted = NULL;		/* sorted role list, for bsearch() */
static int	role_length;

/* pre-parsed content of flat auth time file and corresponding line #s */
static List *role_interval_lines = NIL;
static List *role_interval_line_nums = NIL;

/* sorted entries so we can do binary search lookups */
static List **role_interval_sorted = NULL;
static int  role_interval_length;


static void tokenize_file(const char *filename, FILE *file,
			  List **lines, List **line_nums);
static char *tokenize_inc_file(const char *outer_filename,
				  const char *inc_filename);

/*
 * isblank() exists in the ISO C99 spec, but it's not very portable yet,
 * so provide our own version.
 */
bool
pg_isblank(const char c)
{
	return c == ' ' || c == '\t' || c == '\r';
}


/*
 * Grab one token out of fp. Tokens are strings of non-blank
 * characters bounded by blank characters, commas, beginning of line, and
 * end of line. Blank means space or tab. Tokens can be delimited by
 * double quotes (this allows the inclusion of blanks, but not newlines).
 *
 * The token, if any, is returned at *buf (a buffer of size bufsz).
 * Also, we set *initial_quote to indicate whether there was quoting before
 * the first character.  (We use that to prevent "@x" from being treated
 * as a file inclusion request.  Note that @"x" should be so treated;
 * we want to allow that to support embedded spaces in file paths.)
 *
 * If successful: store null-terminated token at *buf and return TRUE.
 * If no more tokens on line: set *buf = '\0' and return FALSE.
 *
 * Leave file positioned at the character immediately after the token or EOF,
 * whichever comes first. If no more tokens on line, position the file to the
 * beginning of the next line or EOF, whichever comes first.
 *
 * Handle comments. Treat unquoted keywords that might be role names or
 * database names specially, by appending a newline to them.  Also, when
 * a token is terminated by a comma, the comma is included in the returned
 * token.
 */
static bool
next_token(FILE *fp, char *buf, int bufsz, bool *initial_quote)
{
	int			c;
	char	   *start_buf = buf;
	char	   *end_buf = buf + (bufsz - 2);
	bool		in_quote = false;
	bool		was_quote = false;
	bool		saw_quote = false;

	/* end_buf reserves two bytes to ensure we can append \n and \0 */
	Assert(end_buf > start_buf);

	*initial_quote = false;

	/* Move over initial whitespace and commas */
	while ((c = getc(fp)) != EOF && (pg_isblank(c) || c == ','))
		;

	if (c == EOF || c == '\n')
	{
		*buf = '\0';
		return false;
	}

	/*
	 * Build a token in buf of next characters up to EOF, EOL, unquoted comma,
	 * or unquoted whitespace.
	 */
	while (c != EOF && c != '\n' &&
		   (!pg_isblank(c) || in_quote))
	{
		/* skip comments to EOL */
		if (c == '#' && !in_quote)
		{
			while ((c = getc(fp)) != EOF && c != '\n')
				;
			/* If only comment, consume EOL too; return EOL */
			if (c != EOF && buf == start_buf)
				c = getc(fp);
			break;
		}

		if (buf >= end_buf)
		{
			*buf = '\0';
			ereport(LOG,
					(errcode(ERRCODE_CONFIG_FILE_ERROR),
			   errmsg("authentication file token too long, skipping: \"%s\"",
					  start_buf)));
			/* Discard remainder of line */
			while ((c = getc(fp)) != EOF && c != '\n')
				;
			break;
		}

		if (c != '"' || was_quote)
			*buf++ = c;

		/* We pass back the comma so the caller knows there is more */
		if (c == ',' && !in_quote)
			break;

		/* Literal double-quote is two double-quotes */
		if (in_quote && c == '"')
			was_quote = !was_quote;
		else
			was_quote = false;

		if (c == '"')
		{
			in_quote = !in_quote;
			saw_quote = true;
			if (buf == start_buf)
				*initial_quote = true;
		}

		c = getc(fp);
	}

	/*
	 * Put back the char right after the token (critical in case it is EOL,
	 * since we need to detect end-of-line at next call).
	 */
	if (c != EOF)
		ungetc(c, fp);

	*buf = '\0';

	if (!saw_quote &&
		(strcmp(start_buf, "all") == 0 ||
		 strcmp(start_buf, "sameuser") == 0 ||
		 strcmp(start_buf, "samegroup") == 0 ||
		 strcmp(start_buf, "samerole") == 0 ||
		 strcmp(start_buf, "replication") == 0))
	{
		/* append newline to a magical keyword */
		*buf++ = '\n';
		*buf = '\0';
	}

	return (saw_quote || buf > start_buf);
}

/*
 *	 Tokenize file and handle file inclusion and comma lists. We have
 *	 to  break	apart  the	commas	to	expand	any  file names then
 *	 reconstruct with commas.
 *
 * The result is a palloc'd string, or NULL if we have reached EOL.
 */
static char *
next_token_expand(const char *filename, FILE *file)
{
	char		buf[MAX_TOKEN];
	char	   *comma_str = pstrdup("");
	bool		got_something = false;
	bool		trailing_comma;
	bool		initial_quote;
	char	   *incbuf;
	int			needed;

	do
	{
		if (!next_token(file, buf, sizeof(buf), &initial_quote))
			break;

		got_something = true;

		if (strlen(buf) > 0 && buf[strlen(buf) - 1] == ',')
		{
			trailing_comma = true;
			buf[strlen(buf) - 1] = '\0';
		}
		else
			trailing_comma = false;

		/* Is this referencing a file? */
		if (!initial_quote && buf[0] == '@' && buf[1] != '\0')
			incbuf = tokenize_inc_file(filename, buf + 1);
		else
			incbuf = pstrdup(buf);

		needed = strlen(comma_str) + strlen(incbuf) + 1;
		if (trailing_comma)
			needed++;
		comma_str = repalloc(comma_str, needed);
		strcat(comma_str, incbuf);
		if (trailing_comma)
			strcat(comma_str, MULTI_VALUE_SEP);
		pfree(incbuf);
	} while (trailing_comma);

	if (!got_something)
	{
		pfree(comma_str);
		return NULL;
	}

	return comma_str;
}


/*
 * Free memory used by lines/tokens (i.e., structure built by tokenize_file)
 */
static void
free_lines(List **lines, List **line_nums)
{
	/*
	 * Either both must be non-NULL, or both must be NULL
	 */
	Assert((*lines != NIL && *line_nums != NIL) ||
		   (*lines == NIL && *line_nums == NIL));

	if (*lines)
	{
		/*
		 * "lines" is a list of lists; each of those sublists consists of
		 * palloc'ed tokens, so we want to free each pointed-to token in a
		 * sublist, followed by the sublist itself, and finally the whole
		 * list.
		 */
		ListCell   *line;

		foreach(line, *lines)
		{
			List	   *ln = lfirst(line);
			ListCell   *token;

			foreach(token, ln)
				pfree(lfirst(token));
			/* free the sublist structure itself */
			list_free(ln);
		}
		/* free the list structure itself */
		list_free(*lines);
		/* clear the static variable */
		*lines = NIL;
	}

	if (*line_nums)
	{
		list_free(*line_nums);
		*line_nums = NIL;
	}
}


static char *
tokenize_inc_file(const char *outer_filename,
				  const char *inc_filename)
{
	char	   *inc_fullname;
	FILE	   *inc_file;
	List	   *inc_lines;
	List	   *inc_line_nums;
	ListCell   *line;
	char	   *comma_str;

	if (is_absolute_path(inc_filename))
	{
		/* absolute path is taken as-is */
		inc_fullname = pstrdup(inc_filename);
	}
	else
	{
		/* relative path is relative to dir of calling file */
		inc_fullname = (char *) palloc(strlen(outer_filename) + 1 +
									   strlen(inc_filename) + 1);
		strcpy(inc_fullname, outer_filename);
		get_parent_directory(inc_fullname);
		join_path_components(inc_fullname, inc_fullname, inc_filename);
		canonicalize_path(inc_fullname);
	}

	inc_file = AllocateFile(inc_fullname, "r");
	if (inc_file == NULL)
	{
		ereport(LOG,
				(errcode_for_file_access(),
				 errmsg("could not open secondary authentication file \"@%s\" as \"%s\": %m",
						inc_filename, inc_fullname)));
		pfree(inc_fullname);

		/* return single space, it matches nothing */
		return pstrdup(" ");
	}

	/* There is possible recursion here if the file contains @ */
	tokenize_file(inc_fullname, inc_file, &inc_lines, &inc_line_nums);

	FreeFile(inc_file);
	pfree(inc_fullname);

	/* Create comma-separated string from List */
	comma_str = pstrdup("");
	foreach(line, inc_lines)
	{
		List	   *token_list = (List *) lfirst(line);
		ListCell   *token;

		foreach(token, token_list)
		{
			int			oldlen = strlen(comma_str);
			int			needed;

			needed = oldlen + strlen(lfirst(token)) + 1;
			if (oldlen > 0)
				needed++;
			comma_str = repalloc(comma_str, needed);
			if (oldlen > 0)
				strcat(comma_str, MULTI_VALUE_SEP);
			strcat(comma_str, lfirst(token));
		}
	}

	free_lines(&inc_lines, &inc_line_nums);

	/* if file is empty, return single space rather than empty string */
	if (strlen(comma_str) == 0)
	{
		pfree(comma_str);
		return pstrdup(" ");
	}

	return comma_str;
}


/*
 * Tokenize the given file, storing the resulting data into two lists:
 * a list of sublists, each sublist containing the tokens in a line of
 * the file, and a list of line numbers.
 *
 * filename must be the absolute path to the target file.
 */
static void
tokenize_file(const char *filename, FILE *file,
			  List **lines, List **line_nums)
{
	List	   *current_line = NIL;
	int			line_number = 1;
	char	   *buf;

	*lines = *line_nums = NIL;

	while (!feof(file) && !ferror(file))
	{
		buf = next_token_expand(filename, file);

		/* add token to list, unless we are at EOL or comment start */
		if (buf)
		{
			if (current_line == NIL)
			{
				/* make a new line List, record its line number */
				current_line = lappend(current_line, buf);
				*lines = lappend(*lines, current_line);
				*line_nums = lappend_int(*line_nums, line_number);
			}
			else
			{
				/* append token to current line's list */
				current_line = lappend(current_line, buf);
			}
		}
		else
		{
			/* we are at real or logical EOL, so force a new line List */
			current_line = NIL;
			/* Advance line number whenever we reach EOL */
			line_number++;
		}
	}
}

/*
 * Compare two lines based on their role/member names.
 *
 * Used for bsearch() lookup.
 */
static int
role_bsearch_cmp(const void *role, const void *list)
{
	char	   *role2 = linitial(*(List **) list);

	return strcmp(role, role2);
}


/*
 * Lookup a role name in the pg_auth file
 */
List	  **
get_role_line(const char *role)
{
	/* On some versions of Solaris, bsearch of zero items dumps core */
	if (role_length == 0)
		return NULL;

	return (List **) bsearch((void *) role,
							 (void *) role_sorted,
							 role_length,
							 sizeof(List *),
							 role_bsearch_cmp);
}

/*
 * get_role_intervals - return a List of elements from role_interval_sorted[]
 * 						whose role names match the given one
 *
 * In other words, we return a List of Lists, where the outer List is fabricated
 * here and the inner List is a preexisting List of tokens that role_interval_sorted
 * had referenced.
 *
 * Note: caller is responsible for list_freeing ONLY the returned (outer) List
 */
List *
get_role_intervals(const char *role)
{
	List	*ret;
	List 	**needle, 
			**temp; 

	if (role_interval_length == 0)
		return NIL;
	
	/*  Find ONE entry that pertains to role. There may be more. See below. */
	needle = bsearch((void *) role,
				  	 (void *) role_interval_sorted,
				  	 role_interval_length,
				  	 sizeof(List *),
				  	 role_bsearch_cmp);

	/* If no relevant auth constraints, no reason to deny. */
	if (needle == NULL)
		return NIL;

	ret = list_make1(*needle);

	/* Find first constraint for *role in role_interval. */
	char	*myrole;
	for (temp = needle - 1; temp >= role_interval_sorted; temp--)
	{	
		myrole = linitial(*temp);
		if (strcmp(role, myrole) != 0)
			break;
		ret = lcons(*temp, ret);
	}

	for (temp = needle + 1; temp < role_interval_sorted + role_interval_length; temp++)
	{
		myrole = linitial(*temp);
		if (strcmp(role, myrole) != 0)
			break;
		ret = lappend(ret, *temp);
	} 

	return ret;
}

/*
 * Does user belong to role?
 *
 * user is always the name given as the attempted login identifier.
 * We check to see if it is a member of the specified role name.
 */
static bool
is_member(const char *user, const char *role)
{
	List	  **line;
	ListCell   *line_item;

	if ((line = get_role_line(user)) == NULL)
		return false;			/* if user not exist, say "no" */

	/* A user always belongs to its own role */
	if (strcmp(user, role) == 0)
		return true;

	/*
	 * skip over the role name, password, valuntil, examine all the membership
	 * entries
	 */
	if (list_length(*line) < 4)
		return false;
	for_each_cell(line_item, lnext(lnext(lnext(list_head(*line)))))
	{
		if (strcmp((char *) lfirst(line_item), role) == 0)
			return true;
	}

	return false;
}

/*
 * Check comma-separated list for a match to role, allowing group names.
 *
 * NB: param_str is destructively modified!  In current usage, this is
 * okay only because this code is run after forking off from the postmaster,
 * and so it doesn't matter that we clobber the stored hba info.
 */
static bool
check_role(const char *role, char *param_str)
{
	char	   *tok;

	for (tok = strtok(param_str, MULTI_VALUE_SEP);
		 tok != NULL;
		 tok = strtok(NULL, MULTI_VALUE_SEP))
	{
		if (tok[0] == '+')
		{
			if (is_member(role, tok + 1))
				return true;
		}
		else if (strcmp(tok, role) == 0 ||
				 strcmp(tok, "all\n") == 0)
			return true;
	}

	return false;
}

/*
 * Check to see if db/role combination matches param string.
 *
 * NB: param_str is destructively modified!  In current usage, this is
 * okay only because this code is run after forking off from the postmaster,
 * and so it doesn't matter that we clobber the stored hba info.
 */
static bool
check_db(const char *dbname, const char *role, char *param_str)
{
	char	   *tok;

	for (tok = strtok(param_str, MULTI_VALUE_SEP);
		 tok != NULL;
		 tok = strtok(NULL, MULTI_VALUE_SEP))
	{
		if (am_walsender)
		{
			/* walsender connections can only match replication keyword */
			if (strcmp(tok, "replication\n") == 0)
				return true;
		}
		else if (strcmp(tok, "all\n") == 0)
			return true;
		else if (strcmp(tok, "sameuser\n") == 0)
		{
			if (strcmp(dbname, role) == 0)
				return true;
		}
		else if (strcmp(tok, "samegroup\n") == 0 ||
				 strcmp(tok, "samerole\n") == 0)
		{
			if (is_member(role, dbname))
				return true;
		}
		else if (strcmp(tok, "replication\n") == 0)
			continue;			/* never match this if not walsender */
		else if (strcmp(tok, dbname) == 0)
			return true;
	}
	return false;
}

/*
 * Check to see if a connecting IP matches the given address and netmask.
 */
static bool
check_ip(SockAddr *raddr, struct sockaddr * addr, struct sockaddr * mask)
{
	if (raddr->addr.ss_family == addr->sa_family)
	{
		/* Same address family */
		if (!pg_range_sockaddr(&raddr->addr,
							   (struct sockaddr_storage *) addr,
							   (struct sockaddr_storage *) mask))
			return false;
	}
#ifdef HAVE_IPV6
	else if (addr->sa_family == AF_INET &&
			 raddr->addr.ss_family == AF_INET6)
	{
		/*
		 * If we're connected on IPv6 but the file specifies an IPv4 address
		 * to match against, promote the latter to an IPv6 address before
		 * trying to match the client's address.
		 */
		struct sockaddr_storage addrcopy,
					maskcopy;

		memcpy(&addrcopy, &addr, sizeof(addrcopy));
		memcpy(&maskcopy, &mask, sizeof(maskcopy));
		pg_promote_v4_to_v6_addr(&addrcopy);
		pg_promote_v4_to_v6_mask(&maskcopy);

		if (!pg_range_sockaddr(&raddr->addr, &addrcopy, &maskcopy))
			return false;
	}
#endif   /* HAVE_IPV6 */
	else
	{
		/* Wrong address family, no IPV6 */
		return false;
	}

	return true;
}

/*
 * pg_foreach_ifaddr callback: does client addr match this machine interface?
 */
static void
check_network_callback(struct sockaddr * addr, struct sockaddr * netmask,
					   void *cb_data)
{
	check_network_data *cn = (check_network_data *) cb_data;
	struct sockaddr_storage mask;

	/* Already found a match? */
	if (cn->result)
		return;

	if (cn->method == ipCmpSameHost)
	{
		/* Make an all-ones netmask of appropriate length for family */
		pg_sockaddr_cidr_mask(&mask, NULL, addr->sa_family);
		cn->result = check_ip(cn->raddr, addr, (struct sockaddr *) & mask);
	}
	else
	{
		/* Use the netmask of the interface itself */
		cn->result = check_ip(cn->raddr, addr, netmask);
	}
}

/*
 * Use pg_foreach_ifaddr to check a samehost or samenet match
 */
bool
check_same_host_or_net(SockAddr *raddr, IPCompareMethod method)
{
	check_network_data cn;

	cn.method = method;
	cn.raddr = raddr;
	cn.result = false;

	errno = 0;
	if (pg_foreach_ifaddr(check_network_callback, &cn) < 0)
	{
		elog(LOG, "error enumerating network interfaces: %m");
		return false;
	}

	return cn.result;
}


/*
 * Macros used to check and report on invalid configuration options.
 * INVALID_AUTH_OPTION = reports when an option is specified for a method where it's
 *                       not supported.
 * REQUIRE_AUTH_OPTION = same as INVALID_AUTH_OPTION, except it also checks if the
 *                       method is actually the one specified. Used as a shortcut when
 *                       the option is only valid for one authentication method.
 * MANDATORY_AUTH_ARG  = check if a required option is set for an authentication method,
 *                       reporting error if it's not.
 */
#define INVALID_AUTH_OPTION(optname, validmethods) do {\
	ereport(LOG, \
			(errcode(ERRCODE_CONFIG_FILE_ERROR), \
			 /* translator: the second %s is a list of auth methods */ \
			 errmsg("authentication option \"%s\" is only valid for authentication methods %s", \
					optname, _(validmethods)), \
			 errcontext("line %d of configuration file \"%s\"", \
					line_num, HbaFileName))); \
	return false; \
} while (0);

#define REQUIRE_AUTH_OPTION(methodval, optname, validmethods) do {\
	if (parsedline->auth_method != methodval) \
		INVALID_AUTH_OPTION(optname, validmethods); \
} while (0);

#define MANDATORY_AUTH_ARG(argvar, argname, authname) do {\
	if (argvar == NULL) {\
		ereport(LOG, \
				(errcode(ERRCODE_CONFIG_FILE_ERROR), \
				 errmsg("authentication method \"%s\" requires argument \"%s\" to be set", \
						authname, argname), \
				 errcontext("line %d of configuration file \"%s\"", \
						line_num, HbaFileName))); \
		return false; \
	} \
} while (0);


/*
 * Parse one line in the hba config file and store the result in
 * a HbaLine structure.
 */
static bool
parse_hba_line(List *line, int line_num, HbaLine *parsedline)
{
	char	   *token;
	struct addrinfo *gai_result;
	struct addrinfo hints;
	int			ret;
	char	   *cidr_slash;
	char	   *unsupauth;
	ListCell   *line_item;

	line_item = list_head(line);

	parsedline->linenumber = line_num;

	/* Check the record type. */
	token = lfirst(line_item);
	if (strcmp(token, "local") == 0)
	{
		parsedline->conntype = ctLocal;
	}
	else if (strcmp(token, "host") == 0
			 || strcmp(token, "hostssl") == 0
			 || strcmp(token, "hostnossl") == 0)
	{

		if (token[4] == 's')	/* "hostssl" */
		{
#ifdef USE_SSL
			parsedline->conntype = ctHostSSL;
#else
			ereport(LOG,
					(errcode(ERRCODE_CONFIG_FILE_ERROR),
					 errmsg("hostssl not supported on this platform"),
			  errhint("Compile with --with-openssl to use SSL connections."),
					 errcontext("line %d of configuration file \"%s\"",
							line_num, HbaFileName)));
			return false;
#endif
		}
#ifdef USE_SSL
		else if (token[4] == 'n')		/* "hostnossl" */
		{
			parsedline->conntype = ctHostNoSSL;
		}
#endif
		else 
		{
			/* "host", or "hostnossl" and SSL support not built in */
			parsedline->conntype = ctHost;
		}
	} /* record type */
	else
	{
		ereport(LOG,
				(errcode(ERRCODE_CONFIG_FILE_ERROR),
				 errmsg("invalid connection type \"%s\"",
						token),
				 errcontext("line %d of configuration file \"%s\"",
						line_num, HbaFileName)));
		return false;
	}

	/* Get the database. */
	line_item = lnext(line_item);
	if (!line_item)
	{
		ereport(LOG,
				(errcode(ERRCODE_CONFIG_FILE_ERROR),
				 errmsg("end-of-line before database specification"),
				 errcontext("line %d of configuration file \"%s\"",
						line_num, HbaFileName)));
		return false;
	}
	parsedline->database = pstrdup(lfirst(line_item));

	/* Get the role. */
	line_item = lnext(line_item);
	if (!line_item)
	{
		ereport(LOG,
				(errcode(ERRCODE_CONFIG_FILE_ERROR),
				 errmsg("end-of-line before role specification"),
				 errcontext("line %d of configuration file \"%s\"",
						line_num, HbaFileName)));
		return false;
	}
	parsedline->role = pstrdup(lfirst(line_item));

	if (parsedline->conntype != ctLocal)
	{
		/* Read the IP address field. (with or without CIDR netmask) */
		line_item = lnext(line_item);
		if (!line_item)
		{
			ereport(LOG,
					(errcode(ERRCODE_CONFIG_FILE_ERROR),
					 errmsg("end-of-line before IP address specification"),
					 errcontext("line %d of configuration file \"%s\"",
							line_num, HbaFileName)));
			return false;
		}
		token = lfirst(line_item);

		/* Is it equal to 'samehost' or 'samenet'? */
		if (strcmp(token, "samehost") == 0)
		{
			/* Any IP on this host is allowed to connect */
			parsedline->ip_cmp_method = ipCmpSameHost;
		}
		else if (strcmp(token, "samenet") == 0)
		{
			/* Any IP on the host's subnets is allowed to connect */
			parsedline->ip_cmp_method = ipCmpSameNet;
		}
		else
		{
			/* IP and netmask are specified */
			parsedline->ip_cmp_method = ipCmpMask;

		/* need a modifiable copy of token */
			token = pstrdup(token);

		/* Check if it has a CIDR suffix and if so isolate it */
		cidr_slash = strchr(token, '/');
		if (cidr_slash)
			*cidr_slash = '\0';

		/* Get the IP address either way */
		hints.ai_flags = AI_NUMERICHOST;
		hints.ai_family = PF_UNSPEC;
		hints.ai_socktype = 0;
		hints.ai_protocol = 0;
		hints.ai_addrlen = 0;
		hints.ai_canonname = NULL;
		hints.ai_addr = NULL;
		hints.ai_next = NULL;

		ret = pg_getaddrinfo_all(token, NULL, &hints, &gai_result);
		if (ret || !gai_result)
		{
			ereport(LOG,
					(errcode(ERRCODE_CONFIG_FILE_ERROR),
					 errmsg("invalid IP address \"%s\": %s",
							token, gai_strerror(ret)),
					 errcontext("line %d of configuration file \"%s\"",
							line_num, HbaFileName)));
			if (gai_result)
				pg_freeaddrinfo_all(hints.ai_family, gai_result);
			pfree(token);
			return false;
		}

			memcpy(&parsedline->addr, gai_result->ai_addr,
				   gai_result->ai_addrlen);
		pg_freeaddrinfo_all(hints.ai_family, gai_result);

		/* Get the netmask */
		if (cidr_slash)
		{
			if (pg_sockaddr_cidr_mask(&parsedline->mask, cidr_slash + 1,
									  parsedline->addr.ss_family) < 0)
			{
				*cidr_slash = '/';			/* restore token for message */
				ereport(LOG,
						(errcode(ERRCODE_CONFIG_FILE_ERROR),
						 errmsg("invalid CIDR mask in address \"%s\"",
								token),
						 errcontext("line %d of configuration file \"%s\"",
							line_num, HbaFileName)));
				pfree(token);
				return false;
			}
			pfree(token);
		}
		else
		{
			/* Read the mask field. */
			pfree(token);
			line_item = lnext(line_item);
			if (!line_item)
			{
				ereport(LOG,
						(errcode(ERRCODE_CONFIG_FILE_ERROR),
						 errmsg("end-of-line before netmask specification"),
						 errcontext("line %d of configuration file \"%s\"",
								line_num, HbaFileName)));
				return false;
			}
			token = lfirst(line_item);

			ret = pg_getaddrinfo_all(token, NULL, &hints, &gai_result);
			if (ret || !gai_result)
			{
				ereport(LOG,
						(errcode(ERRCODE_CONFIG_FILE_ERROR),
						 errmsg("invalid IP mask \"%s\": %s",
								token, gai_strerror(ret)),
						 errcontext("line %d of configuration file \"%s\"",
							line_num, HbaFileName)));
				if (gai_result)
					pg_freeaddrinfo_all(hints.ai_family, gai_result);
				return false;
			}

				memcpy(&parsedline->mask, gai_result->ai_addr,
					   gai_result->ai_addrlen);
			pg_freeaddrinfo_all(hints.ai_family, gai_result);

			if (parsedline->addr.ss_family != parsedline->mask.ss_family)
			{
				ereport(LOG,
						(errcode(ERRCODE_CONFIG_FILE_ERROR),
							 errmsg("IP address and mask do not match"),
						   errcontext("line %d of configuration file \"%s\"",
									  line_num, HbaFileName)));
				return false;
			}
		}
		}
	} /* != ctLocal */

	/* Get the authentication method */
	line_item = lnext(line_item);
	if (!line_item)
	{
		ereport(LOG,
				(errcode(ERRCODE_CONFIG_FILE_ERROR),
				 errmsg("end-of-line before authentication method"),
				 errcontext("line %d of configuration file \"%s\"",
						line_num, HbaFileName)));
		return false;
	}
	token = lfirst(line_item);

	unsupauth = NULL;
	if (strcmp(token, "trust") == 0)
		parsedline->auth_method = uaTrust;
	else if (strcmp(token, "ident") == 0)
		parsedline->auth_method = uaIdent;
	else if (strcmp(token, "password") == 0)
		parsedline->auth_method = uaPassword;
	else if (strcmp(token, "krb5") == 0)
#ifdef KRB5
		parsedline->auth_method = uaKrb5;
#else
		unsupauth = "krb5";
#endif
	else if (strcmp(token, "gss") == 0)
#ifdef ENABLE_GSS
		parsedline->auth_method = uaGSS;
#else
		unsupauth = "gss";
#endif
	else if (strcmp(token, "sspi") == 0)
#ifdef ENABLE_SSPI
		parsedline->auth_method = uaSSPI;
#else
		unsupauth = "sspi";
#endif
	else if (strcmp(token, "reject") == 0)
		parsedline->auth_method = uaReject;
	else if (strcmp(token, "md5") == 0)
	{
		if (Db_user_namespace)
		{
			ereport(LOG,
					(errcode(ERRCODE_CONFIG_FILE_ERROR),
					 errmsg("MD5 authentication is not supported when \"db_user_namespace\" is enabled"),
					 errcontext("line %d of configuration file \"%s\"",
								line_num, HbaFileName)));
			return false;
		}
		parsedline->auth_method = uaMD5;
	}
	else if (strcmp(token, "pam") == 0)
#ifdef USE_PAM
		parsedline->auth_method = uaPAM;
#else
		unsupauth = "pam";
#endif
	else if (strcmp(token, "ldap") == 0)
#ifdef USE_LDAP
		parsedline->auth_method = uaLDAP;
#else
		unsupauth = "ldap";
#endif
	else if (strcmp(token, "cert") == 0)
#ifdef USE_SSL
		parsedline->auth_method = uaCert;
#else
		unsupauth = "cert";
#endif
	else if (strcmp(token, "radius") == 0)
		parsedline->auth_method = uaRADIUS;
	else
	{
		ereport(LOG,
				(errcode(ERRCODE_CONFIG_FILE_ERROR),
				 errmsg("invalid authentication method \"%s\"",
						token),
				 errcontext("line %d of configuration file \"%s\"",
						line_num, HbaFileName)));
		return false;
	}

	if (unsupauth)
	{
		ereport(LOG,
				(errcode(ERRCODE_CONFIG_FILE_ERROR),
				 errmsg("invalid authentication method \"%s\": not supported on this platform",
						token),
				 errcontext("line %d of configuration file \"%s\"",
						line_num, HbaFileName)));
		return false;
	}

	/* Invalid authentication combinations */
	if (parsedline->conntype == ctLocal &&
		parsedline->auth_method == uaKrb5)
	{
		ereport(LOG,
				(errcode(ERRCODE_CONFIG_FILE_ERROR),
				 errmsg("krb5 authentication is not supported on local sockets"),
				 errcontext("line %d of configuration file \"%s\"",
						line_num, HbaFileName)));
		return false;
	}

	if (parsedline->conntype == ctLocal &&
		parsedline->auth_method == uaGSS)
	{
		ereport(LOG,
				(errcode(ERRCODE_CONFIG_FILE_ERROR),
		   errmsg("gssapi authentication is not supported on local sockets"),
				 errcontext("line %d of configuration file \"%s\"",
							line_num, HbaFileName)));
		return false;
	}

	/*
	 * SSPI authentication can never be enabled on ctLocal connections,
	 * because it's only supported on Windows, where ctLocal isn't supported.
	 */


	if (parsedline->conntype != ctHostSSL &&
		parsedline->auth_method == uaCert)
	{
		ereport(LOG,
				(errcode(ERRCODE_CONFIG_FILE_ERROR),
				 errmsg("cert authentication is only supported on hostssl connections"),
				 errcontext("line %d of configuration file \"%s\"",
							line_num, HbaFileName)));
		return false;
	}

	/* Parse remaining arguments */
	while ((line_item = lnext(line_item)) != NULL)
	{
		char *c;

		token = lfirst(line_item);

		c = strchr(token, '=');
		if (c == NULL)
		{
			/*
			 * Got something that's not a name=value pair.
			 */
			ereport(LOG,
					(errcode(ERRCODE_CONFIG_FILE_ERROR),
					 errmsg("authentication option not in name=value format: %s", token),
					 errcontext("line %d of configuration file \"%s\"",
								line_num, HbaFileName)));
			
			if (parsedline->auth_method == uaIdent && strcmp(token,"sameuser")==0)
			{
				if (strcmp(parsedline->database,"all")==0)
					parsedline->database = pstrdup("sameuser");
				continue;
			}
			else if (parsedline->auth_method == uaIdent)
			{
				parsedline->usermap = pstrdup(token);
				continue;
			}
			
			return false;
		}
		else
		{
			*c++ = '\0'; /* token now holds "name", c holds "value" */
			if (strcmp(token, "map") == 0)
			{
				if (parsedline->auth_method != uaIdent &&
					parsedline->auth_method != uaKrb5 &&
					parsedline->auth_method != uaGSS &&
					parsedline->auth_method != uaSSPI &&
					parsedline->auth_method != uaCert)
					INVALID_AUTH_OPTION("map", gettext_noop("ident, krb5, gssapi, sspi and cert"));
				parsedline->usermap = pstrdup(c);
			}
			else if (strcmp(token, "clientcert") == 0)
			{
				/*
				 * Since we require ctHostSSL, this really can never happen on
				 * non-SSL-enabled builds, so don't bother checking for
				 * USE_SSL.
				 */
				if (parsedline->conntype != ctHostSSL)
				{
					ereport(LOG,
							(errcode(ERRCODE_CONFIG_FILE_ERROR),
							 errmsg("clientcert can only be configured for \"hostssl\" rows"),
							 errcontext("line %d of configuration file \"%s\"",
										line_num, HbaFileName)));
					return false;
				}
				if (strcmp(c, "1") == 0)
				{
					if (!secure_loaded_verify_locations())
					{
						ereport(LOG,
								(errcode(ERRCODE_CONFIG_FILE_ERROR),
								 errmsg("client certificates can only be checked if a root certificate store is available"),
								 errhint("Make sure the root.crt file is present and readable."),
								 errcontext("line %d of configuration file \"%s\"",
											line_num, HbaFileName)));
						return false;
					}
					parsedline->clientcert = true;
				}
				else
				{
					if (parsedline->auth_method == uaCert)
					{
						ereport(LOG,
								(errcode(ERRCODE_CONFIG_FILE_ERROR),
								 errmsg("clientcert can not be set to 0 when using \"cert\" authentication"),
								 errcontext("line %d of configuration file \"%s\"",
											line_num, HbaFileName)));
						return false;
					}
					parsedline->clientcert = false;
				}
			}
			else if (strcmp(token, "pamservice") == 0)
			{
				REQUIRE_AUTH_OPTION(uaPAM, "pamservice", "pam");
				parsedline->pamservice = pstrdup(c);
			}
			else if (strcmp(token, "ldaptls") == 0)
			{
				REQUIRE_AUTH_OPTION(uaLDAP, "ldaptls", "ldap");
				if (strcmp(c, "1") == 0)
					parsedline->ldaptls = true;
				else
					parsedline->ldaptls = false;
			}
			else if (strcmp(token, "ldapserver") == 0)
			{
				REQUIRE_AUTH_OPTION(uaLDAP, "ldapserver", "ldap");
				parsedline->ldapserver = pstrdup(c);
			}
			else if (strcmp(token, "ldapport") == 0)
			{
				REQUIRE_AUTH_OPTION(uaLDAP, "ldapport", "ldap");
				parsedline->ldapport = atoi(c);
				if (parsedline->ldapport == 0)
				{
					ereport(LOG,
							(errcode(ERRCODE_CONFIG_FILE_ERROR),
							 errmsg("invalid LDAP port number: \"%s\"", c),
							 errcontext("line %d of configuration file \"%s\"",
										line_num, HbaFileName)));
					return false;
				}
			}
			else if (strcmp(token, "ldapbinddn") == 0)
			{
				REQUIRE_AUTH_OPTION(uaLDAP, "ldapbinddn", "ldap");
				parsedline->ldapbinddn = pstrdup(c);
			}
			else if (strcmp(token, "ldapbindpasswd") == 0)
			{
				REQUIRE_AUTH_OPTION(uaLDAP, "ldapbindpasswd", "ldap");
				parsedline->ldapbindpasswd = pstrdup(c);
			}
			else if (strcmp(token, "ldapsearchattribute") == 0)
			{
				REQUIRE_AUTH_OPTION(uaLDAP, "ldapsearchattribute", "ldap");
				parsedline->ldapsearchattribute = pstrdup(c);
			}
			else if (strcmp(token, "ldapbasedn") == 0)
			{
				REQUIRE_AUTH_OPTION(uaLDAP, "ldapbasedn", "ldap");
				parsedline->ldapbasedn = pstrdup(c);
			}
			else if (strcmp(token, "ldapprefix") == 0)
			{
				REQUIRE_AUTH_OPTION(uaLDAP, "ldapprefix", "ldap");
				parsedline->ldapprefix = pstrdup(c);
			}
			else if (strcmp(token, "ldapsuffix") == 0)
			{
				REQUIRE_AUTH_OPTION(uaLDAP, "ldapsuffix", "ldap");
				parsedline->ldapsuffix = pstrdup(c);
			}
			else if (strcmp(token, "krb_server_hostname") == 0)
			{
				REQUIRE_AUTH_OPTION(uaKrb5, "krb_server_hostname", "krb5");
				parsedline->krb_server_hostname = pstrdup(c);
			}
			else if (strcmp(token, "krb_realm") == 0)
			{
				if (parsedline->auth_method != uaKrb5 &&
					parsedline->auth_method != uaGSS &&
					parsedline->auth_method != uaSSPI)
					INVALID_AUTH_OPTION("krb_realm", gettext_noop("krb5, gssapi and sspi"));
				parsedline->krb_realm = pstrdup(c);
			}
			else if (strcmp(token, "include_realm") == 0)
			{
				if (parsedline->auth_method != uaKrb5 &&
					parsedline->auth_method != uaGSS &&
					parsedline->auth_method != uaSSPI)
					INVALID_AUTH_OPTION("include_realm", gettext_noop("krb5, gssapi and sspi"));
				if (strcmp(c, "1") == 0)
					parsedline->include_realm = true;
				else
					parsedline->include_realm = false;
			}
			else if (strcmp(token, "radiusserver") == 0)
			{
				REQUIRE_AUTH_OPTION(uaRADIUS, "radiusserver", "radius");

				MemSet(&hints, 0, sizeof(hints));
				hints.ai_socktype = SOCK_DGRAM;
				hints.ai_family = AF_UNSPEC;

				ret = pg_getaddrinfo_all(c, NULL, &hints, &gai_result);
				if (ret || !gai_result)
				{
					ereport(LOG,
							(errcode(ERRCODE_CONFIG_FILE_ERROR),
							 errmsg("could not translate RADIUS server name \"%s\" to address: %s",
									c, gai_strerror(ret)),
						   errcontext("line %d of configuration file \"%s\"",
									  line_num, HbaFileName)));
					if (gai_result)
						pg_freeaddrinfo_all(hints.ai_family, gai_result);
					return false;
				}
				pg_freeaddrinfo_all(hints.ai_family, gai_result);
				parsedline->radiusserver = pstrdup(c);
			}
			else if (strcmp(token, "radiusport") == 0)
			{
				REQUIRE_AUTH_OPTION(uaRADIUS, "radiusport", "radius");
				parsedline->radiusport = atoi(c);
				if (parsedline->radiusport == 0)
				{
					ereport(LOG,
							(errcode(ERRCODE_CONFIG_FILE_ERROR),
							 errmsg("invalid RADIUS port number: \"%s\"", c),
						   errcontext("line %d of configuration file \"%s\"",
									  line_num, HbaFileName)));
					return false;
				}
			}
			else if (strcmp(token, "radiussecret") == 0)
			{
				REQUIRE_AUTH_OPTION(uaRADIUS, "radiussecret", "radius");
				parsedline->radiussecret = pstrdup(c);
			}
			else if (strcmp(token, "radiusidentifier") == 0)
			{
				REQUIRE_AUTH_OPTION(uaRADIUS, "radiusidentifier", "radius");
				parsedline->radiusidentifier = pstrdup(c);
			}
			else
			{
				ereport(LOG,
						(errcode(ERRCODE_CONFIG_FILE_ERROR),
					errmsg("unrecognized authentication option name: \"%s\"",
						   token),
						 errcontext("line %d of configuration file \"%s\"",
									line_num, HbaFileName)));
				return false;
			}
		}
	}

	/*
	 * Check if the selected authentication method has any mandatory arguments
	 * that are not set.
	 */
	if (parsedline->auth_method == uaLDAP)
	{
		MANDATORY_AUTH_ARG(parsedline->ldapserver, "ldapserver", "ldap");

		/*
		 * LDAP can operate in two modes: either with a direct bind, using
		 * ldapprefix and ldapsuffix, or using a search+bind, using
		 * ldapbasedn, ldapbinddn, ldapbindpasswd and ldapsearchattribute.
		 * Disallow mixing these parameters.
		 */
		if (parsedline->ldapprefix || parsedline->ldapsuffix)
		{
			if (parsedline->ldapbasedn ||
				parsedline->ldapbinddn ||
				parsedline->ldapbindpasswd ||
				parsedline->ldapsearchattribute)
			{
				ereport(LOG,
						(errcode(ERRCODE_CONFIG_FILE_ERROR),
						 errmsg("cannot use ldapbasedn, ldapbinddn, ldapbindpasswd, or ldapsearchattribute together with ldapprefix"),
						 errcontext("line %d of configuration file \"%s\"",
									line_num, HbaFileName)));
				return false;
			}
		}
		else if (!parsedline->ldapbasedn)
		{
			ereport(LOG,
					(errcode(ERRCODE_CONFIG_FILE_ERROR),
					 errmsg("authentication method \"ldap\" requires argument \"ldapbasedn\", \"ldapprefix\", or \"ldapsuffix\" to be set"),
					 errcontext("line %d of configuration file \"%s\"",
								line_num, HbaFileName)));
			return false;
		}

		if ((parsedline->ldaptls || parsedline->ldapport != 0) && strncmp(parsedline->ldapserver, "ldaps://", 8) == 0)
		{
			ereport(LOG,
					(errcode(ERRCODE_CONFIG_FILE_ERROR),
					 errmsg("cannot use 'ldaptls' or 'ldapport' with 'ldapserver' start with 'ldaps://'"),
					 errcontext("line %d of configuration file \"%s\"",
								line_num, HbaFileName)));
			return false;

		}
	}

	if (parsedline->auth_method == uaRADIUS)
	{
		MANDATORY_AUTH_ARG(parsedline->radiusserver, "radiusserver", "radius");
		MANDATORY_AUTH_ARG(parsedline->radiussecret, "radiussecret", "radius");
	}

	/*
	 * Enforce any parameters implied by other settings.
	 */
	if (parsedline->auth_method == uaCert)
	{
		parsedline->clientcert = true;
	}
	
	return true;
}


/*
 *	Scan the (pre-parsed) hba file line by line, looking for a match
 *	to the port's connection request.
 */
static bool
check_hba(hbaPort *port)
{
	//Oid			roleid;
	ListCell   *line;
	HbaLine	   *hba;

	/* Get the target role's OID.  Note we do not error out for bad role. */

	// GPDB:  Can't get roleid yet, because the RelCache isn't ready, and we don't have
	// the code to deal with shared tables during startup like Postgres 9 does.
	// So, do things the old way, just by name.  This relies on the existence of the
	// flat-file version of pg_auth

	//roleid = get_roleid(port->user_name);

	foreach(line, parsed_hba_lines)
	{
		hba = (HbaLine *) lfirst(line);

		/* Check connection type */
		if (hba->conntype == ctLocal)
		{
			if (!IS_AF_UNIX(port->raddr.addr.ss_family))
				continue;
		}
		else
		{
			if (IS_AF_UNIX(port->raddr.addr.ss_family))
				continue;

			/* Check SSL state */
#ifdef USE_SSL
			if (port->ssl)
			{
				/* Connection is SSL, match both "host" and "hostssl" */
				if (hba->conntype == ctHostNoSSL)
					continue;
			}
			else
			{
				/* Connection is not SSL, match both "host" and "hostnossl" */
				if (hba->conntype == ctHostSSL)
					continue;
			}
#else
			/* No SSL support, so reject "hostssl" lines */
			if (hba->conntype == ctHostSSL)
				continue;
#endif

			/* Check IP address */
			switch (hba->ip_cmp_method)
			{
				case ipCmpMask:
					if (!check_ip(&port->raddr,
								  (struct sockaddr *) & hba->addr,
								  (struct sockaddr *) & hba->mask))
					continue;
					break;
				case ipCmpSameHost:
				case ipCmpSameNet:
					if (!check_same_host_or_net(&port->raddr,
												hba->ip_cmp_method))
					continue;
					break;
				default:
					/* shouldn't get here, but deem it no-match if so */
				continue;
			}
		} /* != ctLocal */

		/* Check database and role */
		if (!check_db(port->database_name, port->user_name,
					  hba->database))
			continue;

		if (!check_role(port->user_name, hba->role))
			continue;

		/* Found a record that matched! */
		port->hba = hba;
		return true;
	}

	/* If no matching entry was found, then implicitly reject. */
	hba = palloc0(sizeof(HbaLine));
	hba->auth_method = uaImplicitReject;
	port->hba = hba;
	return true;

	/*
	 * XXX: Return false only happens if we have a parsing error, which we can
	 * no longer have (parsing now in postmaster). Consider changing API.
	 */
}


/*
 *	 Load role/password mapping file
 *
 *	 We use a flat-file version of pg_auth that is written whenever pg_auth is updated.
 *
 *	 Postgres no longer uses this method, instead it has code that can handle
 *	 pg_auth relcache lookups during startup.
 */
void
load_role(void)
{
	char	   *filename;
	FILE	   *role_file;

	/* Discard any old data */
	if (role_lines || role_line_nums)
		free_lines(&role_lines, &role_line_nums);
	if (role_sorted)
		pfree(role_sorted);
	role_sorted = NULL;
	role_length = 0;

	/* Read in the file contents */
	filename = auth_getflatfilename();
	role_file = AllocateFile(filename, "r");

	if (role_file == NULL)
	{
		/* no complaint if not there */
		if (errno != ENOENT)
			ereport(LOG,
					(errcode_for_file_access(),
					 errmsg("could not open file \"%s\": %m", filename)));
		pfree(filename);
		return;
	}

	tokenize_file(filename, role_file, &role_lines, &role_line_nums);

	FreeFile(role_file);
	pfree(filename);

	/* create array for binary searching */
	role_length = list_length(role_lines);
	if (role_length)
	{
		int			i = 0;
		ListCell   *line;

		/* We assume the flat file was written already-sorted */
		role_sorted = palloc(role_length * sizeof(List *));
		foreach(line, role_lines)
			role_sorted[i++] = lfirst(line);
	}

	load_role_interval();
}

/*
 *   Load role time constraint file
 *
 *   We use a flat-file version of pg_auth_time_constraint that is written whenever the catalog is updated.
 */
void
load_role_interval(void)
{
	char		*filename;
	FILE		*role_interval_file;

	/* Discard any old data */
	if (role_interval_lines || role_interval_line_nums)
		free_lines(&role_interval_lines, &role_interval_line_nums);
	if (role_interval_sorted)
		pfree(role_interval_sorted);
	role_interval_sorted = NULL;
	role_interval_length = 0;

	/* Read in the file contents */
	filename = auth_time_getflatfilename();
	role_interval_file = AllocateFile(filename, "r");

	if (role_interval_file == NULL)
	{
		/* no complaint if not there */
		if (errno != ENOENT)
			ereport(LOG,
					(errcode_for_file_access(),
					 errmsg("could not open file \"%s\": %m", filename)));
		pfree(filename);
		return;
	}

	tokenize_file(filename, role_interval_file, &role_interval_lines, &role_interval_line_nums);

	FreeFile(role_interval_file);
	pfree(filename);

	/* create array for binary searching */
	role_interval_length = list_length(role_interval_lines);
	if (role_interval_length)
	{
		int			i = 0;
		ListCell   	*line;

		/* We assume the flat file was written already-sorted */
		role_interval_sorted = palloc(role_interval_length * sizeof(List *));
		foreach(line, role_interval_lines)
			role_interval_sorted[i++] = lfirst(line);
	}
}

/*
 * The primary purpose of this function is to ensure that the role information
 * is available to the backend process, for the sake of unit testing through SQL queries.
 * 
 * Traditionally, load_role is invoked after the postmaster forks to the backend, but while
 * the backend retains the PostmasterContext. Once this context is released, the pointers
 * mentioned in this function are, in some sense, stale. Thus, we reinitialize them here.
 */
void
force_load_role(void)
{
	role_lines      		= NIL;
	role_line_nums  		= NIL;
	role_sorted     		= NULL;
	role_interval_lines     = NIL;
	role_interval_line_nums = NIL;
	role_interval_sorted    = NULL;
	return load_role();
}

/*
 * Free an HbaLine structure
 */
static void
free_hba_record(HbaLine *record)
{
	if (record->database)
		pfree(record->database);
	if (record->role)
		pfree(record->role);
	if (record->usermap)
		pfree(record->usermap);
	if (record->pamservice)
		pfree(record->pamservice);
	if (record->ldapserver)
		pfree(record->ldapserver);
	if (record->ldapprefix)
		pfree(record->ldapprefix);
	if (record->ldapsuffix)
		pfree(record->ldapsuffix);
	if (record->krb_server_hostname)
		pfree(record->krb_server_hostname);
	if (record->krb_realm)
		pfree(record->krb_realm);
	pfree(record);
}

/*
 * Free all records on the parsed HBA list
 */
static void
clean_hba_list(List *lines)
{
	ListCell	*line;

	foreach(line, lines)
	{
		HbaLine *parsed = (HbaLine *)lfirst(line);

		if (parsed)
			free_hba_record(parsed);
	}
	list_free(lines);
}

/*
 * Read the config file and create a List of HbaLine records for the contents.
 *
 * The configuration is read into a temporary list, and if any parse error occurs
 * the old list is kept in place and false is returned. Only if the whole file
 * parses Ok is the list replaced, and the function returns true.
 */
bool
load_hba(void)
{
	FILE	   *file;
	List *hba_lines = NIL;
	List *hba_line_nums = NIL;
	ListCell   *line,
			   *line_num;
	List *new_parsed_lines = NIL;
	bool ok = true;

	file = AllocateFile(HbaFileName, "r");
	if (file == NULL)
	{
		ereport(LOG,
				(errcode_for_file_access(),
				 errmsg("could not open configuration file \"%s\": %m",
						HbaFileName)));

		/*
		 * Caller will take care of making this a FATAL error in case this is
		 * the initial startup. If it happens on reload, we just keep the old
		 * version around.
		 */
		return false;
	}

	tokenize_file(HbaFileName, file, &hba_lines, &hba_line_nums);
	FreeFile(file);

	/* Now parse all the lines */
	forboth(line, hba_lines, line_num, hba_line_nums)
	{
		HbaLine *newline;

		newline = palloc0(sizeof(HbaLine));

		if (!parse_hba_line(lfirst(line), lfirst_int(line_num), newline))
		{
			/* Parse error in the file, so indicate there's a problem */
			free_hba_record(newline);
			ok = false;

			/*
			 * Keep parsing the rest of the file so we can report errors on
			 * more than the first row. Error has already been reported in the
			 * parsing function, so no need to log it here.
			 */
			continue;
		}

		new_parsed_lines = lappend(new_parsed_lines, newline);
	}

	/* Free the temporary lists */
	free_lines(&hba_lines, &hba_line_nums);

	if (!ok)
	{
		/* Parsing failed at one or more rows, so bail out */
		clean_hba_list(new_parsed_lines);
		return false;
	}

	/* Loaded new file successfully, replace the one we use */
	clean_hba_list(parsed_hba_lines);
	parsed_hba_lines = new_parsed_lines;

	return true;
}

/*
 * Read and parse one line from the flat pg_database file.
 *
 * Returns TRUE on success, FALSE if EOF; bad data causes elog(FATAL).
 *
 * Output parameters:
 *	dbname: gets database name (must be of size NAMEDATALEN bytes)
 *	dboid: gets database OID
 *	dbtablespace: gets database's default tablespace's OID
 *	dbfrozenxid: gets database's frozen XID
 *
 * This is not much related to the other functions in hba.c, but we put it
 * here because it uses the next_token() infrastructure.
 */
bool
read_pg_database_line(FILE *fp, char *dbname, Oid *dboid,
					  Oid *dbtablespace, TransactionId *dbfrozenxid)
{
	char		buf[MAX_TOKEN];
	bool		initial_quote;

	if (feof(fp))
		return false;
	if (!next_token(fp, buf, sizeof(buf), &initial_quote))
		return false;
	if (strlen(buf) >= NAMEDATALEN)
		elog(FATAL, "bad data in flat pg_database file");
	strcpy(dbname, buf);
	next_token(fp, buf, sizeof(buf), &initial_quote);
	if (!isdigit((unsigned char) buf[0]))
		elog(FATAL, "bad data in flat pg_database file");
	*dboid = atooid(buf);
	next_token(fp, buf, sizeof(buf), &initial_quote);
	if (!isdigit((unsigned char) buf[0]))
		elog(FATAL, "bad data in flat pg_database file");
	*dbtablespace = atooid(buf);
	next_token(fp, buf, sizeof(buf), &initial_quote);
	if (!isdigit((unsigned char) buf[0]))
		elog(FATAL, "bad data in flat pg_database file");
	*dbfrozenxid = atoxid(buf);
	/* expect EOL next */
	if (next_token(fp, buf, sizeof(buf), &initial_quote))
		elog(FATAL, "bad data in flat pg_database file");
	return true;
}

/*
 *	Process one line from the ident config file.
 *
 *	Take the line and compare it to the needed map, pg_role and ident_user.
 *	*found_p and *error_p are set according to our results.
 */
static void
parse_ident_usermap(List *line, int line_number, const char *usermap_name,
					const char *pg_role, const char *ident_user,
					bool case_insensitive, bool *found_p, bool *error_p)
{
	ListCell   *line_item;
	char	   *token;
	char	   *file_map;
	char	   *file_pgrole;
	char	   *file_ident_user;

	*found_p = false;
	*error_p = false;

	Assert(line != NIL);
	line_item = list_head(line);

	/* Get the map token (must exist) */
	token = lfirst(line_item);
	file_map = token;

	/* Get the ident user token */
	line_item = lnext(line_item);
	if (!line_item)
		goto ident_syntax;
	token = lfirst(line_item);
	file_ident_user = token;

	/* Get the PG rolename token */
	line_item = lnext(line_item);
	if (!line_item)
		goto ident_syntax;
	token = lfirst(line_item);
	file_pgrole = token;

	if (strcmp(file_map, usermap_name) != 0)
		/* Line does not match the map name we're looking for, so just abort */
		return;

	/* Match? */
	if (file_ident_user[0] == '/')
	{
		/*
		 * When system username starts with a slash, treat it as a regular
		 * expression. In this case, we process the system username as a
		 * regular expression that returns exactly one match. This is replaced
		 * for \1 in the database username string, if present.
		 */
		int			r;
		regex_t		re;
		regmatch_t	matches[2];
		pg_wchar   *wstr;
		int			wlen;
		char	   *ofs;
		char	   *regexp_pgrole;

		wstr = palloc((strlen(file_ident_user+1) + 1) * sizeof(pg_wchar));
		wlen = pg_mb2wchar_with_len(file_ident_user+1, wstr, strlen(file_ident_user+1));

		/*
		 * XXX: Major room for optimization: regexps could be compiled when
		 * the file is loaded and then re-used in every connection.
		 */
		r = pg_regcomp(&re, wstr, wlen, REG_ADVANCED);
		if (r)
		{
			char errstr[100];

			pg_regerror(r, &re, errstr, sizeof(errstr));
			ereport(LOG,
					(errcode(ERRCODE_INVALID_REGULAR_EXPRESSION),
					 errmsg("invalid regular expression \"%s\": %s",
							file_ident_user + 1, errstr)));

			pfree(wstr);
			*error_p = true;
			return;
		}
		pfree(wstr);

		wstr = palloc((strlen(ident_user) + 1) * sizeof(pg_wchar));
		wlen = pg_mb2wchar_with_len(ident_user, wstr, strlen(ident_user));

		r = pg_regexec(&re, wstr, wlen, 0, NULL, 2, matches,0);
		if (r)
		{
			char errstr[100];

			if (r != REG_NOMATCH)
			{
				/* REG_NOMATCH is not an error, everything else is */
				pg_regerror(r, &re, errstr, sizeof(errstr));
				ereport(LOG,
						(errcode(ERRCODE_INVALID_REGULAR_EXPRESSION),
					 errmsg("regular expression match for \"%s\" failed: %s",
							file_ident_user + 1, errstr)));
				*error_p = true;
			}

			pfree(wstr);
			pg_regfree(&re);
			return;
		}
		pfree(wstr);

		if ((ofs = strstr(file_pgrole, "\\1")) != NULL)
		{
			/* substitution of the first argument requested */
			if (matches[1].rm_so < 0)
			{
				ereport(LOG,
						(errcode(ERRCODE_INVALID_REGULAR_EXPRESSION),
						 errmsg("regular expression \"%s\" has no subexpressions as requested by backreference in \"%s\"",
								file_ident_user+1, file_pgrole)));
				pg_regfree(&re);
				*error_p = true;
				return;
			}

			/*
			 * length: original length minus length of \1 plus length of match
			 * plus null terminator
			 */
			regexp_pgrole = palloc0(strlen(file_pgrole) - 2 + (matches[1].rm_eo-matches[1].rm_so) + 1);
			strncpy(regexp_pgrole, file_pgrole, (ofs-file_pgrole));
			memcpy(regexp_pgrole+strlen(regexp_pgrole),
				   ident_user+matches[1].rm_so,
				   matches[1].rm_eo-matches[1].rm_so);
			strcat(regexp_pgrole, ofs+2);
		}
		else
		{
			/* no substitution, so copy the match */
			regexp_pgrole = pstrdup(file_pgrole);
		}

		pg_regfree(&re);

		/*
		 * now check if the username actually matched what the user is trying
		 * to connect as
		 */
		if (case_insensitive)
		{
			if (pg_strcasecmp(regexp_pgrole, pg_role) == 0)
				*found_p = true;
		}
		else
		{
			if (strcmp(regexp_pgrole, pg_role) == 0)
				*found_p = true;
		}
		pfree(regexp_pgrole);

		return;
	}
	else
	{
		/* Not regular expression, so make complete match */
		if (case_insensitive)
		{
			if (pg_strcasecmp(file_pgrole, pg_role) == 0 &&
				pg_strcasecmp(file_ident_user, ident_user) == 0)
				*found_p = true;
		}
		else
		{
			if (strcmp(file_pgrole, pg_role) == 0 &&
				strcmp(file_ident_user, ident_user) == 0)
				*found_p = true;
		}
	}

	return;

ident_syntax:
	ereport(LOG,
			(errcode(ERRCODE_CONFIG_FILE_ERROR),
			 errmsg("missing entry in file \"%s\" at end of line %d",
					IdentFileName, line_number)));
	*error_p = true;
}


/*
 *	Scan the (pre-parsed) ident usermap file line by line, looking for a match
 *
 *	See if the user with ident username "auth_user" is allowed to act
 *	as Postgres user "pg_role" according to usermap "usermap_name".
 *
 *  Special case: Usermap NULL, equivalent to what was previously called
 *	"sameuser" or "samerole", means don't look in the usermap file.
 *	That's an implied map wherein "pg_role" must be identical to
 *	"auth_user" in order to be authorized.
 *
 *	Iff authorized, return STATUS_OK, otherwise return STATUS_ERROR.
 */
int
check_usermap(const char *usermap_name,
					const char *pg_role,
					const char *auth_user,
					bool case_insensitive)
{
	bool		found_entry = false,
				error = false;

	if (usermap_name == NULL || usermap_name[0] == '\0')
	{
		if (case_insensitive)
		{
			if (pg_strcasecmp(pg_role, auth_user) == 0)
				return STATUS_OK;
		}
		else
		{
			if (strcmp(pg_role, auth_user) == 0)
				return STATUS_OK;
		}
		ereport(LOG,
				(errmsg("provided user name (%s) and authenticated user name (%s) do not match",
						pg_role, auth_user)));
		return STATUS_ERROR;
	}
	else
	{
		ListCell   *line_cell,
				   *num_cell;

		forboth(line_cell, ident_lines, num_cell, ident_line_nums)
		{
			parse_ident_usermap(lfirst(line_cell), lfirst_int(num_cell),
								usermap_name, pg_role, auth_user, case_insensitive,
								&found_entry, &error);
			if (found_entry || error)
				break;
		}
	}
	if (!found_entry && !error)
	{
		ereport(LOG,
				(errmsg("no match in usermap \"%s\" for user \"%s\" authenticated as \"%s\"",
						usermap_name, pg_role, auth_user)));
	}
	return found_entry?STATUS_OK:STATUS_ERROR;
}


/*
 * Read the ident config file and create a List of Lists of tokens in the file.
 */
void
load_ident(void)
{
	FILE	   *file;

	if (ident_lines || ident_line_nums)
		free_lines(&ident_lines, &ident_line_nums);

	file = AllocateFile(IdentFileName, "r");
	if (file == NULL)
	{
		/* not fatal ... we just won't do any special ident maps */
		ereport(LOG,
				(errcode_for_file_access(),
				 errmsg("could not open usermap file \"%s\": %m",
						IdentFileName)));
	}
	else
	{
		tokenize_file(IdentFileName, file, &ident_lines, &ident_line_nums);
		FreeFile(file);
	}
}


<<<<<<< HEAD
=======
/*
 *	Parse the string "*ident_response" as a response from a query to an Ident
 *	server.  If it's a normal response indicating a user name, return true
 *	and store the user name at *ident_user. If it's anything else,
 *	return false.
 */
static bool
interpret_ident_response(const char *ident_response,
						 char *ident_user)
{
	const char *cursor = ident_response;		/* Cursor into *ident_response */

	/*
	 * Ident's response, in the telnet tradition, should end in crlf (\r\n).
	 */
	if (strlen(ident_response) < 2)
		return false;
	else if (ident_response[strlen(ident_response) - 2] != '\r')
		return false;
	else
	{
		while (*cursor != ':' && *cursor != '\r')
			cursor++;			/* skip port field */

		if (*cursor != ':')
			return false;
		else
		{
			/* We're positioned to colon before response type field */
			char		response_type[80];
			int			i;		/* Index into *response_type */

			cursor++;			/* Go over colon */
			while (pg_isblank(*cursor))
				cursor++;		/* skip blanks */
			i = 0;
			while (*cursor != ':' && *cursor != '\r' && !pg_isblank(*cursor) &&
				   i < (int) (sizeof(response_type) - 1))
				response_type[i++] = *cursor++;
			response_type[i] = '\0';
			while (pg_isblank(*cursor))
				cursor++;		/* skip blanks */
			if (strcmp(response_type, "USERID") != 0)
				return false;
			else
			{
				/*
				 * It's a USERID response.  Good.  "cursor" should be pointing
				 * to the colon that precedes the operating system type.
				 */
				if (*cursor != ':')
					return false;
				else
				{
					cursor++;	/* Go over colon */
					/* Skip over operating system field. */
					while (*cursor != ':' && *cursor != '\r')
						cursor++;
					if (*cursor != ':')
						return false;
					else
					{
						int			i;	/* Index into *ident_user */

						cursor++;		/* Go over colon */
						while (pg_isblank(*cursor))
							cursor++;	/* skip blanks */
						/* Rest of line is user name.  Copy it over. */
						i = 0;
						while (*cursor != '\r' && i < IDENT_USERNAME_MAX)
							ident_user[i++] = *cursor++;
						ident_user[i] = '\0';
						return true;
					}
				}
			}
		}
	}
}


/*
 *	Talk to the ident server on host "remote_ip_addr" and find out who
 *	owns the tcp connection from his port "remote_port" to port
 *	"local_port_addr" on host "local_ip_addr".	Return the user name the
 *	ident server gives as "*ident_user".
 *
 *	IP addresses and port numbers are in network byte order.
 *
 *	But iff we're unable to get the information from ident, return false.
 */
static bool
ident_inet(const SockAddr remote_addr,
		   const SockAddr local_addr,
		   char *ident_user)
{
	int			sock_fd,		/* File descriptor for socket on which we talk
								 * to Ident */
				rc;				/* Return code from a locally called function */
	bool		ident_return;
	char		remote_addr_s[NI_MAXHOST];
	char		remote_port[NI_MAXSERV];
	char		local_addr_s[NI_MAXHOST];
	char		local_port[NI_MAXSERV];
	char		ident_port[NI_MAXSERV];
	char		ident_query[80];
	char		ident_response[80 + IDENT_USERNAME_MAX];
	struct addrinfo *ident_serv = NULL,
			   *la = NULL,
				hints;

	/*
	 * Might look a little weird to first convert it to text and then back to
	 * sockaddr, but it's protocol independent.
	 */
	pg_getnameinfo_all(&remote_addr.addr, remote_addr.salen,
					   remote_addr_s, sizeof(remote_addr_s),
					   remote_port, sizeof(remote_port),
					   NI_NUMERICHOST | NI_NUMERICSERV);
	pg_getnameinfo_all(&local_addr.addr, local_addr.salen,
					   local_addr_s, sizeof(local_addr_s),
					   local_port, sizeof(local_port),
					   NI_NUMERICHOST | NI_NUMERICSERV);

	snprintf(ident_port, sizeof(ident_port), "%d", IDENT_PORT);
	hints.ai_flags = AI_NUMERICHOST;
	hints.ai_family = remote_addr.addr.ss_family;
	hints.ai_socktype = SOCK_STREAM;
	hints.ai_protocol = 0;
	hints.ai_addrlen = 0;
	hints.ai_canonname = NULL;
	hints.ai_addr = NULL;
	hints.ai_next = NULL;
	rc = pg_getaddrinfo_all(remote_addr_s, ident_port, &hints, &ident_serv);
	if (rc || !ident_serv)
	{
		if (ident_serv)
			pg_freeaddrinfo_all(hints.ai_family, ident_serv);
		return false;			/* we don't expect this to happen */
	}

	hints.ai_flags = AI_NUMERICHOST;
	hints.ai_family = local_addr.addr.ss_family;
	hints.ai_socktype = SOCK_STREAM;
	hints.ai_protocol = 0;
	hints.ai_addrlen = 0;
	hints.ai_canonname = NULL;
	hints.ai_addr = NULL;
	hints.ai_next = NULL;
	rc = pg_getaddrinfo_all(local_addr_s, NULL, &hints, &la);
	if (rc || !la)
	{
		if (la)
			pg_freeaddrinfo_all(hints.ai_family, la);
		return false;			/* we don't expect this to happen */
	}

	sock_fd = socket(ident_serv->ai_family, ident_serv->ai_socktype,
					 ident_serv->ai_protocol);
	if (sock_fd < 0)
	{
		ereport(LOG,
				(errcode_for_socket_access(),
				 errmsg("could not create socket for Ident connection: %m")));
		ident_return = false;
		goto ident_inet_done;
	}

	/*
	 * Bind to the address which the client originally contacted, otherwise
	 * the ident server won't be able to match up the right connection. This
	 * is necessary if the PostgreSQL server is running on an IP alias.
	 */
	rc = bind(sock_fd, la->ai_addr, la->ai_addrlen);
	if (rc != 0)
	{
		ereport(LOG,
				(errcode_for_socket_access(),
				 errmsg("could not bind to local address \"%s\": %m",
						local_addr_s)));
		ident_return = false;
		goto ident_inet_done;
	}

	rc = connect(sock_fd, ident_serv->ai_addr,
				 ident_serv->ai_addrlen);
	if (rc != 0)
	{
		ereport(LOG,
				(errcode_for_socket_access(),
				 errmsg("could not connect to Ident server at address \"%s\", port %s: %m",
						remote_addr_s, ident_port)));
		ident_return = false;
		goto ident_inet_done;
	}

	/* The query we send to the Ident server */
	snprintf(ident_query, sizeof(ident_query), "%s,%s\r\n",
			 remote_port, local_port);

	/* loop in case send is interrupted */
	do
	{
		rc = send(sock_fd, ident_query, strlen(ident_query), 0);
	} while (rc < 0 && errno == EINTR);

	if (rc < 0)
	{
		ereport(LOG,
				(errcode_for_socket_access(),
				 errmsg("could not send query to Ident server at address \"%s\", port %s: %m",
						remote_addr_s, ident_port)));
		ident_return = false;
		goto ident_inet_done;
	}

	do
	{
		rc = recv(sock_fd, ident_response, sizeof(ident_response) - 1, 0);
	} while (rc < 0 && errno == EINTR);

	if (rc < 0)
	{
		ereport(LOG,
				(errcode_for_socket_access(),
				 errmsg("could not receive response from Ident server at address \"%s\", port %s: %m",
						remote_addr_s, ident_port)));
		ident_return = false;
		goto ident_inet_done;
	}

	ident_response[rc] = '\0';
	ident_return = interpret_ident_response(ident_response, ident_user);
	if (!ident_return)
		ereport(LOG,
			(errmsg("invalidly formatted response from Ident server: \"%s\"",
					ident_response)));

ident_inet_done:
	if (sock_fd >= 0)
		closesocket(sock_fd);
	pg_freeaddrinfo_all(remote_addr.addr.ss_family, ident_serv);
	pg_freeaddrinfo_all(local_addr.addr.ss_family, la);
	return ident_return;
}

/*
 *	Ask kernel about the credentials of the connecting process and
 *	determine the symbolic name of the corresponding user.
 *
 *	Returns either true and the username put into "ident_user",
 *	or false if we were unable to determine the username.
 */
#ifdef HAVE_UNIX_SOCKETS

static bool
ident_unix(int sock, char *ident_user)
{
#if defined(HAVE_GETPEEREID)
	/* OpenBSD style:  */
	uid_t		uid;
	gid_t		gid;
	struct passwd *pass;

	errno = 0;
	if (getpeereid(sock, &uid, &gid) != 0)
	{
		/* We didn't get a valid credentials struct. */
		ereport(LOG,
				(errcode_for_socket_access(),
				 errmsg("could not get peer credentials: %m")));
		return false;
	}

	pass = getpwuid(uid);

	if (pass == NULL)
	{
		ereport(LOG,
				(errmsg("local user with ID %d does not exist",
						(int) uid)));
		return false;
	}

	StrNCpy(ident_user, pass->pw_name, IDENT_USERNAME_MAX + 1);

	return true;
#elif defined(SO_PEERCRED)
	/* Linux style: use getsockopt(SO_PEERCRED) */
	struct ucred peercred;
	ACCEPT_TYPE_ARG3 so_len = sizeof(peercred);
	struct passwd *pass;

	errno = 0;
	if (getsockopt(sock, SOL_SOCKET, SO_PEERCRED, &peercred, &so_len) != 0 ||
		so_len != sizeof(peercred))
	{
		/* We didn't get a valid credentials struct. */
		ereport(LOG,
				(errcode_for_socket_access(),
				 errmsg("could not get peer credentials: %m")));
		return false;
	}

	pass = getpwuid(peercred.uid);

	if (pass == NULL)
	{
		ereport(LOG,
				(errmsg("local user with ID %d does not exist",
						(int) peercred.uid)));
		return false;
	}

	StrNCpy(ident_user, pass->pw_name, IDENT_USERNAME_MAX + 1);

	return true;
#elif defined(HAVE_STRUCT_CMSGCRED) || defined(HAVE_STRUCT_FCRED) || (defined(HAVE_STRUCT_SOCKCRED) && defined(LOCAL_CREDS))
	struct msghdr msg;

/* Credentials structure */
#if defined(HAVE_STRUCT_CMSGCRED)
	typedef struct cmsgcred Cred;

#define cruid cmcred_uid
#elif defined(HAVE_STRUCT_FCRED)
	typedef struct fcred Cred;

#define cruid fc_uid
#elif defined(HAVE_STRUCT_SOCKCRED)
	typedef struct sockcred Cred;

#define cruid sc_uid
#endif
	Cred	   *cred;

	/* Compute size without padding */
	char		cmsgmem[ALIGN(sizeof(struct cmsghdr)) + ALIGN(sizeof(Cred))];	/* for NetBSD */

	/* Point to start of first structure */
	struct cmsghdr *cmsg = (struct cmsghdr *) cmsgmem;

	struct iovec iov;
	char		buf;
	struct passwd *pw;

	memset(&msg, 0, sizeof(msg));
	msg.msg_iov = &iov;
	msg.msg_iovlen = 1;
	msg.msg_control = (char *) cmsg;
	msg.msg_controllen = sizeof(cmsgmem);
	memset(cmsg, 0, sizeof(cmsgmem));

	/*
	 * The one character which is received here is not meaningful; its
	 * purposes is only to make sure that recvmsg() blocks long enough for the
	 * other side to send its credentials.
	 */
	iov.iov_base = &buf;
	iov.iov_len = 1;

	if (recvmsg(sock, &msg, 0) < 0 ||
		cmsg->cmsg_len < sizeof(cmsgmem) ||
		cmsg->cmsg_type != SCM_CREDS)
	{
		ereport(LOG,
				(errcode_for_socket_access(),
				 errmsg("could not get peer credentials: %m")));
		return false;
	}

	cred = (Cred *) CMSG_DATA(cmsg);

	pw = getpwuid(cred->cruid);

	if (pw == NULL)
	{
		ereport(LOG,
				(errmsg("local user with ID %d does not exist",
						(int) cred->cruid)));
		return false;
	}

	StrNCpy(ident_user, pw->pw_name, IDENT_USERNAME_MAX + 1);

	return true;
#else
	ereport(LOG,
			(errcode(ERRCODE_FEATURE_NOT_SUPPORTED),
			 errmsg("Ident authentication is not supported on local connections on this platform")));

	return false;
#endif
}
#endif   /* HAVE_UNIX_SOCKETS */


/*
 *	Determine the username of the initiator of the connection described
 *	by "port".	Then look in the usermap file under the usermap
 *	port->auth_arg and see if that user is equivalent to Postgres user
 *	port->user.
 *
 *	Return STATUS_OK if yes, STATUS_ERROR if no match (or couldn't get info).
 */
int
authident(hbaPort *port)
{
	char		ident_user[IDENT_USERNAME_MAX + 1];

	if (get_role_line(port->user_name) == NULL)
		return STATUS_ERROR;
	
	switch (port->raddr.addr.ss_family)
	{
		case AF_INET:
#ifdef	HAVE_IPV6
		case AF_INET6:
#endif
			if (!ident_inet(port->raddr, port->laddr, ident_user))
				return STATUS_ERROR;
			break;

#ifdef HAVE_UNIX_SOCKETS
		case AF_UNIX:
			if (!ident_unix(port->sock, ident_user))
				return STATUS_ERROR;
			break;
#endif

		default:
			return STATUS_ERROR;
	}

	ereport(DEBUG2,
			(errmsg("Ident protocol identifies remote user as \"%s\"",
					ident_user)));

	if (check_ident_usermap(port->auth_arg, port->user_name, ident_user))
		return STATUS_OK;
	else
		return STATUS_ERROR;
}

>>>>>>> acb34166

/*
 *	Determine what authentication method should be used when accessing database
 *	"database" from frontend "raddr", user "user".	Return the method and
 *	an optional argument (stored in fields of *port), and STATUS_OK.
 *
 *	Note that STATUS_ERROR indicates a problem with the hba config file.
 *	If the file is OK but does not contain any entry matching the request,
 *	we return STATUS_OK and method = uaImplicitReject.
 */
int
hba_getauthmethod(hbaPort *port)
{
	if (check_hba(port))
		return STATUS_OK;
	else
		return STATUS_ERROR;
}<|MERGE_RESOLUTION|>--- conflicted
+++ resolved
@@ -10,11 +10,7 @@
  *
  *
  * IDENTIFICATION
-<<<<<<< HEAD
  *	  $PostgreSQL: pgsql/src/backend/libpq/hba.c,v 1.209 2010/07/06 19:18:56 momjian Exp $
-=======
- *	  $PostgreSQL: pgsql/src/backend/libpq/hba.c,v 1.159 2007/02/08 04:52:18 momjian Exp $
->>>>>>> acb34166
  *
  *-------------------------------------------------------------------------
  */
@@ -2140,454 +2136,6 @@
 }
 
 
-<<<<<<< HEAD
-=======
-/*
- *	Parse the string "*ident_response" as a response from a query to an Ident
- *	server.  If it's a normal response indicating a user name, return true
- *	and store the user name at *ident_user. If it's anything else,
- *	return false.
- */
-static bool
-interpret_ident_response(const char *ident_response,
-						 char *ident_user)
-{
-	const char *cursor = ident_response;		/* Cursor into *ident_response */
-
-	/*
-	 * Ident's response, in the telnet tradition, should end in crlf (\r\n).
-	 */
-	if (strlen(ident_response) < 2)
-		return false;
-	else if (ident_response[strlen(ident_response) - 2] != '\r')
-		return false;
-	else
-	{
-		while (*cursor != ':' && *cursor != '\r')
-			cursor++;			/* skip port field */
-
-		if (*cursor != ':')
-			return false;
-		else
-		{
-			/* We're positioned to colon before response type field */
-			char		response_type[80];
-			int			i;		/* Index into *response_type */
-
-			cursor++;			/* Go over colon */
-			while (pg_isblank(*cursor))
-				cursor++;		/* skip blanks */
-			i = 0;
-			while (*cursor != ':' && *cursor != '\r' && !pg_isblank(*cursor) &&
-				   i < (int) (sizeof(response_type) - 1))
-				response_type[i++] = *cursor++;
-			response_type[i] = '\0';
-			while (pg_isblank(*cursor))
-				cursor++;		/* skip blanks */
-			if (strcmp(response_type, "USERID") != 0)
-				return false;
-			else
-			{
-				/*
-				 * It's a USERID response.  Good.  "cursor" should be pointing
-				 * to the colon that precedes the operating system type.
-				 */
-				if (*cursor != ':')
-					return false;
-				else
-				{
-					cursor++;	/* Go over colon */
-					/* Skip over operating system field. */
-					while (*cursor != ':' && *cursor != '\r')
-						cursor++;
-					if (*cursor != ':')
-						return false;
-					else
-					{
-						int			i;	/* Index into *ident_user */
-
-						cursor++;		/* Go over colon */
-						while (pg_isblank(*cursor))
-							cursor++;	/* skip blanks */
-						/* Rest of line is user name.  Copy it over. */
-						i = 0;
-						while (*cursor != '\r' && i < IDENT_USERNAME_MAX)
-							ident_user[i++] = *cursor++;
-						ident_user[i] = '\0';
-						return true;
-					}
-				}
-			}
-		}
-	}
-}
-
-
-/*
- *	Talk to the ident server on host "remote_ip_addr" and find out who
- *	owns the tcp connection from his port "remote_port" to port
- *	"local_port_addr" on host "local_ip_addr".	Return the user name the
- *	ident server gives as "*ident_user".
- *
- *	IP addresses and port numbers are in network byte order.
- *
- *	But iff we're unable to get the information from ident, return false.
- */
-static bool
-ident_inet(const SockAddr remote_addr,
-		   const SockAddr local_addr,
-		   char *ident_user)
-{
-	int			sock_fd,		/* File descriptor for socket on which we talk
-								 * to Ident */
-				rc;				/* Return code from a locally called function */
-	bool		ident_return;
-	char		remote_addr_s[NI_MAXHOST];
-	char		remote_port[NI_MAXSERV];
-	char		local_addr_s[NI_MAXHOST];
-	char		local_port[NI_MAXSERV];
-	char		ident_port[NI_MAXSERV];
-	char		ident_query[80];
-	char		ident_response[80 + IDENT_USERNAME_MAX];
-	struct addrinfo *ident_serv = NULL,
-			   *la = NULL,
-				hints;
-
-	/*
-	 * Might look a little weird to first convert it to text and then back to
-	 * sockaddr, but it's protocol independent.
-	 */
-	pg_getnameinfo_all(&remote_addr.addr, remote_addr.salen,
-					   remote_addr_s, sizeof(remote_addr_s),
-					   remote_port, sizeof(remote_port),
-					   NI_NUMERICHOST | NI_NUMERICSERV);
-	pg_getnameinfo_all(&local_addr.addr, local_addr.salen,
-					   local_addr_s, sizeof(local_addr_s),
-					   local_port, sizeof(local_port),
-					   NI_NUMERICHOST | NI_NUMERICSERV);
-
-	snprintf(ident_port, sizeof(ident_port), "%d", IDENT_PORT);
-	hints.ai_flags = AI_NUMERICHOST;
-	hints.ai_family = remote_addr.addr.ss_family;
-	hints.ai_socktype = SOCK_STREAM;
-	hints.ai_protocol = 0;
-	hints.ai_addrlen = 0;
-	hints.ai_canonname = NULL;
-	hints.ai_addr = NULL;
-	hints.ai_next = NULL;
-	rc = pg_getaddrinfo_all(remote_addr_s, ident_port, &hints, &ident_serv);
-	if (rc || !ident_serv)
-	{
-		if (ident_serv)
-			pg_freeaddrinfo_all(hints.ai_family, ident_serv);
-		return false;			/* we don't expect this to happen */
-	}
-
-	hints.ai_flags = AI_NUMERICHOST;
-	hints.ai_family = local_addr.addr.ss_family;
-	hints.ai_socktype = SOCK_STREAM;
-	hints.ai_protocol = 0;
-	hints.ai_addrlen = 0;
-	hints.ai_canonname = NULL;
-	hints.ai_addr = NULL;
-	hints.ai_next = NULL;
-	rc = pg_getaddrinfo_all(local_addr_s, NULL, &hints, &la);
-	if (rc || !la)
-	{
-		if (la)
-			pg_freeaddrinfo_all(hints.ai_family, la);
-		return false;			/* we don't expect this to happen */
-	}
-
-	sock_fd = socket(ident_serv->ai_family, ident_serv->ai_socktype,
-					 ident_serv->ai_protocol);
-	if (sock_fd < 0)
-	{
-		ereport(LOG,
-				(errcode_for_socket_access(),
-				 errmsg("could not create socket for Ident connection: %m")));
-		ident_return = false;
-		goto ident_inet_done;
-	}
-
-	/*
-	 * Bind to the address which the client originally contacted, otherwise
-	 * the ident server won't be able to match up the right connection. This
-	 * is necessary if the PostgreSQL server is running on an IP alias.
-	 */
-	rc = bind(sock_fd, la->ai_addr, la->ai_addrlen);
-	if (rc != 0)
-	{
-		ereport(LOG,
-				(errcode_for_socket_access(),
-				 errmsg("could not bind to local address \"%s\": %m",
-						local_addr_s)));
-		ident_return = false;
-		goto ident_inet_done;
-	}
-
-	rc = connect(sock_fd, ident_serv->ai_addr,
-				 ident_serv->ai_addrlen);
-	if (rc != 0)
-	{
-		ereport(LOG,
-				(errcode_for_socket_access(),
-				 errmsg("could not connect to Ident server at address \"%s\", port %s: %m",
-						remote_addr_s, ident_port)));
-		ident_return = false;
-		goto ident_inet_done;
-	}
-
-	/* The query we send to the Ident server */
-	snprintf(ident_query, sizeof(ident_query), "%s,%s\r\n",
-			 remote_port, local_port);
-
-	/* loop in case send is interrupted */
-	do
-	{
-		rc = send(sock_fd, ident_query, strlen(ident_query), 0);
-	} while (rc < 0 && errno == EINTR);
-
-	if (rc < 0)
-	{
-		ereport(LOG,
-				(errcode_for_socket_access(),
-				 errmsg("could not send query to Ident server at address \"%s\", port %s: %m",
-						remote_addr_s, ident_port)));
-		ident_return = false;
-		goto ident_inet_done;
-	}
-
-	do
-	{
-		rc = recv(sock_fd, ident_response, sizeof(ident_response) - 1, 0);
-	} while (rc < 0 && errno == EINTR);
-
-	if (rc < 0)
-	{
-		ereport(LOG,
-				(errcode_for_socket_access(),
-				 errmsg("could not receive response from Ident server at address \"%s\", port %s: %m",
-						remote_addr_s, ident_port)));
-		ident_return = false;
-		goto ident_inet_done;
-	}
-
-	ident_response[rc] = '\0';
-	ident_return = interpret_ident_response(ident_response, ident_user);
-	if (!ident_return)
-		ereport(LOG,
-			(errmsg("invalidly formatted response from Ident server: \"%s\"",
-					ident_response)));
-
-ident_inet_done:
-	if (sock_fd >= 0)
-		closesocket(sock_fd);
-	pg_freeaddrinfo_all(remote_addr.addr.ss_family, ident_serv);
-	pg_freeaddrinfo_all(local_addr.addr.ss_family, la);
-	return ident_return;
-}
-
-/*
- *	Ask kernel about the credentials of the connecting process and
- *	determine the symbolic name of the corresponding user.
- *
- *	Returns either true and the username put into "ident_user",
- *	or false if we were unable to determine the username.
- */
-#ifdef HAVE_UNIX_SOCKETS
-
-static bool
-ident_unix(int sock, char *ident_user)
-{
-#if defined(HAVE_GETPEEREID)
-	/* OpenBSD style:  */
-	uid_t		uid;
-	gid_t		gid;
-	struct passwd *pass;
-
-	errno = 0;
-	if (getpeereid(sock, &uid, &gid) != 0)
-	{
-		/* We didn't get a valid credentials struct. */
-		ereport(LOG,
-				(errcode_for_socket_access(),
-				 errmsg("could not get peer credentials: %m")));
-		return false;
-	}
-
-	pass = getpwuid(uid);
-
-	if (pass == NULL)
-	{
-		ereport(LOG,
-				(errmsg("local user with ID %d does not exist",
-						(int) uid)));
-		return false;
-	}
-
-	StrNCpy(ident_user, pass->pw_name, IDENT_USERNAME_MAX + 1);
-
-	return true;
-#elif defined(SO_PEERCRED)
-	/* Linux style: use getsockopt(SO_PEERCRED) */
-	struct ucred peercred;
-	ACCEPT_TYPE_ARG3 so_len = sizeof(peercred);
-	struct passwd *pass;
-
-	errno = 0;
-	if (getsockopt(sock, SOL_SOCKET, SO_PEERCRED, &peercred, &so_len) != 0 ||
-		so_len != sizeof(peercred))
-	{
-		/* We didn't get a valid credentials struct. */
-		ereport(LOG,
-				(errcode_for_socket_access(),
-				 errmsg("could not get peer credentials: %m")));
-		return false;
-	}
-
-	pass = getpwuid(peercred.uid);
-
-	if (pass == NULL)
-	{
-		ereport(LOG,
-				(errmsg("local user with ID %d does not exist",
-						(int) peercred.uid)));
-		return false;
-	}
-
-	StrNCpy(ident_user, pass->pw_name, IDENT_USERNAME_MAX + 1);
-
-	return true;
-#elif defined(HAVE_STRUCT_CMSGCRED) || defined(HAVE_STRUCT_FCRED) || (defined(HAVE_STRUCT_SOCKCRED) && defined(LOCAL_CREDS))
-	struct msghdr msg;
-
-/* Credentials structure */
-#if defined(HAVE_STRUCT_CMSGCRED)
-	typedef struct cmsgcred Cred;
-
-#define cruid cmcred_uid
-#elif defined(HAVE_STRUCT_FCRED)
-	typedef struct fcred Cred;
-
-#define cruid fc_uid
-#elif defined(HAVE_STRUCT_SOCKCRED)
-	typedef struct sockcred Cred;
-
-#define cruid sc_uid
-#endif
-	Cred	   *cred;
-
-	/* Compute size without padding */
-	char		cmsgmem[ALIGN(sizeof(struct cmsghdr)) + ALIGN(sizeof(Cred))];	/* for NetBSD */
-
-	/* Point to start of first structure */
-	struct cmsghdr *cmsg = (struct cmsghdr *) cmsgmem;
-
-	struct iovec iov;
-	char		buf;
-	struct passwd *pw;
-
-	memset(&msg, 0, sizeof(msg));
-	msg.msg_iov = &iov;
-	msg.msg_iovlen = 1;
-	msg.msg_control = (char *) cmsg;
-	msg.msg_controllen = sizeof(cmsgmem);
-	memset(cmsg, 0, sizeof(cmsgmem));
-
-	/*
-	 * The one character which is received here is not meaningful; its
-	 * purposes is only to make sure that recvmsg() blocks long enough for the
-	 * other side to send its credentials.
-	 */
-	iov.iov_base = &buf;
-	iov.iov_len = 1;
-
-	if (recvmsg(sock, &msg, 0) < 0 ||
-		cmsg->cmsg_len < sizeof(cmsgmem) ||
-		cmsg->cmsg_type != SCM_CREDS)
-	{
-		ereport(LOG,
-				(errcode_for_socket_access(),
-				 errmsg("could not get peer credentials: %m")));
-		return false;
-	}
-
-	cred = (Cred *) CMSG_DATA(cmsg);
-
-	pw = getpwuid(cred->cruid);
-
-	if (pw == NULL)
-	{
-		ereport(LOG,
-				(errmsg("local user with ID %d does not exist",
-						(int) cred->cruid)));
-		return false;
-	}
-
-	StrNCpy(ident_user, pw->pw_name, IDENT_USERNAME_MAX + 1);
-
-	return true;
-#else
-	ereport(LOG,
-			(errcode(ERRCODE_FEATURE_NOT_SUPPORTED),
-			 errmsg("Ident authentication is not supported on local connections on this platform")));
-
-	return false;
-#endif
-}
-#endif   /* HAVE_UNIX_SOCKETS */
-
-
-/*
- *	Determine the username of the initiator of the connection described
- *	by "port".	Then look in the usermap file under the usermap
- *	port->auth_arg and see if that user is equivalent to Postgres user
- *	port->user.
- *
- *	Return STATUS_OK if yes, STATUS_ERROR if no match (or couldn't get info).
- */
-int
-authident(hbaPort *port)
-{
-	char		ident_user[IDENT_USERNAME_MAX + 1];
-
-	if (get_role_line(port->user_name) == NULL)
-		return STATUS_ERROR;
-	
-	switch (port->raddr.addr.ss_family)
-	{
-		case AF_INET:
-#ifdef	HAVE_IPV6
-		case AF_INET6:
-#endif
-			if (!ident_inet(port->raddr, port->laddr, ident_user))
-				return STATUS_ERROR;
-			break;
-
-#ifdef HAVE_UNIX_SOCKETS
-		case AF_UNIX:
-			if (!ident_unix(port->sock, ident_user))
-				return STATUS_ERROR;
-			break;
-#endif
-
-		default:
-			return STATUS_ERROR;
-	}
-
-	ereport(DEBUG2,
-			(errmsg("Ident protocol identifies remote user as \"%s\"",
-					ident_user)));
-
-	if (check_ident_usermap(port->auth_arg, port->user_name, ident_user))
-		return STATUS_OK;
-	else
-		return STATUS_ERROR;
-}
-
->>>>>>> acb34166
-
 /*
  *	Determine what authentication method should be used when accessing database
  *	"database" from frontend "raddr", user "user".	Return the method and
