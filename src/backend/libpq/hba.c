/*-------------------------------------------------------------------------
 *
 * hba.c
 *	  Routines to handle host based authentication (that's the scheme
 *	  wherein you authenticate a user by seeing what IP address the system
 *	  says he comes from and choosing authentication method based on it).
 *
 * Portions Copyright (c) 1996-2019, PostgreSQL Global Development Group
 * Portions Copyright (c) 1994, Regents of the University of California
 *
 *
 * IDENTIFICATION
 *	  src/backend/libpq/hba.c
 *
 *-------------------------------------------------------------------------
 */
#include "postgres.h"

#include <ctype.h>
#include <pwd.h>
#include <fcntl.h>
#include <sys/param.h>
#include <sys/socket.h>
#include <netinet/in.h>
#include <arpa/inet.h>
#include <unistd.h>

#include "access/htup_details.h"
#include "catalog/pg_collation.h"
#include "catalog/pg_type.h"
#include "common/ip.h"
#include "funcapi.h"
#include "libpq/ifaddr.h"
#include "libpq/libpq.h"
#include "miscadmin.h"
#include "postmaster/postmaster.h"
#include "regex/regex.h"
#include "replication/walsender.h"
#include "storage/fd.h"
#include "utils/acl.h"
#include "utils/builtins.h"
#include "utils/varlena.h"
#include "utils/guc.h"
#include "utils/lsyscache.h"
#include "utils/memutils.h"

#ifdef USE_LDAP
#ifdef WIN32
#include <winldap.h>
#else
#include <ldap.h>
#endif
#endif


#define MAX_TOKEN	256
#define MAX_LINE	8192

/* callback data for check_network_callback */
typedef struct check_network_data
{
	IPCompareMethod method;		/* test method */
	SockAddr   *raddr;			/* client's actual address */
	bool		result;			/* set to true if match */
} check_network_data;


#define token_is_keyword(t, k)	(!t->quoted && strcmp(t->string, k) == 0)
#define token_matches(t, k)  (strcmp(t->string, k) == 0)

/*
 * A single string token lexed from a config file, together with whether
 * the token had been quoted.
 */
typedef struct HbaToken
{
	char	   *string;
	bool		quoted;
} HbaToken;

/*
 * TokenizedLine represents one line lexed from a config file.
 * Each item in the "fields" list is a sub-list of HbaTokens.
 * We don't emit a TokenizedLine for empty or all-comment lines,
 * so "fields" is never NIL (nor are any of its sub-lists).
 * Exception: if an error occurs during tokenization, we might
 * have fields == NIL, in which case err_msg != NULL.
 */
typedef struct TokenizedLine
{
	List	   *fields;			/* List of lists of HbaTokens */
	int			line_num;		/* Line number */
	char	   *raw_line;		/* Raw line text */
	char	   *err_msg;		/* Error message if any */
} TokenizedLine;

/*
 * pre-parsed content of HBA config file: list of HbaLine structs.
 * parsed_hba_context is the memory context where it lives.
 */
static List *parsed_hba_lines = NIL;
static MemoryContext parsed_hba_context = NULL;

/*
 * pre-parsed content of ident mapping file: list of IdentLine structs.
 * parsed_ident_context is the memory context where it lives.
 *
 * NOTE: the IdentLine structs can contain pre-compiled regular expressions
 * that live outside the memory context. Before destroying or resetting the
 * memory context, they need to be explicitly free'd.
 */
static List *parsed_ident_lines = NIL;
static MemoryContext parsed_ident_context = NULL;

/*
 * The following character array represents the names of the authentication
 * methods that are supported by PostgreSQL.
 *
 * Note: keep this in sync with the UserAuth enum in hba.h.
 */
static const char *const UserAuthName[] =
{
	"reject",
	"implicit reject",			/* Not a user-visible option */
	"trust",
	"ident",
	"password",
	"md5",
	"scram-sha-256",
	"gss",
	"sspi",
	"pam",
	"bsd",
	"ldap",
	"cert",
	"radius",
	"peer"
};


static MemoryContext tokenize_file(const char *filename, FILE *file,
								   List **tok_lines, int elevel);
static List *tokenize_inc_file(List *tokens, const char *outer_filename,
							   const char *inc_filename, int elevel, char **err_msg);
static bool parse_hba_auth_opt(char *name, char *val, HbaLine *hbaline,
							   int elevel, char **err_msg);
static bool verify_option_list_length(List *options, const char *optionname,
									  List *masters, const char *mastername, int line_num);
static ArrayType *gethba_options(HbaLine *hba);
static void fill_hba_line(Tuplestorestate *tuple_store, TupleDesc tupdesc,
						  int lineno, HbaLine *hba, const char *err_msg);
static void fill_hba_view(Tuplestorestate *tuple_store, TupleDesc tupdesc);


/*
 * isblank() exists in the ISO C99 spec, but it's not very portable yet,
 * so provide our own version.
 */
bool
pg_isblank(const char c)
{
	return c == ' ' || c == '\t' || c == '\r';
}


/*
 * Grab one token out of the string pointed to by *lineptr.
 *
 * Tokens are strings of non-blank
 * characters bounded by blank characters, commas, beginning of line, and
 * end of line. Blank means space or tab. Tokens can be delimited by
 * double quotes (this allows the inclusion of blanks, but not newlines).
 * Comments (started by an unquoted '#') are skipped.
 *
 * The token, if any, is returned at *buf (a buffer of size bufsz), and
 * *lineptr is advanced past the token.
 *
 * Also, we set *initial_quote to indicate whether there was quoting before
 * the first character.  (We use that to prevent "@x" from being treated
 * as a file inclusion request.  Note that @"x" should be so treated;
 * we want to allow that to support embedded spaces in file paths.)
 *
 * We set *terminating_comma to indicate whether the token is terminated by a
 * comma (which is not returned).
 *
 * In event of an error, log a message at ereport level elevel, and also
 * set *err_msg to a string describing the error.  Currently the only
 * possible error is token too long for buf.
 *
 * If successful: store null-terminated token at *buf and return true.
 * If no more tokens on line: set *buf = '\0' and return false.
 * If error: fill buf with truncated or misformatted token and return false.
 */
static bool
next_token(char **lineptr, char *buf, int bufsz,
		   bool *initial_quote, bool *terminating_comma,
		   int elevel, char **err_msg)
{
	int			c;
	char	   *start_buf = buf;
	char	   *end_buf = buf + (bufsz - 1);
	bool		in_quote = false;
	bool		was_quote = false;
	bool		saw_quote = false;

	Assert(end_buf > start_buf);

	*initial_quote = false;
	*terminating_comma = false;

	/* Move over any whitespace and commas preceding the next token */
	while ((c = (*(*lineptr)++)) != '\0' && (pg_isblank(c) || c == ','))
		;

	/*
	 * Build a token in buf of next characters up to EOL, unquoted comma, or
	 * unquoted whitespace.
	 */
	while (c != '\0' &&
		   (!pg_isblank(c) || in_quote))
	{
		/* skip comments to EOL */
		if (c == '#' && !in_quote)
		{
			while ((c = (*(*lineptr)++)) != '\0')
				;
			break;
		}

		if (buf >= end_buf)
		{
			*buf = '\0';
			ereport(elevel,
					(errcode(ERRCODE_CONFIG_FILE_ERROR),
					 errmsg("authentication file token too long, skipping: \"%s\"",
							start_buf)));
			*err_msg = "authentication file token too long";
			/* Discard remainder of line */
			while ((c = (*(*lineptr)++)) != '\0')
				;
			/* Un-eat the '\0', in case we're called again */
			(*lineptr)--;
			return false;
		}

		/* we do not pass back a terminating comma in the token */
		if (c == ',' && !in_quote)
		{
			*terminating_comma = true;
			break;
		}

		if (c != '"' || was_quote)
			*buf++ = c;

		/* Literal double-quote is two double-quotes */
		if (in_quote && c == '"')
			was_quote = !was_quote;
		else
			was_quote = false;

		if (c == '"')
		{
			in_quote = !in_quote;
			saw_quote = true;
			if (buf == start_buf)
				*initial_quote = true;
		}

		c = *(*lineptr)++;
	}

	/*
	 * Un-eat the char right after the token (critical in case it is '\0',
	 * else next call will read past end of string).
	 */
	(*lineptr)--;

	*buf = '\0';

	return (saw_quote || buf > start_buf);
}

/*
 * Construct a palloc'd HbaToken struct, copying the given string.
 */
static HbaToken *
make_hba_token(const char *token, bool quoted)
{
	HbaToken   *hbatoken;
	int			toklen;

	toklen = strlen(token);
	/* we copy string into same palloc block as the struct */
	hbatoken = (HbaToken *) palloc(sizeof(HbaToken) + toklen + 1);
	hbatoken->string = (char *) hbatoken + sizeof(HbaToken);
	hbatoken->quoted = quoted;
	memcpy(hbatoken->string, token, toklen + 1);

	return hbatoken;
}

/*
 * Copy a HbaToken struct into freshly palloc'd memory.
 */
static HbaToken *
copy_hba_token(HbaToken *in)
{
	HbaToken   *out = make_hba_token(in->string, in->quoted);

	return out;
}


/*
 * Tokenize one HBA field from a line, handling file inclusion and comma lists.
 *
 * filename: current file's pathname (needed to resolve relative pathnames)
 * *lineptr: current line pointer, which will be advanced past field
 *
 * In event of an error, log a message at ereport level elevel, and also
 * set *err_msg to a string describing the error.  Note that the result
 * may be non-NIL anyway, so *err_msg must be tested to determine whether
 * there was an error.
 *
 * The result is a List of HbaToken structs, one for each token in the field,
 * or NIL if we reached EOL.
 */
static List *
next_field_expand(const char *filename, char **lineptr,
				  int elevel, char **err_msg)
{
	char		buf[MAX_TOKEN];
	bool		trailing_comma;
	bool		initial_quote;
	List	   *tokens = NIL;

	do
	{
		if (!next_token(lineptr, buf, sizeof(buf),
						&initial_quote, &trailing_comma,
						elevel, err_msg))
			break;

		/* Is this referencing a file? */
		if (!initial_quote && buf[0] == '@' && buf[1] != '\0')
			tokens = tokenize_inc_file(tokens, filename, buf + 1,
									   elevel, err_msg);
		else
			tokens = lappend(tokens, make_hba_token(buf, initial_quote));
	} while (trailing_comma && (*err_msg == NULL));

	return tokens;
}

/*
 * tokenize_inc_file
 *		Expand a file included from another file into an hba "field"
 *
 * Opens and tokenises a file included from another HBA config file with @,
 * and returns all values found therein as a flat list of HbaTokens.  If a
 * @-token is found, recursively expand it.  The newly read tokens are
 * appended to "tokens" (so that foo,bar,@baz does what you expect).
 * All new tokens are allocated in caller's memory context.
 *
 * In event of an error, log a message at ereport level elevel, and also
 * set *err_msg to a string describing the error.  Note that the result
 * may be non-NIL anyway, so *err_msg must be tested to determine whether
 * there was an error.
 */
static List *
tokenize_inc_file(List *tokens,
				  const char *outer_filename,
				  const char *inc_filename,
				  int elevel,
				  char **err_msg)
{
	char	   *inc_fullname;
	FILE	   *inc_file;
	List	   *inc_lines;
	ListCell   *inc_line;
	MemoryContext linecxt;

	if (is_absolute_path(inc_filename))
	{
		/* absolute path is taken as-is */
		inc_fullname = pstrdup(inc_filename);
	}
	else
	{
		/* relative path is relative to dir of calling file */
		inc_fullname = (char *) palloc(strlen(outer_filename) + 1 +
									   strlen(inc_filename) + 1);
		strcpy(inc_fullname, outer_filename);
		get_parent_directory(inc_fullname);
		join_path_components(inc_fullname, inc_fullname, inc_filename);
		canonicalize_path(inc_fullname);
	}

	inc_file = AllocateFile(inc_fullname, "r");
	if (inc_file == NULL)
	{
		int			save_errno = errno;

		ereport(elevel,
				(errcode_for_file_access(),
				 errmsg("could not open secondary authentication file \"@%s\" as \"%s\": %m",
						inc_filename, inc_fullname)));
		*err_msg = psprintf("could not open secondary authentication file \"@%s\" as \"%s\": %s",
							inc_filename, inc_fullname, strerror(save_errno));
		pfree(inc_fullname);
		return tokens;
	}

	/* There is possible recursion here if the file contains @ */
	linecxt = tokenize_file(inc_fullname, inc_file, &inc_lines, elevel);

	FreeFile(inc_file);
	pfree(inc_fullname);

	/* Copy all tokens found in the file and append to the tokens list */
	foreach(inc_line, inc_lines)
	{
		TokenizedLine *tok_line = (TokenizedLine *) lfirst(inc_line);
		ListCell   *inc_field;

		/* If any line has an error, propagate that up to caller */
		if (tok_line->err_msg)
		{
			*err_msg = pstrdup(tok_line->err_msg);
			break;
		}

		foreach(inc_field, tok_line->fields)
		{
			List	   *inc_tokens = lfirst(inc_field);
			ListCell   *inc_token;

			foreach(inc_token, inc_tokens)
			{
				HbaToken   *token = lfirst(inc_token);

				tokens = lappend(tokens, copy_hba_token(token));
			}
		}
	}

	MemoryContextDelete(linecxt);
	return tokens;
}

/*
 * Tokenize the given file.
 *
 * The output is a list of TokenizedLine structs; see struct definition above.
 *
 * filename: the absolute path to the target file
 * file: the already-opened target file
 * tok_lines: receives output list
 * elevel: message logging level
 *
 * Errors are reported by logging messages at ereport level elevel and by
 * adding TokenizedLine structs containing non-null err_msg fields to the
 * output list.
 *
 * Return value is a memory context which contains all memory allocated by
 * this function (it's a child of caller's context).
 */
static MemoryContext
tokenize_file(const char *filename, FILE *file, List **tok_lines, int elevel)
{
	int			line_number = 1;
	MemoryContext linecxt;
	MemoryContext oldcxt;

	linecxt = AllocSetContextCreate(CurrentMemoryContext,
									"tokenize_file",
									ALLOCSET_SMALL_SIZES);
	oldcxt = MemoryContextSwitchTo(linecxt);

	*tok_lines = NIL;

	while (!feof(file) && !ferror(file))
	{
		char		rawline[MAX_LINE];
		char	   *lineptr;
		List	   *current_line = NIL;
		char	   *err_msg = NULL;

		if (!fgets(rawline, sizeof(rawline), file))
		{
			int			save_errno = errno;

			if (!ferror(file))
				break;			/* normal EOF */
			/* I/O error! */
			ereport(elevel,
					(errcode_for_file_access(),
					 errmsg("could not read file \"%s\": %m", filename)));
			err_msg = psprintf("could not read file \"%s\": %s",
							   filename, strerror(save_errno));
			rawline[0] = '\0';
		}
		if (strlen(rawline) == MAX_LINE - 1)
		{
			/* Line too long! */
			ereport(elevel,
					(errcode(ERRCODE_CONFIG_FILE_ERROR),
					 errmsg("authentication file line too long"),
					 errcontext("line %d of configuration file \"%s\"",
								line_number, filename)));
			err_msg = "authentication file line too long";
		}

		/* Strip trailing linebreak from rawline */
		lineptr = rawline + strlen(rawline) - 1;
		while (lineptr >= rawline && (*lineptr == '\n' || *lineptr == '\r'))
			*lineptr-- = '\0';

		/* Parse fields */
		lineptr = rawline;
		while (*lineptr && err_msg == NULL)
		{
			List	   *current_field;

			current_field = next_field_expand(filename, &lineptr,
											  elevel, &err_msg);
			/* add field to line, unless we are at EOL or comment start */
			if (current_field != NIL)
				current_line = lappend(current_line, current_field);
		}

		/* Reached EOL; emit line to TokenizedLine list unless it's boring */
		if (current_line != NIL || err_msg != NULL)
		{
			TokenizedLine *tok_line;

			tok_line = (TokenizedLine *) palloc(sizeof(TokenizedLine));
			tok_line->fields = current_line;
			tok_line->line_num = line_number;
			tok_line->raw_line = pstrdup(rawline);
			tok_line->err_msg = err_msg;
			*tok_lines = lappend(*tok_lines, tok_line);
		}

		line_number++;
	}

	MemoryContextSwitchTo(oldcxt);

	return linecxt;
}


/*
 * Does user belong to role?
 *
 * userid is the OID of the role given as the attempted login identifier.
 * We check to see if it is a member of the specified role name.
 */
static bool
is_member(Oid userid, const char *role)
{
	Oid			roleid;

	if (!OidIsValid(userid))
		return false;			/* if user not exist, say "no" */

	roleid = get_role_oid(role, true);

	if (!OidIsValid(roleid))
		return false;			/* if target role not exist, say "no" */

	/*
	 * See if user is directly or indirectly a member of role. For this
	 * purpose, a superuser is not considered to be automatically a member of
	 * the role, so group auth only applies to explicit membership.
	 */
	return is_member_of_role_nosuper(userid, roleid);
}

/*
 * Check HbaToken list for a match to role, allowing group names.
 */
static bool
check_role(const char *role, Oid roleid, List *tokens)
{
	ListCell   *cell;
	HbaToken   *tok;

	foreach(cell, tokens)
	{
		tok = lfirst(cell);
		if (!tok->quoted && tok->string[0] == '+')
		{
			if (is_member(roleid, tok->string + 1))
				return true;
		}
		else if (token_matches(tok, role) ||
				 token_is_keyword(tok, "all"))
			return true;
	}
	return false;
}

/*
 * Check to see if db/role combination matches HbaToken list.
 */
static bool
check_db(const char *dbname, const char *role, Oid roleid, List *tokens)
{
	ListCell   *cell;
	HbaToken   *tok;

	foreach(cell, tokens)
	{
		tok = lfirst(cell);
		if (am_walsender && !am_db_walsender)
		{
			/*
			 * physical replication walsender connections can only match
			 * replication keyword
			 */
			if (token_is_keyword(tok, "replication"))
				return true;
		}
		else if (token_is_keyword(tok, "all"))
			return true;
		else if (token_is_keyword(tok, "sameuser"))
		{
			if (strcmp(dbname, role) == 0)
				return true;
		}
		else if (token_is_keyword(tok, "samegroup") ||
				 token_is_keyword(tok, "samerole"))
		{
			if (is_member(roleid, dbname))
				return true;
		}
		else if (token_is_keyword(tok, "replication"))
			continue;			/* never match this if not walsender */
		else if (token_matches(tok, dbname))
			return true;
	}
	return false;
}

static bool
ipv4eq(struct sockaddr_in *a, struct sockaddr_in *b)
{
	return (a->sin_addr.s_addr == b->sin_addr.s_addr);
}

#ifdef HAVE_IPV6

static bool
ipv6eq(struct sockaddr_in6 *a, struct sockaddr_in6 *b)
{
	int			i;

	for (i = 0; i < 16; i++)
		if (a->sin6_addr.s6_addr[i] != b->sin6_addr.s6_addr[i])
			return false;

	return true;
}
#endif							/* HAVE_IPV6 */

/*
 * Check whether host name matches pattern.
 */
static bool
hostname_match(const char *pattern, const char *actual_hostname)
{
	if (pattern[0] == '.')		/* suffix match */
	{
		size_t		plen = strlen(pattern);
		size_t		hlen = strlen(actual_hostname);

		if (hlen < plen)
			return false;

		return (pg_strcasecmp(pattern, actual_hostname + (hlen - plen)) == 0);
	}
	else
		return (pg_strcasecmp(pattern, actual_hostname) == 0);
}

/*
 * Check to see if a connecting IP matches a given host name.
 */
static bool
check_hostname(hbaPort *port, const char *hostname)
{
	struct addrinfo *gai_result,
			   *gai;
	int			ret;
	bool		found;

	/* Quick out if remote host name already known bad */
	if (port->remote_hostname_resolv < 0)
		return false;

	/* Lookup remote host name if not already done */
	if (!port->remote_hostname)
	{
		char		remote_hostname[NI_MAXHOST];

		ret = pg_getnameinfo_all(&port->raddr.addr, port->raddr.salen,
								 remote_hostname, sizeof(remote_hostname),
								 NULL, 0,
								 NI_NAMEREQD);
		if (ret != 0)
		{
			/* remember failure; don't complain in the postmaster log yet */
			port->remote_hostname_resolv = -2;
			port->remote_hostname_errcode = ret;
			return false;
		}

		port->remote_hostname = pstrdup(remote_hostname);
	}

	/* Now see if remote host name matches this pg_hba line */
	if (!hostname_match(hostname, port->remote_hostname))
		return false;

	/* If we already verified the forward lookup, we're done */
	if (port->remote_hostname_resolv == +1)
		return true;

	/* Lookup IP from host name and check against original IP */
	ret = getaddrinfo(port->remote_hostname, NULL, NULL, &gai_result);
	if (ret != 0)
	{
		/* remember failure; don't complain in the postmaster log yet */
		port->remote_hostname_resolv = -2;
		port->remote_hostname_errcode = ret;
		return false;
	}

	found = false;
	for (gai = gai_result; gai; gai = gai->ai_next)
	{
		if (gai->ai_addr->sa_family == port->raddr.addr.ss_family)
		{
			if (gai->ai_addr->sa_family == AF_INET)
			{
				if (ipv4eq((struct sockaddr_in *) gai->ai_addr,
						   (struct sockaddr_in *) &port->raddr.addr))
				{
					found = true;
					break;
				}
			}
#ifdef HAVE_IPV6
			else if (gai->ai_addr->sa_family == AF_INET6)
			{
				if (ipv6eq((struct sockaddr_in6 *) gai->ai_addr,
						   (struct sockaddr_in6 *) &port->raddr.addr))
				{
					found = true;
					break;
				}
			}
#endif
		}
	}

	if (gai_result)
		freeaddrinfo(gai_result);

	if (!found)
		elog(DEBUG2, "pg_hba.conf host name \"%s\" rejected because address resolution did not return a match with IP address of client",
			 hostname);

	port->remote_hostname_resolv = found ? +1 : -1;

	return found;
}

/*
 * Check to see if a connecting IP matches the given address and netmask.
 */
static bool
check_ip(SockAddr *raddr, struct sockaddr *addr, struct sockaddr *mask)
{
	if (raddr->addr.ss_family == addr->sa_family &&
		pg_range_sockaddr(&raddr->addr,
						  (struct sockaddr_storage *) addr,
						  (struct sockaddr_storage *) mask))
		return true;
	return false;
}

/*
 * pg_foreach_ifaddr callback: does client addr match this machine interface?
 */
static void
check_network_callback(struct sockaddr *addr, struct sockaddr *netmask,
					   void *cb_data)
{
	check_network_data *cn = (check_network_data *) cb_data;
	struct sockaddr_storage mask;

	/* Already found a match? */
	if (cn->result)
		return;

	if (cn->method == ipCmpSameHost)
	{
		/* Make an all-ones netmask of appropriate length for family */
		pg_sockaddr_cidr_mask(&mask, NULL, addr->sa_family);
		cn->result = check_ip(cn->raddr, addr, (struct sockaddr *) &mask);
	}
	else
	{
		/* Use the netmask of the interface itself */
		cn->result = check_ip(cn->raddr, addr, netmask);
	}
}

/*
 * Use pg_foreach_ifaddr to check a samehost or samenet match
 */
bool
check_same_host_or_net(SockAddr *raddr, IPCompareMethod method)
{
	check_network_data cn;

	cn.method = method;
	cn.raddr = raddr;
	cn.result = false;

	errno = 0;
	if (pg_foreach_ifaddr(check_network_callback, &cn) < 0)
	{
		elog(LOG, "error enumerating network interfaces: %m");
		return false;
	}

	return cn.result;
}


/*
 * Macros used to check and report on invalid configuration options.
 * On error: log a message at level elevel, set *err_msg, and exit the function.
 * These macros are not as general-purpose as they look, because they know
 * what the calling function's error-exit value is.
 *
 * INVALID_AUTH_OPTION = reports when an option is specified for a method where it's
 *						 not supported.
 * REQUIRE_AUTH_OPTION = same as INVALID_AUTH_OPTION, except it also checks if the
 *						 method is actually the one specified. Used as a shortcut when
 *						 the option is only valid for one authentication method.
 * MANDATORY_AUTH_ARG  = check if a required option is set for an authentication method,
 *						 reporting error if it's not.
 */
#define INVALID_AUTH_OPTION(optname, validmethods) \
do { \
	ereport(elevel, \
			(errcode(ERRCODE_CONFIG_FILE_ERROR), \
			 /* translator: the second %s is a list of auth methods */ \
			 errmsg("authentication option \"%s\" is only valid for authentication methods %s", \
					optname, _(validmethods)), \
			 errcontext("line %d of configuration file \"%s\"", \
					line_num, HbaFileName))); \
	*err_msg = psprintf("authentication option \"%s\" is only valid for authentication methods %s", \
						optname, validmethods); \
	return false; \
} while (0)

#define REQUIRE_AUTH_OPTION(methodval, optname, validmethods) \
do { \
	if (hbaline->auth_method != methodval) \
		INVALID_AUTH_OPTION(optname, validmethods); \
} while (0)

#define MANDATORY_AUTH_ARG(argvar, argname, authname) \
do { \
	if (argvar == NULL) { \
		ereport(elevel, \
				(errcode(ERRCODE_CONFIG_FILE_ERROR), \
				 errmsg("authentication method \"%s\" requires argument \"%s\" to be set", \
						authname, argname), \
				 errcontext("line %d of configuration file \"%s\"", \
						line_num, HbaFileName))); \
		*err_msg = psprintf("authentication method \"%s\" requires argument \"%s\" to be set", \
							authname, argname); \
		return NULL; \
	} \
} while (0)

/*
 * Macros for handling pg_ident problems.
 * Much as above, but currently the message level is hardwired as LOG
 * and there is no provision for an err_msg string.
 *
 * IDENT_FIELD_ABSENT:
 * Log a message and exit the function if the given ident field ListCell is
 * not populated.
 *
 * IDENT_MULTI_VALUE:
 * Log a message and exit the function if the given ident token List has more
 * than one element.
 */
#define IDENT_FIELD_ABSENT(field) \
do { \
	if (!field) { \
		ereport(LOG, \
				(errcode(ERRCODE_CONFIG_FILE_ERROR), \
				 errmsg("missing entry in file \"%s\" at end of line %d", \
						IdentFileName, line_num))); \
		return NULL; \
	} \
} while (0)

#define IDENT_MULTI_VALUE(tokens) \
do { \
	if (tokens->length > 1) { \
		ereport(LOG, \
				(errcode(ERRCODE_CONFIG_FILE_ERROR), \
				 errmsg("multiple values in ident field"), \
				 errcontext("line %d of configuration file \"%s\"", \
							line_num, IdentFileName))); \
		return NULL; \
	} \
} while (0)


/*
 * Parse one tokenised line from the hba config file and store the result in a
 * HbaLine structure.
 *
 * If parsing fails, log a message at ereport level elevel, store an error
 * string in tok_line->err_msg, and return NULL.  (Some non-error conditions
 * can also result in such messages.)
 *
 * Note: this function leaks memory when an error occurs.  Caller is expected
 * to have set a memory context that will be reset if this function returns
 * NULL.
 */
static HbaLine *
parse_hba_line(TokenizedLine *tok_line, int elevel)
{
	int			line_num = tok_line->line_num;
	char	  **err_msg = &tok_line->err_msg;
	char	   *str;
	struct addrinfo *gai_result;
	struct addrinfo hints;
	int			ret;
	char	   *cidr_slash;
	char	   *unsupauth;
	ListCell   *field;
	List	   *tokens;
	ListCell   *tokencell;
	HbaToken   *token;
	HbaLine    *parsedline;

	parsedline = palloc0(sizeof(HbaLine));
	parsedline->linenumber = line_num;
	parsedline->rawline = pstrdup(tok_line->raw_line);

	/* Check the record type. */
	Assert(tok_line->fields != NIL);
	field = list_head(tok_line->fields);
	tokens = lfirst(field);
	if (tokens->length > 1)
	{
		ereport(elevel,
				(errcode(ERRCODE_CONFIG_FILE_ERROR),
				 errmsg("multiple values specified for connection type"),
				 errhint("Specify exactly one connection type per line."),
				 errcontext("line %d of configuration file \"%s\"",
							line_num, HbaFileName)));
		*err_msg = "multiple values specified for connection type";
		return NULL;
	}
	token = linitial(tokens);
	if (strcmp(token->string, "local") == 0)
	{
#ifdef HAVE_UNIX_SOCKETS
		parsedline->conntype = ctLocal;
#else
		ereport(elevel,
				(errcode(ERRCODE_CONFIG_FILE_ERROR),
				 errmsg("local connections are not supported by this build"),
				 errcontext("line %d of configuration file \"%s\"",
							line_num, HbaFileName)));
		*err_msg = "local connections are not supported by this build";
		return NULL;
#endif
	}
	else if (strcmp(token->string, "host") == 0 ||
			 strcmp(token->string, "hostssl") == 0 ||
			 strcmp(token->string, "hostnossl") == 0 ||
			 strcmp(token->string, "hostgssenc") == 0 ||
			 strcmp(token->string, "hostnogssenc") == 0)
	{

		if (token->string[4] == 's')	/* "hostssl" */
		{
			parsedline->conntype = ctHostSSL;
			/* Log a warning if SSL support is not active */
#ifdef USE_SSL
			if (!EnableSSL)
			{
				ereport(elevel,
						(errcode(ERRCODE_CONFIG_FILE_ERROR),
						 errmsg("hostssl record cannot match because SSL is disabled"),
						 errhint("Set ssl = on in postgresql.conf."),
						 errcontext("line %d of configuration file \"%s\"",
									line_num, HbaFileName)));
				*err_msg = "hostssl record cannot match because SSL is disabled";
			}
#else
			ereport(elevel,
					(errcode(ERRCODE_CONFIG_FILE_ERROR),
					 errmsg("hostssl record cannot match because SSL is not supported by this build"),
					 errhint("Compile with --with-openssl to use SSL connections."),
					 errcontext("line %d of configuration file \"%s\"",
								line_num, HbaFileName)));
			*err_msg = "hostssl record cannot match because SSL is not supported by this build";
#endif
		}
		else if (token->string[4] == 'g')	/* "hostgssenc" */
		{
			parsedline->conntype = ctHostGSS;
#ifndef ENABLE_GSS
			ereport(elevel,
					(errcode(ERRCODE_CONFIG_FILE_ERROR),
					 errmsg("hostgssenc record cannot match because GSSAPI is not supported by this build"),
					 errhint("Compile with --with-gssapi to use GSSAPI connections."),
					 errcontext("line %d of configuration file \"%s\"",
								line_num, HbaFileName)));
			*err_msg = "hostgssenc record cannot match because GSSAPI is not supported by this build";
#endif
		}
		else if (token->string[4] == 'n' && token->string[6] == 's')
			parsedline->conntype = ctHostNoSSL;
		else if (token->string[4] == 'n' && token->string[6] == 'g')
			parsedline->conntype = ctHostNoGSS;
		else
		{
			/* "host" */
			parsedline->conntype = ctHost;
		}
	}							/* record type */
	else
	{
		ereport(elevel,
				(errcode(ERRCODE_CONFIG_FILE_ERROR),
				 errmsg("invalid connection type \"%s\"",
						token->string),
				 errcontext("line %d of configuration file \"%s\"",
							line_num, HbaFileName)));
		*err_msg = psprintf("invalid connection type \"%s\"", token->string);
		return NULL;
	}

	/* Get the databases. */
	field = lnext(field);
	if (!field)
	{
		ereport(elevel,
				(errcode(ERRCODE_CONFIG_FILE_ERROR),
				 errmsg("end-of-line before database specification"),
				 errcontext("line %d of configuration file \"%s\"",
							line_num, HbaFileName)));
		*err_msg = "end-of-line before database specification";
		return NULL;
	}
	parsedline->databases = NIL;
	tokens = lfirst(field);
	foreach(tokencell, tokens)
	{
		parsedline->databases = lappend(parsedline->databases,
										copy_hba_token(lfirst(tokencell)));
	}

	/* Get the roles. */
	field = lnext(field);
	if (!field)
	{
		ereport(elevel,
				(errcode(ERRCODE_CONFIG_FILE_ERROR),
				 errmsg("end-of-line before role specification"),
				 errcontext("line %d of configuration file \"%s\"",
							line_num, HbaFileName)));
		*err_msg = "end-of-line before role specification";
		return NULL;
	}
	parsedline->roles = NIL;
	tokens = lfirst(field);
	foreach(tokencell, tokens)
	{
		parsedline->roles = lappend(parsedline->roles,
									copy_hba_token(lfirst(tokencell)));
	}

	if (parsedline->conntype != ctLocal)
	{
		/* Read the IP address field. (with or without CIDR netmask) */
		field = lnext(field);
		if (!field)
		{
			ereport(elevel,
					(errcode(ERRCODE_CONFIG_FILE_ERROR),
					 errmsg("end-of-line before IP address specification"),
					 errcontext("line %d of configuration file \"%s\"",
								line_num, HbaFileName)));
			*err_msg = "end-of-line before IP address specification";
			return NULL;
		}
		tokens = lfirst(field);
		if (tokens->length > 1)
		{
			ereport(elevel,
					(errcode(ERRCODE_CONFIG_FILE_ERROR),
					 errmsg("multiple values specified for host address"),
					 errhint("Specify one address range per line."),
					 errcontext("line %d of configuration file \"%s\"",
								line_num, HbaFileName)));
			*err_msg = "multiple values specified for host address";
			return NULL;
		}
		token = linitial(tokens);

		if (token_is_keyword(token, "all"))
		{
			parsedline->ip_cmp_method = ipCmpAll;
		}
		else if (token_is_keyword(token, "samehost"))
		{
			/* Any IP on this host is allowed to connect */
			parsedline->ip_cmp_method = ipCmpSameHost;
		}
		else if (token_is_keyword(token, "samenet"))
		{
			/* Any IP on the host's subnets is allowed to connect */
			parsedline->ip_cmp_method = ipCmpSameNet;
		}
		else
		{
			/* IP and netmask are specified */
			parsedline->ip_cmp_method = ipCmpMask;

			/* need a modifiable copy of token */
			str = pstrdup(token->string);

			/* Check if it has a CIDR suffix and if so isolate it */
			cidr_slash = strchr(str, '/');
			if (cidr_slash)
				*cidr_slash = '\0';

			/* Get the IP address either way */
			hints.ai_flags = AI_NUMERICHOST;
			hints.ai_family = AF_UNSPEC;
			hints.ai_socktype = 0;
			hints.ai_protocol = 0;
			hints.ai_addrlen = 0;
			hints.ai_canonname = NULL;
			hints.ai_addr = NULL;
			hints.ai_next = NULL;

			ret = pg_getaddrinfo_all(str, NULL, &hints, &gai_result);
			if (ret == 0 && gai_result)
				memcpy(&parsedline->addr, gai_result->ai_addr,
					   gai_result->ai_addrlen);
			else if (ret == EAI_NONAME)
				parsedline->hostname = str;
			else
			{
				ereport(elevel,
						(errcode(ERRCODE_CONFIG_FILE_ERROR),
						 errmsg("invalid IP address \"%s\": %s",
								str, gai_strerror(ret)),
						 errcontext("line %d of configuration file \"%s\"",
									line_num, HbaFileName)));
				*err_msg = psprintf("invalid IP address \"%s\": %s",
									str, gai_strerror(ret));
				if (gai_result)
					pg_freeaddrinfo_all(hints.ai_family, gai_result);
				return NULL;
			}

			pg_freeaddrinfo_all(hints.ai_family, gai_result);

			/* Get the netmask */
			if (cidr_slash)
			{
				if (parsedline->hostname)
				{
					ereport(elevel,
							(errcode(ERRCODE_CONFIG_FILE_ERROR),
							 errmsg("specifying both host name and CIDR mask is invalid: \"%s\"",
									token->string),
							 errcontext("line %d of configuration file \"%s\"",
										line_num, HbaFileName)));
					*err_msg = psprintf("specifying both host name and CIDR mask is invalid: \"%s\"",
										token->string);
					return NULL;
				}

				if (pg_sockaddr_cidr_mask(&parsedline->mask, cidr_slash + 1,
										  parsedline->addr.ss_family) < 0)
				{
					ereport(elevel,
							(errcode(ERRCODE_CONFIG_FILE_ERROR),
							 errmsg("invalid CIDR mask in address \"%s\"",
									token->string),
							 errcontext("line %d of configuration file \"%s\"",
										line_num, HbaFileName)));
					*err_msg = psprintf("invalid CIDR mask in address \"%s\"",
										token->string);
					return NULL;
				}
				pfree(str);
			}
			else if (!parsedline->hostname)
			{
				/* Read the mask field. */
				pfree(str);
				field = lnext(field);
				if (!field)
				{
					ereport(elevel,
							(errcode(ERRCODE_CONFIG_FILE_ERROR),
							 errmsg("end-of-line before netmask specification"),
							 errhint("Specify an address range in CIDR notation, or provide a separate netmask."),
							 errcontext("line %d of configuration file \"%s\"",
										line_num, HbaFileName)));
					*err_msg = "end-of-line before netmask specification";
					return NULL;
				}
				tokens = lfirst(field);
				if (tokens->length > 1)
				{
					ereport(elevel,
							(errcode(ERRCODE_CONFIG_FILE_ERROR),
							 errmsg("multiple values specified for netmask"),
							 errcontext("line %d of configuration file \"%s\"",
										line_num, HbaFileName)));
					*err_msg = "multiple values specified for netmask";
					return NULL;
				}
				token = linitial(tokens);

				ret = pg_getaddrinfo_all(token->string, NULL,
										 &hints, &gai_result);
				if (ret || !gai_result)
				{
					ereport(elevel,
							(errcode(ERRCODE_CONFIG_FILE_ERROR),
							 errmsg("invalid IP mask \"%s\": %s",
									token->string, gai_strerror(ret)),
							 errcontext("line %d of configuration file \"%s\"",
										line_num, HbaFileName)));
					*err_msg = psprintf("invalid IP mask \"%s\": %s",
										token->string, gai_strerror(ret));
					if (gai_result)
						pg_freeaddrinfo_all(hints.ai_family, gai_result);
					return NULL;
				}

				memcpy(&parsedline->mask, gai_result->ai_addr,
					   gai_result->ai_addrlen);
				pg_freeaddrinfo_all(hints.ai_family, gai_result);

				if (parsedline->addr.ss_family != parsedline->mask.ss_family)
				{
					ereport(elevel,
							(errcode(ERRCODE_CONFIG_FILE_ERROR),
							 errmsg("IP address and mask do not match"),
							 errcontext("line %d of configuration file \"%s\"",
										line_num, HbaFileName)));
					*err_msg = "IP address and mask do not match";
					return NULL;
				}
			}
		}
	}							/* != ctLocal */

	/* Get the authentication method */
	field = lnext(field);
	if (!field)
	{
		ereport(elevel,
				(errcode(ERRCODE_CONFIG_FILE_ERROR),
				 errmsg("end-of-line before authentication method"),
				 errcontext("line %d of configuration file \"%s\"",
							line_num, HbaFileName)));
		*err_msg = "end-of-line before authentication method";
		return NULL;
	}
	tokens = lfirst(field);
	if (tokens->length > 1)
	{
		ereport(elevel,
				(errcode(ERRCODE_CONFIG_FILE_ERROR),
				 errmsg("multiple values specified for authentication type"),
				 errhint("Specify exactly one authentication type per line."),
				 errcontext("line %d of configuration file \"%s\"",
							line_num, HbaFileName)));
		*err_msg = "multiple values specified for authentication type";
		return NULL;
	}
	token = linitial(tokens);

	unsupauth = NULL;
	if (strcmp(token->string, "trust") == 0)
		parsedline->auth_method = uaTrust;
	else if (strcmp(token->string, "ident") == 0)
		parsedline->auth_method = uaIdent;
	else if (strcmp(token->string, "peer") == 0)
		parsedline->auth_method = uaPeer;
	else if (strcmp(token->string, "password") == 0)
		parsedline->auth_method = uaPassword;
	else if (strcmp(token->string, "gss") == 0)
#ifdef ENABLE_GSS
		parsedline->auth_method = uaGSS;
#else
		unsupauth = "gss";
#endif
	else if (strcmp(token->string, "sspi") == 0)
#ifdef ENABLE_SSPI
		parsedline->auth_method = uaSSPI;
#else
		unsupauth = "sspi";
#endif
	else if (strcmp(token->string, "reject") == 0)
		parsedline->auth_method = uaReject;
	else if (strcmp(token->string, "md5") == 0)
	{
		if (Db_user_namespace)
		{
			ereport(elevel,
					(errcode(ERRCODE_CONFIG_FILE_ERROR),
					 errmsg("MD5 authentication is not supported when \"db_user_namespace\" is enabled"),
					 errcontext("line %d of configuration file \"%s\"",
								line_num, HbaFileName)));
			*err_msg = "MD5 authentication is not supported when \"db_user_namespace\" is enabled";
			return NULL;
		}
		parsedline->auth_method = uaMD5;
	}
	else if (strcmp(token->string, "scram-sha-256") == 0)
		parsedline->auth_method = uaSCRAM;
	else if (strcmp(token->string, "pam") == 0)
#ifdef USE_PAM
		parsedline->auth_method = uaPAM;
#else
		unsupauth = "pam";
#endif
	else if (strcmp(token->string, "bsd") == 0)
#ifdef USE_BSD_AUTH
		parsedline->auth_method = uaBSD;
#else
		unsupauth = "bsd";
#endif
	else if (strcmp(token->string, "ldap") == 0)
#ifdef USE_LDAP
		parsedline->auth_method = uaLDAP;
#else
		unsupauth = "ldap";
#endif
	else if (strcmp(token->string, "cert") == 0)
#ifdef USE_SSL
		parsedline->auth_method = uaCert;
#else
		unsupauth = "cert";
#endif
	else if (strcmp(token->string, "radius") == 0)
		parsedline->auth_method = uaRADIUS;
	else
	{
		ereport(elevel,
				(errcode(ERRCODE_CONFIG_FILE_ERROR),
				 errmsg("invalid authentication method \"%s\"",
						token->string),
				 errcontext("line %d of configuration file \"%s\"",
							line_num, HbaFileName)));
		*err_msg = psprintf("invalid authentication method \"%s\"",
							token->string);
		return NULL;
	}

	if (unsupauth)
	{
		ereport(elevel,
				(errcode(ERRCODE_CONFIG_FILE_ERROR),
				 errmsg("invalid authentication method \"%s\": not supported by this build",
						token->string),
				 errcontext("line %d of configuration file \"%s\"",
							line_num, HbaFileName)));
		*err_msg = psprintf("invalid authentication method \"%s\": not supported by this build",
							token->string);
		return NULL;
	}

	/*
	 * XXX: When using ident on local connections, change it to peer, for
	 * backwards compatibility.
	 */
	if (parsedline->conntype == ctLocal &&
		parsedline->auth_method == uaIdent)
		parsedline->auth_method = uaPeer;

	/* Invalid authentication combinations */
	if (parsedline->conntype == ctLocal &&
		parsedline->auth_method == uaGSS)
	{
		ereport(elevel,
				(errcode(ERRCODE_CONFIG_FILE_ERROR),
				 errmsg("gssapi authentication is not supported on local sockets"),
				 errcontext("line %d of configuration file \"%s\"",
							line_num, HbaFileName)));
		*err_msg = "gssapi authentication is not supported on local sockets";
		return NULL;
	}
	if (parsedline->conntype == ctHostGSS &&
		parsedline->auth_method != uaGSS &&
		parsedline->auth_method != uaReject &&
		parsedline->auth_method != uaTrust)
	{
		ereport(elevel,
				(errcode(ERRCODE_CONFIG_FILE_ERROR),
				 errmsg("GSSAPI encryption only supports gss, trust, or reject authentication"),
				 errcontext("line %d of configuration file \"%s\"",
							line_num, HbaFileName)));
		*err_msg = "GSSAPI encryption only supports gss, trust, or reject authentication";
		return NULL;
	}

	if (parsedline->conntype != ctLocal &&
		parsedline->auth_method == uaPeer)
	{
		ereport(elevel,
				(errcode(ERRCODE_CONFIG_FILE_ERROR),
				 errmsg("peer authentication is only supported on local sockets"),
				 errcontext("line %d of configuration file \"%s\"",
							line_num, HbaFileName)));
		*err_msg = "peer authentication is only supported on local sockets";
		return NULL;
	}

	/*
	 * SSPI authentication can never be enabled on ctLocal connections,
	 * because it's only supported on Windows, where ctLocal isn't supported.
	 */


	if (parsedline->conntype != ctHostSSL &&
		parsedline->auth_method == uaCert)
	{
		ereport(elevel,
				(errcode(ERRCODE_CONFIG_FILE_ERROR),
				 errmsg("cert authentication is only supported on hostssl connections"),
				 errcontext("line %d of configuration file \"%s\"",
							line_num, HbaFileName)));
		*err_msg = "cert authentication is only supported on hostssl connections";
		return NULL;
	}

	/*
	 * For GSS and SSPI, set the default value of include_realm to true.
	 * Having include_realm set to false is dangerous in multi-realm
	 * situations and is generally considered bad practice.  We keep the
	 * capability around for backwards compatibility, but we might want to
	 * remove it at some point in the future.  Users who still need to strip
	 * the realm off would be better served by using an appropriate regex in a
	 * pg_ident.conf mapping.
	 */
	if (parsedline->auth_method == uaGSS ||
		parsedline->auth_method == uaSSPI)
		parsedline->include_realm = true;

	/*
	 * For SSPI, include_realm defaults to the SAM-compatible domain (aka
	 * NetBIOS name) and user names instead of the Kerberos principal name for
	 * compatibility.
	 */
	if (parsedline->auth_method == uaSSPI)
	{
		parsedline->compat_realm = true;
		parsedline->upn_username = false;
	}

	/* Parse remaining arguments */
	while ((field = lnext(field)) != NULL)
	{
		tokens = lfirst(field);
		foreach(tokencell, tokens)
		{
			char	   *val;

			token = lfirst(tokencell);

			str = pstrdup(token->string);
			val = strchr(str, '=');
			if (val == NULL)
			{
				/*
				 * Got something that's not a name=value pair.
				 */
				ereport(elevel,
						(errcode(ERRCODE_CONFIG_FILE_ERROR),
						 errmsg("authentication option not in name=value format: %s", token->string),
						 errcontext("line %d of configuration file \"%s\"",
									line_num, HbaFileName)));
				*err_msg = psprintf("authentication option not in name=value format: %s",
									token->string);
				return NULL;
			}

			*val++ = '\0';		/* str now holds "name", val holds "value" */
			if (!parse_hba_auth_opt(str, val, parsedline, elevel, err_msg))
				/* parse_hba_auth_opt already logged the error message */
				return NULL;
			pfree(str);
		}
	}

	/*
	 * Check if the selected authentication method has any mandatory arguments
	 * that are not set.
	 */
	if (parsedline->auth_method == uaLDAP)
	{
#ifndef HAVE_LDAP_INITIALIZE
		/* Not mandatory for OpenLDAP, because it can use DNS SRV records */
		MANDATORY_AUTH_ARG(parsedline->ldapserver, "ldapserver", "ldap");
#endif

		/*
		 * LDAP can operate in two modes: either with a direct bind, using
		 * ldapprefix and ldapsuffix, or using a search+bind, using
		 * ldapbasedn, ldapbinddn, ldapbindpasswd and one of
		 * ldapsearchattribute or ldapsearchfilter.  Disallow mixing these
		 * parameters.
		 */
		if (parsedline->ldapprefix || parsedline->ldapsuffix)
		{
			if (parsedline->ldapbasedn ||
				parsedline->ldapbinddn ||
				parsedline->ldapbindpasswd ||
				parsedline->ldapsearchattribute ||
				parsedline->ldapsearchfilter)
			{
				ereport(elevel,
						(errcode(ERRCODE_CONFIG_FILE_ERROR),
						 errmsg("cannot use ldapbasedn, ldapbinddn, ldapbindpasswd, ldapsearchattribute, ldapsearchfilter, or ldapurl together with ldapprefix"),
						 errcontext("line %d of configuration file \"%s\"",
									line_num, HbaFileName)));
				*err_msg = "cannot use ldapbasedn, ldapbinddn, ldapbindpasswd, ldapsearchattribute, ldapsearchfilter, or ldapurl together with ldapprefix";
				return NULL;
			}
		}
		else if (!parsedline->ldapbasedn)
		{
			ereport(elevel,
					(errcode(ERRCODE_CONFIG_FILE_ERROR),
					 errmsg("authentication method \"ldap\" requires argument \"ldapbasedn\", \"ldapprefix\", or \"ldapsuffix\" to be set"),
					 errcontext("line %d of configuration file \"%s\"",
								line_num, HbaFileName)));
			*err_msg = "authentication method \"ldap\" requires argument \"ldapbasedn\", \"ldapprefix\", or \"ldapsuffix\" to be set";
			return NULL;
		}

		/*
		 * When using search+bind, you can either use a simple attribute
		 * (defaulting to "uid") or a fully custom search filter.  You can't
		 * do both.
		 */
		if (parsedline->ldapsearchattribute && parsedline->ldapsearchfilter)
		{
			ereport(elevel,
					(errcode(ERRCODE_CONFIG_FILE_ERROR),
					 errmsg("cannot use ldapsearchattribute together with ldapsearchfilter"),
					 errcontext("line %d of configuration file \"%s\"",
								line_num, HbaFileName)));
			*err_msg = "cannot use ldapsearchattribute together with ldapsearchfilter";
			return NULL;
		}

		if ((parsedline->ldaptls || parsedline->ldapport != 0) && strncmp(parsedline->ldapserver, "ldaps://", 8) == 0)
		{
			ereport(LOG,
					(errcode(ERRCODE_CONFIG_FILE_ERROR),
					 errmsg("cannot use 'ldaptls' or 'ldapport' with 'ldapserver' start with 'ldaps://'"),
					 errcontext("line %d of configuration file \"%s\"",
								line_num, HbaFileName)));
			return NULL;

		}
	}

	if (parsedline->auth_method == uaRADIUS)
	{
		MANDATORY_AUTH_ARG(parsedline->radiusserver, "radiusserver", "radius");
		MANDATORY_AUTH_ARG(parsedline->radiussecret, "radiussecret", "radius");
	}

	if (parsedline->auth_method == uaRADIUS)
	{
		MANDATORY_AUTH_ARG(parsedline->radiusservers, "radiusservers", "radius");
		MANDATORY_AUTH_ARG(parsedline->radiussecrets, "radiussecrets", "radius");

		if (list_length(parsedline->radiusservers) < 1)
		{
			ereport(LOG,
					(errcode(ERRCODE_CONFIG_FILE_ERROR),
					 errmsg("list of RADIUS servers cannot be empty"),
					 errcontext("line %d of configuration file \"%s\"",
								line_num, HbaFileName)));
			return NULL;
		}

		if (list_length(parsedline->radiussecrets) < 1)
		{
			ereport(LOG,
					(errcode(ERRCODE_CONFIG_FILE_ERROR),
					 errmsg("list of RADIUS secrets cannot be empty"),
					 errcontext("line %d of configuration file \"%s\"",
								line_num, HbaFileName)));
			return NULL;
		}

		/*
		 * Verify length of option lists - each can be 0 (except for secrets,
		 * but that's already checked above), 1 (use the same value
		 * everywhere) or the same as the number of servers.
		 */
		if (!verify_option_list_length(parsedline->radiussecrets,
									   "RADIUS secrets",
									   parsedline->radiusservers,
									   "RADIUS servers",
									   line_num))
			return NULL;
		if (!verify_option_list_length(parsedline->radiusports,
									   "RADIUS ports",
									   parsedline->radiusservers,
									   "RADIUS servers",
									   line_num))
			return NULL;
		if (!verify_option_list_length(parsedline->radiusidentifiers,
									   "RADIUS identifiers",
									   parsedline->radiusservers,
									   "RADIUS servers",
									   line_num))
			return NULL;
	}

	/*
	 * Enforce any parameters implied by other settings.
	 */
	if (parsedline->auth_method == uaCert)
	{
		parsedline->clientcert = clientCertCA;
	}

	return parsedline;
}


static bool
verify_option_list_length(List *options, const char *optionname, List *masters, const char *mastername, int line_num)
{
	if (list_length(options) == 0 ||
		list_length(options) == 1 ||
		list_length(options) == list_length(masters))
		return true;

	ereport(LOG,
			(errcode(ERRCODE_CONFIG_FILE_ERROR),
			 errmsg("the number of %s (%d) must be 1 or the same as the number of %s (%d)",
					optionname,
					list_length(options),
					mastername,
					list_length(masters)
					),
			 errcontext("line %d of configuration file \"%s\"",
						line_num, HbaFileName)));
	return false;
}

/*
 * Parse one name-value pair as an authentication option into the given
 * HbaLine.  Return true if we successfully parse the option, false if we
 * encounter an error.  In the event of an error, also log a message at
 * ereport level elevel, and store a message string into *err_msg.
 */
static bool
parse_hba_auth_opt(char *name, char *val, HbaLine *hbaline,
				   int elevel, char **err_msg)
{
	int			line_num = hbaline->linenumber;

#ifdef USE_LDAP
	hbaline->ldapscope = LDAP_SCOPE_SUBTREE;
#endif

	if (strcmp(name, "map") == 0)
	{
		if (hbaline->auth_method != uaIdent &&
			hbaline->auth_method != uaPeer &&
			hbaline->auth_method != uaGSS &&
			hbaline->auth_method != uaSSPI &&
			hbaline->auth_method != uaCert)
			INVALID_AUTH_OPTION("map", gettext_noop("ident, peer, gssapi, sspi, and cert"));
		hbaline->usermap = pstrdup(val);
	}
	else if (strcmp(name, "clientcert") == 0)
	{
		if (hbaline->conntype != ctHostSSL)
		{
			ereport(elevel,
					(errcode(ERRCODE_CONFIG_FILE_ERROR),
					 errmsg("clientcert can only be configured for \"hostssl\" rows"),
					 errcontext("line %d of configuration file \"%s\"",
								line_num, HbaFileName)));
			*err_msg = "clientcert can only be configured for \"hostssl\" rows";
			return false;
		}
		if (strcmp(val, "1") == 0
			|| strcmp(val, "verify-ca") == 0)
		{
			hbaline->clientcert = clientCertCA;
		}
		else if (strcmp(val, "verify-full") == 0)
		{
			hbaline->clientcert = clientCertFull;
		}
		else if (strcmp(val, "0") == 0
				 || strcmp(val, "no-verify") == 0)
		{
			if (hbaline->auth_method == uaCert)
			{
				ereport(elevel,
						(errcode(ERRCODE_CONFIG_FILE_ERROR),
						 errmsg("clientcert can not be set to \"no-verify\" when using \"cert\" authentication"),
						 errcontext("line %d of configuration file \"%s\"",
									line_num, HbaFileName)));
				*err_msg = "clientcert can not be set to \"no-verify\" when using \"cert\" authentication";
				return false;
			}
			hbaline->clientcert = clientCertOff;
		}
		else
		{
			ereport(elevel,
					(errcode(ERRCODE_CONFIG_FILE_ERROR),
					 errmsg("invalid value for clientcert: \"%s\"", val),
					 errcontext("line %d of configuration file \"%s\"",
								line_num, HbaFileName)));
			return false;
		}
	}
	else if (strcmp(name, "pamservice") == 0)
	{
		REQUIRE_AUTH_OPTION(uaPAM, "pamservice", "pam");
		hbaline->pamservice = pstrdup(val);
	}
	else if (strcmp(name, "pam_use_hostname") == 0)
	{
		REQUIRE_AUTH_OPTION(uaPAM, "pam_use_hostname", "pam");
		if (strcmp(val, "1") == 0)
			hbaline->pam_use_hostname = true;
		else
			hbaline->pam_use_hostname = false;

	}
	else if (strcmp(name, "ldapurl") == 0)
	{
#ifdef LDAP_API_FEATURE_X_OPENLDAP
		LDAPURLDesc *urldata;
		int			rc;
#endif

		REQUIRE_AUTH_OPTION(uaLDAP, "ldapurl", "ldap");
#ifdef LDAP_API_FEATURE_X_OPENLDAP
		rc = ldap_url_parse(val, &urldata);
		if (rc != LDAP_SUCCESS)
		{
			ereport(elevel,
					(errcode(ERRCODE_CONFIG_FILE_ERROR),
					 errmsg("could not parse LDAP URL \"%s\": %s", val, ldap_err2string(rc))));
			*err_msg = psprintf("could not parse LDAP URL \"%s\": %s",
								val, ldap_err2string(rc));
			return false;
		}

		if (strcmp(urldata->lud_scheme, "ldap") != 0 &&
			strcmp(urldata->lud_scheme, "ldaps") != 0)
		{
			ereport(elevel,
					(errcode(ERRCODE_CONFIG_FILE_ERROR),
					 errmsg("unsupported LDAP URL scheme: %s", urldata->lud_scheme)));
			*err_msg = psprintf("unsupported LDAP URL scheme: %s",
								urldata->lud_scheme);
			ldap_free_urldesc(urldata);
			return false;
		}

<<<<<<< HEAD
=======
		if (urldata->lud_scheme)
			hbaline->ldapscheme = pstrdup(urldata->lud_scheme);
>>>>>>> 9e1c9f95
		if (urldata->lud_host)
			hbaline->ldapserver = pstrdup(urldata->lud_host);
		hbaline->ldapport = urldata->lud_port;
		if (urldata->lud_dn)
			hbaline->ldapbasedn = pstrdup(urldata->lud_dn);

		if (urldata->lud_attrs)
			hbaline->ldapsearchattribute = pstrdup(urldata->lud_attrs[0]);	/* only use first one */
		hbaline->ldapscope = urldata->lud_scope;
		if (urldata->lud_filter)
			hbaline->ldapsearchfilter = pstrdup(urldata->lud_filter);
		ldap_free_urldesc(urldata);
#else							/* not OpenLDAP */
		ereport(elevel,
				(errcode(ERRCODE_FEATURE_NOT_SUPPORTED),
				 errmsg("LDAP URLs not supported on this platform")));
		*err_msg = "LDAP URLs not supported on this platform";
#endif							/* not OpenLDAP */
	}
	else if (strcmp(name, "ldaptls") == 0)
	{
		REQUIRE_AUTH_OPTION(uaLDAP, "ldaptls", "ldap");
		if (strcmp(val, "1") == 0)
			hbaline->ldaptls = true;
		else
			hbaline->ldaptls = false;
	}
	else if (strcmp(name, "ldapscheme") == 0)
	{
		REQUIRE_AUTH_OPTION(uaLDAP, "ldapscheme", "ldap");
		if (strcmp(val, "ldap") != 0 && strcmp(val, "ldaps") != 0)
			ereport(elevel,
					(errcode(ERRCODE_CONFIG_FILE_ERROR),
					 errmsg("invalid ldapscheme value: \"%s\"", val),
					 errcontext("line %d of configuration file \"%s\"",
								line_num, HbaFileName)));
		hbaline->ldapscheme = pstrdup(val);
	}
	else if (strcmp(name, "ldapserver") == 0)
	{
		REQUIRE_AUTH_OPTION(uaLDAP, "ldapserver", "ldap");
		hbaline->ldapserver = pstrdup(val);
	}
	else if (strcmp(name, "ldapport") == 0)
	{
		REQUIRE_AUTH_OPTION(uaLDAP, "ldapport", "ldap");
		hbaline->ldapport = atoi(val);
		if (hbaline->ldapport == 0)
		{
			ereport(elevel,
					(errcode(ERRCODE_CONFIG_FILE_ERROR),
					 errmsg("invalid LDAP port number: \"%s\"", val),
					 errcontext("line %d of configuration file \"%s\"",
								line_num, HbaFileName)));
			*err_msg = psprintf("invalid LDAP port number: \"%s\"", val);
			return false;
		}
	}
	else if (strcmp(name, "ldapbinddn") == 0)
	{
		REQUIRE_AUTH_OPTION(uaLDAP, "ldapbinddn", "ldap");
		hbaline->ldapbinddn = pstrdup(val);
	}
	else if (strcmp(name, "ldapbindpasswd") == 0)
	{
		REQUIRE_AUTH_OPTION(uaLDAP, "ldapbindpasswd", "ldap");
		hbaline->ldapbindpasswd = pstrdup(val);
	}
	else if (strcmp(name, "ldapsearchattribute") == 0)
	{
		REQUIRE_AUTH_OPTION(uaLDAP, "ldapsearchattribute", "ldap");
		hbaline->ldapsearchattribute = pstrdup(val);
	}
	else if (strcmp(name, "ldapsearchfilter") == 0)
	{
		REQUIRE_AUTH_OPTION(uaLDAP, "ldapsearchfilter", "ldap");
		hbaline->ldapsearchfilter = pstrdup(val);
	}
	else if (strcmp(name, "ldapbasedn") == 0)
	{
		REQUIRE_AUTH_OPTION(uaLDAP, "ldapbasedn", "ldap");
		hbaline->ldapbasedn = pstrdup(val);
	}
	else if (strcmp(name, "ldapprefix") == 0)
	{
		REQUIRE_AUTH_OPTION(uaLDAP, "ldapprefix", "ldap");
		hbaline->ldapprefix = pstrdup(val);
	}
	else if (strcmp(name, "ldapsuffix") == 0)
	{
		REQUIRE_AUTH_OPTION(uaLDAP, "ldapsuffix", "ldap");
		hbaline->ldapsuffix = pstrdup(val);
	}
	else if (strcmp(name, "krb_realm") == 0)
	{
		if (hbaline->auth_method != uaGSS &&
			hbaline->auth_method != uaSSPI)
			INVALID_AUTH_OPTION("krb_realm", gettext_noop("gssapi and sspi"));
		hbaline->krb_realm = pstrdup(val);
	}
	else if (strcmp(name, "include_realm") == 0)
	{
		if (hbaline->auth_method != uaGSS &&
			hbaline->auth_method != uaSSPI)
			INVALID_AUTH_OPTION("include_realm", gettext_noop("gssapi and sspi"));
		if (strcmp(val, "1") == 0)
			hbaline->include_realm = true;
		else
			hbaline->include_realm = false;
	}
	else if (strcmp(name, "compat_realm") == 0)
	{
		if (hbaline->auth_method != uaSSPI)
			INVALID_AUTH_OPTION("compat_realm", gettext_noop("sspi"));
		if (strcmp(val, "1") == 0)
			hbaline->compat_realm = true;
		else
			hbaline->compat_realm = false;
	}
	else if (strcmp(name, "upn_username") == 0)
	{
		if (hbaline->auth_method != uaSSPI)
			INVALID_AUTH_OPTION("upn_username", gettext_noop("sspi"));
		if (strcmp(val, "1") == 0)
			hbaline->upn_username = true;
		else
			hbaline->upn_username = false;
	}
	else if (strcmp(name, "radiusservers") == 0)
	{
		struct addrinfo *gai_result;
		struct addrinfo hints;
		int			ret;
		List	   *parsed_servers;
		ListCell   *l;
		char	   *dupval = pstrdup(val);

		REQUIRE_AUTH_OPTION(uaRADIUS, "radiusservers", "radius");

		if (!SplitIdentifierString(dupval, ',', &parsed_servers))
		{
			/* syntax error in list */
			ereport(elevel,
					(errcode(ERRCODE_CONFIG_FILE_ERROR),
					 errmsg("could not parse RADIUS server list \"%s\"",
							val),
					 errcontext("line %d of configuration file \"%s\"",
								line_num, HbaFileName)));
			return false;
		}

		/* For each entry in the list, translate it */
		foreach(l, parsed_servers)
		{
			MemSet(&hints, 0, sizeof(hints));
			hints.ai_socktype = SOCK_DGRAM;
			hints.ai_family = AF_UNSPEC;

			ret = pg_getaddrinfo_all((char *) lfirst(l), NULL, &hints, &gai_result);
			if (ret || !gai_result)
			{
				ereport(elevel,
						(errcode(ERRCODE_CONFIG_FILE_ERROR),
						 errmsg("could not translate RADIUS server name \"%s\" to address: %s",
								(char *) lfirst(l), gai_strerror(ret)),
						 errcontext("line %d of configuration file \"%s\"",
									line_num, HbaFileName)));
				if (gai_result)
					pg_freeaddrinfo_all(hints.ai_family, gai_result);

				list_free(parsed_servers);
				return false;
			}
			pg_freeaddrinfo_all(hints.ai_family, gai_result);
		}

		/* All entries are OK, so store them */
		hbaline->radiusservers = parsed_servers;
		hbaline->radiusservers_s = pstrdup(val);
	}
	else if (strcmp(name, "radiusports") == 0)
	{
		List	   *parsed_ports;
		ListCell   *l;
		char	   *dupval = pstrdup(val);

		REQUIRE_AUTH_OPTION(uaRADIUS, "radiusports", "radius");

		if (!SplitIdentifierString(dupval, ',', &parsed_ports))
		{
			ereport(elevel,
					(errcode(ERRCODE_CONFIG_FILE_ERROR),
					 errmsg("could not parse RADIUS port list \"%s\"",
							val),
					 errcontext("line %d of configuration file \"%s\"",
								line_num, HbaFileName)));
			*err_msg = psprintf("invalid RADIUS port number: \"%s\"", val);
			return false;
		}

		foreach(l, parsed_ports)
		{
			if (atoi(lfirst(l)) == 0)
			{
				ereport(elevel,
						(errcode(ERRCODE_CONFIG_FILE_ERROR),
						 errmsg("invalid RADIUS port number: \"%s\"", val),
						 errcontext("line %d of configuration file \"%s\"",
									line_num, HbaFileName)));

				return false;
			}
		}
		hbaline->radiusports = parsed_ports;
		hbaline->radiusports_s = pstrdup(val);
	}
	else if (strcmp(name, "radiussecrets") == 0)
	{
		List	   *parsed_secrets;
		char	   *dupval = pstrdup(val);

		REQUIRE_AUTH_OPTION(uaRADIUS, "radiussecrets", "radius");

		if (!SplitIdentifierString(dupval, ',', &parsed_secrets))
		{
			/* syntax error in list */
			ereport(elevel,
					(errcode(ERRCODE_CONFIG_FILE_ERROR),
					 errmsg("could not parse RADIUS secret list \"%s\"",
							val),
					 errcontext("line %d of configuration file \"%s\"",
								line_num, HbaFileName)));
			return false;
		}

		hbaline->radiussecrets = parsed_secrets;
		hbaline->radiussecrets_s = pstrdup(val);
	}
	else if (strcmp(name, "radiusidentifiers") == 0)
	{
		List	   *parsed_identifiers;
		char	   *dupval = pstrdup(val);

		REQUIRE_AUTH_OPTION(uaRADIUS, "radiusidentifiers", "radius");

		if (!SplitIdentifierString(dupval, ',', &parsed_identifiers))
		{
			/* syntax error in list */
			ereport(elevel,
					(errcode(ERRCODE_CONFIG_FILE_ERROR),
					 errmsg("could not parse RADIUS identifiers list \"%s\"",
							val),
					 errcontext("line %d of configuration file \"%s\"",
								line_num, HbaFileName)));
			return false;
		}

		hbaline->radiusidentifiers = parsed_identifiers;
		hbaline->radiusidentifiers_s = pstrdup(val);
	}
	else
	{
		ereport(elevel,
				(errcode(ERRCODE_CONFIG_FILE_ERROR),
				 errmsg("unrecognized authentication option name: \"%s\"",
						name),
				 errcontext("line %d of configuration file \"%s\"",
							line_num, HbaFileName)));
		*err_msg = psprintf("unrecognized authentication option name: \"%s\"",
							name);
		return false;
	}
	return true;
}

/*
 *	Scan the pre-parsed hba file, looking for a match to the port's connection
 *	request.
 */
static void
check_hba(hbaPort *port)
{
	Oid			roleid;
	ListCell   *line;
	HbaLine    *hba;

	/* Get the target role's OID.  Note we do not error out for bad role. */
	roleid = get_role_oid(port->user_name, true);

	foreach(line, parsed_hba_lines)
	{
		hba = (HbaLine *) lfirst(line);

		/* Check connection type */
		if (hba->conntype == ctLocal)
		{
			if (!IS_AF_UNIX(port->raddr.addr.ss_family))
				continue;
		}
		else
		{
			if (IS_AF_UNIX(port->raddr.addr.ss_family))
				continue;

			/* Check SSL state */
			if (port->ssl_in_use)
			{
				/* Connection is SSL, match both "host" and "hostssl" */
				if (hba->conntype == ctHostNoSSL)
					continue;
			}
			else
			{
				/* Connection is not SSL, match both "host" and "hostnossl" */
				if (hba->conntype == ctHostSSL)
					continue;
			}

			/* Check GSSAPI state */
#ifdef ENABLE_GSS
			if (port->gss->enc && hba->conntype == ctHostNoGSS)
				continue;
			else if (!port->gss->enc && hba->conntype == ctHostGSS)
				continue;
#else
			if (hba->conntype == ctHostGSS)
				continue;
#endif

			/* Check IP address */
			switch (hba->ip_cmp_method)
			{
				case ipCmpMask:
					if (hba->hostname)
					{
						if (!check_hostname(port,
											hba->hostname))
							continue;
					}
					else
					{
						if (!check_ip(&port->raddr,
									  (struct sockaddr *) &hba->addr,
									  (struct sockaddr *) &hba->mask))
							continue;
					}
					break;
				case ipCmpAll:
					break;
				case ipCmpSameHost:
				case ipCmpSameNet:
					if (!check_same_host_or_net(&port->raddr,
												hba->ip_cmp_method))
						continue;
					break;
				default:
					/* shouldn't get here, but deem it no-match if so */
					continue;
			}
		}						/* != ctLocal */

		/* Check database and role */
		if (!check_db(port->database_name, port->user_name, roleid,
					  hba->databases))
			continue;

		if (!check_role(port->user_name, roleid, hba->roles))
			continue;

		/* Found a record that matched! */
		port->hba = hba;
		return;
	}

	/* If no matching entry was found, then implicitly reject. */
	hba = palloc0(sizeof(HbaLine));
	hba->auth_method = uaImplicitReject;
	port->hba = hba;
}

/*
 * Read the config file and create a List of HbaLine records for the contents.
 *
 * The configuration is read into a temporary list, and if any parse error
 * occurs the old list is kept in place and false is returned.  Only if the
 * whole file parses OK is the list replaced, and the function returns true.
 *
 * On a false result, caller will take care of reporting a FATAL error in case
 * this is the initial startup.  If it happens on reload, we just keep running
 * with the old data.
 */
bool
load_hba(void)
{
	FILE	   *file;
	List	   *hba_lines = NIL;
	ListCell   *line;
	List	   *new_parsed_lines = NIL;
	bool		ok = true;
	MemoryContext linecxt;
	MemoryContext oldcxt;
	MemoryContext hbacxt;

	file = AllocateFile(HbaFileName, "r");
	if (file == NULL)
	{
		ereport(LOG,
				(errcode_for_file_access(),
				 errmsg("could not open configuration file \"%s\": %m",
						HbaFileName)));
		return false;
	}

	linecxt = tokenize_file(HbaFileName, file, &hba_lines, LOG);
	FreeFile(file);

	/* Now parse all the lines */
	Assert(PostmasterContext);
	hbacxt = AllocSetContextCreate(PostmasterContext,
								   "hba parser context",
								   ALLOCSET_SMALL_SIZES);
	oldcxt = MemoryContextSwitchTo(hbacxt);
	foreach(line, hba_lines)
	{
		TokenizedLine *tok_line = (TokenizedLine *) lfirst(line);
		HbaLine    *newline;

		/* don't parse lines that already have errors */
		if (tok_line->err_msg != NULL)
		{
			ok = false;
			continue;
		}

		if ((newline = parse_hba_line(tok_line, LOG)) == NULL)
		{
			/* Parse error; remember there's trouble */
			ok = false;

			/*
			 * Keep parsing the rest of the file so we can report errors on
			 * more than the first line.  Error has already been logged, no
			 * need for more chatter here.
			 */
			continue;
		}

		new_parsed_lines = lappend(new_parsed_lines, newline);
	}

	/*
	 * A valid HBA file must have at least one entry; else there's no way to
	 * connect to the postmaster.  But only complain about this if we didn't
	 * already have parsing errors.
	 */
	if (ok && new_parsed_lines == NIL)
	{
		ereport(LOG,
				(errcode(ERRCODE_CONFIG_FILE_ERROR),
				 errmsg("configuration file \"%s\" contains no entries",
						HbaFileName)));
		ok = false;
	}

	/* Free tokenizer memory */
	MemoryContextDelete(linecxt);
	MemoryContextSwitchTo(oldcxt);

	if (!ok)
	{
		/* File contained one or more errors, so bail out */
		MemoryContextDelete(hbacxt);
		return false;
	}

	/* Loaded new file successfully, replace the one we use */
	if (parsed_hba_context != NULL)
		MemoryContextDelete(parsed_hba_context);
	parsed_hba_context = hbacxt;
	parsed_hba_lines = new_parsed_lines;

	return true;
}

/*
 * This macro specifies the maximum number of authentication options
 * that are possible with any given authentication method that is supported.
 * Currently LDAP supports 11, and there are 3 that are not dependent on
 * the auth method here.  It may not actually be possible to set all of them
 * at the same time, but we'll set the macro value high enough to be
 * conservative and avoid warnings from static analysis tools.
 */
#define MAX_HBA_OPTIONS 14

/*
 * Create a text array listing the options specified in the HBA line.
 * Return NULL if no options are specified.
 */
static ArrayType *
gethba_options(HbaLine *hba)
{
	int			noptions;
	Datum		options[MAX_HBA_OPTIONS];

	noptions = 0;

	if (hba->auth_method == uaGSS || hba->auth_method == uaSSPI)
	{
		if (hba->include_realm)
			options[noptions++] =
				CStringGetTextDatum("include_realm=true");

		if (hba->krb_realm)
			options[noptions++] =
				CStringGetTextDatum(psprintf("krb_realm=%s", hba->krb_realm));
	}

	if (hba->usermap)
		options[noptions++] =
			CStringGetTextDatum(psprintf("map=%s", hba->usermap));

	if (hba->clientcert != clientCertOff)
		options[noptions++] =
			CStringGetTextDatum(psprintf("clientcert=%s", (hba->clientcert == clientCertCA) ? "verify-ca" : "verify-full"));

	if (hba->pamservice)
		options[noptions++] =
			CStringGetTextDatum(psprintf("pamservice=%s", hba->pamservice));

	if (hba->auth_method == uaLDAP)
	{
		if (hba->ldapserver)
			options[noptions++] =
				CStringGetTextDatum(psprintf("ldapserver=%s", hba->ldapserver));

		if (hba->ldapport)
			options[noptions++] =
				CStringGetTextDatum(psprintf("ldapport=%d", hba->ldapport));

		if (hba->ldaptls)
			options[noptions++] =
				CStringGetTextDatum("ldaptls=true");

		if (hba->ldapprefix)
			options[noptions++] =
				CStringGetTextDatum(psprintf("ldapprefix=%s", hba->ldapprefix));

		if (hba->ldapsuffix)
			options[noptions++] =
				CStringGetTextDatum(psprintf("ldapsuffix=%s", hba->ldapsuffix));

		if (hba->ldapbasedn)
			options[noptions++] =
				CStringGetTextDatum(psprintf("ldapbasedn=%s", hba->ldapbasedn));

		if (hba->ldapbinddn)
			options[noptions++] =
				CStringGetTextDatum(psprintf("ldapbinddn=%s", hba->ldapbinddn));

		if (hba->ldapbindpasswd)
			options[noptions++] =
				CStringGetTextDatum(psprintf("ldapbindpasswd=%s",
											 hba->ldapbindpasswd));

		if (hba->ldapsearchattribute)
			options[noptions++] =
				CStringGetTextDatum(psprintf("ldapsearchattribute=%s",
											 hba->ldapsearchattribute));

		if (hba->ldapsearchfilter)
			options[noptions++] =
				CStringGetTextDatum(psprintf("ldapsearchfilter=%s",
											 hba->ldapsearchfilter));

		if (hba->ldapscope)
			options[noptions++] =
				CStringGetTextDatum(psprintf("ldapscope=%d", hba->ldapscope));
	}

	if (hba->auth_method == uaRADIUS)
	{
		if (hba->radiusservers_s)
			options[noptions++] =
				CStringGetTextDatum(psprintf("radiusservers=%s", hba->radiusservers_s));

		if (hba->radiussecrets_s)
			options[noptions++] =
				CStringGetTextDatum(psprintf("radiussecrets=%s", hba->radiussecrets_s));

		if (hba->radiusidentifiers_s)
			options[noptions++] =
				CStringGetTextDatum(psprintf("radiusidentifiers=%s", hba->radiusidentifiers_s));

		if (hba->radiusports_s)
			options[noptions++] =
				CStringGetTextDatum(psprintf("radiusports=%s", hba->radiusports_s));
	}

	/* If you add more options, consider increasing MAX_HBA_OPTIONS. */
	Assert(noptions <= MAX_HBA_OPTIONS);

	if (noptions > 0)
		return construct_array(options, noptions, TEXTOID, -1, false, 'i');
	else
		return NULL;
}

/* Number of columns in pg_hba_file_rules view */
#define NUM_PG_HBA_FILE_RULES_ATTS	 9

/*
 * fill_hba_line: build one row of pg_hba_file_rules view, add it to tuplestore
 *
 * tuple_store: where to store data
 * tupdesc: tuple descriptor for the view
 * lineno: pg_hba.conf line number (must always be valid)
 * hba: parsed line data (can be NULL, in which case err_msg should be set)
 * err_msg: error message (NULL if none)
 *
 * Note: leaks memory, but we don't care since this is run in a short-lived
 * memory context.
 */
static void
fill_hba_line(Tuplestorestate *tuple_store, TupleDesc tupdesc,
			  int lineno, HbaLine *hba, const char *err_msg)
{
	Datum		values[NUM_PG_HBA_FILE_RULES_ATTS];
	bool		nulls[NUM_PG_HBA_FILE_RULES_ATTS];
	char		buffer[NI_MAXHOST];
	HeapTuple	tuple;
	int			index;
	ListCell   *lc;
	const char *typestr;
	const char *addrstr;
	const char *maskstr;
	ArrayType  *options;

	Assert(tupdesc->natts == NUM_PG_HBA_FILE_RULES_ATTS);

	memset(values, 0, sizeof(values));
	memset(nulls, 0, sizeof(nulls));
	index = 0;

	/* line_number */
	values[index++] = Int32GetDatum(lineno);

	if (hba != NULL)
	{
		/* type */
		/* Avoid a default: case so compiler will warn about missing cases */
		typestr = NULL;
		switch (hba->conntype)
		{
			case ctLocal:
				typestr = "local";
				break;
			case ctHost:
				typestr = "host";
				break;
			case ctHostSSL:
				typestr = "hostssl";
				break;
			case ctHostNoSSL:
				typestr = "hostnossl";
				break;
			case ctHostGSS:
				typestr = "hostgssenc";
				break;
			case ctHostNoGSS:
				typestr = "hostnogssenc";
				break;
		}
		if (typestr)
			values[index++] = CStringGetTextDatum(typestr);
		else
			nulls[index++] = true;

		/* database */
		if (hba->databases)
		{
			/*
			 * Flatten HbaToken list to string list.  It might seem that we
			 * should re-quote any quoted tokens, but that has been rejected
			 * on the grounds that it makes it harder to compare the array
			 * elements to other system catalogs.  That makes entries like
			 * "all" or "samerole" formally ambiguous ... but users who name
			 * databases/roles that way are inflicting their own pain.
			 */
			List	   *names = NIL;

			foreach(lc, hba->databases)
			{
				HbaToken   *tok = lfirst(lc);

				names = lappend(names, tok->string);
			}
			values[index++] = PointerGetDatum(strlist_to_textarray(names));
		}
		else
			nulls[index++] = true;

		/* user */
		if (hba->roles)
		{
			/* Flatten HbaToken list to string list; see comment above */
			List	   *roles = NIL;

			foreach(lc, hba->roles)
			{
				HbaToken   *tok = lfirst(lc);

				roles = lappend(roles, tok->string);
			}
			values[index++] = PointerGetDatum(strlist_to_textarray(roles));
		}
		else
			nulls[index++] = true;

		/* address and netmask */
		/* Avoid a default: case so compiler will warn about missing cases */
		addrstr = maskstr = NULL;
		switch (hba->ip_cmp_method)
		{
			case ipCmpMask:
				if (hba->hostname)
				{
					addrstr = hba->hostname;
				}
				else
				{
					if (pg_getnameinfo_all(&hba->addr, sizeof(hba->addr),
										   buffer, sizeof(buffer),
										   NULL, 0,
										   NI_NUMERICHOST) == 0)
					{
						clean_ipv6_addr(hba->addr.ss_family, buffer);
						addrstr = pstrdup(buffer);
					}
					if (pg_getnameinfo_all(&hba->mask, sizeof(hba->mask),
										   buffer, sizeof(buffer),
										   NULL, 0,
										   NI_NUMERICHOST) == 0)
					{
						clean_ipv6_addr(hba->mask.ss_family, buffer);
						maskstr = pstrdup(buffer);
					}
				}
				break;
			case ipCmpAll:
				addrstr = "all";
				break;
			case ipCmpSameHost:
				addrstr = "samehost";
				break;
			case ipCmpSameNet:
				addrstr = "samenet";
				break;
		}
		if (addrstr)
			values[index++] = CStringGetTextDatum(addrstr);
		else
			nulls[index++] = true;
		if (maskstr)
			values[index++] = CStringGetTextDatum(maskstr);
		else
			nulls[index++] = true;

		/*
		 * Make sure UserAuthName[] tracks additions to the UserAuth enum
		 */
		StaticAssertStmt(lengthof(UserAuthName) == USER_AUTH_LAST + 1,
						 "UserAuthName[] must match the UserAuth enum");

		/* auth_method */
		values[index++] = CStringGetTextDatum(UserAuthName[hba->auth_method]);

		/* options */
		options = gethba_options(hba);
		if (options)
			values[index++] = PointerGetDatum(options);
		else
			nulls[index++] = true;
	}
	else
	{
		/* no parsing result, so set relevant fields to nulls */
		memset(&nulls[1], true, (NUM_PG_HBA_FILE_RULES_ATTS - 2) * sizeof(bool));
	}

	/* error */
	if (err_msg)
		values[NUM_PG_HBA_FILE_RULES_ATTS - 1] = CStringGetTextDatum(err_msg);
	else
		nulls[NUM_PG_HBA_FILE_RULES_ATTS - 1] = true;

	tuple = heap_form_tuple(tupdesc, values, nulls);
	tuplestore_puttuple(tuple_store, tuple);
}

/*
 * Read the pg_hba.conf file and fill the tuplestore with view records.
 */
static void
fill_hba_view(Tuplestorestate *tuple_store, TupleDesc tupdesc)
{
	FILE	   *file;
	List	   *hba_lines = NIL;
	ListCell   *line;
	MemoryContext linecxt;
	MemoryContext hbacxt;
	MemoryContext oldcxt;

	/*
	 * In the unlikely event that we can't open pg_hba.conf, we throw an
	 * error, rather than trying to report it via some sort of view entry.
	 * (Most other error conditions should result in a message in a view
	 * entry.)
	 */
	file = AllocateFile(HbaFileName, "r");
	if (file == NULL)
		ereport(ERROR,
				(errcode_for_file_access(),
				 errmsg("could not open configuration file \"%s\": %m",
						HbaFileName)));

	linecxt = tokenize_file(HbaFileName, file, &hba_lines, DEBUG3);
	FreeFile(file);

	/* Now parse all the lines */
	hbacxt = AllocSetContextCreate(CurrentMemoryContext,
								   "hba parser context",
								   ALLOCSET_SMALL_SIZES);
	oldcxt = MemoryContextSwitchTo(hbacxt);
	foreach(line, hba_lines)
	{
		TokenizedLine *tok_line = (TokenizedLine *) lfirst(line);
		HbaLine    *hbaline = NULL;

		/* don't parse lines that already have errors */
		if (tok_line->err_msg == NULL)
			hbaline = parse_hba_line(tok_line, DEBUG3);

		fill_hba_line(tuple_store, tupdesc, tok_line->line_num,
					  hbaline, tok_line->err_msg);
	}

	/* Free tokenizer memory */
	MemoryContextDelete(linecxt);
	/* Free parse_hba_line memory */
	MemoryContextSwitchTo(oldcxt);
	MemoryContextDelete(hbacxt);
}

/*
 * SQL-accessible SRF to return all the entries in the pg_hba.conf file.
 */
Datum
pg_hba_file_rules(PG_FUNCTION_ARGS)
{
	Tuplestorestate *tuple_store;
	TupleDesc	tupdesc;
	MemoryContext old_cxt;
	ReturnSetInfo *rsi;

	/*
	 * We must use the Materialize mode to be safe against HBA file changes
	 * while the cursor is open. It's also more efficient than having to look
	 * up our current position in the parsed list every time.
	 */
	rsi = (ReturnSetInfo *) fcinfo->resultinfo;

	/* Check to see if caller supports us returning a tuplestore */
	if (rsi == NULL || !IsA(rsi, ReturnSetInfo))
		ereport(ERROR,
				(errcode(ERRCODE_FEATURE_NOT_SUPPORTED),
				 errmsg("set-valued function called in context that cannot accept a set")));
	if (!(rsi->allowedModes & SFRM_Materialize))
		ereport(ERROR,
				(errcode(ERRCODE_FEATURE_NOT_SUPPORTED),
				 errmsg("materialize mode required, but it is not " \
						"allowed in this context")));

	rsi->returnMode = SFRM_Materialize;

	/* Build a tuple descriptor for our result type */
	if (get_call_result_type(fcinfo, NULL, &tupdesc) != TYPEFUNC_COMPOSITE)
		elog(ERROR, "return type must be a row type");

	/* Build tuplestore to hold the result rows */
	old_cxt = MemoryContextSwitchTo(rsi->econtext->ecxt_per_query_memory);

	tuple_store =
		tuplestore_begin_heap(rsi->allowedModes & SFRM_Materialize_Random,
							  false, work_mem);
	rsi->setDesc = tupdesc;
	rsi->setResult = tuple_store;

	MemoryContextSwitchTo(old_cxt);

	/* Fill the tuplestore */
	fill_hba_view(tuple_store, tupdesc);

	PG_RETURN_NULL();
}


/*
 * Parse one tokenised line from the ident config file and store the result in
 * an IdentLine structure.
 *
 * If parsing fails, log a message and return NULL.
 *
 * If ident_user is a regular expression (ie. begins with a slash), it is
 * compiled and stored in IdentLine structure.
 *
 * Note: this function leaks memory when an error occurs.  Caller is expected
 * to have set a memory context that will be reset if this function returns
 * NULL.
 */
static IdentLine *
parse_ident_line(TokenizedLine *tok_line)
{
	int			line_num = tok_line->line_num;
	ListCell   *field;
	List	   *tokens;
	HbaToken   *token;
	IdentLine  *parsedline;

	Assert(tok_line->fields != NIL);
	field = list_head(tok_line->fields);

	parsedline = palloc0(sizeof(IdentLine));
	parsedline->linenumber = line_num;

	/* Get the map token (must exist) */
	tokens = lfirst(field);
	IDENT_MULTI_VALUE(tokens);
	token = linitial(tokens);
	parsedline->usermap = pstrdup(token->string);

	/* Get the ident user token */
	field = lnext(field);
	IDENT_FIELD_ABSENT(field);
	tokens = lfirst(field);
	IDENT_MULTI_VALUE(tokens);
	token = linitial(tokens);
	parsedline->ident_user = pstrdup(token->string);

	/* Get the PG rolename token */
	field = lnext(field);
	IDENT_FIELD_ABSENT(field);
	tokens = lfirst(field);
	IDENT_MULTI_VALUE(tokens);
	token = linitial(tokens);
	parsedline->pg_role = pstrdup(token->string);

	if (parsedline->ident_user[0] == '/')
	{
		/*
		 * When system username starts with a slash, treat it as a regular
		 * expression. Pre-compile it.
		 */
		int			r;
		pg_wchar   *wstr;
		int			wlen;

		wstr = palloc((strlen(parsedline->ident_user + 1) + 1) * sizeof(pg_wchar));
		wlen = pg_mb2wchar_with_len(parsedline->ident_user + 1,
									wstr, strlen(parsedline->ident_user + 1));

		r = pg_regcomp(&parsedline->re, wstr, wlen, REG_ADVANCED, C_COLLATION_OID);
		if (r)
		{
			char		errstr[100];

			pg_regerror(r, &parsedline->re, errstr, sizeof(errstr));
			ereport(LOG,
					(errcode(ERRCODE_INVALID_REGULAR_EXPRESSION),
					 errmsg("invalid regular expression \"%s\": %s",
							parsedline->ident_user + 1, errstr)));

			pfree(wstr);
			return NULL;
		}
		pfree(wstr);
	}

	return parsedline;
}

/*
 *	Process one line from the parsed ident config lines.
 *
 *	Compare input parsed ident line to the needed map, pg_role and ident_user.
 *	*found_p and *error_p are set according to our results.
 */
static void
check_ident_usermap(IdentLine *identLine, const char *usermap_name,
					const char *pg_role, const char *ident_user,
					bool case_insensitive, bool *found_p, bool *error_p)
{
	*found_p = false;
	*error_p = false;

	if (strcmp(identLine->usermap, usermap_name) != 0)
		/* Line does not match the map name we're looking for, so just abort */
		return;

	/* Match? */
	if (identLine->ident_user[0] == '/')
	{
		/*
		 * When system username starts with a slash, treat it as a regular
		 * expression. In this case, we process the system username as a
		 * regular expression that returns exactly one match. This is replaced
		 * for \1 in the database username string, if present.
		 */
		int			r;
		regmatch_t	matches[2];
		pg_wchar   *wstr;
		int			wlen;
		char	   *ofs;
		char	   *regexp_pgrole;

		wstr = palloc((strlen(ident_user) + 1) * sizeof(pg_wchar));
		wlen = pg_mb2wchar_with_len(ident_user, wstr, strlen(ident_user));

		r = pg_regexec(&identLine->re, wstr, wlen, 0, NULL, 2, matches, 0);
		if (r)
		{
			char		errstr[100];

			if (r != REG_NOMATCH)
			{
				/* REG_NOMATCH is not an error, everything else is */
				pg_regerror(r, &identLine->re, errstr, sizeof(errstr));
				ereport(LOG,
						(errcode(ERRCODE_INVALID_REGULAR_EXPRESSION),
						 errmsg("regular expression match for \"%s\" failed: %s",
								identLine->ident_user + 1, errstr)));
				*error_p = true;
			}

			pfree(wstr);
			return;
		}
		pfree(wstr);

		if ((ofs = strstr(identLine->pg_role, "\\1")) != NULL)
		{
			int			offset;

			/* substitution of the first argument requested */
			if (matches[1].rm_so < 0)
			{
				ereport(LOG,
						(errcode(ERRCODE_INVALID_REGULAR_EXPRESSION),
						 errmsg("regular expression \"%s\" has no subexpressions as requested by backreference in \"%s\"",
								identLine->ident_user + 1, identLine->pg_role)));
				*error_p = true;
				return;
			}

			/*
			 * length: original length minus length of \1 plus length of match
			 * plus null terminator
			 */
			regexp_pgrole = palloc0(strlen(identLine->pg_role) - 2 + (matches[1].rm_eo - matches[1].rm_so) + 1);
			offset = ofs - identLine->pg_role;
			memcpy(regexp_pgrole, identLine->pg_role, offset);
			memcpy(regexp_pgrole + offset,
				   ident_user + matches[1].rm_so,
				   matches[1].rm_eo - matches[1].rm_so);
			strcat(regexp_pgrole, ofs + 2);
		}
		else
		{
			/* no substitution, so copy the match */
			regexp_pgrole = pstrdup(identLine->pg_role);
		}

		/*
		 * now check if the username actually matched what the user is trying
		 * to connect as
		 */
		if (case_insensitive)
		{
			if (pg_strcasecmp(regexp_pgrole, pg_role) == 0)
				*found_p = true;
		}
		else
		{
			if (strcmp(regexp_pgrole, pg_role) == 0)
				*found_p = true;
		}
		pfree(regexp_pgrole);

		return;
	}
	else
	{
		/* Not regular expression, so make complete match */
		if (case_insensitive)
		{
			if (pg_strcasecmp(identLine->pg_role, pg_role) == 0 &&
				pg_strcasecmp(identLine->ident_user, ident_user) == 0)
				*found_p = true;
		}
		else
		{
			if (strcmp(identLine->pg_role, pg_role) == 0 &&
				strcmp(identLine->ident_user, ident_user) == 0)
				*found_p = true;
		}
	}
	return;
}


/*
 *	Scan the (pre-parsed) ident usermap file line by line, looking for a match
 *
 *	See if the user with ident username "auth_user" is allowed to act
 *	as Postgres user "pg_role" according to usermap "usermap_name".
 *
 *	Special case: Usermap NULL, equivalent to what was previously called
 *	"sameuser" or "samerole", means don't look in the usermap file.
 *	That's an implied map wherein "pg_role" must be identical to
 *	"auth_user" in order to be authorized.
 *
 *	Iff authorized, return STATUS_OK, otherwise return STATUS_ERROR.
 */
int
check_usermap(const char *usermap_name,
			  const char *pg_role,
			  const char *auth_user,
			  bool case_insensitive)
{
	bool		found_entry = false,
				error = false;

	if (usermap_name == NULL || usermap_name[0] == '\0')
	{
		if (case_insensitive)
		{
			if (pg_strcasecmp(pg_role, auth_user) == 0)
				return STATUS_OK;
		}
		else
		{
			if (strcmp(pg_role, auth_user) == 0)
				return STATUS_OK;
		}
		ereport(LOG,
				(errmsg("provided user name (%s) and authenticated user name (%s) do not match",
						pg_role, auth_user)));
		return STATUS_ERROR;
	}
	else
	{
		ListCell   *line_cell;

		foreach(line_cell, parsed_ident_lines)
		{
			check_ident_usermap(lfirst(line_cell), usermap_name,
								pg_role, auth_user, case_insensitive,
								&found_entry, &error);
			if (found_entry || error)
				break;
		}
	}
	if (!found_entry && !error)
	{
		ereport(LOG,
				(errmsg("no match in usermap \"%s\" for user \"%s\" authenticated as \"%s\"",
						usermap_name, pg_role, auth_user)));
	}
	return found_entry ? STATUS_OK : STATUS_ERROR;
}


/*
 * Read the ident config file and create a List of IdentLine records for
 * the contents.
 *
 * This works the same as load_hba(), but for the user config file.
 */
bool
load_ident(void)
{
	FILE	   *file;
	List	   *ident_lines = NIL;
	ListCell   *line_cell,
			   *parsed_line_cell;
	List	   *new_parsed_lines = NIL;
	bool		ok = true;
	MemoryContext linecxt;
	MemoryContext oldcxt;
	MemoryContext ident_context;
	IdentLine  *newline;

	file = AllocateFile(IdentFileName, "r");
	if (file == NULL)
	{
		/* not fatal ... we just won't do any special ident maps */
		ereport(LOG,
				(errcode_for_file_access(),
				 errmsg("could not open usermap file \"%s\": %m",
						IdentFileName)));
		return false;
	}

	linecxt = tokenize_file(IdentFileName, file, &ident_lines, LOG);
	FreeFile(file);

	/* Now parse all the lines */
	Assert(PostmasterContext);
	ident_context = AllocSetContextCreate(PostmasterContext,
										  "ident parser context",
										  ALLOCSET_SMALL_SIZES);
	oldcxt = MemoryContextSwitchTo(ident_context);
	foreach(line_cell, ident_lines)
	{
		TokenizedLine *tok_line = (TokenizedLine *) lfirst(line_cell);

		/* don't parse lines that already have errors */
		if (tok_line->err_msg != NULL)
		{
			ok = false;
			continue;
		}

		if ((newline = parse_ident_line(tok_line)) == NULL)
		{
			/* Parse error; remember there's trouble */
			ok = false;

			/*
			 * Keep parsing the rest of the file so we can report errors on
			 * more than the first line.  Error has already been logged, no
			 * need for more chatter here.
			 */
			continue;
		}

		new_parsed_lines = lappend(new_parsed_lines, newline);
	}

	/* Free tokenizer memory */
	MemoryContextDelete(linecxt);
	MemoryContextSwitchTo(oldcxt);

	if (!ok)
	{
		/*
		 * File contained one or more errors, so bail out, first being careful
		 * to clean up whatever we allocated.  Most stuff will go away via
		 * MemoryContextDelete, but we have to clean up regexes explicitly.
		 */
		foreach(parsed_line_cell, new_parsed_lines)
		{
			newline = (IdentLine *) lfirst(parsed_line_cell);
			if (newline->ident_user[0] == '/')
				pg_regfree(&newline->re);
		}
		MemoryContextDelete(ident_context);
		return false;
	}

	/* Loaded new file successfully, replace the one we use */
	if (parsed_ident_lines != NIL)
	{
		foreach(parsed_line_cell, parsed_ident_lines)
		{
			newline = (IdentLine *) lfirst(parsed_line_cell);
			if (newline->ident_user[0] == '/')
				pg_regfree(&newline->re);
		}
	}
	if (parsed_ident_context != NULL)
		MemoryContextDelete(parsed_ident_context);

	parsed_ident_context = ident_context;
	parsed_ident_lines = new_parsed_lines;

	return true;
}



/*
 *	Determine what authentication method should be used when accessing database
 *	"database" from frontend "raddr", user "user".  Return the method and
 *	an optional argument (stored in fields of *port), and STATUS_OK.
 *
 *	If the file does not contain any entry matching the request, we return
 *	method = uaImplicitReject.
 */
void
hba_getauthmethod(hbaPort *port)
{
	check_hba(port);
}<|MERGE_RESOLUTION|>--- conflicted
+++ resolved
@@ -1584,6 +1584,9 @@
 			return NULL;
 		}
 
+		/* GPDB_12_MERGE_FIXME: Is this still relevant? Is there some additional GPDB 
+		 * features in LDAP authentication, or has PostgreSQL gotten them all by now? */
+#if 0
 		if ((parsedline->ldaptls || parsedline->ldapport != 0) && strncmp(parsedline->ldapserver, "ldaps://", 8) == 0)
 		{
 			ereport(LOG,
@@ -1594,12 +1597,7 @@
 			return NULL;
 
 		}
-	}
-
-	if (parsedline->auth_method == uaRADIUS)
-	{
-		MANDATORY_AUTH_ARG(parsedline->radiusserver, "radiusserver", "radius");
-		MANDATORY_AUTH_ARG(parsedline->radiussecret, "radiussecret", "radius");
+#endif
 	}
 
 	if (parsedline->auth_method == uaRADIUS)
@@ -1803,11 +1801,8 @@
 			return false;
 		}
 
-<<<<<<< HEAD
-=======
 		if (urldata->lud_scheme)
 			hbaline->ldapscheme = pstrdup(urldata->lud_scheme);
->>>>>>> 9e1c9f95
 		if (urldata->lud_host)
 			hbaline->ldapserver = pstrdup(urldata->lud_host);
 		hbaline->ldapport = urldata->lud_port;
