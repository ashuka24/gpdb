/*-------------------------------------------------------------------------
 *
 * pqformat.c
 *		Routines for formatting and parsing frontend/backend messages
 *
 * Outgoing messages are built up in a StringInfo buffer (which is expansible)
 * and then sent in a single call to pq_putmessage.  This module provides data
 * formatting/conversion routines that are needed to produce valid messages.
 * Note in particular the distinction between "raw data" and "text"; raw data
 * is message protocol characters and binary values that are not subject to
 * character set conversion, while text is converted by character encoding
 * rules.
 *
 * Incoming messages are similarly read into a StringInfo buffer, via
 * pq_getmessage, and then parsed and converted from that using the routines
 * in this module.
 *
 * These same routines support reading and writing of external binary formats
 * (typsend/typreceive routines).  The conversion routines for individual
 * data types are exactly the same, only initialization and completion
 * are different.
 *
 *
<<<<<<< HEAD
 * Portions Copyright (c) 1996-2010, PostgreSQL Global Development Group
 * Portions Copyright (c) 1994, Regents of the University of California
 *
 *	$PostgreSQL: pgsql/src/backend/libpq/pqformat.c,v 1.52 2010/01/07 04:53:34 tgl Exp $
=======
 * Portions Copyright (c) 1996-2008, PostgreSQL Global Development Group
 * Portions Copyright (c) 1994, Regents of the University of California
 *
 *	$PostgreSQL: pgsql/src/backend/libpq/pqformat.c,v 1.47.2.1 2009/03/02 21:18:50 tgl Exp $
>>>>>>> d13f41d2
 *
 *-------------------------------------------------------------------------
 */
/*
 * INTERFACE ROUTINES
 * Message assembly and output:
 *		pq_beginmessage - initialize StringInfo buffer
 *		pq_sendbyte		- append a raw byte to a StringInfo buffer
 *		pq_sendint		- append a binary integer to a StringInfo buffer
 *		pq_sendint64	- append a binary 8-byte int to a StringInfo buffer
 *		pq_sendfloat4	- append a float4 to a StringInfo buffer
 *		pq_sendfloat8	- append a float8 to a StringInfo buffer
 *		pq_sendbytes	- append raw data to a StringInfo buffer
 *		pq_sendcountedtext - append a counted text string (with character set conversion)
 *		pq_sendtext		- append a text string (with conversion)
 *		pq_sendstring	- append a null-terminated text string (with conversion)
 *		pq_send_ascii_string - append a null-terminated text string (without conversion)
 *		pq_endmessage	- send the completed message to the frontend
 * Note: it is also possible to append data to the StringInfo buffer using
 * the regular StringInfo routines, but this is discouraged since required
 * character set conversion may not occur.
 *
 * typsend support (construct a bytea value containing external binary data):
 *		pq_begintypsend - initialize StringInfo buffer
 *		pq_endtypsend	- return the completed string as a "bytea*"
 *
 * Special-case message output:
 *		pq_puttextmessage - generate a character set-converted message in one step
 *		pq_putemptymessage - convenience routine for message with empty body
 *
 * Message parsing after input:
 *		pq_getmsgbyte	- get a raw byte from a message buffer
 *		pq_getmsgint	- get a binary integer from a message buffer
 *		pq_getmsgint64	- get a binary 8-byte int from a message buffer
 *		pq_getmsgfloat4 - get a float4 from a message buffer
 *		pq_getmsgfloat8 - get a float8 from a message buffer
 *		pq_getmsgbytes	- get raw data from a message buffer
 *		pq_copymsgbytes - copy raw data from a message buffer
 *		pq_getmsgtext	- get a counted text string (with conversion)
 *		pq_getmsgstring - get a null-terminated text string (with conversion)
 *		pq_getmsgend	- verify message fully consumed
 */

#include "postgres.h"

#include <sys/param.h>
#include <netinet/in.h>
#include <arpa/inet.h>

#include "libpq/libpq.h"
#include "libpq/pqformat.h"
#include "mb/pg_wchar.h"


/* --------------------------------
 *		pq_beginmessage		- initialize for sending a message
 * --------------------------------
 */
void
pq_beginmessage(StringInfo buf, char msgtype)
{
	initStringInfo(buf);

	/*
	 * We stash the message type into the buffer's cursor field, expecting
	 * that the pq_sendXXX routines won't touch it.  We could alternatively
	 * make it the first byte of the buffer contents, but this seems easier.
	 */
	buf->cursor = msgtype;
}

/* --------------------------------
 *		pq_sendbyte		- append a raw byte to a StringInfo buffer
 * --------------------------------
 */
void
pq_sendbyte(StringInfo buf, int byt)
{
	appendStringInfoCharMacro(buf, byt);
}

/* --------------------------------
 *		pq_sendbytes	- append raw data to a StringInfo buffer
 * --------------------------------
 */
void
pq_sendbytes(StringInfo buf, const char *data, int datalen)
{
	appendBinaryStringInfo(buf, data, datalen);
}

/* --------------------------------
 *		pq_sendcountedtext - append a counted text string (with character set conversion)
 *
 * The data sent to the frontend by this routine is a 4-byte count field
 * followed by the string.	The count includes itself or not, as per the
 * countincludesself flag (pre-3.0 protocol requires it to include itself).
 * The passed text string need not be null-terminated, and the data sent
 * to the frontend isn't either.
 * --------------------------------
 */
void
pq_sendcountedtext(StringInfo buf, const char *str, int slen,
				   bool countincludesself)
{
	int			extra = countincludesself ? 4 : 0;
	char	   *p;

	p = pg_server_to_client(str, slen);
	if (p != str)				/* actual conversion has been done? */
	{
		slen = strlen(p);
		pq_sendint(buf, slen + extra, 4);
		appendBinaryStringInfo(buf, p, slen);
		pfree(p);
	}
	else
	{
		pq_sendint(buf, slen + extra, 4);
		appendBinaryStringInfo(buf, str, slen);
	}
}

/* --------------------------------
 *		pq_sendtext		- append a text string (with conversion)
 *
 * The passed text string need not be null-terminated, and the data sent
 * to the frontend isn't either.  Note that this is not actually useful
 * for direct frontend transmissions, since there'd be no way for the
 * frontend to determine the string length.  But it is useful for binary
 * format conversions.
 * --------------------------------
 */
void
pq_sendtext(StringInfo buf, const char *str, int slen)
{
	char	   *p;

	p = pg_server_to_client(str, slen);
	if (p != str)				/* actual conversion has been done? */
	{
		slen = strlen(p);
		appendBinaryStringInfo(buf, p, slen);
		pfree(p);
	}
	else
		appendBinaryStringInfo(buf, str, slen);
}

/* --------------------------------
 *		pq_sendstring	- append a null-terminated text string (with conversion)
 *
 * NB: passed text string must be null-terminated, and so is the data
 * sent to the frontend.
 * --------------------------------
 */
void
pq_sendstring(StringInfo buf, const char *str)
{
	int			slen = strlen(str);
	char	   *p;

	p = pg_server_to_client(str, slen);
	if (p != str)				/* actual conversion has been done? */
	{
		slen = strlen(p);
		appendBinaryStringInfo(buf, p, slen + 1);
		pfree(p);
	}
	else
		appendBinaryStringInfo(buf, str, slen + 1);
}

/* --------------------------------
 *		pq_send_ascii_string	- append a null-terminated text string (without conversion)
 *
 * This function intentionally bypasses encoding conversion, instead just
 * silently replacing any non-7-bit-ASCII characters with question marks.
 * It is used only when we are having trouble sending an error message to
 * the client with normal localization and encoding conversion.  The caller
 * should already have taken measures to ensure the string is just ASCII;
 * the extra work here is just to make certain we don't send a badly encoded
 * string to the client (which might or might not be robust about that).
 *
 * NB: passed text string must be null-terminated, and so is the data
 * sent to the frontend.
 * --------------------------------
 */
void
pq_send_ascii_string(StringInfo buf, const char *str)
{
	while (*str)
	{
<<<<<<< HEAD
		char		ch = *str++;
=======
		char	ch = *str++;
>>>>>>> d13f41d2

		if (IS_HIGHBIT_SET(ch))
			ch = '?';
		appendStringInfoCharMacro(buf, ch);
	}
	appendStringInfoChar(buf, '\0');
}

/* --------------------------------
 *		pq_sendint		- append a binary integer to a StringInfo buffer
 * --------------------------------
 */
void
pq_sendint(StringInfo buf, int i, int b)
{
	unsigned char n8;
	uint16		n16;
	uint32		n32;

	switch (b)
	{
		case 1:
			n8 = (unsigned char) i;
			appendBinaryStringInfo(buf, (char *) &n8, 1);
			break;
		case 2:
			n16 = htons((uint16) i);
			appendBinaryStringInfo(buf, (char *) &n16, 2);
			break;
		case 4:
			n32 = htonl((uint32) i);
			appendBinaryStringInfo(buf, (char *) &n32, 4);
			break;
		default:
			elog(ERROR, "unsupported integer size %d", b);
			break;
	}
}

/* --------------------------------
 *		pq_sendint64	- append a binary 8-byte int to a StringInfo buffer
 *
 * It is tempting to merge this with pq_sendint, but we'd have to make the
 * argument int64 for all data widths --- that could be a big performance
 * hit on machines where int64 isn't efficient.
 * --------------------------------
 */
void
pq_sendint64(StringInfo buf, int64 i)
{
	uint32		n32;

	/* High order half first, since we're doing MSB-first */
	n32 = (uint32) (i >> 32);
	n32 = htonl(n32);
	appendBinaryStringInfo(buf, (char *) &n32, 4);

	/* Now the low order half */
	n32 = (uint32) i;
	n32 = htonl(n32);
	appendBinaryStringInfo(buf, (char *) &n32, 4);
}

/* --------------------------------
 *		pq_sendfloat4	- append a float4 to a StringInfo buffer
 *
 * The point of this routine is to localize knowledge of the external binary
 * representation of float4, which is a component of several datatypes.
 *
 * We currently assume that float4 should be byte-swapped in the same way
 * as int4.  This rule is not perfect but it gives us portability across
 * most IEEE-float-using architectures.
 * --------------------------------
 */
void
pq_sendfloat4(StringInfo buf, float4 f)
{
	union
	{
		float4		f;
		uint32		i;
	}			swap;

	swap.f = f;
	swap.i = htonl(swap.i);

	appendBinaryStringInfo(buf, (char *) &swap.i, 4);
}

/* --------------------------------
 *		pq_sendfloat8	- append a float8 to a StringInfo buffer
 *
 * The point of this routine is to localize knowledge of the external binary
 * representation of float8, which is a component of several datatypes.
 *
 * We currently assume that float8 should be byte-swapped in the same way
 * as int8.  This rule is not perfect but it gives us portability across
 * most IEEE-float-using architectures.
 * --------------------------------
 */
void
pq_sendfloat8(StringInfo buf, float8 f)
{
<<<<<<< HEAD
=======
#ifdef INT64_IS_BUSTED
	union
	{
		float8		f;
		uint32		h[2];
	}			swap;

	swap.f = f;
	swap.h[0] = htonl(swap.h[0]);
	swap.h[1] = htonl(swap.h[1]);

#ifdef WORDS_BIGENDIAN
	/* machine seems to be big-endian, send h[0] first */
	appendBinaryStringInfo(buf, (char *) &swap.h[0], 4);
	appendBinaryStringInfo(buf, (char *) &swap.h[1], 4);
#else
	/* machine seems to be little-endian, send h[1] first */
	appendBinaryStringInfo(buf, (char *) &swap.h[1], 4);
	appendBinaryStringInfo(buf, (char *) &swap.h[0], 4);
#endif
#else							/* INT64 works */
>>>>>>> d13f41d2
	union
	{
		float8		f;
		int64		i;
	}			swap;

	swap.f = f;
	pq_sendint64(buf, swap.i);
}

/* --------------------------------
 *		pq_endmessage	- send the completed message to the frontend
 *
 * The data buffer is pfree()d, but if the StringInfo was allocated with
 * makeStringInfo then the caller must still pfree it.
 * --------------------------------
 */
void
pq_endmessage(StringInfo buf)
{
	/* msgtype was saved in cursor field */
	(void) pq_putmessage(buf->cursor, buf->data, buf->len);
	/* no need to complain about any failure, since pqcomm.c already did */
	pfree(buf->data);
	buf->data = NULL;
}


/* --------------------------------
 *		pq_begintypsend		- initialize for constructing a bytea result
 * --------------------------------
 */
void
pq_begintypsend(StringInfo buf)
{
	initStringInfoOfSize(buf, 16);
	/* Reserve four bytes for the bytea length word */
	appendStringInfoCharMacro(buf, '\0');
	appendStringInfoCharMacro(buf, '\0');
	appendStringInfoCharMacro(buf, '\0');
	appendStringInfoCharMacro(buf, '\0');
}

/* --------------------------------
 *		pq_endtypsend	- finish constructing a bytea result
 *
 * The data buffer is returned as the palloc'd bytea value.  (We expect
 * that it will be suitably aligned for this because it has been palloc'd.)
 * We assume the StringInfoData is just a local variable in the caller and
 * need not be pfree'd.
 * --------------------------------
 */
bytea *
pq_endtypsend(StringInfo buf)
{
	bytea	   *result = (bytea *) buf->data;

	/* Insert correct length into bytea length word */
	Assert(buf->len >= VARHDRSZ);
	SET_VARSIZE(result, buf->len);

	return result;
}


/* --------------------------------
 *		pq_puttextmessage - generate a character set-converted message in one step
 *
 *		This is the same as the pqcomm.c routine pq_putmessage, except that
 *		the message body is a null-terminated string to which encoding
 *		conversion applies.
 * --------------------------------
 */
void
pq_puttextmessage(char msgtype, const char *str)
{
	int			slen = strlen(str);
	char	   *p;

	p = pg_server_to_client(str, slen);
	if (p != str)				/* actual conversion has been done? */
	{
		(void) pq_putmessage(msgtype, p, strlen(p) + 1);
		pfree(p);
		return;
	}
	(void) pq_putmessage(msgtype, str, slen + 1);
}


/* --------------------------------
 *		pq_putemptymessage - convenience routine for message with empty body
 * --------------------------------
 */
void
pq_putemptymessage(char msgtype)
{
	(void) pq_putmessage(msgtype, NULL, 0);
}


/* --------------------------------
 *		pq_getmsgbyte	- get a raw byte from a message buffer
 * --------------------------------
 */
int
pq_getmsgbyte(StringInfo msg)
{
	if (msg->cursor >= msg->len)
		ereport(ERROR,
				(errcode(ERRCODE_PROTOCOL_VIOLATION),
				 errmsg("no data left in message")));
	return (unsigned char) msg->data[msg->cursor++];
}

/* --------------------------------
 *		pq_getmsgint	- get a binary integer from a message buffer
 *
 *		Values are treated as unsigned.
 * --------------------------------
 */
unsigned int
pq_getmsgint(StringInfo msg, int b)
{
	unsigned int result;
	unsigned char n8;
	uint16		n16;
	uint32		n32;

	switch (b)
	{
		case 1:
			pq_copymsgbytes(msg, (char *) &n8, 1);
			result = n8;
			break;
		case 2:
			pq_copymsgbytes(msg, (char *) &n16, 2);
			result = ntohs(n16);
			break;
		case 4:
			pq_copymsgbytes(msg, (char *) &n32, 4);
			result = ntohl(n32);
			break;
		default:
			elog(ERROR, "unsupported integer size %d", b);
			result = 0;			/* keep compiler quiet */
			break;
	}
	return result;
}

/* --------------------------------
 *		pq_getmsgint64	- get a binary 8-byte int from a message buffer
 *
 * It is tempting to merge this with pq_getmsgint, but we'd have to make the
 * result int64 for all data widths --- that could be a big performance
 * hit on machines where int64 isn't efficient.
 * --------------------------------
 */
int64
pq_getmsgint64(StringInfo msg)
{
	int64		result;
	uint32		h32;
	uint32		l32;

	pq_copymsgbytes(msg, (char *) &h32, 4);
	pq_copymsgbytes(msg, (char *) &l32, 4);
	h32 = ntohl(h32);
	l32 = ntohl(l32);

	result = h32;
	result <<= 32;
	result |= l32;

	return result;
}

/* --------------------------------
 *		pq_getmsgfloat4 - get a float4 from a message buffer
 *
 * See notes for pq_sendfloat4.
 * --------------------------------
 */
float4
pq_getmsgfloat4(StringInfo msg)
{
	union
	{
		float4		f;
		uint32		i;
	}			swap;

	swap.i = pq_getmsgint(msg, 4);
	return swap.f;
}

/* --------------------------------
 *		pq_getmsgfloat8 - get a float8 from a message buffer
 *
 * See notes for pq_sendfloat8.
 * --------------------------------
 */
float8
pq_getmsgfloat8(StringInfo msg)
{
<<<<<<< HEAD
=======
#ifdef INT64_IS_BUSTED
	union
	{
		float8		f;
		uint32		h[2];
	}			swap;

#ifdef WORDS_BIGENDIAN
	/* machine seems to be big-endian, receive h[0] first */
	swap.h[0] = pq_getmsgint(msg, 4);
	swap.h[1] = pq_getmsgint(msg, 4);
#else
	/* machine seems to be little-endian, receive h[1] first */
	swap.h[1] = pq_getmsgint(msg, 4);
	swap.h[0] = pq_getmsgint(msg, 4);
#endif
	return swap.f;
#else							/* INT64 works */
>>>>>>> d13f41d2
	union
	{
		float8		f;
		int64		i;
	}			swap;

	swap.i = pq_getmsgint64(msg);
	return swap.f;
}

/* --------------------------------
 *		pq_getmsgbytes	- get raw data from a message buffer
 *
 *		Returns a pointer directly into the message buffer; note this
 *		may not have any particular alignment.
 * --------------------------------
 */
const char *
pq_getmsgbytes(StringInfo msg, int datalen)
{
	const char *result;

	if (datalen < 0 || datalen > (msg->len - msg->cursor))
		ereport(ERROR,
				(errcode(ERRCODE_PROTOCOL_VIOLATION),
				 errmsg("insufficient data left in message")));
	result = &msg->data[msg->cursor];
	msg->cursor += datalen;
	return result;
}

/* --------------------------------
 *		pq_copymsgbytes - copy raw data from a message buffer
 *
 *		Same as above, except data is copied to caller's buffer.
 * --------------------------------
 */
void
pq_copymsgbytes(StringInfo msg, char *buf, int datalen)
{
	if (datalen < 0 || datalen > (msg->len - msg->cursor))
		ereport(ERROR,
				(errcode(ERRCODE_PROTOCOL_VIOLATION),
				 errmsg("insufficient data left in message")));
	memcpy(buf, &msg->data[msg->cursor], datalen);
	msg->cursor += datalen;
}

/* --------------------------------
 *		pq_getmsgtext	- get a counted text string (with conversion)
 *
 *		Always returns a pointer to a freshly palloc'd result.
 *		The result has a trailing null, *and* we return its strlen in *nbytes.
 * --------------------------------
 */
char *
pq_getmsgtext(StringInfo msg, int rawbytes, int *nbytes)
{
	char	   *str;
	char	   *p;

	if (rawbytes < 0 || rawbytes > (msg->len - msg->cursor))
		ereport(ERROR,
				(errcode(ERRCODE_PROTOCOL_VIOLATION),
				 errmsg("insufficient data left in message")));
	str = &msg->data[msg->cursor];
	msg->cursor += rawbytes;

	p = pg_client_to_server(str, rawbytes);
	if (p != str)				/* actual conversion has been done? */
		*nbytes = strlen(p);
	else
	{
		p = (char *) palloc(rawbytes + 1);
		memcpy(p, str, rawbytes);
		p[rawbytes] = '\0';
		*nbytes = rawbytes;
	}
	return p;
}

/* --------------------------------
 *		pq_getmsgstring - get a null-terminated text string (with conversion)
 *
 *		May return a pointer directly into the message buffer, or a pointer
 *		to a palloc'd conversion result.
 * --------------------------------
 */
const char *
pq_getmsgstring(StringInfo msg)
{
	char	   *str;
	int			slen;

	str = &msg->data[msg->cursor];

	/*
	 * It's safe to use strlen() here because a StringInfo is guaranteed to
	 * have a trailing null byte.  But check we found a null inside the
	 * message.
	 */
	slen = strlen(str);
	if (msg->cursor + slen >= msg->len)
		ereport(ERROR,
				(errcode(ERRCODE_PROTOCOL_VIOLATION),
				 errmsg("invalid string in message")));
	msg->cursor += slen + 1;

	return pg_client_to_server(str, slen);
}

/* --------------------------------
 *		pq_getmsgend	- verify message fully consumed
 * --------------------------------
 */
void
pq_getmsgend(StringInfo msg)
{
	if (msg->cursor != msg->len)
		ereport(ERROR,
				(errcode(ERRCODE_PROTOCOL_VIOLATION),
				 errmsg("invalid message format")));
}<|MERGE_RESOLUTION|>--- conflicted
+++ resolved
@@ -21,17 +21,10 @@
  * are different.
  *
  *
-<<<<<<< HEAD
  * Portions Copyright (c) 1996-2010, PostgreSQL Global Development Group
  * Portions Copyright (c) 1994, Regents of the University of California
  *
  *	$PostgreSQL: pgsql/src/backend/libpq/pqformat.c,v 1.52 2010/01/07 04:53:34 tgl Exp $
-=======
- * Portions Copyright (c) 1996-2008, PostgreSQL Global Development Group
- * Portions Copyright (c) 1994, Regents of the University of California
- *
- *	$PostgreSQL: pgsql/src/backend/libpq/pqformat.c,v 1.47.2.1 2009/03/02 21:18:50 tgl Exp $
->>>>>>> d13f41d2
  *
  *-------------------------------------------------------------------------
  */
@@ -225,11 +218,7 @@
 {
 	while (*str)
 	{
-<<<<<<< HEAD
-		char		ch = *str++;
-=======
 		char	ch = *str++;
->>>>>>> d13f41d2
 
 		if (IS_HIGHBIT_SET(ch))
 			ch = '?';
@@ -333,30 +322,6 @@
 void
 pq_sendfloat8(StringInfo buf, float8 f)
 {
-<<<<<<< HEAD
-=======
-#ifdef INT64_IS_BUSTED
-	union
-	{
-		float8		f;
-		uint32		h[2];
-	}			swap;
-
-	swap.f = f;
-	swap.h[0] = htonl(swap.h[0]);
-	swap.h[1] = htonl(swap.h[1]);
-
-#ifdef WORDS_BIGENDIAN
-	/* machine seems to be big-endian, send h[0] first */
-	appendBinaryStringInfo(buf, (char *) &swap.h[0], 4);
-	appendBinaryStringInfo(buf, (char *) &swap.h[1], 4);
-#else
-	/* machine seems to be little-endian, send h[1] first */
-	appendBinaryStringInfo(buf, (char *) &swap.h[1], 4);
-	appendBinaryStringInfo(buf, (char *) &swap.h[0], 4);
-#endif
-#else							/* INT64 works */
->>>>>>> d13f41d2
 	union
 	{
 		float8		f;
@@ -563,27 +528,6 @@
 float8
 pq_getmsgfloat8(StringInfo msg)
 {
-<<<<<<< HEAD
-=======
-#ifdef INT64_IS_BUSTED
-	union
-	{
-		float8		f;
-		uint32		h[2];
-	}			swap;
-
-#ifdef WORDS_BIGENDIAN
-	/* machine seems to be big-endian, receive h[0] first */
-	swap.h[0] = pq_getmsgint(msg, 4);
-	swap.h[1] = pq_getmsgint(msg, 4);
-#else
-	/* machine seems to be little-endian, receive h[1] first */
-	swap.h[1] = pq_getmsgint(msg, 4);
-	swap.h[0] = pq_getmsgint(msg, 4);
-#endif
-	return swap.f;
-#else							/* INT64 works */
->>>>>>> d13f41d2
 	union
 	{
 		float8		f;
