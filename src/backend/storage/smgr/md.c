/*-------------------------------------------------------------------------
 *
 * md.c
 *	  This code manages relations that reside on magnetic disk.
 *
 * Portions Copyright (c) 1996-2012, PostgreSQL Global Development Group
 * Portions Copyright (c) 1994, Regents of the University of California
 *
 *
 * IDENTIFICATION
 *	  src/backend/storage/smgr/md.c
 *
 *-------------------------------------------------------------------------
 */
#include "postgres.h"

#include <unistd.h>
#include <fcntl.h>
#include <sys/file.h>
#include <sys/types.h>
#include <sys/stat.h>

<<<<<<< HEAD
#include "access/aomd.h"
#include "catalog/catalog.h"
=======
>>>>>>> 80edfd76
#include "miscadmin.h"
#include "access/xlog.h"
#include "catalog/catalog.h"
#include "portability/instr_time.h"
#include "postmaster/bgwriter.h"
#include "storage/fd.h"
#include "storage/bufmgr.h"
#include "storage/relfilenode.h"
#include "storage/smgr.h"
#include "utils/hsearch.h"
#include "utils/memutils.h"
#include "pg_trace.h"

#include "catalog/pg_tablespace.h"
#include "utils/faultinjector.h"


/* interval for calling AbsorbFsyncRequests in mdsync */
#define FSYNCS_PER_ABSORB		10

/*
 * Special values for the segno arg to RememberFsyncRequest.
 *
<<<<<<< HEAD
 * Note that CompactCheckpointerRequestQueue assumes that it's OK to remove an
=======
 * Note that CompactcheckpointerRequestQueue assumes that it's OK to remove an
>>>>>>> 80edfd76
 * fsync request from the queue if an identical, subsequent request is found.
 * See comments there before making changes here.
 */
#define FORGET_RELATION_FSYNC	(InvalidBlockNumber)
#define FORGET_DATABASE_FSYNC	(InvalidBlockNumber-1)
#define UNLINK_RELATION_REQUEST (InvalidBlockNumber-2)

/*
 * On Windows, we have to interpret EACCES as possibly meaning the same as
 * ENOENT, because if a file is unlinked-but-not-yet-gone on that platform,
 * that's what you get.  Ugh.  This code is designed so that we don't
 * actually believe these cases are okay without further evidence (namely,
 * a pending fsync request getting revoked ... see mdsync).
 */
#ifndef WIN32
#define FILE_POSSIBLY_DELETED(err)	((err) == ENOENT)
#else
#define FILE_POSSIBLY_DELETED(err)	((err) == ENOENT || (err) == EACCES)
#endif

/*
 *	The magnetic disk storage manager keeps track of open file
 *	descriptors in its own descriptor pool.  This is done to make it
 *	easier to support relations that are larger than the operating
 *	system's file size limit (often 2GBytes).  In order to do that,
 *	we break relations up into "segment" files that are each shorter than
 *	the OS file size limit.  The segment size is set by the RELSEG_SIZE
 *	configuration constant in pg_config.h.
 *
 *	On disk, a relation must consist of consecutively numbered segment
 *	files in the pattern
 *		-- Zero or more full segments of exactly RELSEG_SIZE blocks each
 *		-- Exactly one partial segment of size 0 <= size < RELSEG_SIZE blocks
 *		-- Optionally, any number of inactive segments of size 0 blocks.
 *	The full and partial segments are collectively the "active" segments.
 *	Inactive segments are those that once contained data but are currently
 *	not needed because of an mdtruncate() operation.  The reason for leaving
 *	them present at size zero, rather than unlinking them, is that other
 *	backends and/or the checkpointer might be holding open file references to
 *	such segments.	If the relation expands again after mdtruncate(), such
 *	that a deactivated segment becomes active again, it is important that
 *	such file references still be valid --- else data might get written
 *	out to an unlinked old copy of a segment file that will eventually
 *	disappear.
 *
 *	The file descriptor pointer (md_fd field) stored in the SMgrRelation
 *	cache is, therefore, just the head of a list of MdfdVec objects, one
 *	per segment.  But note the md_fd pointer can be NULL, indicating
 *	relation not open.
 *
 *	Also note that mdfd_chain == NULL does not necessarily mean the relation
 *	doesn't have another segment after this one; we may just not have
 *	opened the next segment yet.  (We could not have "all segments are
 *	in the chain" as an invariant anyway, since another backend could
 *	extend the relation when we weren't looking.)  We do not make chain
 *	entries for inactive segments, however; as soon as we find a partial
 *	segment, we assume that any subsequent segments are inactive.
 *
 *	All MdfdVec objects are palloc'd in the MdCxt memory context.
 */

typedef struct _MdfdVec
{
	File		mdfd_vfd;		/* fd number in fd.c's pool */
	BlockNumber mdfd_segno;		/* segment number, from 0 */
	struct _MdfdVec *mdfd_chain;	/* next segment, or NULL */
} MdfdVec;

static MemoryContext MdCxt;		/* context for all md.c allocations */


/*
 * In some contexts (currently, standalone backends and the checkpointer process)
 * we keep track of pending fsync operations: we need to remember all relation
 * segments that have been written since the last checkpoint, so that we can
 * fsync them down to disk before completing the next checkpoint.  This hash
 * table remembers the pending operations.	We use a hash table mostly as
 * a convenient way of eliminating duplicate requests.
 *
 * We use a similar mechanism to remember no-longer-needed files that can
 * be deleted after the next checkpoint, but we use a linked list instead of
 * a hash table, because we don't expect there to be any duplicate requests.
 *
 * These mechanisms are only used for non-temp relations; we never fsync
 * temp rels, nor do we need to postpone their deletion (see comments in
 * mdunlink).
 *
 * (Regular backends do not track pending operations locally, but forward
 * them to the checkpointer.)
 */
typedef struct
{
	RelFileNode	rnode;			/* the targeted relation */
	ForkNumber	forknum;		/* which fork */
	BlockNumber segno;			/* which segment */
} PendingOperationTag;

typedef uint16 CycleCtr;		/* can be any convenient integer size */

typedef struct
{
	PendingOperationTag tag;	/* hash table key (must be first!) */
	bool		canceled;		/* T => request canceled, not yet removed */
	CycleCtr	cycle_ctr;		/* mdsync_cycle_ctr when request was made */
} PendingOperationEntry;

typedef struct
{
	RelFileNode	rnode;			/* the dead relation to delete */
	CycleCtr	cycle_ctr;		/* mdckpt_cycle_ctr when request was made */
} PendingUnlinkEntry;

static HTAB *pendingOpsTable = NULL;
static List *pendingUnlinks = NIL;

static CycleCtr mdsync_cycle_ctr = 0;
static CycleCtr mdckpt_cycle_ctr = 0;


typedef enum					/* behavior for mdopen & _mdfd_getseg */
{
	EXTENSION_FAIL,				/* ereport if segment not present */
	EXTENSION_RETURN_NULL,		/* return NULL if not present */
	EXTENSION_CREATE			/* create new segments as needed */
} ExtensionBehavior;

/* local routines */
static MdfdVec *mdopen(SMgrRelation reln, ForkNumber forknum,
	   ExtensionBehavior behavior);
static void register_dirty_segment(SMgrRelation reln, ForkNumber forknum,
					   MdfdVec *seg);
static void register_unlink(RelFileNodeBackend rnode);
static MdfdVec *_fdvec_alloc(void);
static char *_mdfd_segpath(SMgrRelation reln, ForkNumber forknum,
			  BlockNumber segno);
static MdfdVec *_mdfd_openseg(SMgrRelation reln, ForkNumber forkno,
			  BlockNumber segno, int oflags);
static MdfdVec *_mdfd_getseg(SMgrRelation reln, ForkNumber forkno,
			 BlockNumber blkno, bool skipFsync, ExtensionBehavior behavior);
static BlockNumber _mdnblocks(SMgrRelation reln, ForkNumber forknum,
		   MdfdVec *seg);


/*
 *	mdinit() -- Initialize private state for magnetic disk storage manager.
 */
void
mdinit(void)
{
	MdCxt = AllocSetContextCreate(TopMemoryContext,
								  "MdSmgr",
								  ALLOCSET_DEFAULT_MINSIZE,
								  ALLOCSET_DEFAULT_INITSIZE,
								  ALLOCSET_DEFAULT_MAXSIZE);

	/*
	 * Create pending-operations hashtable if we need it.  Currently, we need
	 * it if we are standalone (not under a postmaster) OR if we are a
<<<<<<< HEAD
	 * startup or checkpointer auxiliary process).
=======
	 * bootstrap-mode subprocess of a postmaster (that is, a startup or
	 * checkpointer process).
>>>>>>> 80edfd76
	 */
	if (!IsUnderPostmaster || AmStartupProcess() || AmCheckpointerProcess())
	{
		HASHCTL		hash_ctl;

		MemSet(&hash_ctl, 0, sizeof(hash_ctl));
		hash_ctl.keysize = sizeof(PendingOperationTag);
		hash_ctl.entrysize = sizeof(PendingOperationEntry);
		hash_ctl.hash = tag_hash;
		hash_ctl.hcxt = MdCxt;
		pendingOpsTable = hash_create("Pending Ops Table",
									  100L,
									  &hash_ctl,
								   HASH_ELEM | HASH_FUNCTION | HASH_CONTEXT);
		pendingUnlinks = NIL;
	}
}

/*
 * In archive recovery, we rely on checkpointer to do fsyncs, but we will have
 * already created the pendingOpsTable during initialization of the startup
 * process.  Calling this function drops the local pendingOpsTable so that
 * subsequent requests will be forwarded to checkpointer.
 */
void
SetForwardFsyncRequests(void)
{
	/* Perform any pending ops we may have queued up */
	if (pendingOpsTable)
		mdsync();
	pendingOpsTable = NULL;
}

/*
 *	mdexists() -- Does the physical file exist?
 *
 * Note: this will return true for lingering files, with pending deletions
 */
bool
mdexists(SMgrRelation reln, ForkNumber forkNum)
{
	/*
	 * Close it first, to ensure that we notice if the fork has been unlinked
	 * since we opened it.
	 */
	mdclose(reln, forkNum);

	return (mdopen(reln, forkNum, EXTENSION_RETURN_NULL) != NULL);
}

/*
 *	mdcreate() -- Create a new relation on magnetic disk.
 *
 * If isRedo is true, it's okay for the relation to exist already.
 */
void
mdcreate(SMgrRelation reln, ForkNumber forkNum, bool isRedo)
{
	char	   *path;
	File		fd;

	if (isRedo && reln->md_fd[forkNum] != NULL)
		return;					/* created and opened already... */

	Assert(reln->md_fd[forkNum] == NULL);

	path = relpath(reln->smgr_rnode, forkNum);

	fd = PathNameOpenFile(path, O_RDWR | O_CREAT | O_EXCL | PG_BINARY, 0600);

	if (fd < 0)
	{
		int			save_errno = errno;

		/*
		 * During bootstrap, there are cases where a system relation will be
		 * accessed (by internal backend processes) before the bootstrap
		 * script nominally creates it.  Therefore, allow the file to exist
		 * already, even if isRedo is not set.	(See also mdopen)
		 */
		if (isRedo || IsBootstrapProcessingMode())
			fd = PathNameOpenFile(path, O_RDWR | PG_BINARY, 0600);
		if (fd < 0)
		{
			/* be sure to report the error reported by create, not open */
			errno = save_errno;
			ereport(ERROR,
					(errcode_for_file_access(),
					 errmsg("could not create file \"%s\": %m", path)));
		}
	}

	pfree(path);

	if (reln->smgr_transient)
		FileSetTransient(fd);

	reln->md_fd[forkNum] = _fdvec_alloc();

	reln->md_fd[forkNum]->mdfd_vfd = fd;
	reln->md_fd[forkNum]->mdfd_segno = 0;
	reln->md_fd[forkNum]->mdfd_chain = NULL;
}

/*
 *	mdcreate_ao() -- Create a AO segfile
 *
 * If isRedo is true, it's okay for the file to exist already.
 */
void
mdcreate_ao(RelFileNodeBackend rnode, int32 segmentFileNum, bool isRedo)
{
	char	   *path;
	char		buf[MAXPGPATH];
	File		fd;

	path = aorelpath(rnode, segmentFileNum);

	fd = PathNameOpenFile(path, O_RDWR | O_CREAT | O_EXCL | PG_BINARY, 0600);

	if (fd < 0)
	{
		int			save_errno = errno;

		/*
		 * During bootstrap, there are cases where a system relation will be
		 * accessed (by internal backend processes) before the bootstrap
		 * script nominally creates it.  Therefore, allow the file to exist
		 * already, even if isRedo is not set.	(See also mdopen)
		 */
		if (isRedo || IsBootstrapProcessingMode())
			fd = PathNameOpenFile(path, O_RDWR | PG_BINARY, 0600);
		if (fd < 0)
		{
			/* be sure to report the error reported by create, not open */
			errno = save_errno;
			ereport(ERROR,
					(errcode_for_file_access(),
					 errmsg("could not create relation %s: %m", path)));
		}
	}

	if (path != buf)
		pfree(path);
}

/*
 *	mdunlink() -- Unlink a relation.
 *
 * Note that we're passed a RelFileNodeBackend --- by the time this is called,
 * there won't be an SMgrRelation hashtable entry anymore.
 *
 * For regular relations, we don't unlink the first segment file of the rel,
 * but just truncate it to zero length, and record a request to unlink it after
 * the next checkpoint.  Additional segments can be unlinked immediately,
 * however.  Leaving the empty file in place prevents that relfilenode
 * number from being reused.  The scenario this protects us from is:
 * 1. We delete a relation (and commit, and actually remove its file).
 * 2. We create a new relation, which by chance gets the same relfilenode as
 *	  the just-deleted one (OIDs must've wrapped around for that to happen).
 * 3. We crash before another checkpoint occurs.
 * During replay, we would delete the file and then recreate it, which is fine
 * if the contents of the file were repopulated by subsequent WAL entries.
 * But if we didn't WAL-log insertions, but instead relied on fsyncing the
 * file after populating it (as for instance CLUSTER and CREATE INDEX do),
 * the contents of the file would be lost forever.	By leaving the empty file
 * until after the next checkpoint, we prevent reassignment of the relfilenode
 * number until it's safe, because relfilenode assignment skips over any
 * existing file.
 *
<<<<<<< HEAD
 * We do not need to go through this dance for temp relations, though, because
 * we never make WAL entries for temp rels, and so a temp rel poses no threat
 * to the health of a regular rel that has taken over its relfilenode number.
 * The fact that temp rels and regular rels have different file naming
 * patterns provides additional safety.
 *
 * All the above applies only to the relation's main fork; other forks can
 * just be removed immediately, since they are not needed to prevent the
 * relfilenode number from being recycled.  Also, we do not carefully
=======
 * All the above applies only to the relation's main fork; other forks can
 * just be removed immediately, since they are not needed to prevent the
 * relfilenode number from being recycled.	Also, we do not carefully
>>>>>>> 80edfd76
 * track whether other forks have been created or not, but just attempt to
 * unlink them unconditionally; so we should never complain about ENOENT.
 *
 * If isRedo is true, it's unsurprising for the relation to be already gone.
 * Also, we should remove the file immediately instead of queuing a request
 * for later, since during redo there's no possibility of creating a
 * conflicting relation.
 *
 * Note: any failure should be reported as WARNING not ERROR, because
 * we are usually not in a transaction anymore when this is called.
 */
void
mdunlink(RelFileNodeBackend rnode, ForkNumber forkNum, bool isRedo, char relstorage)
{
	char	   *path;
	int			ret;

	/*
	 * We have to clean out any pending fsync requests for the doomed
	 * relation, else the next mdsync() will fail.  There can't be any such
	 * requests for a temp relation, though.
	 */
	if (!RelFileNodeBackendIsTemp(rnode) &&
		!relstorage_is_ao(relstorage))
		ForgetRelationFsyncRequests(rnode.node, forkNum);

	path = relpath(rnode, forkNum);

	/*
	 * Delete or truncate the first segment.
	 */
	if (isRedo || forkNum != MAIN_FORKNUM || RelFileNodeBackendIsTemp(rnode))
	{
		ret = unlink(path);
		if (ret < 0 && errno != ENOENT)
			ereport(WARNING,
					(errcode_for_file_access(),
					 errmsg("could not remove file \"%s\": %m", path)));
	}
	else
	{
		/* truncate(2) would be easier here, but Windows hasn't got it */
		int			fd;

		fd = BasicOpenFile(path, O_RDWR | PG_BINARY, 0);
		if (fd >= 0)
		{
			int			save_errno;

			ret = ftruncate(fd, 0);
			save_errno = errno;
			close(fd);
			errno = save_errno;
		}
		else
			ret = -1;
		if (ret < 0 && errno != ENOENT)
			ereport(WARNING,
					(errcode_for_file_access(),
					 errmsg("could not truncate file \"%s\": %m", path)));

		/* Register request to unlink first segment later */
		register_unlink(rnode);
	}

	/*
	 * Delete any additional segments.
	 */
	if (ret >= 0)
	{
		if (relstorage_is_ao(relstorage))
		{
			Assert(forkNum == MAIN_FORKNUM);
			mdunlink_ao(path);
			pfree(path);
			return;
		}

		char	   *segpath = (char *) palloc(strlen(path) + 12);
		BlockNumber segno;

		/*
		 * Note that because we loop until getting ENOENT, we will correctly
		 * remove all inactive segments as well as active ones.
		 */
		for (segno = 1;; segno++)
		{
			sprintf(segpath, "%s.%u", path, segno);
			if (unlink(segpath) < 0)
			{
				/* ENOENT is expected after the last segment... */
				if (errno != ENOENT)
					ereport(WARNING,
							(errcode_for_file_access(),
							 errmsg("could not remove file \"%s\": %m", segpath)));
				break;
			}
		}
		pfree(segpath);
	}

	pfree(path);
}

/*
 *	mdextend() -- Add a block to the specified relation.
 *
 *		The semantics are nearly the same as mdwrite(): write at the
 *		specified position.  However, this is to be used for the case of
 *		extending a relation (i.e., blocknum is at or beyond the current
 *		EOF).  Note that we assume writing a block beyond current EOF
 *		causes intervening file space to become filled with zeroes.
 */
void
mdextend(SMgrRelation reln, ForkNumber forknum, BlockNumber blocknum,
		 char *buffer, bool skipFsync)
{
	off_t		seekpos;
	int			nbytes;
	MdfdVec    *v;

	/* This assert is too expensive to have on normally ... */
#ifdef CHECK_WRITE_VS_EXTEND
	Assert(blocknum >= mdnblocks(reln, forknum));
#endif

	/*
	 * If a relation manages to grow to 2^32-1 blocks, refuse to extend it any
	 * more --- we mustn't create a block whose number actually is
	 * InvalidBlockNumber.
	 */
	if (blocknum == InvalidBlockNumber)
		ereport(ERROR,
				(errcode(ERRCODE_PROGRAM_LIMIT_EXCEEDED),
				 errmsg("cannot extend file \"%s\" beyond %u blocks",
						relpath(reln->smgr_rnode, forknum),
						InvalidBlockNumber)));

	v = _mdfd_getseg(reln, forknum, blocknum, skipFsync, EXTENSION_CREATE);

	seekpos = (off_t) BLCKSZ *(blocknum % ((BlockNumber) RELSEG_SIZE));

	Assert(seekpos < (off_t) BLCKSZ * RELSEG_SIZE);

	/*
	 * Note: because caller usually obtained blocknum by calling mdnblocks,
	 * which did a seek(SEEK_END), this seek is often redundant and will be
	 * optimized away by fd.c.	It's not redundant, however, if there is a
	 * partial page at the end of the file. In that case we want to try to
	 * overwrite the partial page with a full page.  It's also not redundant
	 * if bufmgr.c had to dump another buffer of the same file to make room
	 * for the new page's buffer.
	 */
	if (FileSeek(v->mdfd_vfd, seekpos, SEEK_SET) != seekpos)
		ereport(ERROR,
				(errcode_for_file_access(),
				 errmsg("could not seek to block %u in file \"%s\": %m",
						blocknum, FilePathName(v->mdfd_vfd))));

	if ((nbytes = FileWrite(v->mdfd_vfd, buffer, BLCKSZ)) != BLCKSZ)
	{
		if (nbytes < 0)
			ereport(ERROR,
					(errcode_for_file_access(),
					 errmsg("could not extend file \"%s\": %m",
							FilePathName(v->mdfd_vfd)),
					 errhint("Check free disk space.")));
		/* short write: complain appropriately */
		ereport(ERROR,
				(errcode(ERRCODE_DISK_FULL),
				 errmsg("could not extend file \"%s\": wrote only %d of %d bytes at block %u",
						FilePathName(v->mdfd_vfd),
						nbytes, BLCKSZ, blocknum),
				 errhint("Check free disk space.")));
	}

	if (!skipFsync && !SmgrIsTemp(reln))
		register_dirty_segment(reln, forknum, v);

	Assert(_mdnblocks(reln, forknum, v) <= ((BlockNumber) RELSEG_SIZE));
}

/*
 *	mdopen() -- Open the specified relation.
 *
 * Note we only open the first segment, when there are multiple segments.
 *
 * If first segment is not present, either ereport or return NULL according
 * to "behavior".  We treat EXTENSION_CREATE the same as EXTENSION_FAIL;
 * EXTENSION_CREATE means it's OK to extend an existing relation, not to
 * invent one out of whole cloth.
 */
static MdfdVec *
mdopen(SMgrRelation reln, ForkNumber forknum, ExtensionBehavior behavior)
{
	MdfdVec    *mdfd;
	char	   *path;
	File		fd;

	/* No work if already open */
	if (reln->md_fd[forknum])
		return reln->md_fd[forknum];

	path = relpath(reln->smgr_rnode, forknum);

	fd = PathNameOpenFile(path, O_RDWR | PG_BINARY, 0600);

	if (fd < 0)
	{
		/*
		 * During bootstrap, there are cases where a system relation will be
		 * accessed (by internal backend processes) before the bootstrap
		 * script nominally creates it.  Therefore, accept mdopen() as a
		 * substitute for mdcreate() in bootstrap mode only. (See mdcreate)
		 */
		if (IsBootstrapProcessingMode())
			fd = PathNameOpenFile(path, O_RDWR | O_CREAT | O_EXCL | PG_BINARY, 0600);
		if (fd < 0)
		{
			if (behavior == EXTENSION_RETURN_NULL &&
				FILE_POSSIBLY_DELETED(errno))
			{
				pfree(path);
				return NULL;
			}
			ereport(ERROR,
					(errcode_for_file_access(),
					 errmsg("could not open file \"%s\": %m", path)));
		}
	}

	pfree(path);

	if (reln->smgr_transient)
		FileSetTransient(fd);

	reln->md_fd[forknum] = mdfd = _fdvec_alloc();

	mdfd->mdfd_vfd = fd;
	mdfd->mdfd_segno = 0;
	mdfd->mdfd_chain = NULL;
	Assert(_mdnblocks(reln, forknum, mdfd) <= ((BlockNumber) RELSEG_SIZE));

	return mdfd;
}

/*
 *	mdclose() -- Close the specified relation, if it isn't closed already.
 */
void
mdclose(SMgrRelation reln, ForkNumber forknum)
{
	MdfdVec    *v = reln->md_fd[forknum];

	/* No work if already closed */
	if (v == NULL)
		return;

	reln->md_fd[forknum] = NULL;	/* prevent dangling pointer after error */

	while (v != NULL)
	{
		MdfdVec    *ov = v;

		/* if not closed already */
		if (v->mdfd_vfd >= 0)
			FileClose(v->mdfd_vfd);
		/* Now free vector */
		v = v->mdfd_chain;
		pfree(ov);
	}
}

/*
 *	mdprefetch() -- Initiate asynchronous read of the specified block of a relation
 */
void
mdprefetch(SMgrRelation reln, ForkNumber forknum, BlockNumber blocknum)
{
#ifdef USE_PREFETCH
	off_t		seekpos;
	MdfdVec    *v;

	v = _mdfd_getseg(reln, forknum, blocknum, false, EXTENSION_FAIL);

	seekpos = (off_t) BLCKSZ *(blocknum % ((BlockNumber) RELSEG_SIZE));

	Assert(seekpos < (off_t) BLCKSZ * RELSEG_SIZE);

	(void) FilePrefetch(v->mdfd_vfd, seekpos, BLCKSZ);
#endif   /* USE_PREFETCH */
}


/*
 *	mdread() -- Read the specified block from a relation.
 */
void
mdread(SMgrRelation reln, ForkNumber forknum, BlockNumber blocknum,
	   char *buffer)
{
	off_t		seekpos;
	int			nbytes;
	MdfdVec    *v;

	TRACE_POSTGRESQL_SMGR_MD_READ_START(forknum, blocknum,
										reln->smgr_rnode.node.spcNode,
										reln->smgr_rnode.node.dbNode,
										reln->smgr_rnode.node.relNode,
										reln->smgr_rnode.backend);

	v = _mdfd_getseg(reln, forknum, blocknum, false, EXTENSION_FAIL);

	seekpos = (off_t) BLCKSZ *(blocknum % ((BlockNumber) RELSEG_SIZE));

	Assert(seekpos < (off_t) BLCKSZ * RELSEG_SIZE);

	if (FileSeek(v->mdfd_vfd, seekpos, SEEK_SET) != seekpos)
		ereport(ERROR,
				(errcode_for_file_access(),
				 errmsg("could not seek to block %u in file \"%s\": %m",
						blocknum, FilePathName(v->mdfd_vfd))));

	nbytes = FileRead(v->mdfd_vfd, buffer, BLCKSZ);

	TRACE_POSTGRESQL_SMGR_MD_READ_DONE(forknum, blocknum,
									   reln->smgr_rnode.node.spcNode,
									   reln->smgr_rnode.node.dbNode,
									   reln->smgr_rnode.node.relNode,
									   reln->smgr_rnode.backend,
									   nbytes,
									   BLCKSZ);

	if (nbytes != BLCKSZ)
	{
		if (nbytes < 0)
			ereport(ERROR,
					(errcode_for_file_access(),
					 errmsg("could not read block %u in file \"%s\": %m",
							blocknum, FilePathName(v->mdfd_vfd))));

		/*
		 * Short read: we are at or past EOF, or we read a partial block at
		 * EOF.  Normally this is an error; upper levels should never try to
		 * read a nonexistent block.  However, if zero_damaged_pages is ON or
		 * we are InRecovery, we should instead return zeroes without
		 * complaining.  This allows, for example, the case of trying to
		 * update a block that was later truncated away.
		 */
		if (zero_damaged_pages || InRecovery)
			MemSet(buffer, 0, BLCKSZ);
		else
			ereport(ERROR,
					(errcode(ERRCODE_DATA_CORRUPTED),
					 errmsg("could not read block %u in file \"%s\": read only %d of %d bytes",
							blocknum, FilePathName(v->mdfd_vfd),
							nbytes, BLCKSZ)));
	}
}

/*
 *	mdwrite() -- Write the supplied block at the appropriate location.
 *
 *		This is to be used only for updating already-existing blocks of a
 *		relation (ie, those before the current EOF).  To extend a relation,
 *		use mdextend().
 */
void
mdwrite(SMgrRelation reln, ForkNumber forknum, BlockNumber blocknum,
		char *buffer, bool skipFsync)
{
	off_t		seekpos;
	int			nbytes;
	MdfdVec    *v;

	/* This assert is too expensive to have on normally ... */
#ifdef CHECK_WRITE_VS_EXTEND
	Assert(blocknum < mdnblocks(reln, forknum));
#endif

	TRACE_POSTGRESQL_SMGR_MD_WRITE_START(forknum, blocknum,
										 reln->smgr_rnode.node.spcNode,
										 reln->smgr_rnode.node.dbNode,
										 reln->smgr_rnode.node.relNode,
										 reln->smgr_rnode.backend);

	v = _mdfd_getseg(reln, forknum, blocknum, skipFsync, EXTENSION_FAIL);

	seekpos = (off_t) BLCKSZ *(blocknum % ((BlockNumber) RELSEG_SIZE));

	Assert(seekpos < (off_t) BLCKSZ * RELSEG_SIZE);

	if (FileSeek(v->mdfd_vfd, seekpos, SEEK_SET) != seekpos)
		ereport(ERROR,
				(errcode_for_file_access(),
				 errmsg("could not seek to block %u in file \"%s\": %m",
						blocknum, FilePathName(v->mdfd_vfd))));

	nbytes = FileWrite(v->mdfd_vfd, buffer, BLCKSZ);

	TRACE_POSTGRESQL_SMGR_MD_WRITE_DONE(forknum, blocknum,
										reln->smgr_rnode.node.spcNode,
										reln->smgr_rnode.node.dbNode,
										reln->smgr_rnode.node.relNode,
										reln->smgr_rnode.backend,
										nbytes,
										BLCKSZ);

	if (nbytes != BLCKSZ)
	{
		if (nbytes < 0)
			ereport(ERROR,
					(errcode_for_file_access(),
					 errmsg("could not write block %u in file \"%s\": %m",
							blocknum, FilePathName(v->mdfd_vfd))));
		/* short write: complain appropriately */
		ereport(ERROR,
				(errcode(ERRCODE_DISK_FULL),
				 errmsg("could not write block %u in file \"%s\": wrote only %d of %d bytes",
						blocknum,
						FilePathName(v->mdfd_vfd),
						nbytes, BLCKSZ),
				 errhint("Check free disk space.")));
	}

	if (!skipFsync && !SmgrIsTemp(reln))
		register_dirty_segment(reln, forknum, v);
}

/*
 *	mdnblocks() -- Get the number of blocks stored in a relation.
 *
 *		Important side effect: all active segments of the relation are opened
 *		and added to the mdfd_chain list.  If this routine has not been
 *		called, then only segments up to the last one actually touched
 *		are present in the chain.
 */
BlockNumber
mdnblocks(SMgrRelation reln, ForkNumber forknum)
{
	MdfdVec    *v = mdopen(reln, forknum, EXTENSION_FAIL);
	BlockNumber nblocks;
	BlockNumber segno = 0;

	/*
	 * Skip through any segments that aren't the last one, to avoid redundant
	 * seeks on them.  We have previously verified that these segments are
	 * exactly RELSEG_SIZE long, and it's useless to recheck that each time.
	 *
	 * NOTE: this assumption could only be wrong if another backend has
	 * truncated the relation.	We rely on higher code levels to handle that
	 * scenario by closing and re-opening the md fd, which is handled via
	 * relcache flush.	(Since the checkpointer doesn't participate in
	 * relcache flush, it could have segment chain entries for inactive
	 * segments; that's OK because the checkpointer never needs to compute
	 * relation size.)
	 */
	while (v->mdfd_chain != NULL)
	{
		segno++;
		v = v->mdfd_chain;
	}

	for (;;)
	{
		nblocks = _mdnblocks(reln, forknum, v);
		if (nblocks > ((BlockNumber) RELSEG_SIZE))
			elog(FATAL, "segment too big");
		if (nblocks < ((BlockNumber) RELSEG_SIZE))
			return (segno * ((BlockNumber) RELSEG_SIZE)) + nblocks;

		/*
		 * If segment is exactly RELSEG_SIZE, advance to next one.
		 */
		segno++;

		if (v->mdfd_chain == NULL)
		{
			/*
			 * Because we pass O_CREAT, we will create the next segment (with
			 * zero length) immediately, if the last segment is of length
			 * RELSEG_SIZE.  While perhaps not strictly necessary, this keeps
			 * the logic simple.
			 */
			v->mdfd_chain = _mdfd_openseg(reln, forknum, segno, O_CREAT);
			if (v->mdfd_chain == NULL)
				ereport(ERROR,
						(errcode_for_file_access(),
						 errmsg("could not open file \"%s\": %m",
								_mdfd_segpath(reln, forknum, segno))));
		}

		v = v->mdfd_chain;
	}
}

/*
 *	mdtruncate() -- Truncate relation to specified number of blocks.
 */
void
mdtruncate(SMgrRelation reln, ForkNumber forknum, BlockNumber nblocks)
{
	MdfdVec    *v;
	BlockNumber curnblk;
	BlockNumber priorblocks;

	/*
	 * NOTE: mdnblocks makes sure we have opened all active segments, so that
	 * truncation loop will get them all!
	 */
	curnblk = mdnblocks(reln, forknum);
	if (nblocks > curnblk)
	{
		/* Bogus request ... but no complaint if InRecovery */
		if (InRecovery)
			return;
		ereport(ERROR,
				(errmsg("could not truncate file \"%s\" to %u blocks: it's only %u blocks now",
						relpath(reln->smgr_rnode, forknum),
						nblocks, curnblk)));
	}

	if (nblocks == curnblk && (forknum != MAIN_FORKNUM))
		return;					/* no work */

	v = mdopen(reln, forknum, EXTENSION_FAIL);

	priorblocks = 0;
	while (v != NULL)
	{
		MdfdVec    *ov = v;

		if (priorblocks > nblocks)
		{
			/*
			 * This segment is no longer active (and has already been unlinked
			 * from the mdfd_chain). We truncate the file, but do not delete
			 * it, for reasons explained in the header comments.
			 */
			if (FileTruncate(v->mdfd_vfd, 0) < 0)
				ereport(ERROR,
						(errcode_for_file_access(),
						 errmsg("could not truncate file \"%s\": %m",
								FilePathName(v->mdfd_vfd))));

			if (!SmgrIsTemp(reln))
				register_dirty_segment(reln, forknum, v);
			v = v->mdfd_chain;
			Assert(ov != reln->md_fd[forknum]); /* we never drop the 1st
												 * segment */
			pfree(ov);
		}
		else if (priorblocks + ((BlockNumber) RELSEG_SIZE) > nblocks)
		{
			/*
			 * This is the last segment we want to keep. Truncate the file to
			 * the right length, and clear chain link that points to any
			 * remaining segments (which we shall zap). NOTE: if nblocks is
			 * exactly a multiple K of RELSEG_SIZE, we will truncate the K+1st
			 * segment to 0 length but keep it. This adheres to the invariant
			 * given in the header comments.
			 */
			BlockNumber lastsegblocks = nblocks - priorblocks;

			if (FileTruncate(v->mdfd_vfd, (off_t) lastsegblocks * BLCKSZ) < 0)
				ereport(ERROR,
						(errcode_for_file_access(),
					errmsg("could not truncate file \"%s\" to %u blocks: %m",
						   FilePathName(v->mdfd_vfd),
						   nblocks)));
			if (!SmgrIsTemp(reln))
				register_dirty_segment(reln, forknum, v);
			v = v->mdfd_chain;
			ov->mdfd_chain = NULL;
		}
		else
		{
			/*
			 * We still need this segment and 0 or more blocks beyond it, so
			 * nothing to do here.
			 */
			v = v->mdfd_chain;
		}
		priorblocks += RELSEG_SIZE;
	}
}

/*
 *	mdimmedsync() -- Immediately sync a relation to stable storage.
 *
 * Note that only writes already issued are synced; this routine knows
 * nothing of dirty buffers that may exist inside the buffer manager.
 */
void
mdimmedsync(SMgrRelation reln, ForkNumber forknum)
{
	MdfdVec    *v;

	/*
	 * NOTE: mdnblocks makes sure we have opened all active segments, so that
	 * fsync loop will get them all!
	 */
	mdnblocks(reln, forknum);

	v = mdopen(reln, forknum, EXTENSION_FAIL);

	while (v != NULL)
	{
		if (FileSync(v->mdfd_vfd) < 0)
			ereport(ERROR,
					(errcode_for_file_access(),
					 errmsg("could not fsync file \"%s\": %m",
							FilePathName(v->mdfd_vfd))));
		v = v->mdfd_chain;
	}
}

/*
 *	mdsync() -- Sync previous writes to stable storage.
 */
void
mdsync(void)
{
	static bool mdsync_in_progress = false;

	HASH_SEQ_STATUS hstat;
	PendingOperationEntry *entry;
	int			absorb_counter;

	/* Statistics on sync times */
	int			processed = 0;
	instr_time	sync_start,
				sync_end,
				sync_diff;
	uint64		elapsed;
	uint64		longest = 0;
	uint64		total_elapsed = 0;

	/*
	 * This is only called during checkpoints, and checkpoints should only
	 * occur in processes that have created a pendingOpsTable.
	 */
	if (!pendingOpsTable)
		elog(ERROR, "cannot sync without a pendingOpsTable");

	/*
	 * If we are in the checkpointer, the sync had better include all fsync
	 * requests that were queued by backends up to this point.	The tightest
	 * race condition that could occur is that a buffer that must be written
	 * and fsync'd for the checkpoint could have been dumped by a backend just
	 * before it was visited by BufferSync().  We know the backend will have
	 * queued an fsync request before clearing the buffer's dirtybit, so we
	 * are safe as long as we do an Absorb after completing BufferSync().
	 */
	AbsorbFsyncRequests();

	/*
	 * To avoid excess fsync'ing (in the worst case, maybe a never-terminating
	 * checkpoint), we want to ignore fsync requests that are entered into the
	 * hashtable after this point --- they should be processed next time,
	 * instead.  We use mdsync_cycle_ctr to tell old entries apart from new
	 * ones: new ones will have cycle_ctr equal to the incremented value of
	 * mdsync_cycle_ctr.
	 *
	 * In normal circumstances, all entries present in the table at this point
	 * will have cycle_ctr exactly equal to the current (about to be old)
	 * value of mdsync_cycle_ctr.  However, if we fail partway through the
	 * fsync'ing loop, then older values of cycle_ctr might remain when we
	 * come back here to try again.  Repeated checkpoint failures would
	 * eventually wrap the counter around to the point where an old entry
	 * might appear new, causing us to skip it, possibly allowing a checkpoint
	 * to succeed that should not have.  To forestall wraparound, any time the
	 * previous mdsync() failed to complete, run through the table and
	 * forcibly set cycle_ctr = mdsync_cycle_ctr.
	 *
	 * Think not to merge this loop with the main loop, as the problem is
	 * exactly that that loop may fail before having visited all the entries.
	 * From a performance point of view it doesn't matter anyway, as this path
	 * will never be taken in a system that's functioning normally.
	 */
	if (mdsync_in_progress)
	{
		/* prior try failed, so update any stale cycle_ctr values */
		hash_seq_init(&hstat, pendingOpsTable);
		while ((entry = (PendingOperationEntry *) hash_seq_search(&hstat)) != NULL)
		{
			entry->cycle_ctr = mdsync_cycle_ctr;
		}
	}

	/* Advance counter so that new hashtable entries are distinguishable */
	mdsync_cycle_ctr++;

	/* Set flag to detect failure if we don't reach the end of the loop */
	mdsync_in_progress = true;

	/* Now scan the hashtable for fsync requests to process */
	absorb_counter = FSYNCS_PER_ABSORB;
	hash_seq_init(&hstat, pendingOpsTable);
	while ((entry = (PendingOperationEntry *) hash_seq_search(&hstat)) != NULL)
	{
		/*
		 * If the entry is new then don't process it this time.  Note that
		 * "continue" bypasses the hash-remove call at the bottom of the loop.
		 */
		if (entry->cycle_ctr == mdsync_cycle_ctr)
			continue;

		/* Else assert we haven't missed it */
		Assert((CycleCtr) (entry->cycle_ctr + 1) == mdsync_cycle_ctr);

#ifdef FAULT_INJECTOR
		if (!entry->canceled &&
			SIMPLE_FAULT_INJECTOR(FsyncCounter) == FaultInjectorTypeSkip)
		{
			if (MyAuxProcType == CheckpointerProcess)
				elog(LOG, "checkpoint performing fsync for %d/%d/%d",
					 entry->tag.rnode.spcNode, entry->tag.rnode.dbNode,
					 entry->tag.rnode.relNode);
			else
				elog(ERROR, "non checkpoint process trying to fsync "
					 "%d/%d/%d when fsync_counter fault is set",
					 entry->tag.rnode.spcNode, entry->tag.rnode.dbNode,
					 entry->tag.rnode.relNode);
		}
#endif

		/*
		 * If fsync is off then we don't have to bother opening the file at
		 * all.  (We delay checking until this point so that changing fsync on
		 * the fly behaves sensibly.)  Also, if the entry is marked canceled,
		 * fall through to delete it.
		 */
		if (enableFsync && !entry->canceled)
		{
			int			failures;

			/*
			 * If in checkpointer, we want to absorb pending requests every so
			 * often to prevent overflow of the fsync request queue.  It is
			 * unspecified whether newly-added entries will be visited by
			 * hash_seq_search, but we don't care since we don't need to
			 * process them anyway.
			 */
			if (--absorb_counter <= 0)
			{
				AbsorbFsyncRequests();
				absorb_counter = FSYNCS_PER_ABSORB;
			}

			/*
			 * The fsync table could contain requests to fsync segments that
			 * have been deleted (unlinked) by the time we get to them. Rather
			 * than just hoping an ENOENT (or EACCES on Windows) error can be
			 * ignored, what we do on error is absorb pending requests and
			 * then retry.	Since mdunlink() queues a "revoke" message before
			 * actually unlinking, the fsync request is guaranteed to be
			 * marked canceled after the absorb if it really was this case.
			 * DROP DATABASE likewise has to tell us to forget fsync requests
			 * before it starts deletions.
			 */
			for (failures = 0;; failures++)		/* loop exits at "break" */
			{
				SMgrRelation reln;
				MdfdVec    *seg;
				char	   *path;

				/*
				 * Find or create an smgr hash entry for this relation. This
				 * may seem a bit unclean -- md calling smgr?  But it's really
				 * the best solution.  It ensures that the open file reference
				 * isn't permanently leaked if we get an error here. (You may
				 * say "but an unreferenced SMgrRelation is still a leak!" Not
				 * really, because the only case in which a checkpoint is done
				 * by a process that isn't about to shut down is in the
				 * checkpointer, and it will periodically do smgrcloseall().
				 * This fact justifies our not closing the reln in the success
				 * path either, which is a good thing since in
				 * non-checkpointer cases we couldn't safely do that.)
				 * Furthermore, in many cases the relation will have been
				 * dirtied through this same smgr relation, and so we can save
				 * a file open/close cycle.
				 */
				reln = smgropen(entry->tag.rnode, InvalidBackendId);

				/*
				 * It is possible that the relation has been dropped or
				 * truncated since the fsync request was entered.  Therefore,
				 * allow ENOENT, but only if we didn't fail already on this
				 * file.  This applies both during _mdfd_getseg() and during
				 * FileSync, since fd.c might have closed the file behind our
				 * back.
				 */
				seg = _mdfd_getseg(reln, entry->tag.forknum,
							  entry->tag.segno * ((BlockNumber) RELSEG_SIZE),
								   false, EXTENSION_RETURN_NULL);

				INSTR_TIME_SET_CURRENT(sync_start);

				if (seg != NULL &&
					FileSync(seg->mdfd_vfd) >= 0)
				{
					INSTR_TIME_SET_CURRENT(sync_end);
					sync_diff = sync_end;
					INSTR_TIME_SUBTRACT(sync_diff, sync_start);
					elapsed = INSTR_TIME_GET_MICROSEC(sync_diff);
					if (elapsed > longest)
						longest = elapsed;
					total_elapsed += elapsed;
					processed++;
					if (log_checkpoints)
						elog(DEBUG1, "checkpoint sync: number=%d file=%s time=%.3f msec",
							 processed, FilePathName(seg->mdfd_vfd), (double) elapsed / 1000);

					break;		/* success; break out of retry loop */
				}

				/*
				 * XXX is there any point in allowing more than one retry?
				 * Don't see one at the moment, but easy to change the test
				 * here if so.
				 */
				path = _mdfd_segpath(reln, entry->tag.forknum,
									 entry->tag.segno);
				if (!FILE_POSSIBLY_DELETED(errno) ||
					failures > 0)
					ereport(ERROR,
							(errcode_for_file_access(),
						   errmsg("could not fsync file \"%s\": %m", path)));
				else
					ereport(DEBUG1,
							(errcode_for_file_access(),
					   errmsg("could not fsync file \"%s\" but retrying: %m",
							  path)));
				pfree(path);

				/*
				 * Absorb incoming requests and check to see if canceled.
				 */
				AbsorbFsyncRequests();
				absorb_counter = FSYNCS_PER_ABSORB;		/* might as well... */

				if (entry->canceled)
					break;
			}					/* end retry loop */
		}

		/*
		 * If we get here, either we fsync'd successfully, or we don't have to
		 * because enableFsync is off, or the entry is (now) marked canceled.
		 * Okay to delete it.
		 */
		if (hash_search(pendingOpsTable, &entry->tag,
						HASH_REMOVE, NULL) == NULL)
			elog(ERROR, "pendingOpsTable corrupted");
	}							/* end loop over hashtable entries */

	/* Return sync performance metrics for report at checkpoint end */
	CheckpointStats.ckpt_sync_rels = processed;
	CheckpointStats.ckpt_longest_sync = longest;
	CheckpointStats.ckpt_agg_sync_time = total_elapsed;

	/* Flag successful completion of mdsync */
	mdsync_in_progress = false;
}

/*
 * mdpreckpt() -- Do pre-checkpoint work
 *
 * To distinguish unlink requests that arrived before this checkpoint
 * started from those that arrived during the checkpoint, we use a cycle
 * counter similar to the one we use for fsync requests. That cycle
 * counter is incremented here.
 *
 * This must be called *before* the checkpoint REDO point is determined.
 * That ensures that we won't delete files too soon.
 *
 * Note that we can't do anything here that depends on the assumption
 * that the checkpoint will be completed.
 */
void
mdpreckpt(void)
{
	ListCell   *cell;

	/*
	 * In case the prior checkpoint wasn't completed, stamp all entries in the
	 * list with the current cycle counter.  Anything that's in the list at
	 * the start of checkpoint can surely be deleted after the checkpoint is
	 * finished, regardless of when the request was made.
	 */
	foreach(cell, pendingUnlinks)
	{
		PendingUnlinkEntry *entry = (PendingUnlinkEntry *) lfirst(cell);

		entry->cycle_ctr = mdckpt_cycle_ctr;
	}

	/*
	 * Any unlink requests arriving after this point will be assigned the next
	 * cycle counter, and won't be unlinked until next checkpoint.
	 */
	mdckpt_cycle_ctr++;
}

/*
 * mdpostckpt() -- Do post-checkpoint work
 *
 * Remove any lingering files that can now be safely removed.
 */
void
mdpostckpt(void)
{
	while (pendingUnlinks != NIL)
	{
		PendingUnlinkEntry *entry = (PendingUnlinkEntry *) linitial(pendingUnlinks);
		char	   *path;

		/*
		 * New entries are appended to the end, so if the entry is new we've
		 * reached the end of old entries.
		 */
		if (entry->cycle_ctr == mdckpt_cycle_ctr)
			break;

		/* Else assert we haven't missed it */
		Assert((CycleCtr) (entry->cycle_ctr + 1) == mdckpt_cycle_ctr);

		/* Unlink the file */
		path = relpathperm(entry->rnode, MAIN_FORKNUM);
		if (unlink(path) < 0)
		{
			/*
			 * There's a race condition, when the database is dropped at the
			 * same time that we process the pending unlink requests. If the
			 * DROP DATABASE deletes the file before we do, we will get ENOENT
			 * here. rmtree() also has to ignore ENOENT errors, to deal with
			 * the possibility that we delete the file first.
			 */
			if (errno != ENOENT)
				ereport(WARNING,
						(errcode_for_file_access(),
						 errmsg("could not remove file \"%s\": %m", path)));
		}
		pfree(path);

		pendingUnlinks = list_delete_first(pendingUnlinks);
		pfree(entry);
	}
}

/*
 * register_dirty_segment() -- Mark a relation segment as needing fsync
 *
 * If there is a local pending-ops table, just make an entry in it for
 * mdsync to process later.  Otherwise, try to pass off the fsync request
 * to the background writer process.  If that fails, just do the fsync
 * locally before returning (we hope this will not happen often enough
 * to be a performance problem).
 */
static void
register_dirty_segment(SMgrRelation reln, ForkNumber forknum, MdfdVec *seg)
{
	/* Temp relations should never be fsync'd */
	Assert(!SmgrIsTemp(reln));

	if (pendingOpsTable)
	{
		/* push it into local pending-ops table */
		RememberFsyncRequest(reln->smgr_rnode.node, forknum, seg->mdfd_segno);
	}
	else
	{
		if (ForwardFsyncRequest(reln->smgr_rnode.node, forknum, seg->mdfd_segno))
			return;				/* passed it off successfully */

		ereport(DEBUG1,
				(errmsg("could not forward fsync request because request queue is full")));

		if (FileSync(seg->mdfd_vfd) < 0)
			ereport(ERROR,
					(errcode_for_file_access(),
					 errmsg("could not fsync file \"%s\": %m",
							FilePathName(seg->mdfd_vfd))));
	}
}

/*
 * register_unlink() -- Schedule a file to be deleted after next checkpoint
 *
 * We don't bother passing in the fork number, because this is only used
 * with main forks.
 *
 * As with register_dirty_segment, this could involve either a local or
 * a remote pending-ops table.
 */
static void
register_unlink(RelFileNodeBackend rnode)
{
	/* Should never be used with temp relations */
	Assert(!RelFileNodeBackendIsTemp(rnode));

	if (pendingOpsTable)
	{
		/* push it into local pending-ops table */
		RememberFsyncRequest(rnode.node, MAIN_FORKNUM,
							 UNLINK_RELATION_REQUEST);
	}
	else
	{
		/*
		 * Notify the checkpointer about it.  If we fail to queue the request
		 * message, we have to sleep and try again, because we can't simply
		 * delete the file now.  Ugly, but hopefully won't happen often.
		 *
		 * XXX should we just leave the file orphaned instead?
		 */
		Assert(IsUnderPostmaster);
		while (!ForwardFsyncRequest(rnode.node, MAIN_FORKNUM,
									UNLINK_RELATION_REQUEST))
			pg_usleep(10000L);	/* 10 msec seems a good number */
	}
}

/*
 * RememberFsyncRequest() -- callback from checkpointer side of fsync request
 *
 * We stuff most fsync requests into the local hash table for execution
 * during the checkpointer's next checkpoint.  UNLINK requests go into a
 * separate linked list, however, because they get processed separately.
 *
 * The range of possible segment numbers is way less than the range of
 * BlockNumber, so we can reserve high values of segno for special purposes.
 * We define three:
 * - FORGET_RELATION_FSYNC means to cancel pending fsyncs for a relation
 * - FORGET_DATABASE_FSYNC means to cancel pending fsyncs for a whole database
 * - UNLINK_RELATION_REQUEST is a request to delete the file after the next
 *	 checkpoint.
 *
 * (Handling the FORGET_* requests is a tad slow because the hash table has
 * to be searched linearly, but it doesn't seem worth rethinking the table
 * structure for them.)
 */
void
RememberFsyncRequest(RelFileNode rnode, ForkNumber forknum, BlockNumber segno)
{
	Assert(pendingOpsTable);

	if (segno == FORGET_RELATION_FSYNC)
	{
		/* Remove any pending requests for the entire relation */
		HASH_SEQ_STATUS hstat;
		PendingOperationEntry *entry;

		hash_seq_init(&hstat, pendingOpsTable);
		while ((entry = (PendingOperationEntry *) hash_seq_search(&hstat)) != NULL)
		{
			if (RelFileNodeEquals(entry->tag.rnode, rnode) &&
				entry->tag.forknum == forknum)
			{
				/* Okay, cancel this entry */
				entry->canceled = true;
			}
		}
	}
	else if (segno == FORGET_DATABASE_FSYNC)
	{
		/* Remove any pending requests for the entire database */
		HASH_SEQ_STATUS hstat;
		PendingOperationEntry *entry;
		ListCell   *cell,
				   *prev,
				   *next;

		/* Remove fsync requests */
		hash_seq_init(&hstat, pendingOpsTable);
		while ((entry = (PendingOperationEntry *) hash_seq_search(&hstat)) != NULL)
		{
			if ((!OidIsValid(rnode.spcNode) || entry->tag.rnode.spcNode == rnode.spcNode) &&
				entry->tag.rnode.dbNode == rnode.dbNode)
			{
				/* Okay, cancel this entry */
				entry->canceled = true;
			}
		}

		/* Remove unlink requests */
		prev = NULL;
		for (cell = list_head(pendingUnlinks); cell; cell = next)
		{
			PendingUnlinkEntry *entry = (PendingUnlinkEntry *) lfirst(cell);

			next = lnext(cell);
			if (entry->rnode.dbNode == rnode.dbNode)
			{
				pendingUnlinks = list_delete_cell(pendingUnlinks, cell, prev);
				pfree(entry);
			}
			else
				prev = cell;
		}
	}
	else if (segno == UNLINK_RELATION_REQUEST)
	{
		/* Unlink request: put it in the linked list */
		MemoryContext oldcxt = MemoryContextSwitchTo(MdCxt);
		PendingUnlinkEntry *entry;

		/* PendingUnlinkEntry doesn't store forknum, since it's always MAIN */
		Assert(forknum == MAIN_FORKNUM);

		entry = palloc(sizeof(PendingUnlinkEntry));
		entry->rnode = rnode;
		entry->cycle_ctr = mdckpt_cycle_ctr;

		pendingUnlinks = lappend(pendingUnlinks, entry);

		MemoryContextSwitchTo(oldcxt);
	}
	else
	{
		/* Normal case: enter a request to fsync this segment */
		PendingOperationTag key;
		PendingOperationEntry *entry;
		bool		found;

		/* ensure any pad bytes in the hash key are zeroed */
		MemSet(&key, 0, sizeof(key));
		key.rnode = rnode;
		key.forknum = forknum;
		key.segno = segno;

		entry = (PendingOperationEntry *) hash_search(pendingOpsTable,
													  &key,
													  HASH_ENTER,
													  &found);
		/* if new or previously canceled entry, initialize it */
		if (!found || entry->canceled)
		{
			entry->canceled = false;
			entry->cycle_ctr = mdsync_cycle_ctr;
		}

		/*
		 * NB: it's intentional that we don't change cycle_ctr if the entry
		 * already exists.	The fsync request must be treated as old, even
		 * though the new request will be satisfied too by any subsequent
		 * fsync.
		 *
		 * However, if the entry is present but is marked canceled, we should
		 * act just as though it wasn't there.  The only case where this could
		 * happen would be if a file had been deleted, we received but did not
		 * yet act on the cancel request, and the same relfilenode was then
		 * assigned to a new file.	We mustn't lose the new request, but it
		 * should be considered new not old.
		 */
	}
}

/*
 * ForgetRelationFsyncRequests -- forget any fsyncs for a relation fork
 */
void
ForgetRelationFsyncRequests(RelFileNode rnode, ForkNumber forknum)
{
	if (pendingOpsTable)
	{
		/* standalone backend or startup process: fsync state is local */
		RememberFsyncRequest(rnode, forknum, FORGET_RELATION_FSYNC);
	}
	else if (IsUnderPostmaster)
	{
		/*
		 * Notify the checkpointer about it.  If we fail to queue the revoke
		 * message, we have to sleep and try again ... ugly, but hopefully
		 * won't happen often.
		 *
		 * XXX should we CHECK_FOR_INTERRUPTS in this loop?  Escaping with an
		 * error would leave the no-longer-used file still present on disk,
		 * which would be bad, so I'm inclined to assume that the checkpointer
		 * will always empty the queue soon.
		 */
		while (!ForwardFsyncRequest(rnode, forknum, FORGET_RELATION_FSYNC))
			pg_usleep(10000L);	/* 10 msec seems a good number */

		/*
<<<<<<< HEAD
		 * Note we don't wait for the checkpointer to actually absorb the revoke
		 * message; see mdsync() for the implications.
=======
		 * Note we don't wait for the checkpointer to actually absorb the
		 * revoke message; see mdsync() for the implications.
>>>>>>> 80edfd76
		 */
	}
}

/*
 * ForgetDatabaseFsyncRequests -- forget any fsyncs and unlinks for a DB
 */
void
ForgetDatabaseFsyncRequests(Oid dbid)
{
	RelFileNode rnode;

	rnode.dbNode = dbid;
	rnode.spcNode = 0;
	rnode.relNode = 0;

	if (pendingOpsTable)
	{
		/* standalone backend or startup process: fsync state is local */
		RememberFsyncRequest(rnode, InvalidForkNumber, FORGET_DATABASE_FSYNC);
	}
	else if (IsUnderPostmaster)
	{
		/* see notes in ForgetRelationFsyncRequests */
		while (!ForwardFsyncRequest(rnode, InvalidForkNumber,
									FORGET_DATABASE_FSYNC))
			pg_usleep(10000L);	/* 10 msec seems a good number */
	}
}


/*
 *	_fdvec_alloc() -- Make a MdfdVec object.
 */
static MdfdVec *
_fdvec_alloc(void)
{
	return (MdfdVec *) MemoryContextAlloc(MdCxt, sizeof(MdfdVec));
}

/*
 * Return the filename for the specified segment of the relation. The
 * returned string is palloc'd.
 */
static char *
_mdfd_segpath(SMgrRelation reln, ForkNumber forknum, BlockNumber segno)
{
	char	   *path,
			   *fullpath;

	path = relpath(reln->smgr_rnode, forknum);

	if (segno > 0)
	{
		/* be sure we have enough space for the '.segno' */
		fullpath = (char *) palloc(strlen(path) + 12);
		sprintf(fullpath, "%s.%u", path, segno);
		pfree(path);
	}
	else
		fullpath = path;

	return fullpath;
}

/*
 * Open the specified segment of the relation,
 * and make a MdfdVec object for it.  Returns NULL on failure.
 */
static MdfdVec *
_mdfd_openseg(SMgrRelation reln, ForkNumber forknum, BlockNumber segno,
			  int oflags)
{
	MdfdVec    *v;
	int			fd;
	char	   *fullpath;

	fullpath = _mdfd_segpath(reln, forknum, segno);

	/* open the file */
	fd = PathNameOpenFile(fullpath, O_RDWR | PG_BINARY | oflags, 0600);

	pfree(fullpath);

	if (fd < 0)
		return NULL;

	if (reln->smgr_transient)
		FileSetTransient(fd);

	/* allocate an mdfdvec entry for it */
	v = _fdvec_alloc();

	/* fill the entry */
	v->mdfd_vfd = fd;
	v->mdfd_segno = segno;
	v->mdfd_chain = NULL;
	Assert(_mdnblocks(reln, forknum, v) <= ((BlockNumber) RELSEG_SIZE));

	/* all done */
	return v;
}

/*
 *	_mdfd_getseg() -- Find the segment of the relation holding the
 *		specified block.
 *
 * If the segment doesn't exist, we ereport, return NULL, or create the
 * segment, according to "behavior".  Note: skipFsync is only used in the
 * EXTENSION_CREATE case.
 */
static MdfdVec *
_mdfd_getseg(SMgrRelation reln, ForkNumber forknum, BlockNumber blkno,
			 bool skipFsync, ExtensionBehavior behavior)
{
	MdfdVec    *v = mdopen(reln, forknum, behavior);
	BlockNumber targetseg;
	BlockNumber nextsegno;

	if (!v)
		return NULL;			/* only possible if EXTENSION_RETURN_NULL */

	targetseg = blkno / ((BlockNumber) RELSEG_SIZE);
	for (nextsegno = 1; nextsegno <= targetseg; nextsegno++)
	{
		Assert(nextsegno == v->mdfd_segno + 1);

		if (v->mdfd_chain == NULL)
		{
			/*
			 * Normally we will create new segments only if authorized by the
			 * caller (i.e., we are doing mdextend()).	But when doing WAL
			 * recovery, create segments anyway; this allows cases such as
			 * replaying WAL data that has a write into a high-numbered
			 * segment of a relation that was later deleted.  We want to go
			 * ahead and create the segments so we can finish out the replay.
			 *
			 * We have to maintain the invariant that segments before the last
			 * active segment are of size RELSEG_SIZE; therefore, pad them out
			 * with zeroes if needed.  (This only matters if caller is
			 * extending the relation discontiguously, but that can happen in
			 * hash indexes.)
			 */
			if (behavior == EXTENSION_CREATE || InRecovery)
			{
				if (_mdnblocks(reln, forknum, v) < RELSEG_SIZE)
				{
					char	   *zerobuf = palloc0(BLCKSZ);

					mdextend(reln, forknum,
							 nextsegno * ((BlockNumber) RELSEG_SIZE) - 1,
							 zerobuf, skipFsync);
					pfree(zerobuf);
				}
				v->mdfd_chain = _mdfd_openseg(reln, forknum, +nextsegno, O_CREAT);
			}
			else
			{
				/* We won't create segment if not existent */
				v->mdfd_chain = _mdfd_openseg(reln, forknum, nextsegno, 0);
			}
			if (v->mdfd_chain == NULL)
			{
				if (behavior == EXTENSION_RETURN_NULL &&
					FILE_POSSIBLY_DELETED(errno))
					return NULL;
				ereport(ERROR,
						(errcode_for_file_access(),
				   errmsg("could not open file \"%s\" (target block %u): %m",
						  _mdfd_segpath(reln, forknum, nextsegno),
						  blkno)));
			}
		}
		v = v->mdfd_chain;
	}
	return v;
}

/*
 * Get number of blocks present in a single disk file
 */
static BlockNumber
_mdnblocks(SMgrRelation reln, ForkNumber forknum, MdfdVec *seg)
{
	off_t		len;

	len = FileSeek(seg->mdfd_vfd, 0L, SEEK_END);
	if (len < 0)
		ereport(ERROR,
				(errcode_for_file_access(),
				 errmsg("could not seek to end of file \"%s\": %m",
						FilePathName(seg->mdfd_vfd))));
	/* note that this calculation will ignore any partial block at EOF */
	return (BlockNumber) (len / BLCKSZ);
}<|MERGE_RESOLUTION|>--- conflicted
+++ resolved
@@ -20,11 +20,8 @@
 #include <sys/types.h>
 #include <sys/stat.h>
 
-<<<<<<< HEAD
 #include "access/aomd.h"
 #include "catalog/catalog.h"
-=======
->>>>>>> 80edfd76
 #include "miscadmin.h"
 #include "access/xlog.h"
 #include "catalog/catalog.h"
@@ -48,11 +45,7 @@
 /*
  * Special values for the segno arg to RememberFsyncRequest.
  *
-<<<<<<< HEAD
- * Note that CompactCheckpointerRequestQueue assumes that it's OK to remove an
-=======
  * Note that CompactcheckpointerRequestQueue assumes that it's OK to remove an
->>>>>>> 80edfd76
  * fsync request from the queue if an identical, subsequent request is found.
  * See comments there before making changes here.
  */
@@ -211,12 +204,8 @@
 	/*
 	 * Create pending-operations hashtable if we need it.  Currently, we need
 	 * it if we are standalone (not under a postmaster) OR if we are a
-<<<<<<< HEAD
-	 * startup or checkpointer auxiliary process).
-=======
 	 * bootstrap-mode subprocess of a postmaster (that is, a startup or
 	 * checkpointer process).
->>>>>>> 80edfd76
 	 */
 	if (!IsUnderPostmaster || AmStartupProcess() || AmCheckpointerProcess())
 	{
@@ -387,7 +376,6 @@
  * number until it's safe, because relfilenode assignment skips over any
  * existing file.
  *
-<<<<<<< HEAD
  * We do not need to go through this dance for temp relations, though, because
  * we never make WAL entries for temp rels, and so a temp rel poses no threat
  * to the health of a regular rel that has taken over its relfilenode number.
@@ -397,11 +385,6 @@
  * All the above applies only to the relation's main fork; other forks can
  * just be removed immediately, since they are not needed to prevent the
  * relfilenode number from being recycled.  Also, we do not carefully
-=======
- * All the above applies only to the relation's main fork; other forks can
- * just be removed immediately, since they are not needed to prevent the
- * relfilenode number from being recycled.	Also, we do not carefully
->>>>>>> 80edfd76
  * track whether other forks have been created or not, but just attempt to
  * unlink them unconditionally; so we should never complain about ENOENT.
  *
@@ -1588,13 +1571,8 @@
 			pg_usleep(10000L);	/* 10 msec seems a good number */
 
 		/*
-<<<<<<< HEAD
-		 * Note we don't wait for the checkpointer to actually absorb the revoke
-		 * message; see mdsync() for the implications.
-=======
 		 * Note we don't wait for the checkpointer to actually absorb the
 		 * revoke message; see mdsync() for the implications.
->>>>>>> 80edfd76
 		 */
 	}
 }
