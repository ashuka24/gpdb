/*-------------------------------------------------------------------------
 *
 * buffile.c
 *	  Management of large buffered files, primarily temporary files.
 *
 * Portions Copyright (c) 2007-2008, Greenplum inc
 * Portions Copyright (c) 2012-Present Pivotal Software, Inc.
 * Portions Copyright (c) 1996-2014, PostgreSQL Global Development Group
 * Portions Copyright (c) 1994, Regents of the University of California
 *
 * IDENTIFICATION
 *	  src/backend/storage/file/buffile.c
 *
 * NOTES:
 *
 * BufFiles provide a very incomplete emulation of stdio atop virtual Files
 * (as managed by fd.c).  Currently, we only support the buffered-I/O
 * aspect of stdio: a read or write of the low-level File occurs only
 * when the buffer is filled or emptied.  This is an even bigger win
 * for virtual Files than for ordinary kernel files, since reducing the
 * frequency with which a virtual File is touched reduces "thrashing"
 * of opening/closing file descriptors.
 *
 * Note that BufFile structs are allocated with palloc(), and therefore
 * will go away automatically at transaction end.  If the underlying
 * virtual File is made with OpenTemporaryFile, then all resources for
 * the file are certain to be cleaned up even if processing is aborted
 * by ereport(ERROR).  The data structures required are made in the
 * palloc context that was current when the BufFile was created, and
 * any external resources such as temp files are owned by the ResourceOwner
 * that was current at that time.
 *
 * BufFile also supports temporary files that exceed the OS file size limit
 * (by opening multiple fd.c temporary files).  This is an essential feature
 * for sorts and hashjoins on large amounts of data.
 *-------------------------------------------------------------------------
 */

#include "postgres.h"

#include "executor/instrument.h"
#include "storage/fd.h"
#include "storage/buffile.h"
#include "storage/buf_internals.h"
//#include "miscadmin.h"
#include "utils/resowner.h"

#include "cdb/cdbvars.h"
#include "utils/workfile_mgr.h"

/*
 * This data structure represents a buffered file that consists of one
 * physical file (accessed through a virtual file descriptor
 * managed by fd.c).
 */
struct BufFile
{
	File		file;			/* palloc'd file */

	bool		isTemp;			/* can only add files if this is TRUE */
	bool		isWorkfile;		/* true is file is managed by the workfile manager */
	bool		dirty;			/* does buffer need to be written? */

	int64		offset;			/* offset part of current pos */
	int64		pos;			/* next read/write position in buffer */

	/*
	 * resowner is the ResourceOwner to use for underlying temp files.  (We
	 * don't need to remember the memory context we're using explicitly,
	 * because after creation we only repalloc our arrays larger.)
	 */
	ResourceOwner resowner;

	int			nbytes;			/* total # of valid bytes in buffer */
<<<<<<< HEAD
	int64		maxoffset;		/* maximum offset that this file has reached, for disk usage */

	char	   *buffer;			/* CDB: -> buffer */
=======
	PGAlignedBlock buffer;
>>>>>>> 4f0bf335
};

static BufFile *makeBufFile(File firstfile);
static void BufFileUpdateSize(BufFile *buffile);


/*
 * Create a BufFile given the first underlying physical file.
 * NOTE: caller must set isTemp if appropriate.
 */
static BufFile *
makeBufFile(File firstfile)
{
	BufFile	   *file = (BufFile *) palloc0(sizeof(BufFile));

	file->file = firstfile;

	file->isTemp = false;
	file->isWorkfile = false;
	file->dirty = false;
	/*
	 * "current pos" is a position of start of buffer within the logical file.
	 * Position as seen by user of Buffile is (offset+pos).
	 * */
	file->offset = 0L;
	file->resowner = CurrentResourceOwner;
	file->pos = 0;
	file->nbytes = 0;
	file->maxoffset = 0L;
	file->buffer = palloc(BLCKSZ);

	return file;
}


/*
 * Create a BufFile for a new temporary file.
 *
 * Adds the pgsql_tmp/ prefix to the file path before creating.
 *
 * Note: if interXact is true, the caller had better be calling us in a
 * memory context that will survive across transaction boundaries.
 */
BufFile *
BufFileCreateTemp(const char *filePrefix, bool interXact)
{
	BufFile	   *file;
	File		pfile;

	pfile = OpenTemporaryFile(interXact, filePrefix);
	Assert(pfile >= 0);

	file = makeBufFile(pfile);
	file->isTemp = true;

	return file;
}

/*
 * Create a BufFile for a new file.
 *
 * Adds the pgsql_tmp/ prefix to the file path before creating.
 *
 * If interXact is true, the temp file will not be automatically deleted
 * at end of transaction.
 *
 * Note: if interXact is true, the caller had better be calling us in a
 * memory context, and with a resource owner, that will survive across
 * transaction boundaries.
 */
BufFile *
BufFileCreateNamedTemp(const char *fileName, bool delOnClose, bool interXact)
{
	File		pfile;
	BufFile	   *file;

	pfile = OpenNamedTemporaryFile(fileName,
								   true, /* create */
								   delOnClose,
								   interXact);
	Assert(pfile >= 0);

	file = makeBufFile(pfile);
	file->isTemp = delOnClose;

	return file;
}

/*
 * Opens an existing file as BufFile
 *
 * Adds the pgsql_tmp/ prefix to the file path before opening.
 */
BufFile *
BufFileOpenNamedTemp(const char *fileName, bool delOnClose, bool interXact)
{
	File		pfile;
	BufFile	   *file;

	pfile = OpenNamedTemporaryFile(fileName,
								   false,	/* create */
								   delOnClose,
								   interXact);
	/*
	 * If we are trying to open an existing file and it failed,
	 * signal this to the caller.
	 */
	if (pfile <= 0)
		return NULL;

	Assert(pfile >= 0);

	file = makeBufFile(pfile);
	file->isTemp = delOnClose;

	/* Open existing file, initialize its size */
	file->maxoffset = FileDiskSize(file->file);

	return file;
}

/*
 * Close a BufFile
 *
 * Like fclose(), this also implicitly FileCloses the underlying File.
 */
void
BufFileClose(BufFile *file)
{
	if (file->isWorkfile && WorkfileDiskspace_IsFull())
	{
		elog(gp_workfile_caching_loglevel, "closing workfile while workfile diskspace full, skipping flush");
	}
	else
	{
		/* flush any unwritten data */
		if (!file->isTemp)
		{
			/* This can thrown an exception */
			BufFileFlush(file);
		}
	}


	FileClose(file->file);

	/* release the buffer space */
	if (file->buffer)
		pfree(file->buffer);

	pfree(file);
}

/*
 * BufFileLoadBuffer
 *
 * Load some data into buffer, if possible, starting from curOffset.
 * At call, must have dirty = false, pos and nbytes = 0.
 * On exit, nbytes is number of bytes loaded.
 */
static int
BufFileLoadBuffer(BufFile *file, void* buffer, size_t bufsize)
{
	int nb;

	/*
	 * May need to reposition physical file.
	 */
	if (FileSeek(file->file, file->offset, SEEK_SET) != file->offset)
	{
		elog(ERROR, "could not seek in temporary file: %m");
	}

	/*
	 * Read whatever we can get, up to a full bufferload.
	 */
	nb = FileRead(file->file, buffer, (int)bufsize);
	if (nb < 0)
	{
		elog(ERROR, "could not read from temporary file: %m");
	}

<<<<<<< HEAD
=======
	/*
	 * Read whatever we can get, up to a full bufferload.
	 */
	file->nbytes = FileRead(thisfile, file->buffer.data, sizeof(file->buffer));
	if (file->nbytes < 0)
		file->nbytes = 0;
	file->offsets[file->curFile] += file->nbytes;
>>>>>>> 4f0bf335
	/* we choose not to advance curOffset here */

	pgBufferUsage.temp_blks_read++;

	return nb;
}

/*
 * BufFileDumpBuffer
 *
 * Dump buffer contents starting at curOffset.
 * At call, should have dirty = true, nbytes > 0.
 * On exit, dirty is cleared if successful write, and curOffset is advanced.
 */
static void
BufFileDumpBuffer(BufFile *file, const void* buffer, Size nbytes)
{
	size_t wpos = 0;
	size_t bytestowrite;
	int wrote = 0;

	/*
	 * Unlike BufFileLoadBuffer, we must dump the whole buffer.
	 */
	while (wpos < nbytes)
	{
		bytestowrite = nbytes - wpos;

		if (FileSeek(file->file, file->offset, SEEK_SET) != file->offset)
		{
			elog(ERROR, "could not seek in temporary file: %m");
		}

		wrote = FileWrite(file->file, (char *)buffer + wpos, (int)bytestowrite);
		if (wrote != bytestowrite)
		{
			if (file->isWorkfile)
			{
				elog(gp_workfile_caching_loglevel, "FileWrite failed while writing to a workfile. Marking IO Error flag."
				     " offset=" INT64_FORMAT " pos=" INT64_FORMAT " maxoffset=" INT64_FORMAT " wpos=%d",
				     file->offset, file->pos, file->maxoffset, (int) wpos);

				Assert(!WorkfileDiskspace_IsFull());
				WorkfileDiskspace_SetFull(true /* isFull */);
			}
			elog(ERROR, "could not write %d bytes to temporary file: %m", (int)bytestowrite);
		}
<<<<<<< HEAD
		file->offset += wrote;
		wpos += wrote;
=======
		bytestowrite = FileWrite(thisfile, file->buffer.data + wpos, bytestowrite);
		if (bytestowrite <= 0)
			return;				/* failed to write */
		file->offsets[file->curFile] += bytestowrite;
		file->curOffset += bytestowrite;
		wpos += bytestowrite;
>>>>>>> 4f0bf335

		pgBufferUsage.temp_blks_written++;
	}
	file->dirty = false;

	/*
	 * Now we can set the buffer empty without changing the logical position
	 */
	file->pos = 0;
	file->nbytes = 0;
}

/*
 * BufFileRead
 *
 * Like fread() except we assume 1-byte element size.
 */
size_t
BufFileRead(BufFile *file, void *ptr, size_t size)
{
	size_t		nread = 0;
	size_t		nthistime;

	if (file->dirty)
		BufFileFlush(file);

	while (size > 0)
	{
		if (file->pos >= file->nbytes)
		{
			Assert(file->pos == file->nbytes);

			file->offset += file->pos;
			file->pos = 0;
			file->nbytes = 0;

			/*
			 * Read full blocks directly into caller's buffer.
			 */
			while (size >= BLCKSZ)
			{
				size_t nwant;

				nwant = size - size % BLCKSZ;

				nthistime = BufFileLoadBuffer(file, ptr, nwant);
				file->offset += nthistime;
				ptr = (char *) ptr + nthistime;
				size -= nthistime;
				nread += nthistime;

				if (size == 0 || nthistime == 0)
				{
					return nread;
				}
			}

			/* Try to load more data into buffer. */
			file->nbytes = BufFileLoadBuffer(file, file->buffer, BLCKSZ);
			if (file->nbytes == 0)
			{
				break; /* no more data available */
			}
		}

		nthistime = file->nbytes - file->pos;
		if (nthistime > size)
		{
			nthistime = (int) size;
		}

		Assert(nthistime > 0);

		memcpy(ptr, file->buffer.data + file->pos, nthistime);

		file->pos += nthistime;
		ptr = (void *) ((char *) ptr + nthistime);
		size -= nthistime;
		nread += nthistime;
	}

	return nread;
}

/*
 * BufFileWrite
 *
 * Like fwrite() except we assume 1-byte element size.
 */
size_t
BufFileWrite(BufFile *file, const void *ptr, size_t size)
{
	size_t		nwritten = 0;
	size_t		nthistime;

	while (size > 0)
	{
		if ((size_t) file->pos >= BLCKSZ)
		{
			Assert((size_t)file->pos == BLCKSZ);

			/* Buffer full, dump it out */
			if (file->dirty)
			{
				/* This can throw an exception, but it correctly updates the size when that happens */
				BufFileDumpBuffer(file, file->buffer, file->nbytes);
			}
			else
			{
				/* Hmm, went directly from reading to writing? */
				file->offset += file->pos;
				file->pos = 0;
				file->nbytes = 0;
			}
		}

		/*
		 * Write full blocks directly from caller's buffer.
		 */
		if (size >= BLCKSZ && file->pos == 0)
		{
			nthistime = size - size % BLCKSZ;

			/* This can throw an exception, but it correctly updates the size when that happens */
			BufFileDumpBuffer(file, ptr, nthistime);

			ptr = (void *) ((char *) ptr + nthistime);
			size -= nthistime;
			nwritten += nthistime;

			BufFileUpdateSize(file);

			if (size == 0)
			{
				return nwritten;
			}
		}

		nthistime = BLCKSZ - file->pos;
		if (nthistime > size)
			nthistime = size;
		Assert(nthistime > 0);

		memcpy(file->buffer.data + file->pos, ptr, nthistime);

		file->dirty = true;
		file->pos += (int) nthistime;
		if (file->nbytes < file->pos)
			file->nbytes = file->pos;
		ptr = (void *) ((char *) ptr + nthistime);
		size -= nthistime;
		nwritten += nthistime;
	}

	BufFileUpdateSize(file);
	return nwritten;
}

/*
 * BufFileFlush
 *
 * Like fflush()
 */
void
BufFileFlush(BufFile *file)
{
	if (file->dirty)
	{
		int nbytes = file->nbytes;
		int pos = file->pos;

		BufFileDumpBuffer(file, file->buffer, nbytes);

		/*
		 * At this point, curOffset has been advanced to the end of the buffer,
		 * ie, its original value + nbytes.  We need to make it point to the
		 * logical file position, ie, original value + pos, in case that is less
		 * (as could happen due to a small backwards seek in a dirty buffer!)
		 */
		file->offset -= (nbytes - pos);
		BufFileUpdateSize(file);
	}
}

/*
 * BufFileSeek
 *
 * Like fseek(), except that target position needs two values in order to
 * work when logical filesize exceeds maximum value representable by long.
 * We do not support relative seeks across more than LONG_MAX, however.
 *
 * Result is 0 if OK, EOF if not.  Logical position is not moved if an
 * impossible seek is attempted.
 */
int
BufFileSeek(BufFile *file, int fileno, off_t offset, int whence)
{
	int64 newOffset;

	/* GPDB doesn't support multiple files */
	Assert(fileno == 0);

	switch (whence)
	{
		case SEEK_SET:
			newOffset = offset;
			break;

		case SEEK_CUR:
			newOffset = (file->offset + file->pos) + offset;
			break;

#ifdef NOT_USED
		case SEEK_END:
			/* could be implemented, not needed currently */
			break;
#endif
		default:
			elog(ERROR, "invalid whence: %d", whence);
			return EOF;
	}

	if (newOffset < 0)
	{
		newOffset = file->offset - newOffset;
		return EOF;
	}

	if (newOffset >= file->offset &&
		newOffset <= file->offset + file->nbytes)
	{
		/*
		 * Seek is to a point within existing buffer; we can just adjust
		 * pos-within-buffer, without flushing buffer.  Note this is OK
		 * whether reading or writing, but buffer remains dirty if we were
		 * writing.
		 */
		file->pos = (newOffset - file->offset);
		BufFileUpdateSize(file);
		return 0;
	}
	/* Otherwise, must reposition buffer, so flush any dirty data */
	BufFileFlush(file);

	/* Seek is OK! */
	file->offset = newOffset;
	file->pos = 0;
	file->nbytes = 0;
	BufFileUpdateSize(file);
	return 0;
}

void
BufFileTell(BufFile *file, int *fileno, off_t *offset)
{
	if (fileno != NULL)
	{
		*fileno = 0;
	}
	*offset = file->offset + file->pos;
}

/*
 * BufFileSeekBlock --- block-oriented seek
 *
 * Performs absolute seek to the start of the n'th BLCKSZ-sized block of
 * the file.  Note that users of this interface will fail if their files
 * exceed BLCKSZ * LONG_MAX bytes, but that is quite a lot; we don't work
 * with tables bigger than that, either...
 *
 * Result is 0 if OK, EOF if not.  Logical position is not moved if an
 * impossible seek is attempted.
 */
int
BufFileSeekBlock(BufFile *file, int64 blknum)
{
	return BufFileSeek(file, 0 /* fileno */, blknum * BLCKSZ, SEEK_SET);
}

/*
 * BufFileUpdateSize
 *
 * Updates the total disk size of a BufFile after a write
 *
 * Some of the data might still be in the buffer and not on disk, but we count
 * it here regardless
 */
static void
BufFileUpdateSize(BufFile *buffile)
{
	Assert(NULL != buffile);

	if (buffile->offset + buffile->pos > buffile->maxoffset)
	{
		buffile->maxoffset = buffile->offset + buffile->pos;
	}
}

/*
 * Returns the size of this file according to current accounting
 */
int64
BufFileGetSize(BufFile *buffile)
{
	Assert(NULL != buffile);

	BufFileUpdateSize(buffile);
	return buffile->maxoffset;
}

/*
 * Mark this file as being managed by the workfile manager
 */
void
BufFileSetWorkfile(BufFile *buffile)
{
	Assert(NULL != buffile);
	buffile->isWorkfile = true;
}<|MERGE_RESOLUTION|>--- conflicted
+++ resolved
@@ -72,13 +72,9 @@
 	ResourceOwner resowner;
 
 	int			nbytes;			/* total # of valid bytes in buffer */
-<<<<<<< HEAD
 	int64		maxoffset;		/* maximum offset that this file has reached, for disk usage */
 
-	char	   *buffer;			/* CDB: -> buffer */
-=======
-	PGAlignedBlock buffer;
->>>>>>> 4f0bf335
+	char        *buffer;        /* GPDB: PG upstream uses PGAlignedBlock */
 };
 
 static BufFile *makeBufFile(File firstfile);
@@ -261,16 +257,6 @@
 		elog(ERROR, "could not read from temporary file: %m");
 	}
 
-<<<<<<< HEAD
-=======
-	/*
-	 * Read whatever we can get, up to a full bufferload.
-	 */
-	file->nbytes = FileRead(thisfile, file->buffer.data, sizeof(file->buffer));
-	if (file->nbytes < 0)
-		file->nbytes = 0;
-	file->offsets[file->curFile] += file->nbytes;
->>>>>>> 4f0bf335
 	/* we choose not to advance curOffset here */
 
 	pgBufferUsage.temp_blks_read++;
@@ -318,17 +304,8 @@
 			}
 			elog(ERROR, "could not write %d bytes to temporary file: %m", (int)bytestowrite);
 		}
-<<<<<<< HEAD
 		file->offset += wrote;
 		wpos += wrote;
-=======
-		bytestowrite = FileWrite(thisfile, file->buffer.data + wpos, bytestowrite);
-		if (bytestowrite <= 0)
-			return;				/* failed to write */
-		file->offsets[file->curFile] += bytestowrite;
-		file->curOffset += bytestowrite;
-		wpos += bytestowrite;
->>>>>>> 4f0bf335
 
 		pgBufferUsage.temp_blks_written++;
 	}
@@ -402,7 +379,7 @@
 
 		Assert(nthistime > 0);
 
-		memcpy(ptr, file->buffer.data + file->pos, nthistime);
+		memcpy(ptr, file->buffer + file->pos, nthistime);
 
 		file->pos += nthistime;
 		ptr = (void *) ((char *) ptr + nthistime);
@@ -472,7 +449,7 @@
 			nthistime = size;
 		Assert(nthistime > 0);
 
-		memcpy(file->buffer.data + file->pos, ptr, nthistime);
+		memcpy(file->buffer + file->pos, ptr, nthistime);
 
 		file->dirty = true;
 		file->pos += (int) nthistime;
