--- conflicted
+++ resolved
@@ -759,6 +759,18 @@
  * must be TRUE for that case, and ignoreVacuum FALSE.
  *
  * GPDB: ignoreVacuum is ignored.
+ *
+ * Note: it's possible for the calculated value to move backwards on repeated
+ * calls. The calculated value is conservative, so that anything older is
+ * definitely not considered as running by anyone anymore, but the exact
+ * value calculated depends on a number of things. For example, if allDbs is
+ * TRUE and there are no transactions running in the current database,
+ * GetOldestXmin() returns latestCompletedXid. If a transaction begins after
+ * that, its xmin will include in-progress transactions in other databases
+ * that started earlier, so another call will return an lower value. The
+ * return value is also adjusted with vacuum_defer_cleanup_age, so increasing
+ * that setting on the fly is an easy way to have GetOldestXmin() move
+ * backwards.
  *
  * Note: we include all currently running xids in the set of considered xids.
  * This ensures that if a just-started xact has not yet set its snapshot,
@@ -1926,19 +1938,11 @@
 		 *
 		 * If someone just decremented numProcs, 'proc' could also point to a
 		 * PGPROC entry that's no longer in the array. It still points to a
-<<<<<<< HEAD
-		 * PGPROC struct, though, because freed PGPPROC entries just go to
-		 * the free list and are recycled. Its contents are nonsense in that
-		 * case, but that's acceptable for this function.
-		 */
-		if (proc == NULL)
-=======
 		 * PGPROC struct, though, because freed PGPPROC entries just go to the
 		 * free list and are recycled. Its contents are nonsense in that case,
 		 * but that's acceptable for this function.
 		 */
-		if (proc != NULL)
->>>>>>> 4d53a2f9
+		if (proc == NULL)
 			continue;
 
 		if (proc == MyProc)
