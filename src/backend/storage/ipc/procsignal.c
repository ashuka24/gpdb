/*-------------------------------------------------------------------------
 *
 * procsignal.c
 *	  Routines for interprocess signalling
 *
 *
 * Portions Copyright (c) 1996-2015, PostgreSQL Global Development Group
 * Portions Copyright (c) 1994, Regents of the University of California
 *
 * IDENTIFICATION
 *	  src/backend/storage/ipc/procsignal.c
 *
 *-------------------------------------------------------------------------
 */
#include "postgres.h"

#include <signal.h>
#include <unistd.h>

<<<<<<< HEAD
#include "cdb/cdbvars.h"
=======
#include "access/parallel.h"
>>>>>>> ab93f90c
#include "commands/async.h"
#include "miscadmin.h"
#include "replication/walsender.h"
#include "storage/latch.h"
#include "storage/ipc.h"
#include "storage/latch.h"
#include "storage/proc.h"
#include "storage/shmem.h"
#include "storage/sinval.h"
#include "tcop/tcopprot.h"


/*
 * The SIGUSR1 signal is multiplexed to support signalling multiple event
 * types. The specific reason is communicated via flags in shared memory.
 * We keep a boolean flag for each possible "reason", so that different
 * reasons can be signaled to a process concurrently.  (However, if the same
 * reason is signaled more than once nearly simultaneously, the process may
 * observe it only once.)
 *
 * Each process that wants to receive signals registers its process ID
 * in the ProcSignalSlots array. The array is indexed by backend ID to make
 * slot allocation simple, and to avoid having to search the array when you
 * know the backend ID of the process you're signalling.  (We do support
 * signalling without backend ID, but it's a bit less efficient.)
 *
 * The flags are actually declared as "volatile sig_atomic_t" for maximum
 * portability.  This should ensure that loads and stores of the flag
 * values are atomic, allowing us to dispense with any explicit locking.
 */
typedef struct
{
	pid_t		pss_pid;
	sig_atomic_t pss_signalFlags[NUM_PROCSIGNALS];
} ProcSignalSlot;

/*
 * We reserve a slot for each possible BackendId, plus one for each
 * possible auxiliary process type.  (This scheme assumes there is not
 * more than one of any auxiliary process type at a time.)
 */
#define NumProcSignalSlots	(MaxBackends + NUM_AUXPROCTYPES)

/*
 * If this flag is set, the process latch will be set whenever SIGUSR1
 * is received.  This is useful when waiting for a signal from the postmaster.
 * Spurious wakeups must be expected.  Make sure that the flag is cleared
 * in the error path.
 */
bool		set_latch_on_sigusr1;

static ProcSignalSlot *ProcSignalSlots = NULL;
static volatile ProcSignalSlot *MyProcSignalSlot = NULL;
static volatile bool InSIGUSR1Handler = false;

static bool CheckProcSignal(ProcSignalReason reason);
static void CleanupProcSignalState(int status, Datum arg);

/*
 * ProcSignalShmemSize
 *		Compute space needed for procsignal's shared memory
 */
Size
ProcSignalShmemSize(void)
{
	return NumProcSignalSlots * sizeof(ProcSignalSlot);
}

/*
 * ProcSignalShmemInit
 *		Allocate and initialize procsignal's shared memory
 */
void
ProcSignalShmemInit(void)
{
	Size		size = ProcSignalShmemSize();
	bool		found;

	ProcSignalSlots = (ProcSignalSlot *)
		ShmemInitStruct("ProcSignalSlots", size, &found);

	/* If we're first, set everything to zeroes */
	if (!found)
		MemSet(ProcSignalSlots, 0, size);
}

/*
 * ProcSignalInit
 *		Register the current process in the procsignal array
 *
 * The passed index should be my BackendId if the process has one,
 * or MaxBackends + aux process type if not.
 */
void
ProcSignalInit(int pss_idx)
{
	volatile ProcSignalSlot *slot;

	Assert(pss_idx >= 1 && pss_idx <= NumProcSignalSlots);

	slot = &ProcSignalSlots[pss_idx - 1];

	/* sanity check */
	if (slot->pss_pid != 0)
		elog(LOG, "process %d taking over ProcSignal slot %d, but it's not empty",
			 MyProcPid, pss_idx);

	/* Clear out any leftover signal reasons */
	MemSet(slot->pss_signalFlags, 0, NUM_PROCSIGNALS * sizeof(sig_atomic_t));

	/* Mark slot with my PID */
	slot->pss_pid = MyProcPid;

	/* Remember slot location for CheckProcSignal */
	MyProcSignalSlot = slot;

	/* Set up to release the slot on process exit */
	on_shmem_exit(CleanupProcSignalState, Int32GetDatum(pss_idx));
}

/*
 * CleanupProcSignalState
 *		Remove current process from ProcSignalSlots
 *
 * This function is called via on_shmem_exit() during backend shutdown.
 */
static void
CleanupProcSignalState(int status, Datum arg)
{
	int			pss_idx = DatumGetInt32(arg);
	volatile ProcSignalSlot *slot;

	slot = &ProcSignalSlots[pss_idx - 1];
	Assert(slot == MyProcSignalSlot);

	/*
	 * Clear MyProcSignalSlot, so that a SIGUSR1 received after this point
	 * won't try to access it after it's no longer ours (and perhaps even
	 * after we've unmapped the shared memory segment).
	 */
	MyProcSignalSlot = NULL;

	/* sanity check */
	if (slot->pss_pid != MyProcPid)
	{
		/*
		 * don't ERROR here. We're exiting anyway, and don't want to get into
		 * infinite loop trying to exit
		 */
		elog(LOG, "process %d releasing ProcSignal slot %d, but it contains %d",
			 MyProcPid, pss_idx, (int) slot->pss_pid);
		return;					/* XXX better to zero the slot anyway? */
	}

	slot->pss_pid = 0;
}

/*
 * SendProcSignal
 *		Send a signal to a Postgres process
 *
 * Providing backendId is optional, but it will speed up the operation.
 *
 * On success (a signal was sent), zero is returned.
 * On error, -1 is returned, and errno is set (typically to ESRCH or EPERM).
 *
 * Not to be confused with ProcSendSignal
 */
int
SendProcSignal(pid_t pid, ProcSignalReason reason, BackendId backendId)
{
	volatile ProcSignalSlot *slot;

	if (backendId != InvalidBackendId)
	{
		slot = &ProcSignalSlots[backendId - 1];

		/*
		 * Note: Since there's no locking, it's possible that the target
		 * process detaches from shared memory and exits right after this
		 * test, before we set the flag and send signal. And the signal slot
		 * might even be recycled by a new process, so it's remotely possible
		 * that we set a flag for a wrong process. That's OK, all the signals
		 * are such that no harm is done if they're mistakenly fired.
		 */
		if (slot->pss_pid == pid)
		{
			/* Atomically set the proper flag */
			slot->pss_signalFlags[reason] = true;
			/* Send signal */
			return kill(pid, SIGUSR1);
		}
	}
	else
	{
		/*
		 * BackendId not provided, so search the array using pid.  We search
		 * the array back to front so as to reduce search overhead.  Passing
		 * InvalidBackendId means that the target is most likely an auxiliary
		 * process, which will have a slot near the end of the array.
		 */
		int			i;

		for (i = NumProcSignalSlots - 1; i >= 0; i--)
		{
			slot = &ProcSignalSlots[i];

			if (slot->pss_pid == pid)
			{
				/* the above note about race conditions applies here too */

				/* Atomically set the proper flag */
				slot->pss_signalFlags[reason] = true;
				/* Send signal */
				return kill(pid, SIGUSR1);
			}
		}
	}

	errno = ESRCH;
	return -1;
}

/*
 * CheckProcSignal - check to see if a particular reason has been
 * signaled, and clear the signal flag.  Should be called after receiving
 * SIGUSR1.
 */
static bool
CheckProcSignal(ProcSignalReason reason)
{
	volatile ProcSignalSlot *slot = MyProcSignalSlot;

	if (slot != NULL)
	{
		/* Careful here --- don't clear flag if we haven't seen it set */
		if (slot->pss_signalFlags[reason])
		{
			slot->pss_signalFlags[reason] = false;
			return true;
		}
	}

	return false;
}

bool
AmIInSIGUSR1Handler(void)
{
	return InSIGUSR1Handler;
}

/*
 * Query-finish signal from QD.  The executor will deliverately try
 * to finish execution as quickly as possible.
 */
static void
QueryFinishHandler(void)
{
	/*
	 * It might be too much to check Gp_role but just in case.
	 */
	if (!proc_exit_inprogress && Gp_role == GP_ROLE_EXECUTE)
	{
		QueryFinishPending = true;
	}
}

/*
 * procsignal_sigusr1_handler - handle SIGUSR1 signal.
 */
void
procsignal_sigusr1_handler(SIGNAL_ARGS)
{
	int			save_errno = errno;

	PG_TRY();
	{
		InSIGUSR1Handler = true;

		if (CheckProcSignal(PROCSIG_CATCHUP_INTERRUPT))
			HandleCatchupInterrupt();

		if (CheckProcSignal(PROCSIG_QUERY_FINISH))
			QueryFinishHandler();

		latch_sigusr1_handler();
		InSIGUSR1Handler = false;
	}
	PG_CATCH();
	{
		InSIGUSR1Handler = false;
		PG_RE_THROW();
	}
	PG_END_TRY();

	if (CheckProcSignal(PROCSIG_WALSND_INIT_STOPPING))
		HandleWalSndInitStopping();

	if (CheckProcSignal(PROCSIG_PARALLEL_MESSAGE))
		HandleParallelMessageInterrupt();

	if (CheckProcSignal(PROCSIG_RECOVERY_CONFLICT_DATABASE))
		RecoveryConflictInterrupt(PROCSIG_RECOVERY_CONFLICT_DATABASE);

	if (CheckProcSignal(PROCSIG_RECOVERY_CONFLICT_TABLESPACE))
		RecoveryConflictInterrupt(PROCSIG_RECOVERY_CONFLICT_TABLESPACE);

	if (CheckProcSignal(PROCSIG_RECOVERY_CONFLICT_LOCK))
		RecoveryConflictInterrupt(PROCSIG_RECOVERY_CONFLICT_LOCK);

	if (CheckProcSignal(PROCSIG_RECOVERY_CONFLICT_SNAPSHOT))
		RecoveryConflictInterrupt(PROCSIG_RECOVERY_CONFLICT_SNAPSHOT);

	if (CheckProcSignal(PROCSIG_RECOVERY_CONFLICT_STARTUP_DEADLOCK))
		RecoveryConflictInterrupt(PROCSIG_RECOVERY_CONFLICT_STARTUP_DEADLOCK);

	if (CheckProcSignal(PROCSIG_RECOVERY_CONFLICT_BUFFERPIN))
		RecoveryConflictInterrupt(PROCSIG_RECOVERY_CONFLICT_BUFFERPIN);

	if (set_latch_on_sigusr1)
		SetLatch(MyLatch);

	latch_sigusr1_handler();

	errno = save_errno;
}<|MERGE_RESOLUTION|>--- conflicted
+++ resolved
@@ -17,11 +17,7 @@
 #include <signal.h>
 #include <unistd.h>
 
-<<<<<<< HEAD
-#include "cdb/cdbvars.h"
-=======
 #include "access/parallel.h"
->>>>>>> ab93f90c
 #include "commands/async.h"
 #include "miscadmin.h"
 #include "replication/walsender.h"
@@ -33,6 +29,7 @@
 #include "storage/sinval.h"
 #include "tcop/tcopprot.h"
 
+#include "cdb/cdbvars.h"
 
 /*
  * The SIGUSR1 signal is multiplexed to support signalling multiple event
