/*-------------------------------------------------------------------------
 *
 * ipci.c
 *	  POSTGRES inter-process communication initialization code.
 *
 * Portions Copyright (c) 1996-2015, PostgreSQL Global Development Group
 * Portions Copyright (c) 1994, Regents of the University of California
 *
 *
 * IDENTIFICATION
 *	  src/backend/storage/ipc/ipci.c
 *
 *-------------------------------------------------------------------------
 */
#include "postgres.h"

#include <signal.h>

#include "access/clog.h"
#include "access/commit_ts.h"
#include "access/heapam.h"
#include "access/multixact.h"
#include "access/nbtree.h"
#include "access/subtrans.h"
#include "access/twophase.h"
#include "access/distributedlog.h"
#include "access/appendonlywriter.h"
#include "cdb/cdblocaldistribxact.h"
#include "cdb/cdbvars.h"
#include "commands/async.h"
#include "miscadmin.h"
#include "pgstat.h"
#include "postmaster/autovacuum.h"
#include "postmaster/bgworker_internals.h"
#include "postmaster/bgwriter.h"
#include "postmaster/postmaster.h"
#include "postmaster/fts.h"
#include "replication/slot.h"
#include "replication/walreceiver.h"
#include "replication/walsender.h"
#include "replication/origin.h"
#include "storage/bufmgr.h"
#include "storage/dsm.h"
#include "storage/ipc.h"
#include "storage/pg_shmem.h"
#include "storage/pmsignal.h"
#include "storage/predicate.h"
#include "storage/proc.h"
#include "storage/procarray.h"
#include "storage/procsignal.h"
#include "storage/sinvaladt.h"
#include "storage/spin.h"
#include "utils/backend_cancel.h"
#include "utils/resource_manager.h"
#include "utils/faultinjector.h"
#include "utils/sharedsnapshot.h"
#include "utils/gpexpand.h"

#include "libpq-fe.h"
#include "libpq-int.h"
#include "cdb/cdbfts.h"
#include "cdb/cdbtm.h"
#include "utils/tqual.h"
#include "postmaster/backoff.h"
#include "cdb/memquota.h"
#include "executor/instrument.h"
#include "executor/spi.h"
#include "utils/workfile_mgr.h"
#include "utils/session_state.h"

shmem_startup_hook_type shmem_startup_hook = NULL;

static Size total_addin_request = 0;
static bool addin_request_allowed = true;


/*
 * RequestAddinShmemSpace
 *		Request that extra shmem space be allocated for use by
 *		a loadable module.
 *
 * This is only useful if called from the _PG_init hook of a library that
 * is loaded into the postmaster via shared_preload_libraries.  Once
 * shared memory has been allocated, calls will be ignored.  (We could
 * raise an error, but it seems better to make it a no-op, so that
 * libraries containing such calls can be reloaded if needed.)
 */
void
RequestAddinShmemSpace(Size size)
{
	if (IsUnderPostmaster || !addin_request_allowed)
		return;					/* too late */
	total_addin_request = add_size(total_addin_request, size);
}


/*
 * CreateSharedMemoryAndSemaphores
 *		Creates and initializes shared memory and semaphores.
 *
 * This is called by the postmaster or by a standalone backend.
 * It is also called by a backend forked from the postmaster in the
 * EXEC_BACKEND case.  In the latter case, the shared memory segment
 * already exists and has been physically attached to, but we have to
 * initialize pointers in local memory that reference the shared structures,
 * because we didn't inherit the correct pointer values from the postmaster
 * as we do in the fork() scenario.  The easiest way to do that is to run
 * through the same code as before.  (Note that the called routines mostly
 * check IsUnderPostmaster, rather than EXEC_BACKEND, to detect this case.
 * This is a bit code-wasteful and could be cleaned up.)
 *
 * If "makePrivate" is true then we only need private memory, not shared
 * memory.  This is true for a standalone backend, false for a postmaster.
 */
void
CreateSharedMemoryAndSemaphores(bool makePrivate, int port)
{
	PGShmemHeader *shim = NULL;

	if (!IsUnderPostmaster)
	{
		PGShmemHeader *seghdr;
		Size		size;
		int			numSemas;

		/*
		 * Size of the Postgres shared-memory block is estimated via
		 * moderately-accurate estimates for the big hogs, plus 100K for the
		 * stuff that's too small to bother with estimating.
		 *
		 * We take some care during this phase to ensure that the total size
		 * request doesn't overflow size_t.  If this gets through, we don't
		 * need to be so careful during the actual allocation phase.
		 */
		size = 150000;
		size = add_size(size, SpinlockSemaSize());
		size = add_size(size, hash_estimate_size(SHMEM_INDEX_SIZE,
												 sizeof(ShmemIndexEnt)));
		size = add_size(size, BufferShmemSize());
		size = add_size(size, LockShmemSize());
		size = add_size(size, PredicateLockShmemSize());
		if (Gp_role == GP_ROLE_DISPATCH)
			size = add_size(size, AppendOnlyWriterShmemSize());

		if (IsResQueueEnabled() && Gp_role == GP_ROLE_DISPATCH)
		{
			size = add_size(size, ResSchedulerShmemSize());
			size = add_size(size, ResPortalIncrementShmemSize());
		}
		else if (IsResGroupEnabled())
			size = add_size(size, ResGroupShmemSize());

		size = add_size(size, ProcGlobalShmemSize());
		size = add_size(size, XLOGShmemSize());
		size = add_size(size, DistributedLog_ShmemSize());
		size = add_size(size, CLOGShmemSize());
		size = add_size(size, CommitTsShmemSize());
		size = add_size(size, SUBTRANSShmemSize());
		size = add_size(size, TwoPhaseShmemSize());
		size = add_size(size, BackgroundWorkerShmemSize());
		size = add_size(size, MultiXactShmemSize());
		size = add_size(size, LWLockShmemSize());
		size = add_size(size, ProcArrayShmemSize());
		size = add_size(size, BackendStatusShmemSize());
		size = add_size(size, SInvalShmemSize());
		size = add_size(size, PMSignalShmemSize());
		size = add_size(size, ProcSignalShmemSize());
		size = add_size(size, CheckpointerShmemSize());
		size = add_size(size, AutoVacuumShmemSize());
		size = add_size(size, ReplicationSlotsShmemSize());
		size = add_size(size, ReplicationOriginShmemSize());
		size = add_size(size, WalSndShmemSize());
		size = add_size(size, WalRcvShmemSize());
		size = add_size(size, BTreeShmemSize());
		size = add_size(size, SyncScanShmemSize());
		size = add_size(size, AsyncShmemSize());
#ifdef EXEC_BACKEND
		size = add_size(size, ShmemBackendArraySize());
#endif

		size = add_size(size, SharedSnapshotShmemSize());
		size = add_size(size, FtsShmemSize());
		size = add_size(size, tmShmemSize());
		size = add_size(size, CheckpointerShmemSize());
		size = add_size(size, CancelBackendMsgShmemSize());
		size = add_size(size, WorkFileShmemSize());

#ifdef FAULT_INJECTOR
		size = add_size(size, FaultInjector_ShmemSize());
#endif			

		/* This elog happens before we know the name of the log file we are supposed to use */
		elog(DEBUG1, "Size not including the buffer pool %lu",
			 (unsigned long) size);

		/* freeze the addin request size and include it */
		addin_request_allowed = false;
		size = add_size(size, total_addin_request);

		/* might as well round it off to a multiple of a typical page size */
		size = add_size(size, BLCKSZ - (size % BLCKSZ));

		/* Consider the size of the SessionState array */
		size = add_size(size, SessionState_ShmemSize());

		/* size of Instrumentation slots */
		size = add_size(size, InstrShmemSize());

		/* size of expand version */
		size = add_size(size, GpExpandVersionShmemSize());

		elog(DEBUG3, "invoking IpcMemoryCreate(size=%zu)", size);

		/*
		 * Create the shmem segment
		 */
		seghdr = PGSharedMemoryCreate(size, makePrivate, port, &shim);

		InitShmemAccess(seghdr);

		/*
		 * Create semaphores
		 */
		numSemas = ProcGlobalSemas();
		numSemas += SpinlockSemas();

		elog(DEBUG3,"reserving %d semaphores",numSemas);
		PGReserveSemaphores(numSemas, port);
	}
	else
	{
		/*
		 * We are reattaching to an existing shared memory segment. This
		 * should only be reached in the EXEC_BACKEND case, and even then only
		 * with makePrivate == false.
		 */
#ifdef EXEC_BACKEND
		Assert(!makePrivate);
#else
		elog(PANIC, "should be attached to shared memory already");
#endif
	}

	/*
	 * Set up shared memory allocation mechanism
	 */
	if (!IsUnderPostmaster)
		InitShmemAllocation();

	/*
	 * Now initialize LWLocks, which do shared memory allocation and are
	 * needed for InitShmemIndex.
	 */
	CreateLWLocks();

	/*
	 * Set up shmem.c index hashtable
	 */
	InitShmemIndex();

	/*
	 * Set up xlog, clog, and buffers
	 */
	XLOGShmemInit();
	CLOGShmemInit();
<<<<<<< HEAD
	DistributedLog_ShmemInit();
=======
	CommitTsShmemInit();
>>>>>>> ab93f90c
	SUBTRANSShmemInit();
	MultiXactShmemInit();
    FtsShmemInit();
    tmShmemInit();
	InitBufferPool();

	/*
	 * Set up lock manager
	 */
	InitLocks();

	/*
	 * Set up predicate lock manager
	 */
	InitPredicateLocks();

	/*
	 * Set up append only writer
	 */
	if (Gp_role == GP_ROLE_DISPATCH)
		InitAppendOnlyWriter();

	/*
	 * Set up resource manager 
	 */
	ResManagerShmemInit();

	/*
	 * Set up process table
	 */
	if (!IsUnderPostmaster)
		InitProcGlobal();

	/* Initialize SessionState shared memory array */
	SessionState_ShmemInit();
	/* Initialize vmem protection */
	GPMemoryProtect_ShmemInit();

	CreateSharedProcArray();
	CreateSharedBackendStatus();
	
	/*
	 * Set up Shared snapshot slots
	 *
	 * TODO: only need to do this if we aren't the QD. for now we are just 
	 *		 doing it all the time and wasting shemem on the QD.  This is 
	 *		 because this happens at postmaster startup time when we don't
	 *		 know who we are.  
	 */
	CreateSharedSnapshotArray();
	TwoPhaseShmemInit();
	BackgroundWorkerShmemInit();

	/*
	 * Set up shared-inval messaging
	 */
	CreateSharedInvalidationState();

	/*
	 * Set up interprocess signaling mechanisms
	 */
	PMSignalShmemInit();
	ProcSignalShmemInit();
	CheckpointerShmemInit();
	AutoVacuumShmemInit();
	ReplicationSlotsShmemInit();
	ReplicationOriginShmemInit();
	WalSndShmemInit();
	WalRcvShmemInit();

#ifdef FAULT_INJECTOR
	FaultInjector_ShmemInit();
#endif

	/*
	 * Set up other modules that need some shared memory space
	 */
	BTreeShmemInit();
	SyncScanShmemInit();
	AsyncShmemInit();
	BackendCancelShmemInit();
	WorkFileShmemInit();

	/*
	 * Set up Instrumentation free list
	 */
	if (!IsUnderPostmaster)
		InstrShmemInit();

	GpExpandVersionShmemInit();

	FtsProbeShmemInit();

#ifdef EXEC_BACKEND

	/*
	 * Alloc the win32 shared backend array
	 */
	if (!IsUnderPostmaster)
		ShmemBackendArrayAllocation();
#endif

	if (gp_enable_resqueue_priority)
		BackoffStateInit();

	/* Initialize dynamic shared memory facilities. */
	if (!IsUnderPostmaster)
		dsm_postmaster_startup(shim);

	/*
	 * Now give loadable modules a chance to set up their shmem allocations
	 */
	if (shmem_startup_hook)
		shmem_startup_hook();
}<|MERGE_RESOLUTION|>--- conflicted
+++ resolved
@@ -263,11 +263,8 @@
 	 */
 	XLOGShmemInit();
 	CLOGShmemInit();
-<<<<<<< HEAD
 	DistributedLog_ShmemInit();
-=======
 	CommitTsShmemInit();
->>>>>>> ab93f90c
 	SUBTRANSShmemInit();
 	MultiXactShmemInit();
     FtsShmemInit();
