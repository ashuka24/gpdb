/*-------------------------------------------------------------------------
 *
 * readfuncs.c
 *	  Reader functions for Postgres tree nodes.
 *
<<<<<<< HEAD
 * Portions Copyright (c) 2005-2010, Greenplum inc
 * Portions Copyright (c) 2012-Present Pivotal Software, Inc.
 * Portions Copyright (c) 1996-2015, PostgreSQL Global Development Group
=======
 * Portions Copyright (c) 1996-2016, PostgreSQL Global Development Group
>>>>>>> b5bce6c1
 * Portions Copyright (c) 1994, Regents of the University of California
 *
 *
 * IDENTIFICATION
 *	  src/backend/nodes/readfuncs.c
 *
 * NOTES
<<<<<<< HEAD
 *	  Path and Plan nodes do not need to have any readfuncs support, because we
 *	  never have occasion to read them in.  We never read executor state trees, either.
 *
 *    But due to the use of this routine in older version of CDB/MPP/GPDB,
 *    there are routines that do read those types of nodes (unlike PostgreSQL)
 *    Those routines never actually get called.
 *
 *    We could go back and remove them, but they don't hurt anything.
 *
 *    The purpose of these routines is to read serialized trees that were stored
 *    in the catalog, and reconstruct the trees.
=======
 *	  Path nodes do not have any readfuncs support, because we never
 *	  have occasion to read them in.  (There was once code here that
 *	  claimed to read them, but it was broken as well as unused.)  We
 *	  never read executor state trees, either.
>>>>>>> b5bce6c1
 *
 *	  Parse location fields are written out by outfuncs.c, but only for
 *	  possible debugging use.  When reading a location field, we discard
 *	  the stored value and set the location field to -1 (ie, "unknown").
 *	  This is because nodes coming from a stored rule should not be thought
 *	  to have a known location in the current query's text.
 *
 *-------------------------------------------------------------------------
 */
#include "postgres.h"

#include <math.h>

#include "fmgr.h"
#include "nodes/extensible.h"
#include "nodes/parsenodes.h"
#include "nodes/plannodes.h"
#include "nodes/readfuncs.h"
#include "nodes/relation.h"
#include "cdb/cdbgang.h"

/*
 * readfuncs.c is compiled normally into readfuncs.o, but it's also
 * #included from readfast.c. When #included, readfuncs.c defines
 * COMPILING_BINARY_FUNCS, and provides replacements READ_* macros. See
 * comments at top of readfast.c.
 */
#ifndef COMPILING_BINARY_FUNCS

/*
 * Macros to simplify reading of different kinds of fields.  Use these
 * wherever possible to reduce the chance for silly typos.  Note that these
 * hard-wire conventions about the names of the local variables in a Read
 * routine.
 */

/* Macros for declaring appropriate local variables */

/* A few guys need only local_node */
#define READ_LOCALS_NO_FIELDS(nodeTypeName) \
	nodeTypeName *local_node = makeNode(nodeTypeName)

/* And a few guys need only the pg_strtok support fields */
#define READ_TEMP_LOCALS()	\
	char	   *token;		\
	int			length

/* ... but most need both */
#define READ_LOCALS(nodeTypeName)			\
	READ_LOCALS_NO_FIELDS(nodeTypeName);	\
	READ_TEMP_LOCALS()

/* Read a simple scalar field (written as ":fldname value") */
#define READ_SCALAR_FIELD(fldname, conversion) \
    do { \
	    token = pg_strtok(&length);		/* skip :fldname */ \
	    token = pg_strtok(&length);		/* get field value */ \
	    local_node->fldname = (conversion); \
    } while (0)

/* Read an integer field (anything written as ":fldname %d") */
#define READ_INT_FIELD(fldname)     READ_SCALAR_FIELD(fldname, atoi(token))

/* Read an unsigned integer field (anything written as ":fldname %u") */
#define READ_UINT_FIELD(fldname)    READ_SCALAR_FIELD(fldname, atoui(token))

/* Read an uint64 field (anything written as ":fldname %ll") */
#ifndef WIN32
#define READ_UINT64_FIELD(fldname)  READ_SCALAR_FIELD(fldname, atoll(token))
#else
#define READ_UINT64_FIELD(fldname)  READ_SCALAR_FIELD(fldname, _atoi64(token))
#endif

/* Read an long integer field (anything written as ":fldname %ld") */
#define READ_LONG_FIELD(fldname) \
	token = pg_strtok(&length);		/* skip :fldname */ \
	token = pg_strtok(&length);		/* get field value */ \
	local_node->fldname = atol(token)

/* Read an OID field (don't hard-wire assumption that OID is same as uint) */
#define READ_OID_FIELD(fldname)     READ_SCALAR_FIELD(fldname, atooid(token))

/* Read a long-integer field (anything written as ":fldname %ld") */
#define READ_LONG_FIELD(fldname)    READ_SCALAR_FIELD(fldname, atol(token))

/*
 * extended_char
 *    In GPDB some structures have char fields with non-printing characters
 *    in them.  '\0' is problematic in particular because it ends debugging
 *    displays of nodes.  It is a bad practice, but hard to stem.  This
 *    function used in readfuncs.c READ_CHAR_FIELD is the inverse of the
 *    character output format in outfuncs.c WRITE_CHAR_FIELD.  A length
 *    one token is translated as before.  A longer token is taken as the
 *    decimal code of the desired character.  (The only zero length token,
 *    <>, should not appear in a character field.)
 */
inline static char extended_char(char* token, size_t length)
{
	char c, *s;

	if ( length == 1 )
		return *token;

	s = debackslash(token, length);
	if ( strlen(s) == 1 )
		c = s[0];
	else
		c = (char)strtoul(s, NULL, 10);
	pfree(s);
	return c;
}

/* Read a char field (ie, one ascii character) */
#define READ_CHAR_FIELD(fldname) \
	READ_SCALAR_FIELD(fldname, extended_char(token, length))

/* Read an enumerated-type field that was written as an integer code */
#define READ_ENUM_FIELD(fldname, enumtype)  READ_SCALAR_FIELD(fldname, (enumtype)atoi(token))

/* Read a float field */
#define READ_FLOAT_FIELD(fldname)   READ_SCALAR_FIELD(fldname, atof(token))

/* Read a boolean field */
#define READ_BOOL_FIELD(fldname)    READ_SCALAR_FIELD(fldname, strtobool(token))

/* Read a character-string field */
#define READ_STRING_FIELD(fldname)  READ_SCALAR_FIELD(fldname, nullable_string(token, length))

/* Read a parse location field (and throw away the value, per notes above) */
#define READ_LOCATION_FIELD(fldname) \
	token = pg_strtok(&length);		/* skip :fldname */ \
	token = pg_strtok(&length);		/* get field value */ \
	(void) token;				/* in case not used elsewhere */ \
	local_node->fldname = -1	/* set field to "unknown" */

/* Read a Node field */
#define READ_NODE_FIELD(fldname) \
    do { \
	    token = pg_strtok(&length);		/* skip :fldname */ \
		(void) token;				/* in case not used elsewhere */ \
	    local_node->fldname = nodeRead(NULL, 0); \
    } while (0)

/* Read a bytea field */
#define READ_BYTEA_FIELD(fldname) \
	local_node->fldname = (bytea *) DatumGetPointer(readDatum(false))

/* Set field to a given value, ignoring the value read from the input */
#define READ_DUMMY_FIELD(fldname,fldvalue)  READ_SCALAR_FIELD(fldname, fldvalue)

/* Read a bitmapset field */
#define READ_BITMAPSET_FIELD(fldname) \
	token = pg_strtok(&length);		/* skip :fldname */ \
	(void) token;				/* in case not used elsewhere */ \
	local_node->fldname = _readBitmapset()

/* Read an attribute number array */
#define READ_ATTRNUMBER_ARRAY(fldname, len) \
	token = pg_strtok(&length);		/* skip :fldname */ \
	local_node->fldname = readAttrNumberCols(len);

/* Read an oid array */
#define READ_OID_ARRAY(fldname, len) \
	token = pg_strtok(&length);		/* skip :fldname */ \
	local_node->fldname = readOidCols(len);

/* Read an int array */
#define READ_INT_ARRAY(fldname, len) \
	token = pg_strtok(&length);		/* skip :fldname */ \
	local_node->fldname = readIntCols(len);

/* Read a bool array */
#define READ_BOOL_ARRAY(fldname, len) \
	token = pg_strtok(&length);		/* skip :fldname */ \
	local_node->fldname = readBoolCols(len);

/* Routine exit */
#define READ_DONE() \
	return local_node

/* Read an integer array (anything written as ":fldname %d %d ...") */
#define READ_INT_ARRAY(fldname, count, Type) \
	token = pg_strtok(&length);		/* skip :fldname */ \
	if ( local_node->count > 0 ) \
	{ \
		int i; \
		local_node->fldname = (Type *)palloc(local_node->count * sizeof(Type)); \
		for(i=0; i<local_node->count; i++) \
		{ \
			token = pg_strtok(&length);		/* get field value */ \
			local_node->fldname[i] = (Type) atoi(token); \
		} \
	}

/* Read optional integer array (":fldname %d %d ..." or ":fldname <>") */
#define READ_INT_ARRAY_OR_NULL(fldname, count, Type) \
	if ( local_node->count > 0 && \
         NULL != (token = pg_strtok(&length)) &&    /* skip :fldname */ \
         NULL != (token = pg_strtok(&length)) &&    /* first value or <> */ \
         length > 0 )                               /* proceed if isn't <> */ \
	{ \
		int i; \
		local_node->fldname = (Type *)palloc(local_node->count * sizeof(Type)); \
        local_node->fldname[0] = (Type) atoi(token); \
		for(i=1; i<local_node->count; i++) \
		{ \
            token = pg_strtok(&length);		/* get field value */ \
            local_node->fldname[i] = (Type) atoi(token); \
		} \
	}

/* Read an unsigned integer array (anything written as ":fldname %u %u ...") */
#define READ_UINT_ARRAY(fldname, count, Type) \
	token = pg_strtok(&length);		/* skip :fldname */ \
	if ( local_node->count > 0 ) \
	{ \
		int i; \
		local_node->fldname = (Type *)palloc(local_node->count * sizeof(Type)); \
		for(i=0; i<local_node->count; i++) \
		{ \
			token = pg_strtok(&length);		/* get field value */ \
			local_node->fldname[i] = (Type) atoui(token); \
		} \
	}

/* Read optional unsigned integer array (":fldname %u %u ..." or ":fldname <>") */
#define READ_UINT_ARRAY_OR_NULL(fldname, count, Type) \
	if ( local_node->count > 0 && \
         NULL != (token = pg_strtok(&length)) &&    /* skip :fldname */ \
         NULL != (token = pg_strtok(&length)) &&    /* first value or <> */ \
         length > 0 )                               /* proceed if isn't <> */ \
	{ \
		int i; \
		local_node->fldname = (Type *)palloc(local_node->count * sizeof(Type)); \
        local_node->fldname[0] = (Type) atoui(token); \
		for(i=1; i<local_node->count; i++) \
		{ \
            token = pg_strtok(&length);		/* get field value */ \
            local_node->fldname[i] = (Type) atoui(token); \
		} \
	}


/* Read an Trasnaction ID array (written as ":fldname %u %u ... ") */
#define READ_XID_ARRAY(fldname, count) \
	token = pg_strtok(&length);		/* skip :fldname */ \
	if ( local_node->count > 0 ) \
	{ \
		int i; \
		local_node->fldname = (TransactionId *)palloc(local_node->count * sizeof(TransactionId)); \
		for(i=0; i<local_node->count; i++) \
		{ \
			token = pg_strtok(&length);		/* get field value */ \
			local_node->fldname[i] = ((TransactionId) strtoul((token), NULL, 10)); \
		} \
	}



/* Read an Oid array (written as ":fldname %u %u ...") */
#define READ_OID_ARRAY(fldname, count) \
	token = pg_strtok(&length);		/* skip :fldname */ \
	if ( local_node->count > 0 ) \
	{ \
		int i; \
		local_node->fldname = (Oid *)palloc(local_node->count * sizeof(Oid)); \
		for(i=0; i<local_node->count; i++) \
		{ \
			token = pg_strtok(&length);		/* get field value */ \
			local_node->fldname[i] = atooid(token); \
		} \
	}

/*
 * NOTE: use atoi() to read values written with %d, or atoui() to read
 * values written with %u in outfuncs.c.  An exception is OID values,
 * for which use atooid().  (As of 7.1, outfuncs.c writes OIDs as %u,
 * but this will probably change in the future.)
 */
#define atoui(x)  ((unsigned int) strtoul((x), NULL, 10))

#define atooid(x)  ((Oid) strtoul((x), NULL, 10))

#define strtobool(x)  ((*(x) == 't') ? true : false)

#define nullable_string(token,length)  \
	((length) == 0 ? NULL : debackslash(token, length))

/* The following READ_..._VALUE macros mimic the corresponding READ_..._FIELD
 * macros above, but produce the value read (with appropriate type) instead of
 * assigning it to a field of local_node.  They are expressions, not statements.
 *
 * Note that the fldname parameter is not used, but retained is for symmetry.
 * These macros exist only to simplify supporting old node formats.
 */

/* Return the value of a simple scalar field (written as ":fldname value") */
#define READ_SCALAR_VALUE(fldname, conversion) \
	( \
		token = pg_strtok(&length),		/* skip :fldname */ \
		token = pg_strtok(&length),		/* get field value */ \
		(conversion) \
	)

/* Return the value of  an enumerated-type field that was written as an integer code */
#define READ_ENUM_VALUE(fldname, enumtype)  READ_SCALAR_VALUE(fldname, (enumtype)atoi(token))

/* Return the value of  a character-string field */
#define READ_STRING_VALUE(fldname)  READ_SCALAR_VALUE(fldname, nullable_string(token, length))

/* Return the value of  a Node field */
#define READ_NODE_VALUE(fldname) \
	( \
		token = pg_strtok(&length),		/* skip :fldname */ \
		nodeRead(NULL, 0) \
	)

#endif /* COMPILING_BINARY_FUNCS */

<<<<<<< HEAD
static Datum readDatum(bool typbyval);

#ifndef COMPILING_BINARY_FUNCS
=======
>>>>>>> b5bce6c1
/*
 * _readBitmapset
 */
static Bitmapset *
_readBitmapset(void)
{
	Bitmapset  *result = NULL;

	READ_TEMP_LOCALS();

	token = pg_strtok(&length);
	if (token == NULL)
		elog(ERROR, "incomplete Bitmapset structure");
	if (length != 1 || token[0] != '(')
		elog(ERROR, "unrecognized token: \"%.*s\"", length, token);

	token = pg_strtok(&length);
	if (token == NULL)
		elog(ERROR, "incomplete Bitmapset structure");
	if (length != 1 || token[0] != 'b')
		elog(ERROR, "unrecognized token: \"%.*s\"", length, token);

	for (;;)
	{
		int			val;
		char	   *endptr;

		token = pg_strtok(&length);
		if (token == NULL)
			elog(ERROR, "unterminated Bitmapset structure");
		if (length == 1 && token[0] == ')')
			break;
		val = (int) strtol(token, &endptr, 10);
		if (endptr != token + length)
			elog(ERROR, "unrecognized integer: \"%.*s\"", length, token);
		result = bms_add_member(result, val);
	}

	return result;
}
#endif /* COMPILING_BINARY_FUNCS */

/*
 * for use by extensions which define extensible nodes
 */
Bitmapset *
readBitmapset(void)
{
	return _readBitmapset();
}

#ifndef COMPILING_BINARY_FUNCS
/*
 * _readQuery
 */
static Query *
_readQuery(void)
{
	READ_LOCALS(Query);

	READ_ENUM_FIELD(commandType, CmdType);
	READ_ENUM_FIELD(querySource, QuerySource);
	local_node->queryId = 0;	/* not saved in output format */
	READ_BOOL_FIELD(canSetTag);
	READ_NODE_FIELD(utilityStmt);
	READ_INT_FIELD(resultRelation);
	READ_BOOL_FIELD(hasAggs);
	READ_BOOL_FIELD(hasWindowFuncs);
	READ_BOOL_FIELD(hasSubLinks);
	READ_BOOL_FIELD(hasDynamicFunctions);
	READ_BOOL_FIELD(hasFuncsWithExecRestrictions);
	READ_BOOL_FIELD(hasDistinctOn);
	READ_BOOL_FIELD(hasRecursive);
	READ_BOOL_FIELD(hasModifyingCTE);
	READ_BOOL_FIELD(hasForUpdate);
	READ_BOOL_FIELD(hasRowSecurity);
	READ_BOOL_FIELD(canOptSelectLockingClause);
	READ_NODE_FIELD(cteList);
	READ_NODE_FIELD(rtable);
	READ_NODE_FIELD(jointree);
	READ_NODE_FIELD(targetList);
	READ_NODE_FIELD(onConflict);
	READ_NODE_FIELD(returningList);
	READ_NODE_FIELD(groupClause);
	READ_NODE_FIELD(groupingSets);
	READ_NODE_FIELD(havingQual);
	READ_NODE_FIELD(windowClause);
	READ_NODE_FIELD(distinctClause);
	READ_NODE_FIELD(sortClause);
	READ_NODE_FIELD(scatterClause);
	READ_BOOL_FIELD(isTableValueSelect);
	READ_NODE_FIELD(limitOffset);
	READ_NODE_FIELD(limitCount);
	READ_NODE_FIELD(rowMarks);
	READ_NODE_FIELD(setOperations);
	READ_NODE_FIELD(constraintDeps);
	READ_BOOL_FIELD(parentStmtType);

	local_node->intoPolicy = NULL;

	READ_DONE();
}
#endif /* COMPILING_BINARY_FUNCS */

/*
 * _readNotifyStmt
 */
static NotifyStmt *
_readNotifyStmt(void)
{
	READ_LOCALS(NotifyStmt);

	READ_STRING_FIELD(conditionname);
	READ_STRING_FIELD(payload);

	READ_DONE();
}

/*
 * _readDeclareCursorStmt
 */
static DeclareCursorStmt *
_readDeclareCursorStmt(void)
{
	READ_LOCALS(DeclareCursorStmt);

	READ_STRING_FIELD(portalname);
	READ_INT_FIELD(options);
	READ_NODE_FIELD(query);

	READ_DONE();
}

#ifndef COMPILING_BINARY_FUNCS
/*
 * _readCurrentOfExpr
 */
static CurrentOfExpr *
_readCurrentOfExpr(void)
{
	READ_LOCALS(CurrentOfExpr);

	READ_INT_FIELD(cvarno);
	READ_STRING_FIELD(cursor_name);
	READ_INT_FIELD(cursor_param);
	READ_OID_FIELD(target_relid);

	/* some attributes omitted as they're bound only just before executor dispatch */

	READ_DONE();
}
#endif /* COMPILING_BINARY_FUNCS */

/*
 * _readSingleRowErrorDesc
 */
static SingleRowErrorDesc *
_readSingleRowErrorDesc(void)
{
	READ_LOCALS(SingleRowErrorDesc);

	READ_INT_FIELD(rejectlimit);
	READ_BOOL_FIELD(is_limit_in_rows);
	READ_BOOL_FIELD(into_file);

	READ_DONE();
}

/*
 * _readWithCheckOption
 */
static WithCheckOption *
_readWithCheckOption(void)
{
	READ_LOCALS(WithCheckOption);

	READ_ENUM_FIELD(kind, WCOKind);
	READ_STRING_FIELD(relname);
	READ_STRING_FIELD(polname);
	READ_NODE_FIELD(qual);
	READ_BOOL_FIELD(cascaded);

	READ_DONE();
}

/*
 * _readSortGroupClause
 */
static SortGroupClause *
_readSortGroupClause(void)
{
	READ_LOCALS(SortGroupClause);

	READ_UINT_FIELD(tleSortGroupRef);
	READ_OID_FIELD(eqop);
	READ_OID_FIELD(sortop);
	READ_BOOL_FIELD(nulls_first);
	READ_BOOL_FIELD(hashable);

	READ_DONE();
}

/*
 * _readGroupingSet
 */
static GroupingSet *
_readGroupingSet(void)
{
	READ_LOCALS(GroupingSet);

	READ_ENUM_FIELD(kind, GroupingSetKind);
	READ_NODE_FIELD(content);
	READ_LOCATION_FIELD(location);

	READ_DONE();
}

/*
 * _readWindowClause
 */
static WindowClause *
_readWindowClause(void)
{
	READ_LOCALS(WindowClause);

	READ_STRING_FIELD(name);
	READ_STRING_FIELD(refname);
	READ_NODE_FIELD(partitionClause);
	READ_NODE_FIELD(orderClause);
	READ_INT_FIELD(frameOptions);
	READ_NODE_FIELD(startOffset);
	READ_NODE_FIELD(endOffset);
	READ_UINT_FIELD(winref);
	READ_BOOL_FIELD(copiedOrder);

	READ_DONE();
}

/*
 * _readRowMarkClause
 */
static RowMarkClause *
_readRowMarkClause(void)
{
	READ_LOCALS(RowMarkClause);

	READ_UINT_FIELD(rti);
	READ_ENUM_FIELD(strength, LockClauseStrength);
	READ_ENUM_FIELD(waitPolicy, LockWaitPolicy);
	READ_BOOL_FIELD(pushedDown);

	READ_DONE();
}

/*
 * _readCommonTableExpr
 */
static CommonTableExpr *
_readCommonTableExpr(void)
{
	READ_LOCALS(CommonTableExpr);

	READ_STRING_FIELD(ctename);
	READ_NODE_FIELD(aliascolnames);
	READ_NODE_FIELD(ctequery);
	READ_LOCATION_FIELD(location);
	READ_BOOL_FIELD(cterecursive);
	READ_INT_FIELD(cterefcount);
	READ_NODE_FIELD(ctecolnames);
	READ_NODE_FIELD(ctecoltypes);
	READ_NODE_FIELD(ctecoltypmods);
	READ_NODE_FIELD(ctecolcollations);

	READ_DONE();
}

static WithClause *
_readWithClause(void)
{
	READ_LOCALS(WithClause);

	READ_NODE_FIELD(ctes);
	READ_BOOL_FIELD(recursive);
	READ_LOCATION_FIELD(location);

	READ_DONE();
}

/*
 * _readSetOperationStmt
 */
static SetOperationStmt *
_readSetOperationStmt(void)
{
	READ_LOCALS(SetOperationStmt);

	READ_ENUM_FIELD(op, SetOperation);
	READ_BOOL_FIELD(all);
	READ_NODE_FIELD(larg);
	READ_NODE_FIELD(rarg);
	READ_NODE_FIELD(colTypes);
	READ_NODE_FIELD(colTypmods);
	READ_NODE_FIELD(colCollations);
	READ_NODE_FIELD(groupClauses);

	READ_DONE();
}


/*
 *	Stuff from primnodes.h.
 */

static Alias *
_readAlias(void)
{
	READ_LOCALS(Alias);

	READ_STRING_FIELD(aliasname);
	READ_NODE_FIELD(colnames);

	READ_DONE();
}

#ifndef COMPILING_BINARY_FUNCS
static RangeVar *
_readRangeVar(void)
{
	READ_LOCALS(RangeVar);

	local_node->catalogname = NULL;		/* not currently saved in output
										 * format */

	READ_STRING_FIELD(catalogname);
	READ_STRING_FIELD(schemaname);
	READ_STRING_FIELD(relname);
	READ_ENUM_FIELD(inhOpt, InhOption); Assert(local_node->inhOpt <= INH_DEFAULT);
	READ_CHAR_FIELD(relpersistence);
	READ_NODE_FIELD(alias);
	READ_LOCATION_FIELD(location);

	READ_DONE();
}
#endif /* COMPILING_BINARY_FUNCS */

static IntoClause *
_readIntoClause(void)
{
	READ_LOCALS(IntoClause);

	READ_NODE_FIELD(rel);
	READ_NODE_FIELD(colNames);
	READ_NODE_FIELD(options);
	READ_ENUM_FIELD(onCommit, OnCommitAction);
	READ_STRING_FIELD(tableSpaceName);
	READ_NODE_FIELD(viewQuery);
	READ_BOOL_FIELD(skipData);
	READ_NODE_FIELD(distributedBy);

	READ_DONE();
}

static CopyIntoClause *
_readCopyIntoClause(void)
{
	READ_LOCALS(CopyIntoClause);

	READ_NODE_FIELD(attlist);
	READ_BOOL_FIELD(is_program);
	READ_STRING_FIELD(filename);
	READ_NODE_FIELD(options);
	READ_NODE_FIELD(ao_segnos);

	READ_DONE();
}

static RefreshClause *
_readRefreshClause(void)
{
	READ_LOCALS(RefreshClause);

	READ_BOOL_FIELD(concurrent);
	READ_NODE_FIELD(relation);

	READ_DONE();
}

/*
 * _readVar
 */
static Var *
_readVar(void)
{
	READ_LOCALS(Var);

	READ_UINT_FIELD(varno);
	READ_INT_FIELD(varattno);
	READ_OID_FIELD(vartype);
	READ_INT_FIELD(vartypmod);
	READ_OID_FIELD(varcollid);
	READ_UINT_FIELD(varlevelsup);
	READ_UINT_FIELD(varnoold);
	READ_INT_FIELD(varoattno);
	READ_LOCATION_FIELD(location);

	READ_DONE();
}

#ifndef COMPILING_BINARY_FUNCS
/*
 * _readConst
 */
static Const *
_readConst(void)
{
	READ_LOCALS(Const);

	READ_OID_FIELD(consttype);
	READ_INT_FIELD(consttypmod);
	READ_OID_FIELD(constcollid);
	READ_INT_FIELD(constlen);
	READ_BOOL_FIELD(constbyval);
	READ_BOOL_FIELD(constisnull);
	READ_LOCATION_FIELD(location);

	token = pg_strtok(&length); /* skip :constvalue */
	if (local_node->constisnull)
		token = pg_strtok(&length);		/* skip "<>" */
	else
		local_node->constvalue = readDatum(local_node->constbyval);

	READ_DONE();
}
#endif /* COMPILING_BINARY_FUNCS */

#ifndef COMPILING_BINARY_FUNCS
/*
 * _readConstraint
 */
static Constraint *
_readConstraint(void)
{
	READ_LOCALS(Constraint);

	READ_STRING_FIELD(conname);			/* name, or NULL if unnamed */
	READ_BOOL_FIELD(deferrable);
	READ_BOOL_FIELD(initdeferred);
	READ_LOCATION_FIELD(location);

	token = pg_strtok(&length);			/* skip:  :contype */

	token = pg_strtok(&length);
	if (strncmp(token, "PRIMARY_KEY", length)==0)
	{
		local_node->contype = CONSTR_PRIMARY;
		READ_NODE_FIELD(keys);
		READ_NODE_FIELD(options);
		READ_STRING_FIELD(indexspace);
		/* access_method and where_clause not currently used */
	}
	else if (strncmp(token, "UNIQUE", length)==0)
	{
		local_node->contype = CONSTR_UNIQUE;
		READ_NODE_FIELD(keys);
		READ_NODE_FIELD(options);
		READ_STRING_FIELD(indexspace);
		/* access_method and where_clause not currently used */
	}
	else if (strncmp(token, "CHECK", length)==0)
	{
		local_node->contype = CONSTR_CHECK;
		READ_NODE_FIELD(raw_expr);
		READ_STRING_FIELD(cooked_expr);
		/*
		 * GPDB: need dispatch skip_validation and is_no_inherit for statement like:
		 * ALTER DOMAIN things ADD CONSTRAINT meow CHECK (VALUE < 11) NOT VALID;
		 * ALTER TABLE constraint_rename_test ADD CONSTRAINT con2 CHECK NO INHERIT (b > 0);
		 */
		READ_BOOL_FIELD(skip_validation);
		READ_BOOL_FIELD(is_no_inherit);
	}
	else if (strncmp(token, "DEFAULT", length)==0)
	{
		local_node->contype = CONSTR_DEFAULT;
		READ_NODE_FIELD(raw_expr);
		READ_STRING_FIELD(cooked_expr);
	}
	else if (strncmp(token, "EXCLUSION", length)==0)
	{
		local_node->contype = CONSTR_EXCLUSION;
		READ_NODE_FIELD(exclusions);
		READ_NODE_FIELD(options);
		READ_STRING_FIELD(indexspace);
		READ_STRING_FIELD(access_method);
		READ_NODE_FIELD(where_clause);
	}
	else if (strncmp(token, "FOREIGN_KEY", length)==0)
	{
		local_node->contype = CONSTR_FOREIGN;
		READ_NODE_FIELD(pktable);
		READ_NODE_FIELD(fk_attrs);
		READ_NODE_FIELD(pk_attrs);
		READ_CHAR_FIELD(fk_matchtype);
		READ_CHAR_FIELD(fk_upd_action);
		READ_CHAR_FIELD(fk_del_action);
		READ_BOOL_FIELD(skip_validation);
		READ_BOOL_FIELD(initially_valid);
		READ_OID_FIELD(trig1Oid);
		READ_OID_FIELD(trig2Oid);
		READ_OID_FIELD(trig3Oid);
		READ_OID_FIELD(trig4Oid);
	}
	else if (strncmp(token, "NULL", length)==0)
	{
		local_node->contype = CONSTR_NULL;
	}
	else if (strncmp(token, "NOT_NULL", length)==0)
	{
		local_node->contype = CONSTR_NOTNULL;
	}
	else if (strncmp(token, "ATTR_DEFERRABLE", length)==0)
	{
		local_node->contype = CONSTR_ATTR_DEFERRABLE;
	}
	else if (strncmp(token, "ATTR_NOT_DEFERRABLE", length)==0)
	{
		local_node->contype = CONSTR_ATTR_NOT_DEFERRABLE;
	}
	else if (strncmp(token, "ATTR_DEFERRED", length)==0)
	{
		local_node->contype = CONSTR_ATTR_DEFERRED;
	}
	else if (strncmp(token, "ATTR_IMMEDIATE", length)==0)
	{
		local_node->contype = CONSTR_ATTR_IMMEDIATE;
	}

	READ_DONE();
}
#endif /* COMPILING_BINARY_FUNCS */

static IndexStmt *
_readIndexStmt(void)
{
	READ_LOCALS(IndexStmt);

<<<<<<< HEAD
	READ_STRING_FIELD(idxname);
	READ_NODE_FIELD(relation);
	READ_OID_FIELD(relationOid);
	READ_STRING_FIELD(accessMethod);
	READ_STRING_FIELD(tableSpace);
	READ_NODE_FIELD(indexParams);
	READ_NODE_FIELD(options);

	READ_NODE_FIELD(whereClause);
	READ_NODE_FIELD(excludeOpNames);
	READ_STRING_FIELD(idxcomment);
	READ_OID_FIELD(indexOid);
	READ_OID_FIELD(oldNode);
	READ_BOOL_FIELD(is_part_child);
	READ_BOOL_FIELD(unique);
	READ_BOOL_FIELD(primary);
	READ_BOOL_FIELD(isconstraint);
	READ_BOOL_FIELD(deferrable);
	READ_BOOL_FIELD(initdeferred);
	READ_BOOL_FIELD(transformed);
	READ_BOOL_FIELD(concurrent);
	READ_BOOL_FIELD(if_not_exists);
	READ_BOOL_FIELD(is_split_part);
	READ_OID_FIELD(parentIndexId);
	READ_OID_FIELD(parentConstraintId);
=======
	READ_OID_FIELD(aggfnoid);
	READ_OID_FIELD(aggtype);
	READ_OID_FIELD(aggcollid);
	READ_OID_FIELD(inputcollid);
	READ_OID_FIELD(aggtranstype);
	READ_NODE_FIELD(aggargtypes);
	READ_NODE_FIELD(aggdirectargs);
	READ_NODE_FIELD(args);
	READ_NODE_FIELD(aggorder);
	READ_NODE_FIELD(aggdistinct);
	READ_NODE_FIELD(aggfilter);
	READ_BOOL_FIELD(aggstar);
	READ_BOOL_FIELD(aggvariadic);
	READ_CHAR_FIELD(aggkind);
	READ_UINT_FIELD(agglevelsup);
	READ_ENUM_FIELD(aggsplit, AggSplit);
	READ_LOCATION_FIELD(location);
>>>>>>> b5bce6c1

	READ_DONE();
}

static IndexElem *
_readIndexElem(void)
{
	READ_LOCALS(IndexElem);

<<<<<<< HEAD
	READ_STRING_FIELD(name);
	READ_NODE_FIELD(expr);
	READ_STRING_FIELD(indexcolname);
	READ_NODE_FIELD(collation);
	READ_NODE_FIELD(opclass);
	READ_ENUM_FIELD(ordering, SortByDir);
	READ_ENUM_FIELD(nulls_ordering, SortByNulls);
=======
	READ_NODE_FIELD(args);
	READ_NODE_FIELD(refs);
	READ_NODE_FIELD(cols);
	READ_UINT_FIELD(agglevelsup);
	READ_LOCATION_FIELD(location);
>>>>>>> b5bce6c1

	READ_DONE();
}

#ifndef COMPILING_BINARY_FUNCS
static ReindexStmt *
_readReindexStmt(void)
{
	READ_LOCALS(ReindexStmt);

	READ_ENUM_FIELD(kind,ReindexObjectType);
	READ_NODE_FIELD(relation);
	READ_STRING_FIELD(name);
	READ_OID_FIELD(relid);

	READ_DONE();
}
#endif /* COMPILING_BINARY_FUNCS */

static ViewStmt *
_readViewStmt(void)
{
	READ_LOCALS(ViewStmt);

	READ_NODE_FIELD(view);
	READ_NODE_FIELD(aliases);
	READ_NODE_FIELD(query);
	READ_BOOL_FIELD(replace);

	READ_DONE();
}

static RuleStmt *
_readRuleStmt(void)
{
	READ_LOCALS(RuleStmt);

	READ_NODE_FIELD(relation);
	READ_STRING_FIELD(rulename);
	READ_NODE_FIELD(whereClause);
	READ_ENUM_FIELD(event,CmdType);
	READ_BOOL_FIELD(instead);
	READ_NODE_FIELD(actions);
	READ_BOOL_FIELD(replace);

	READ_DONE();
}

#ifndef COMPILING_BINARY_FUNCS
static DropStmt *
_readDropStmt(void)
{
	READ_LOCALS(DropStmt);

	READ_NODE_FIELD(objects);
	READ_NODE_FIELD(arguments);
	READ_ENUM_FIELD(removeType,ObjectType);
	READ_ENUM_FIELD(behavior,DropBehavior);
	READ_BOOL_FIELD(missing_ok);
	READ_BOOL_FIELD(bAllowPartn);
	READ_BOOL_FIELD(concurrent);
	local_node->missing_ok=true;

	READ_DONE();
}
#endif /* COMPILING_BINARY_FUNCS */

#ifndef COMPILING_BINARY_FUNCS
static TruncateStmt *
_readTruncateStmt(void)
{
	READ_LOCALS(TruncateStmt);

<<<<<<< HEAD
	READ_NODE_FIELD(relations);
	READ_ENUM_FIELD(behavior,DropBehavior);

	READ_DONE();
}
#endif /* COMPILING_BINARY_FUNCS */

static ReplicaIdentityStmt *
_readReplicaIdentityStmt(void)
{
	READ_LOCALS(ReplicaIdentityStmt);

	READ_CHAR_FIELD(identity_type);
	READ_STRING_FIELD(name);

	READ_DONE();
}

static AlterTableStmt *
_readAlterTableStmt(void)
{
	READ_LOCALS(AlterTableStmt);

	READ_NODE_FIELD(relation);
	READ_NODE_FIELD(cmds);
	READ_ENUM_FIELD(relkind, ObjectType);

	READ_DONE();
}

#ifndef COMPILING_BINARY_FUNCS
static AlterTableCmd *
_readAlterTableCmd(void)
{
	READ_LOCALS(AlterTableCmd);

	READ_ENUM_FIELD(subtype, AlterTableType);
	READ_STRING_FIELD(name);
	READ_NODE_FIELD(newowner);
	READ_NODE_FIELD(def);
	READ_NODE_FIELD(transform);
	READ_ENUM_FIELD(behavior, DropBehavior);
	READ_BOOL_FIELD(part_expanded);
	READ_NODE_FIELD(partoids);
	READ_BOOL_FIELD(missing_ok);

	READ_DONE();
}
#endif /* COMPILING_BINARY_FUNCS */

#ifndef COMPILING_BINARY_FUNCS
static SetDistributionCmd *
_readSetDistributionCmd(void)
{
	READ_LOCALS(SetDistributionCmd);

	READ_INT_FIELD(backendId);
	READ_NODE_FIELD(relids);

	READ_DONE();
}
#endif /* COMPILING_BINARY_FUNCS */

static InheritPartitionCmd *
_readInheritPartitionCmd(void)
{
	READ_LOCALS(InheritPartitionCmd);

	READ_NODE_FIELD(parent);

	READ_DONE();
}

#ifndef COMPILING_BINARY_FUNCS
static AlterPartitionCmd *
_readAlterPartitionCmd(void)
{
	READ_LOCALS(AlterPartitionCmd);

	READ_NODE_FIELD(partid);
	READ_NODE_FIELD(arg1);
	READ_NODE_FIELD(arg2);

	READ_DONE();
}
#endif /* COMPILING_BINARY_FUNCS */

static AlterPartitionId *
_readAlterPartitionId(void)
{
	READ_LOCALS(AlterPartitionId);

	READ_ENUM_FIELD(idtype, AlterPartitionIdType);
	READ_NODE_FIELD(partiddef);

	READ_DONE();
}

static CreateRoleStmt *
_readCreateRoleStmt(void)
{
	READ_LOCALS(CreateRoleStmt);

	READ_ENUM_FIELD(stmt_type, RoleStmtType);
	READ_STRING_FIELD(role);
	READ_NODE_FIELD(options);

	READ_DONE();
}

static DenyLoginInterval *
_readDenyLoginInterval(void)
{
	READ_LOCALS(DenyLoginInterval);

	READ_NODE_FIELD(start);
	READ_NODE_FIELD(end);

	READ_DONE();
}

static DenyLoginPoint *
_readDenyLoginPoint(void)
{
	READ_LOCALS(DenyLoginPoint);

	READ_NODE_FIELD(day);
	READ_NODE_FIELD(time);

	READ_DONE();
}

static DropRoleStmt *
_readDropRoleStmt(void)
{
	READ_LOCALS(DropRoleStmt);

	READ_NODE_FIELD(roles);
	READ_BOOL_FIELD(missing_ok);

	READ_DONE();
}

static AlterRoleStmt *
_readAlterRoleStmt(void)
{
	READ_LOCALS(AlterRoleStmt);

	READ_NODE_FIELD(role);
	READ_NODE_FIELD(options);
	READ_INT_FIELD(action);

	READ_DONE();
}

static AlterRoleSetStmt *
_readAlterRoleSetStmt(void)
{
	READ_LOCALS(AlterRoleSetStmt);

	READ_NODE_FIELD(role);
	READ_NODE_FIELD(setstmt);

	READ_DONE();
}

#ifndef COMPILING_BINARY_FUNCS
static AlterObjectSchemaStmt *
_readAlterObjectSchemaStmt(void)
{
	READ_LOCALS(AlterObjectSchemaStmt);

	READ_NODE_FIELD(relation);
	READ_NODE_FIELD(object);
	READ_NODE_FIELD(objarg);
	READ_STRING_FIELD(newschema);
	READ_BOOL_FIELD(missing_ok);
	READ_ENUM_FIELD(objectType,ObjectType);

	READ_DONE();
}
#endif /* COMPILING_BINARY_FUNCS */

#ifndef COMPILING_BINARY_FUNCS
static AlterOwnerStmt *
_readAlterOwnerStmt(void)
{
	READ_LOCALS(AlterOwnerStmt);

	READ_ENUM_FIELD(objectType,ObjectType);
	READ_NODE_FIELD(relation);
	READ_NODE_FIELD(object);
	READ_NODE_FIELD(objarg);
	READ_NODE_FIELD(newowner);

	READ_DONE();
}
#endif /* COMPILING_BINARY_FUNCS */

static RenameStmt *
_readRenameStmt(void)
{
	READ_LOCALS(RenameStmt);

	READ_ENUM_FIELD(renameType, ObjectType);
	READ_ENUM_FIELD(relationType, ObjectType);
	READ_NODE_FIELD(relation);
	READ_OID_FIELD(objid);
	READ_NODE_FIELD(object);
	READ_NODE_FIELD(objarg);
	READ_STRING_FIELD(subname);
	READ_STRING_FIELD(newname);
	READ_ENUM_FIELD(behavior,DropBehavior);

	READ_BOOL_FIELD(bAllowPartn);
	READ_BOOL_FIELD(missing_ok);

	READ_DONE();
}


/*
 * _readFuncCall
 *
 * This parsenode is transformed during parse_analyze.
 * It not stored in views = no upgrade implication for changes
 */
static FuncCall *
_readFuncCall(void)
{
	READ_LOCALS(FuncCall);

	READ_NODE_FIELD(funcname);
	READ_NODE_FIELD(args);
	READ_NODE_FIELD(agg_order);
	READ_NODE_FIELD(agg_filter);
	READ_BOOL_FIELD(agg_within_group);
	READ_BOOL_FIELD(agg_star);
	READ_BOOL_FIELD(agg_distinct);
	READ_BOOL_FIELD(func_variadic);
	READ_NODE_FIELD(over);
	READ_LOCATION_FIELD(location);

	READ_DONE();
}

static DefElem *
_readDefElem(void)
{
	READ_LOCALS(DefElem);

	READ_STRING_FIELD(defnamespace);
	READ_STRING_FIELD(defname);
	READ_NODE_FIELD(arg);
	READ_ENUM_FIELD(defaction, DefElemAction);

	READ_DONE();
}

#ifndef COMPILING_BINARY_FUNCS
static A_Const *
_readAConst(void)
{
	READ_LOCALS(A_Const);

	token = pg_strtok(&length);
	token = debackslash(token,length);
	local_node->val.type = T_String;

	if (token[0] == '"')
	{
		local_node->val.val.str = palloc(length - 1);
		strncpy(local_node->val.val.str , token+1, strlen(token)-2);
		local_node->val.val.str[strlen(token)-2] = '\0';
	}
	else if (length > 2 && (token[0] == 'b'|| token[0] == 'B') && (token[1] == '\'' || token[1] == '"'))
	{
		local_node->val.type = T_BitString;
		local_node->val.val.str = palloc(length+1);
		strncpy(local_node->val.val.str , token, length);
		local_node->val.val.str[length] = '\0';
	}
	else
	{
		bool isInt = true;
		bool isFloat = true;
		int i = 0;
		if (token[i] == ' ')
			i++;
		if (token[i] == '-' || token[i] == '+')
			i++;
		for (; i < length; i++)
	 	   if (token[i] < '0' || token[i] > '9')
	 	   {
	 	   	 isInt = false;
	 	   	 if (token[i] != '.' && token[i] != 'e' && token[i] != 'E' && token[i] != '+' && token[i] != '-')
	 	   	 	isFloat = false;
	 	   }
	 	if (isInt)
		{
			local_node->val.type = T_Integer;
			local_node->val.val.ival = atol(token);
		}
		else if (isFloat)
		{
			local_node->val.type = T_Float;
			local_node->val.val.str = palloc(length + 1);
			strcpy(local_node->val.val.str , token);
		}
		else
		{
			elog(ERROR,"Deserialization problem:  A_Const not string, bitstring, float, or int");
			local_node->val.val.str = palloc(length + 1);
			strcpy(local_node->val.val.str , token);
		}
	}

    /* CDB: 'location' field is not serialized */
    local_node->location = -1;

	READ_DONE();
}
#endif /* COMPILING_BINARY_FUNCS */

#ifndef COMPILING_BINARY_FUNCS
static A_Expr *
_readAExpr(void)
{
	READ_LOCALS(A_Expr);

	token = pg_strtok(&length);

	if (strncmp(token,"OPER",length)==0)
	{
		local_node->kind = AEXPR_OP;
		READ_NODE_FIELD(name);
	}
	else if (strncmp(token,"ANY",length)==0)
	{
		local_node->kind = AEXPR_OP_ANY;
		READ_NODE_FIELD(name);
	}
	else if (strncmp(token,"ALL",length)==0)
	{
		local_node->kind = AEXPR_OP_ALL;
		READ_NODE_FIELD(name);
	}
	else if (strncmp(token,"DISTINCT",length)==0)
	{
		local_node->kind = AEXPR_DISTINCT;
		READ_NODE_FIELD(name);
	}
	else if (strncmp(token,"NULLIF",length)==0)
	{
		local_node->kind = AEXPR_NULLIF;
		READ_NODE_FIELD(name);
	}
	else if (strncmp(token,"OF",length)==0)
	{
		local_node->kind = AEXPR_OF;
		READ_NODE_FIELD(name);
	}
	else if (strncmp(token,"IN",length)==0)
	{
		local_node->kind = AEXPR_IN;
		READ_NODE_FIELD(name);
	}
	else if (strncmp(token,"LIKE",length)==0)
	{
		local_node->kind = AEXPR_LIKE;
		READ_NODE_FIELD(name);
	}
	else if (strncmp(token,"ILIKE",length)==0)
	{
		local_node->kind = AEXPR_ILIKE;
		READ_NODE_FIELD(name);
	}
	else if (strncmp(token,"SIMILAR",length)==0)
	{
		local_node->kind = AEXPR_SIMILAR;
		READ_NODE_FIELD(name);
	}
	else if (strncmp(token,"BETWEEN",length)==0)
	{
		local_node->kind = AEXPR_BETWEEN;
		READ_NODE_FIELD(name);
	}
	else if (strncmp(token,"NOT_BETWEEN",length)==0)
	{
		local_node->kind = AEXPR_NOT_BETWEEN;
		READ_NODE_FIELD(name);
	}
	else if (strncmp(token,"BETWEEN_SYM",length)==0)
	{
		local_node->kind = AEXPR_BETWEEN_SYM;
		READ_NODE_FIELD(name);
	}
	else if (strncmp(token,"NOT_BETWEEN_SYM",length)==0)
	{
		local_node->kind = AEXPR_NOT_BETWEEN_SYM;
		READ_NODE_FIELD(name);
	}
	else if (strncmp(token,"PAREN",length)==0)
	{
		local_node->kind = AEXPR_PAREN;
		READ_NODE_FIELD(name);
	}
	else
	{
		elog(ERROR,"Unable to understand A_Expr node %.30s",token);
	}

	READ_NODE_FIELD(lexpr);
	READ_NODE_FIELD(rexpr);
	READ_LOCATION_FIELD(location);

	READ_DONE();
}
#endif /* COMPILING_BINARY_FUNCS */

/*
 * _readParam
 */
static Param *
_readParam(void)
{
	READ_LOCALS(Param);

	READ_ENUM_FIELD(paramkind, ParamKind);
	READ_INT_FIELD(paramid);
	READ_OID_FIELD(paramtype);
	READ_INT_FIELD(paramtypmod);
	READ_OID_FIELD(paramcollid);
	READ_LOCATION_FIELD(location);

	READ_DONE();
}

/*
 * _readAggref
 */
static Aggref *
_readAggref(void)
{
	READ_LOCALS(Aggref);

	READ_OID_FIELD(aggfnoid);
	READ_OID_FIELD(aggtype);
	READ_OID_FIELD(aggcollid);
=======
	READ_OID_FIELD(opno);
	READ_OID_FIELD(opfuncid);
	READ_OID_FIELD(opresulttype);
	READ_BOOL_FIELD(opretset);
	READ_OID_FIELD(opcollid);
>>>>>>> b5bce6c1
	READ_OID_FIELD(inputcollid);
	READ_NODE_FIELD(aggdirectargs);
	READ_NODE_FIELD(args);
	READ_NODE_FIELD(aggorder);
	READ_NODE_FIELD(aggdistinct);
	READ_NODE_FIELD(aggfilter);
	READ_BOOL_FIELD(aggstar);
	READ_BOOL_FIELD(aggvariadic);
	READ_CHAR_FIELD(aggkind);
	READ_UINT_FIELD(agglevelsup);
	READ_ENUM_FIELD(aggstage, AggStage);
	READ_LOCATION_FIELD(location);

	READ_DONE();
}

/*
 * _readGroupingFunc
 */
static GroupingFunc *
_readGroupingFunc(void)
{
	READ_LOCALS(GroupingFunc);

<<<<<<< HEAD
	READ_NODE_FIELD(args);
	READ_NODE_FIELD(refs);
	READ_NODE_FIELD(cols);
	READ_INT_FIELD(agglevelsup);
	READ_LOCATION_FIELD(location);

	READ_DONE();
}

/*
 * _readGroupId
 */
static GroupId *
_readGroupId(void)
{
	READ_LOCALS(GroupId);

	READ_INT_FIELD(agglevelsup);
	READ_LOCATION_FIELD(location);

	READ_DONE();
}

/*
 * _readWindowFunc
 */
static WindowFunc *
_readWindowFunc(void)
{
	READ_LOCALS(WindowFunc);

	READ_OID_FIELD(winfnoid);
	READ_OID_FIELD(wintype);
	READ_OID_FIELD(wincollid);
	READ_OID_FIELD(inputcollid);
	READ_NODE_FIELD(args);
	READ_NODE_FIELD(aggfilter);
	READ_UINT_FIELD(winref);
	READ_BOOL_FIELD(winstar);
	READ_BOOL_FIELD(winagg);
	READ_BOOL_FIELD(windistinct);
	READ_LOCATION_FIELD(location);

	READ_DONE();
}

/*
 * _readArrayRef
 */
static ArrayRef *
_readArrayRef(void)
{
	READ_LOCALS(ArrayRef);

	READ_OID_FIELD(refarraytype);
	READ_OID_FIELD(refelemtype);
	READ_INT_FIELD(reftypmod);
	READ_OID_FIELD(refcollid);
	READ_NODE_FIELD(refupperindexpr);
	READ_NODE_FIELD(reflowerindexpr);
	READ_NODE_FIELD(refexpr);
	READ_NODE_FIELD(refassgnexpr);

	READ_DONE();
}

/*
 * _readFuncExpr
 */
static FuncExpr *
_readFuncExpr(void)
{
	READ_LOCALS(FuncExpr);

	READ_OID_FIELD(funcid);
	READ_OID_FIELD(funcresulttype);
	READ_BOOL_FIELD(funcretset);
	READ_BOOL_FIELD(funcvariadic);
	READ_ENUM_FIELD(funcformat, CoercionForm);
	READ_OID_FIELD(funccollid);
	READ_OID_FIELD(inputcollid);
	READ_NODE_FIELD(args);
	READ_BOOL_FIELD(is_tablefunc);  /* GPDB */
	READ_LOCATION_FIELD(location);

	READ_DONE();
}

/*
 * _readNamedArgExpr
 */
static NamedArgExpr *
_readNamedArgExpr(void)
{
	READ_LOCALS(NamedArgExpr);

	READ_NODE_FIELD(arg);
	READ_STRING_FIELD(name);
	READ_INT_FIELD(argnumber);
	READ_LOCATION_FIELD(location);

	READ_DONE();
}

#ifndef COMPILING_BINARY_FUNCS
/*
 * _readOpExpr
 */
static OpExpr *
_readOpExpr(void)
{
	READ_LOCALS(OpExpr);

	READ_OID_FIELD(opno);
	READ_OID_FIELD(opfuncid);

	/*
	 * The opfuncid is stored in the textual format primarily for debugging
	 * and documentation reasons.  We want to always read it as zero to force
	 * it to be re-looked-up in the pg_operator entry.  This ensures that
	 * stored rules don't have hidden dependencies on operators' functions.
	 * (We don't currently support an ALTER OPERATOR command, but might
	 * someday.)
	 */
	local_node->opfuncid = InvalidOid;

	READ_OID_FIELD(opresulttype);
	READ_BOOL_FIELD(opretset);
	READ_OID_FIELD(opcollid);
	READ_OID_FIELD(inputcollid);
	READ_NODE_FIELD(args);
	READ_LOCATION_FIELD(location);

	READ_DONE();
}
#endif /* COMPILING_BINARY_FUNCS */

#ifndef COMPILING_BINARY_FUNCS
/*
 * _readDistinctExpr
 */
static DistinctExpr *
_readDistinctExpr(void)
{
	READ_LOCALS(DistinctExpr);

	READ_OID_FIELD(opno);
	READ_OID_FIELD(opfuncid);

	/*
	 * The opfuncid is stored in the textual format primarily for debugging
	 * and documentation reasons.  We want to always read it as zero to force
	 * it to be re-looked-up in the pg_operator entry.  This ensures that
	 * stored rules don't have hidden dependencies on operators' functions.
	 * (We don't currently support an ALTER OPERATOR command, but might
	 * someday.)
	 */
	local_node->opfuncid = InvalidOid;

	READ_OID_FIELD(opresulttype);
	READ_BOOL_FIELD(opretset);
	READ_OID_FIELD(opcollid);
	READ_OID_FIELD(inputcollid);
	READ_NODE_FIELD(args);
	READ_LOCATION_FIELD(location);

	READ_DONE();
}

/*
 * _readNullIfExpr
 */
static NullIfExpr *
_readNullIfExpr(void)
{
	READ_LOCALS(NullIfExpr);

	READ_OID_FIELD(opno);
	READ_OID_FIELD(opfuncid);

	/*
	 * The opfuncid is stored in the textual format primarily for debugging
	 * and documentation reasons.  We want to always read it as zero to force
	 * it to be re-looked-up in the pg_operator entry.  This ensures that
	 * stored rules don't have hidden dependencies on operators' functions.
	 * (We don't currently support an ALTER OPERATOR command, but might
	 * someday.)
	 */
	local_node->opfuncid = InvalidOid;

=======
	READ_OID_FIELD(opno);
	READ_OID_FIELD(opfuncid);
>>>>>>> b5bce6c1
	READ_OID_FIELD(opresulttype);
	READ_BOOL_FIELD(opretset);
	READ_OID_FIELD(opcollid);
	READ_OID_FIELD(inputcollid);
	READ_NODE_FIELD(args);
	READ_LOCATION_FIELD(location);
<<<<<<< HEAD

	READ_DONE();
}
#endif /* COMPILING_BINARY_FUNCS */

#ifndef COMPILING_BINARY_FUNCS
/*
 * _readScalarArrayOpExpr
 */
static ScalarArrayOpExpr *
_readScalarArrayOpExpr(void)
{
	READ_LOCALS(ScalarArrayOpExpr);

	READ_OID_FIELD(opno);
	READ_OID_FIELD(opfuncid);

	/*
	 * The opfuncid is stored in the textual format primarily for debugging
	 * and documentation reasons.  We want to always read it as zero to force
	 * it to be re-looked-up in the pg_operator entry.  This ensures that
	 * stored rules don't have hidden dependencies on operators' functions.
	 * (We don't currently support an ALTER OPERATOR command, but might
	 * someday.)
	 */
	local_node->opfuncid = InvalidOid;

	READ_BOOL_FIELD(useOr);
	READ_OID_FIELD(inputcollid);
	READ_NODE_FIELD(args);
	READ_LOCATION_FIELD(location);

	READ_DONE();
}
#endif /* COMPILING_BINARY_FUNCS */

#ifndef COMPILING_BINARY_FUNCS
/*
 * _readBoolExpr
 */
static BoolExpr *
_readBoolExpr(void)
{
	READ_LOCALS(BoolExpr);

	/* do-it-yourself enum representation */
	token = pg_strtok(&length); /* skip :boolop */
	token = pg_strtok(&length); /* get field value */
	if (strncmp(token, "and", 3) == 0)
		local_node->boolop = AND_EXPR;
	else if (strncmp(token, "or", 2) == 0)
		local_node->boolop = OR_EXPR;
	else if (strncmp(token, "not", 3) == 0)
		local_node->boolop = NOT_EXPR;
	else
		elog(ERROR, "unrecognized boolop \"%.*s\"", length, token);

	READ_NODE_FIELD(args);
	READ_LOCATION_FIELD(location);

	READ_DONE();
}
#endif /* COMPILING_BINARY_FUNCS */

/*
 * _readSubLink
 */
static SubLink *
_readSubLink(void)
{
	READ_LOCALS(SubLink);

	READ_ENUM_FIELD(subLinkType, SubLinkType);
	READ_INT_FIELD(subLinkId);
	READ_NODE_FIELD(testexpr);
	READ_NODE_FIELD(operName);
	READ_NODE_FIELD(subselect);
	READ_LOCATION_FIELD(location);

	READ_DONE();
}

/*
 * _readFieldSelect
 */
static FieldSelect *
_readFieldSelect(void)
{
	READ_LOCALS(FieldSelect);

	READ_NODE_FIELD(arg);
	READ_INT_FIELD(fieldnum);
	READ_OID_FIELD(resulttype);
	READ_INT_FIELD(resulttypmod);
	READ_OID_FIELD(resultcollid);

	READ_DONE();
}

/*
 * _readFieldStore
 */
static FieldStore *
_readFieldStore(void)
{
	READ_LOCALS(FieldStore);

	READ_NODE_FIELD(arg);
	READ_NODE_FIELD(newvals);
	READ_NODE_FIELD(fieldnums);
	READ_OID_FIELD(resulttype);

	READ_DONE();
}

/*
 * _readRelabelType
 */
static RelabelType *
_readRelabelType(void)
{
	READ_LOCALS(RelabelType);

	READ_NODE_FIELD(arg);
	READ_OID_FIELD(resulttype);
	READ_INT_FIELD(resulttypmod);
	READ_OID_FIELD(resultcollid);
	READ_ENUM_FIELD(relabelformat, CoercionForm);
	READ_LOCATION_FIELD(location);

	READ_DONE();
}

/*
 * _readCoerceViaIO
 */
static CoerceViaIO *
_readCoerceViaIO(void)
{
	READ_LOCALS(CoerceViaIO);

	READ_NODE_FIELD(arg);
	READ_OID_FIELD(resulttype);
	READ_OID_FIELD(resultcollid);
	READ_ENUM_FIELD(coerceformat, CoercionForm);
	READ_LOCATION_FIELD(location);

	READ_DONE();
}

/*
 * _readArrayCoerceExpr
 */
static ArrayCoerceExpr *
_readArrayCoerceExpr(void)
{
	READ_LOCALS(ArrayCoerceExpr);

	READ_NODE_FIELD(arg);
	READ_OID_FIELD(elemfuncid);
	READ_OID_FIELD(resulttype);
	READ_INT_FIELD(resulttypmod);
	READ_OID_FIELD(resultcollid);
	READ_BOOL_FIELD(isExplicit);
	READ_ENUM_FIELD(coerceformat, CoercionForm);
	READ_LOCATION_FIELD(location);

	READ_DONE();
}

/*
 * _readConvertRowtypeExpr
 */
static ConvertRowtypeExpr *
_readConvertRowtypeExpr(void)
{
	READ_LOCALS(ConvertRowtypeExpr);

	READ_NODE_FIELD(arg);
	READ_OID_FIELD(resulttype);
	READ_ENUM_FIELD(convertformat, CoercionForm);
	READ_LOCATION_FIELD(location);

	READ_DONE();
}

/*
 * _readCollateExpr
 */
static CollateExpr *
_readCollateExpr(void)
{
	READ_LOCALS(CollateExpr);

	READ_NODE_FIELD(arg);
	READ_OID_FIELD(collOid);
	READ_LOCATION_FIELD(location);

	READ_DONE();
}

/*
 * _readCaseExpr
 */
static CaseExpr *
_readCaseExpr(void)
{
	READ_LOCALS(CaseExpr);

	READ_OID_FIELD(casetype);
	READ_OID_FIELD(casecollid);
	READ_NODE_FIELD(arg);
	READ_NODE_FIELD(args);
	READ_NODE_FIELD(defresult);
	READ_LOCATION_FIELD(location);

	READ_DONE();
}

/*
 * _readCaseWhen
 */
static CaseWhen *
_readCaseWhen(void)
{
	READ_LOCALS(CaseWhen);

	READ_NODE_FIELD(expr);
	READ_NODE_FIELD(result);
	READ_LOCATION_FIELD(location);

	READ_DONE();
}

/*
 * _readCaseTestExpr
 */
static CaseTestExpr *
_readCaseTestExpr(void)
{
	READ_LOCALS(CaseTestExpr);

	READ_OID_FIELD(typeId);
	READ_INT_FIELD(typeMod);
	READ_OID_FIELD(collation);

	READ_DONE();
}

/*
 * _readArrayExpr
 */
static ArrayExpr *
_readArrayExpr(void)
{
	READ_LOCALS(ArrayExpr);

	READ_OID_FIELD(array_typeid);
	READ_OID_FIELD(array_collid);
	READ_OID_FIELD(element_typeid);
	READ_NODE_FIELD(elements);
	READ_BOOL_FIELD(multidims);
	READ_LOCATION_FIELD(location);

	READ_DONE();
}

/*
 * _readA_ArrayExpr
 */
static A_ArrayExpr *
_readA_ArrayExpr(void)
{
	READ_LOCALS(A_ArrayExpr);

	READ_NODE_FIELD(elements);
	READ_LOCATION_FIELD(location);

	READ_DONE();
}

/*
 * _readRowExpr
 */
static RowExpr *
_readRowExpr(void)
{
	READ_LOCALS(RowExpr);

	READ_NODE_FIELD(args);
	READ_OID_FIELD(row_typeid);
	READ_ENUM_FIELD(row_format, CoercionForm);
	READ_NODE_FIELD(colnames);
	READ_LOCATION_FIELD(location);

	READ_DONE();
}

/*
 * _readRowCompareExpr
 */
static RowCompareExpr *
_readRowCompareExpr(void)
{
	READ_LOCALS(RowCompareExpr);

	READ_ENUM_FIELD(rctype, RowCompareType);
	READ_NODE_FIELD(opnos);
	READ_NODE_FIELD(opfamilies);
	READ_NODE_FIELD(inputcollids);
	READ_NODE_FIELD(largs);
	READ_NODE_FIELD(rargs);

	READ_DONE();
}

/*
 * _readCoalesceExpr
 */
static CoalesceExpr *
_readCoalesceExpr(void)
{
	READ_LOCALS(CoalesceExpr);

	READ_OID_FIELD(coalescetype);
	READ_OID_FIELD(coalescecollid);
	READ_NODE_FIELD(args);
	READ_LOCATION_FIELD(location);

	READ_DONE();
}

/*
 * _readMinMaxExpr
 */
static MinMaxExpr *
_readMinMaxExpr(void)
{
	READ_LOCALS(MinMaxExpr);

	READ_OID_FIELD(minmaxtype);
	READ_OID_FIELD(minmaxcollid);
	READ_OID_FIELD(inputcollid);
	READ_ENUM_FIELD(op, MinMaxOp);
	READ_NODE_FIELD(args);
	READ_LOCATION_FIELD(location);

	READ_DONE();
}

/*
 * _readXmlExpr
 */
static XmlExpr *
_readXmlExpr(void)
{
	READ_LOCALS(XmlExpr);

	READ_ENUM_FIELD(op, XmlExprOp);
	READ_STRING_FIELD(name);
	READ_NODE_FIELD(named_args);
	READ_NODE_FIELD(arg_names);
	READ_NODE_FIELD(args);
	READ_ENUM_FIELD(xmloption, XmlOptionType);
	READ_OID_FIELD(type);
	READ_INT_FIELD(typmod);
	READ_LOCATION_FIELD(location);

	READ_DONE();
}

/*
 * _readNullTest
 */
static NullTest *
_readNullTest(void)
{
	READ_LOCALS(NullTest);

	READ_NODE_FIELD(arg);
	READ_ENUM_FIELD(nulltesttype, NullTestType);
	READ_BOOL_FIELD(argisrow);
	READ_LOCATION_FIELD(location);

	READ_DONE();
}

/*
 * _readBooleanTest
 */
static BooleanTest *
_readBooleanTest(void)
{
	READ_LOCALS(BooleanTest);

	READ_NODE_FIELD(arg);
	READ_ENUM_FIELD(booltesttype, BoolTestType);
	READ_LOCATION_FIELD(location);

	READ_DONE();
}

/*
 * _readCoerceToDomain
 */
static CoerceToDomain *
_readCoerceToDomain(void)
{
	READ_LOCALS(CoerceToDomain);

	READ_NODE_FIELD(arg);
	READ_OID_FIELD(resulttype);
	READ_INT_FIELD(resulttypmod);
	READ_OID_FIELD(resultcollid);
	READ_ENUM_FIELD(coercionformat, CoercionForm);
	READ_LOCATION_FIELD(location);

	READ_DONE();
}

/*
 * _readCoerceToDomainValue
 */
static CoerceToDomainValue *
_readCoerceToDomainValue(void)
{
	READ_LOCALS(CoerceToDomainValue);

	READ_OID_FIELD(typeId);
	READ_INT_FIELD(typeMod);
	READ_OID_FIELD(collation);
	READ_LOCATION_FIELD(location);

	READ_DONE();
}

/*
 * _readSetToDefault
 */
static SetToDefault *
_readSetToDefault(void)
{
	READ_LOCALS(SetToDefault);

	READ_OID_FIELD(typeId);
	READ_INT_FIELD(typeMod);
	READ_OID_FIELD(collation);
	READ_LOCATION_FIELD(location);

	READ_DONE();
}

/*
 * _readInferenceElem
 */
static InferenceElem *
_readInferenceElem(void)
{
	READ_LOCALS(InferenceElem);

	READ_NODE_FIELD(expr);
	READ_OID_FIELD(infercollid);
	READ_OID_FIELD(inferopclass);

	READ_DONE();
}

/*
 * _readTargetEntry
 */
static TargetEntry *
_readTargetEntry(void)
{
	READ_LOCALS(TargetEntry);

	READ_NODE_FIELD(expr);
	READ_INT_FIELD(resno);
	READ_STRING_FIELD(resname);
	READ_UINT_FIELD(ressortgroupref);
	READ_OID_FIELD(resorigtbl);
	READ_INT_FIELD(resorigcol);
	READ_BOOL_FIELD(resjunk);

	READ_DONE();
}

/*
 * _readRangeTblRef
 */
static RangeTblRef *
_readRangeTblRef(void)
{
	READ_LOCALS(RangeTblRef);

	READ_INT_FIELD(rtindex);

	READ_DONE();
}

#ifndef COMPILING_BINARY_FUNCS
/*
 * _readJoinExpr
 */
static JoinExpr *
_readJoinExpr(void)
{
	READ_LOCALS(JoinExpr);

	READ_ENUM_FIELD(jointype, JoinType);
	READ_BOOL_FIELD(isNatural);
	READ_NODE_FIELD(larg);
	READ_NODE_FIELD(rarg);
	READ_NODE_FIELD(usingClause);
	READ_NODE_FIELD(quals);
	READ_NODE_FIELD(alias);
	READ_INT_FIELD(rtindex);

	READ_DONE();
}
#endif /* COMPILING_BINARY_FUNCS */

/*
 * _readFromExpr
 */
static FromExpr *
_readFromExpr(void)
{
	READ_LOCALS(FromExpr);

	READ_NODE_FIELD(fromlist);
	READ_NODE_FIELD(quals);

	READ_DONE();
}

/*
 * _readOnConflictExpr
 */
static OnConflictExpr *
_readOnConflictExpr(void)
{
	READ_LOCALS(OnConflictExpr);

	READ_ENUM_FIELD(action, OnConflictAction);
	READ_NODE_FIELD(arbiterElems);
	READ_NODE_FIELD(arbiterWhere);
	READ_NODE_FIELD(onConflictSet);
	READ_NODE_FIELD(onConflictWhere);
	READ_OID_FIELD(constraint);
	READ_INT_FIELD(exclRelIndex);
	READ_NODE_FIELD(exclRelTlist);

	READ_DONE();
}

/*
 *	Stuff from parsenodes.h.
 */

static ColumnDef *
_readColumnDef(void)
{
	READ_LOCALS(ColumnDef);

	READ_STRING_FIELD(colname);
	READ_NODE_FIELD(typeName);
	READ_INT_FIELD(inhcount);
	READ_BOOL_FIELD(is_local);
	READ_BOOL_FIELD(is_not_null);
	READ_BOOL_FIELD(is_from_type);
	READ_INT_FIELD(attnum);
	READ_INT_FIELD(storage);
	READ_NODE_FIELD(raw_default);
	READ_NODE_FIELD(cooked_default);
	READ_NODE_FIELD(collClause);
	READ_OID_FIELD(collOid);
	READ_NODE_FIELD(constraints);
	READ_NODE_FIELD(encoding);
	READ_NODE_FIELD(fdwoptions);
	READ_LOCATION_FIELD(location);

	READ_DONE();
}

static ColumnRef *
_readColumnRef(void)
{
	READ_LOCALS(ColumnRef);

	READ_NODE_FIELD(fields);
	READ_LOCATION_FIELD(location);

	READ_DONE();
}

static TypeName *
_readTypeName(void)
{
	READ_LOCALS(TypeName);

	READ_NODE_FIELD(names);
	READ_OID_FIELD(typeOid);
	READ_BOOL_FIELD(setof);
	READ_BOOL_FIELD(pct_type);
	READ_NODE_FIELD(typmods);
	READ_INT_FIELD(typemod);
	READ_NODE_FIELD(arrayBounds);
	READ_LOCATION_FIELD(location);

	READ_DONE();
}

static SortBy *
_readSortBy(void)
{
	READ_LOCALS(SortBy);

	READ_INT_FIELD(sortby_dir);
	READ_INT_FIELD(sortby_nulls);
	READ_NODE_FIELD(useOp);
	READ_NODE_FIELD(node);
	READ_LOCATION_FIELD(location);

	READ_DONE();
}

static TypeCast *
_readTypeCast(void)
{
	READ_LOCALS(TypeCast);

	READ_NODE_FIELD(arg);
	READ_NODE_FIELD(typeName);
	READ_LOCATION_FIELD(location);

	READ_DONE();
}

/*
 * _readRangeTblEntry
 */
static RangeTblEntry *
_readRangeTblEntry(void)
{
	READ_LOCALS(RangeTblEntry);

	/* put alias + eref first to make dump more legible */
	READ_NODE_FIELD(alias);
	READ_NODE_FIELD(eref);
	READ_ENUM_FIELD(rtekind, RTEKind);

	switch (local_node->rtekind)
	{
		case RTE_RELATION:
			READ_OID_FIELD(relid);
			READ_CHAR_FIELD(relkind);
			READ_NODE_FIELD(tablesample);
			break;
		case RTE_SUBQUERY:
			READ_NODE_FIELD(subquery);
			READ_BOOL_FIELD(security_barrier);
			break;
		case RTE_JOIN:
			READ_ENUM_FIELD(jointype, JoinType);
			READ_NODE_FIELD(joinaliasvars);
			break;
		case RTE_FUNCTION:
			READ_NODE_FIELD(functions);
			READ_BOOL_FIELD(funcordinality);
			break;
		case RTE_TABLEFUNCTION:
			READ_NODE_FIELD(subquery);
			READ_NODE_FIELD(functions);
			READ_BOOL_FIELD(funcordinality);
			break;
		case RTE_VALUES:
			READ_NODE_FIELD(values_lists);
			READ_NODE_FIELD(values_collations);
			break;
		case RTE_CTE:
			READ_STRING_FIELD(ctename);
			READ_UINT_FIELD(ctelevelsup);
			READ_BOOL_FIELD(self_reference);
			READ_NODE_FIELD(ctecoltypes);
			READ_NODE_FIELD(ctecoltypmods);
			READ_NODE_FIELD(ctecolcollations);
			break;
        case RTE_VOID:                                                  /*CDB*/
            break;
		default:
			elog(ERROR, "unrecognized RTE kind: %d",
				 (int) local_node->rtekind);
			break;
	}

	READ_BOOL_FIELD(lateral);
	READ_BOOL_FIELD(inh);
	READ_BOOL_FIELD(inFromCl);
	READ_UINT_FIELD(requiredPerms);
	READ_OID_FIELD(checkAsUser);
	READ_BITMAPSET_FIELD(selectedCols);
	READ_BITMAPSET_FIELD(insertedCols);
	READ_BITMAPSET_FIELD(updatedCols);
	READ_NODE_FIELD(securityQuals);

	READ_BOOL_FIELD(forceDistRandom);
	/* 'pseudocols' is intentionally missing, see out function */

	READ_DONE();
}

/*
 * _readRangeTblFunction
 */
static RangeTblFunction *
_readRangeTblFunction(void)
{
	READ_LOCALS(RangeTblFunction);

	READ_NODE_FIELD(funcexpr);
	READ_INT_FIELD(funccolcount);
	READ_NODE_FIELD(funccolnames);
	READ_NODE_FIELD(funccoltypes);
	READ_NODE_FIELD(funccoltypmods);
	READ_NODE_FIELD(funccolcollations);
	/* funcuserdata is only serialized in binary out/read functions */
#ifdef COMPILING_BINARY_FUNCS
	READ_BYTEA_FIELD(funcuserdata);
#endif
	READ_BITMAPSET_FIELD(funcparams);

	READ_DONE();
}

/*
 * Greenplum Database additions for serialization support
 * These are currently not used (see outfastc ad readfast.c)
 */
#include "nodes/plannodes.h"

#ifndef COMPILING_BINARY_FUNCS
static CreateStmt *
_readCreateStmt(void)
{
	READ_LOCALS(CreateStmt);

	READ_NODE_FIELD(relation);
	READ_NODE_FIELD(tableElts);
	READ_NODE_FIELD(inhRelations);
	READ_NODE_FIELD(inhOids);
	READ_INT_FIELD(parentOidCount);
	READ_NODE_FIELD(ofTypename);
	READ_NODE_FIELD(constraints);

	READ_NODE_FIELD(options);
	READ_ENUM_FIELD(oncommit,OnCommitAction);
	READ_STRING_FIELD(tablespacename);
	READ_NODE_FIELD(distributedBy);
	READ_NODE_FIELD(partitionBy);
	READ_CHAR_FIELD(relKind);
	READ_CHAR_FIELD(relStorage);
	READ_NODE_FIELD(deferredStmts);
	READ_BOOL_FIELD(is_part_child);
	READ_BOOL_FIELD(is_part_parent);
	READ_BOOL_FIELD(is_add_part);
	READ_BOOL_FIELD(is_split_part);
	READ_OID_FIELD(ownerid);
	READ_BOOL_FIELD(buildAoBlkdir);
	READ_NODE_FIELD(attr_encodings);

	READ_DONE();
}
#endif /* COMPILING_BINARY_FUNCS */

#ifndef COMPILING_BINARY_FUNCS
static Partition *
_readPartition(void)
{
	READ_LOCALS(Partition);

	READ_OID_FIELD(partid);
	READ_OID_FIELD(parrelid);
	READ_CHAR_FIELD(parkind);
	READ_INT_FIELD(parlevel);
	READ_BOOL_FIELD(paristemplate);
	READ_INT_FIELD(parnatts);
	READ_INT_ARRAY(paratts, parnatts, int16);
	READ_OID_ARRAY(parclass, parnatts);

	READ_DONE();
}
#endif /* COMPILING_BINARY_FUNCS */

#ifndef COMPILING_BINARY_FUNCS
static PartitionRule *
_readPartitionRule(void)
{
	READ_LOCALS(PartitionRule);

	READ_OID_FIELD(parruleid);
	READ_OID_FIELD(paroid);
	READ_OID_FIELD(parchildrelid);
	READ_OID_FIELD(parparentoid);
	READ_STRING_FIELD(parname);
	READ_NODE_FIELD(parrangestart);
	READ_BOOL_FIELD(parrangestartincl);
	READ_NODE_FIELD(parrangeend);
	READ_BOOL_FIELD(parrangeendincl);
	READ_NODE_FIELD(parrangeevery);
	READ_NODE_FIELD(parlistvalues);
	READ_INT_FIELD(parruleord);
	READ_NODE_FIELD(parreloptions);
	READ_OID_FIELD(partemplatespaceId);
	READ_NODE_FIELD(children);

	READ_DONE();
}
#endif /* COMPILING_BINARY_FUNCS */

#ifndef COMPILING_BINARY_FUNCS
static PartitionNode *
_readPartitionNode(void)
{
	READ_LOCALS(PartitionNode);

	READ_NODE_FIELD(part);
	READ_NODE_FIELD(rules);

	READ_DONE();
}
#endif /* COMPILING_BINARY_FUNCS */

static PgPartRule *
_readPgPartRule(void)
{
	READ_LOCALS(PgPartRule);

	READ_NODE_FIELD(pNode);
	READ_NODE_FIELD(topRule);
	READ_STRING_FIELD(partIdStr);
	READ_BOOL_FIELD(isName);
	READ_INT_FIELD(topRuleRank);
	READ_STRING_FIELD(relname);
=======
>>>>>>> b5bce6c1

	READ_DONE();
}

static SegfileMapNode *
_readSegfileMapNode(void)
{
	READ_LOCALS(SegfileMapNode);

<<<<<<< HEAD
	READ_OID_FIELD(relid);
	READ_INT_FIELD(segno);

	READ_DONE();
}

static ExtTableTypeDesc *
_readExtTableTypeDesc(void)
{
	READ_LOCALS(ExtTableTypeDesc);

	READ_ENUM_FIELD(exttabletype, ExtTableType);
	READ_NODE_FIELD(location_list);
	READ_NODE_FIELD(on_clause);
	READ_STRING_FIELD(command_string);
=======
	READ_OID_FIELD(opno);
	READ_OID_FIELD(opfuncid);
	READ_OID_FIELD(opresulttype);
	READ_BOOL_FIELD(opretset);
	READ_OID_FIELD(opcollid);
	READ_OID_FIELD(inputcollid);
	READ_NODE_FIELD(args);
	READ_LOCATION_FIELD(location);
>>>>>>> b5bce6c1

	READ_DONE();
}

#ifndef COMPILING_BINARY_FUNCS
static CreateExternalStmt *
_readCreateExternalStmt(void)
{
	READ_LOCALS(CreateExternalStmt);

<<<<<<< HEAD
	READ_NODE_FIELD(relation);
	READ_NODE_FIELD(tableElts);
	READ_NODE_FIELD(exttypedesc);
	READ_STRING_FIELD(format);
	READ_NODE_FIELD(formatOpts);
	READ_BOOL_FIELD(isweb);
	READ_BOOL_FIELD(iswritable);
	READ_NODE_FIELD(sreh);
	READ_NODE_FIELD(extOptions);
	READ_NODE_FIELD(encoding);
	READ_NODE_FIELD(distributedBy);

	READ_DONE();
}
#endif /* COMPILING_BINARY_FUNCS */

static CreateSchemaStmt *
_readCreateSchemaStmt(void)
{
	READ_LOCALS(CreateSchemaStmt);

	READ_STRING_FIELD(schemaname);
	READ_NODE_FIELD(authrole);
	local_node->schemaElts = 0;
	READ_BOOL_FIELD(istemp);
=======
	READ_OID_FIELD(opno);
	READ_OID_FIELD(opfuncid);
	READ_BOOL_FIELD(useOr);
	READ_OID_FIELD(inputcollid);
	READ_NODE_FIELD(args);
	READ_LOCATION_FIELD(location);
>>>>>>> b5bce6c1

	READ_DONE();
}


static CreatePLangStmt *
_readCreatePLangStmt(void)
{
	READ_LOCALS(CreatePLangStmt);

	READ_BOOL_FIELD(replace);
	READ_STRING_FIELD(plname);
	READ_NODE_FIELD(plhandler);
	READ_NODE_FIELD(plinline);
	READ_NODE_FIELD(plvalidator);
	READ_BOOL_FIELD(pltrusted);

	READ_DONE();
}

static CreateSeqStmt *
_readCreateSeqStmt(void)
{
	READ_LOCALS(CreateSeqStmt);
	READ_NODE_FIELD(sequence);
	READ_NODE_FIELD(options);

	READ_DONE();
}

static AlterSeqStmt *
_readAlterSeqStmt(void)
{
	READ_LOCALS(AlterSeqStmt);

	READ_NODE_FIELD(sequence);
	READ_NODE_FIELD(options);

	READ_DONE();
}

static ClusterStmt *
_readClusterStmt(void)
{
	READ_LOCALS(ClusterStmt);

	READ_NODE_FIELD(relation);
	READ_STRING_FIELD(indexname);

	READ_DONE();
}

static CreatedbStmt *
_readCreatedbStmt(void)
{
	READ_LOCALS(CreatedbStmt);

	READ_STRING_FIELD(dbname);
	READ_NODE_FIELD(options);

	READ_DONE();
}

static DropdbStmt *
_readDropdbStmt(void)
{
	READ_LOCALS(DropdbStmt);

	READ_STRING_FIELD(dbname);
	READ_BOOL_FIELD(missing_ok);

	READ_DONE();
}

static CreateDomainStmt *
_readCreateDomainStmt(void)
{
	READ_LOCALS(CreateDomainStmt);

	READ_NODE_FIELD(domainname);
	READ_NODE_FIELD(typeName);
	READ_NODE_FIELD(constraints);

	READ_DONE();
}

#ifndef COMPILING_BINARY_FUNCS
static AlterDomainStmt *
_readAlterDomainStmt(void)
{
	READ_LOCALS(AlterDomainStmt);

	READ_CHAR_FIELD(subtype);
	READ_NODE_FIELD(typeName);
	READ_STRING_FIELD(name);
	READ_NODE_FIELD(def);
	READ_ENUM_FIELD(behavior, DropBehavior);
	READ_BOOL_FIELD(missing_ok);

	READ_DONE();
}
#endif /* COMPILING_BINARY_FUNCS */

static CreateFunctionStmt *
_readCreateFunctionStmt(void)
{
	READ_LOCALS(CreateFunctionStmt);

	READ_BOOL_FIELD(replace);
	READ_NODE_FIELD(funcname);
	READ_NODE_FIELD(parameters);
	READ_NODE_FIELD(returnType);
	READ_NODE_FIELD(options);
	READ_NODE_FIELD(withClause);

	READ_DONE();
}

static FunctionParameter *
_readFunctionParameter(void)
{
	READ_LOCALS(FunctionParameter);

	READ_STRING_FIELD(name);
	READ_NODE_FIELD(argType);
	READ_ENUM_FIELD(mode, FunctionParameterMode);
	READ_NODE_FIELD(defexpr);

	READ_DONE();
}

static AlterFunctionStmt *
_readAlterFunctionStmt(void)
{
	READ_LOCALS(AlterFunctionStmt);
	READ_NODE_FIELD(func);
	READ_NODE_FIELD(actions);

	READ_DONE();
}

#ifndef COMPILING_BINARY_FUNCS
static DefineStmt *
_readDefineStmt(void)
{
	READ_LOCALS(DefineStmt);
	READ_ENUM_FIELD(kind, ObjectType);
	READ_BOOL_FIELD(oldstyle);
	READ_NODE_FIELD(defnames);
	READ_NODE_FIELD(args);
	READ_NODE_FIELD(definition);
	READ_BOOL_FIELD(trusted);   /* CDB */

	READ_DONE();
}
#endif /* COMPILING_BINARY_FUNCS */

static CompositeTypeStmt *
_readCompositeTypeStmt(void)
{
	READ_LOCALS(CompositeTypeStmt);

	READ_NODE_FIELD(typevar);
	READ_NODE_FIELD(coldeflist);

	READ_DONE();
}

static CreateEnumStmt *
_readCreateEnumStmt(void)
{
	READ_LOCALS(CreateEnumStmt);

	READ_NODE_FIELD(typeName);
	READ_NODE_FIELD(vals);

	READ_DONE();
}

static CreateCastStmt *
_readCreateCastStmt(void)
{
	READ_LOCALS(CreateCastStmt);

	READ_NODE_FIELD(sourcetype);
	READ_NODE_FIELD(targettype);
	READ_NODE_FIELD(func);
	READ_ENUM_FIELD(context, CoercionContext);
	READ_BOOL_FIELD(inout);

	READ_DONE();
}

static CreateOpClassStmt *
_readCreateOpClassStmt(void)
{
	READ_LOCALS(CreateOpClassStmt);

	READ_NODE_FIELD(opclassname);
	READ_NODE_FIELD(opfamilyname);
	READ_STRING_FIELD(amname);
	READ_NODE_FIELD(datatype);
	READ_NODE_FIELD(items);
	READ_BOOL_FIELD(isDefault);

	READ_DONE();
}

static CreateOpClassItem *
_readCreateOpClassItem(void)
{
	READ_LOCALS(CreateOpClassItem);
	READ_INT_FIELD(itemtype);
	READ_NODE_FIELD(name);
	READ_NODE_FIELD(args);
	READ_INT_FIELD(number);
	READ_NODE_FIELD(order_family);
	READ_NODE_FIELD(class_args);
	READ_NODE_FIELD(storedtype);

	READ_DONE();
}

static CreateOpFamilyStmt *
_readCreateOpFamilyStmt(void)
{
	READ_LOCALS(CreateOpFamilyStmt);
	READ_NODE_FIELD(opfamilyname);
	READ_STRING_FIELD(amname);

	READ_DONE();
}

static AlterOpFamilyStmt *
_readAlterOpFamilyStmt(void)
{
	READ_LOCALS(AlterOpFamilyStmt);
	READ_NODE_FIELD(opfamilyname);
	READ_STRING_FIELD(amname);
	READ_BOOL_FIELD(isDrop);
	READ_NODE_FIELD(items);

	READ_DONE();
}

static CreateConversionStmt *
_readCreateConversionStmt(void)
{
	READ_LOCALS(CreateConversionStmt);

	READ_NODE_FIELD(conversion_name);
	READ_STRING_FIELD(for_encoding_name);
	READ_STRING_FIELD(to_encoding_name);
	READ_NODE_FIELD(func_name);
	READ_BOOL_FIELD(def);

	READ_DONE();
}

static GrantStmt *
_readGrantStmt(void)
{
	READ_LOCALS(GrantStmt);

	READ_BOOL_FIELD(is_grant);
	READ_ENUM_FIELD(targtype,GrantTargetType);
	READ_ENUM_FIELD(objtype,GrantObjectType);
	READ_NODE_FIELD(objects);
	READ_NODE_FIELD(privileges);
	READ_NODE_FIELD(grantees);
	READ_BOOL_FIELD(grant_option);
	READ_ENUM_FIELD(behavior, DropBehavior);

	READ_DONE();
}

static FuncWithArgs *
_readFuncWithArgs(void)
{
	READ_LOCALS(FuncWithArgs);

	READ_NODE_FIELD(funcname);
	READ_NODE_FIELD(funcargs);

	READ_DONE();
}

#ifndef COMPILING_BINARY_FUNCS
static GrantRoleStmt *
_readGrantRoleStmt(void)
{
	READ_LOCALS(GrantRoleStmt);

	READ_NODE_FIELD(granted_roles);
	READ_NODE_FIELD(grantee_roles);
	READ_BOOL_FIELD(is_grant);
	READ_BOOL_FIELD(admin_opt);
	READ_NODE_FIELD(grantor);
	READ_ENUM_FIELD(behavior, DropBehavior);

	READ_DONE();
}
#endif /* COMPILING_BINARY_FUNCS */

static LockStmt *
_readLockStmt(void)
{
	READ_LOCALS(LockStmt);

	READ_NODE_FIELD(relations);
	READ_INT_FIELD(mode);
	READ_BOOL_FIELD(nowait);

	READ_DONE();
}

static ConstraintsSetStmt *
_readConstraintsSetStmt(void)
{
	READ_LOCALS(ConstraintsSetStmt);

	READ_NODE_FIELD(constraints);
	READ_BOOL_FIELD(deferred);

	READ_DONE();
}

static AOVacuumPhaseConfig *
_readAOVacuumPhaseConfig()
{
	READ_LOCALS(AOVacuumPhaseConfig);

	READ_NODE_FIELD(appendonly_compaction_segno);
	READ_NODE_FIELD(appendonly_compaction_insert_segno);
	READ_BOOL_FIELD(appendonly_relation_empty);
	READ_ENUM_FIELD(appendonly_phase,AOVacuumPhase);

	READ_DONE();
}

/*
 * _readVacuumStmt
 */
static VacuumStmt *
_readVacuumStmt(void)
{
	READ_LOCALS(VacuumStmt);

	READ_INT_FIELD(options);
	READ_NODE_FIELD(relation);
	READ_NODE_FIELD(va_cols);

	READ_BOOL_FIELD(skip_twophase);
	READ_NODE_FIELD(ao_vacuum_phase_config);

	READ_DONE();
}

static CreatePolicyStmt *
_readCreatePolicyStmt()
{
	READ_LOCALS(CreatePolicyStmt);

	READ_STRING_FIELD(policy_name);
	READ_NODE_FIELD(table);
	READ_STRING_FIELD(cmd);
	READ_NODE_FIELD(roles);
	READ_NODE_FIELD(qual);
	READ_NODE_FIELD(with_check);

	READ_DONE();
}

static AlterPolicyStmt *
_readAlterPolicyStmt()
{
	READ_LOCALS(AlterPolicyStmt);

	READ_STRING_FIELD(policy_name);
	READ_NODE_FIELD(table);
	READ_NODE_FIELD(roles);
	READ_NODE_FIELD(qual);
	READ_NODE_FIELD(with_check);

	READ_DONE();
}

static CreateTransformStmt *
_readCreateTransformStmt()
{
	READ_LOCALS(CreateTransformStmt);

	READ_BOOL_FIELD(replace);
	READ_NODE_FIELD(type_name);
	READ_STRING_FIELD(lang);
	READ_NODE_FIELD(fromsql);
	READ_NODE_FIELD(tosql);

	READ_DONE();
}

static CdbProcess *
_readCdbProcess(void)
{
	READ_LOCALS(CdbProcess);

	READ_STRING_FIELD(listenerAddr);
	READ_INT_FIELD(listenerPort);
	READ_INT_FIELD(pid);
	READ_INT_FIELD(contentid);

	READ_DONE();
}

#ifndef COMPILING_BINARY_FUNCS
static Slice *
_readSlice(void)
{
	READ_LOCALS(Slice);

	READ_INT_FIELD(sliceIndex);
	READ_INT_FIELD(rootIndex);
	READ_INT_FIELD(parentIndex);
	READ_NODE_FIELD(children); /* List of int index */
	READ_ENUM_FIELD(gangType, GangType);
	READ_INT_FIELD(gangSize);
	READ_BOOL_FIELD(directDispatch.isDirectDispatch);
	READ_NODE_FIELD(directDispatch.contentIds); /* List of int index */
	READ_DUMMY_FIELD(primaryGang, NULL);
	READ_NODE_FIELD(primaryProcesses); /* List of (CDBProcess *) */
	READ_BITMAPSET_FIELD(processesMap);

	READ_DONE();
}
#endif /* COMPILING_BINARY_FUNCS */

static SliceTable *
_readSliceTable(void)
{
	READ_LOCALS(SliceTable);

<<<<<<< HEAD
	READ_BITMAPSET_FIELD(used_subplans);
	READ_INT_FIELD(nMotions);
	READ_INT_FIELD(nInitPlans);
	READ_INT_FIELD(localSlice);
	READ_NODE_FIELD(slices); /* List of Slice* */
	READ_INT_FIELD(instrument_options);
	READ_INT_FIELD(ic_instance_id);
=======
	READ_ENUM_FIELD(action, OnConflictAction);
	READ_NODE_FIELD(arbiterElems);
	READ_NODE_FIELD(arbiterWhere);
	READ_OID_FIELD(constraint);
	READ_NODE_FIELD(onConflictSet);
	READ_NODE_FIELD(onConflictWhere);
	READ_INT_FIELD(exclRelIndex);
	READ_NODE_FIELD(exclRelTlist);
>>>>>>> b5bce6c1

	READ_DONE();
}

static CursorPosInfo *
_readCursorPosInfo(void)
{
	READ_LOCALS(CursorPosInfo);

	READ_STRING_FIELD(cursor_name);
	READ_INT_FIELD(gp_segment_id);
	READ_UINT_FIELD(ctid.ip_blkid.bi_hi);
	READ_UINT_FIELD(ctid.ip_blkid.bi_lo);
	READ_UINT_FIELD(ctid.ip_posid);
	READ_OID_FIELD(table_oid);

	READ_DONE();
}

static VariableSetStmt *
_readVariableSetStmt(void)
{
	READ_LOCALS(VariableSetStmt);

	READ_STRING_FIELD(name);
	READ_ENUM_FIELD(kind, VariableSetKind);
	READ_NODE_FIELD(args);
	READ_BOOL_FIELD(is_local);

	READ_DONE();
}

static TableValueExpr *
_readTableValueExpr(void)
{
	READ_LOCALS(TableValueExpr);

	READ_NODE_FIELD(subquery);

	READ_DONE();
}

static AlterTypeStmt *
_readAlterTypeStmt(void)
{
	READ_LOCALS(AlterTypeStmt);

	READ_NODE_FIELD(typeName);
	READ_NODE_FIELD(encoding);

	READ_DONE();
}

/*
 * _readTableSampleClause
 */
static TableSampleClause *
_readTableSampleClause(void)
{
	READ_LOCALS(TableSampleClause);

	READ_OID_FIELD(tsmhandler);
	READ_NODE_FIELD(args);
	READ_NODE_FIELD(repeatable);

	READ_DONE();
}

#ifndef COMPILING_BINARY_FUNCS
/*
 * _readDefElem
 */
static DefElem *
_readDefElem(void)
{
	READ_LOCALS(DefElem);

	READ_STRING_FIELD(defnamespace);
	READ_STRING_FIELD(defname);
	READ_NODE_FIELD(arg);
	READ_ENUM_FIELD(defaction, DefElemAction);

	READ_DONE();
}

/*
 * _readPlannedStmt
 */
static PlannedStmt *
_readPlannedStmt(void)
{
	READ_LOCALS(PlannedStmt);

<<<<<<< HEAD
	/*
	 * Same as MATCH, but we make our life a bit easier by relying on the
	 * compiler to be smart, and evaluate the strlen("<constant>") at
	 * compilation time for us.
	 */
#define MATCHX(tokname) \
	(length == strlen(tokname) && strncmp(token, tokname, strlen(tokname)) == 0)

	if (MATCH("QUERY", 5))
		return_value = _readQuery();
	else if (MATCH("WITHCHECKOPTION", 15))
		return_value = _readWithCheckOption();
	else if (MATCH("SORTGROUPCLAUSE", 15))
		return_value = _readSortGroupClause();
	else if (MATCH("GROUPINGSET", 11))
		return_value = _readGroupingSet();
	else if (MATCH("WINDOWCLAUSE", 12))
		return_value = _readWindowClause();
	else if (MATCH("ROWMARKCLAUSE", 13))
		return_value = _readRowMarkClause();
	else if (MATCH("COMMONTABLEEXPR", 15))
		return_value = _readCommonTableExpr();
	else if (MATCH("RANGETABLESAMPLE", 16))
		return_value = _readRangeTableSample();
	else if (MATCH("TABLESAMPLECLAUSE", 17))
		return_value = _readTableSampleClause();
	else if (MATCH("SETOPERATIONSTMT", 16))
		return_value = _readSetOperationStmt();
	else if (MATCH("ALIAS", 5))
		return_value = _readAlias();
	else if (MATCH("RANGEVAR", 8))
		return_value = _readRangeVar();
	else if (MATCH("INTOCLAUSE", 10))
		return_value = _readIntoClause();
	else if (MATCH("COPYINTOCLAUSE", 14))
		return_value = _readCopyIntoClause();
	else if (MATCH("REFRESHCLAUSE", 13))
		return_value = _readRefreshClause();
	else if (MATCH("VAR", 3))
		return_value = _readVar();
	else if (MATCH("CONST", 5))
		return_value = _readConst();
	else if (MATCH("PARAM", 5))
		return_value = _readParam();
	else if (MATCH("AGGREF", 6))
		return_value = _readAggref();
	else if (MATCH("GROUPINGFUNC", 12))
		return_value = _readGroupingFunc();
	else if (MATCH("GROUPID", 7))
		return_value = _readGroupId();
	else if (MATCH("WINDOWFUNC", 10))
		return_value = _readWindowFunc();
	else if (MATCH("ARRAYREF", 8))
		return_value = _readArrayRef();
	else if (MATCH("FUNCEXPR", 8))
		return_value = _readFuncExpr();
	else if (MATCH("NAMEDARGEXPR", 12))
		return_value = _readNamedArgExpr();
	else if (MATCH("OPEXPR", 6))
		return_value = _readOpExpr();
	else if (MATCH("DISTINCTEXPR", 12))
		return_value = _readDistinctExpr();
	else if (MATCH("NULLIFEXPR", 10))
		return_value = _readNullIfExpr();
	else if (MATCH("SCALARARRAYOPEXPR", 17))
		return_value = _readScalarArrayOpExpr();
	else if (MATCH("BOOLEXPR", 8))
		return_value = _readBoolExpr();
	else if (MATCH("SUBLINK", 7))
		return_value = _readSubLink();
	else if (MATCH("FIELDSELECT", 11))
		return_value = _readFieldSelect();
	else if (MATCH("FIELDSTORE", 10))
		return_value = _readFieldStore();
	else if (MATCH("RELABELTYPE", 11))
		return_value = _readRelabelType();
	else if (MATCH("COERCEVIAIO", 11))
		return_value = _readCoerceViaIO();
	else if (MATCH("ARRAYCOERCEEXPR", 15))
		return_value = _readArrayCoerceExpr();
	else if (MATCH("CONVERTROWTYPEEXPR", 18))
		return_value = _readConvertRowtypeExpr();
	else if (MATCH("COLLATE", 7))
		return_value = _readCollateExpr();
	else if (MATCH("CASE", 4))
		return_value = _readCaseExpr();
	else if (MATCH("WHEN", 4))
		return_value = _readCaseWhen();
	else if (MATCH("CASETESTEXPR", 12))
		return_value = _readCaseTestExpr();
	else if (MATCH("ARRAY", 5))
		return_value = _readArrayExpr();
	else if (MATCH("ROW", 3))
		return_value = _readRowExpr();
	else if (MATCH("ROWCOMPARE", 10))
		return_value = _readRowCompareExpr();
	else if (MATCH("COALESCE", 8))
		return_value = _readCoalesceExpr();
	else if (MATCH("MINMAX", 6))
		return_value = _readMinMaxExpr();
	else if (MATCH("XMLEXPR", 7))
		return_value = _readXmlExpr();
	else if (MATCH("NULLTEST", 8))
		return_value = _readNullTest();
	else if (MATCH("BOOLEANTEST", 11))
		return_value = _readBooleanTest();
	else if (MATCH("COERCETODOMAIN", 14))
		return_value = _readCoerceToDomain();
	else if (MATCH("COERCETODOMAINVALUE", 19))
		return_value = _readCoerceToDomainValue();
	else if (MATCH("SETTODEFAULT", 12))
		return_value = _readSetToDefault();
	else if (MATCH("CURRENTOFEXPR", 13))
		return_value = _readCurrentOfExpr();
	else if (MATCH("INFERENCEELEM", 13))
		return_value = _readInferenceElem();
	else if (MATCH("TARGETENTRY", 11))
		return_value = _readTargetEntry();
	else if (MATCH("RANGETBLREF", 11))
		return_value = _readRangeTblRef();
	else if (MATCH("JOINEXPR", 8))
		return_value = _readJoinExpr();
	else if (MATCH("FROMEXPR", 8))
		return_value = _readFromExpr();
	else if (MATCH("ONCONFLICTEXPR", 14))
		return_value = _readOnConflictExpr();
	else if (MATCH("RTE", 3))
		return_value = _readRangeTblEntry();
	else if (MATCH("RANGETBLFUNCTION", 16))
		return_value = _readRangeTblFunction();
	else if (MATCH("NOTIFY", 6))
		return_value = _readNotifyStmt();
	else if (MATCH("DECLARECURSOR", 13))
		return_value = _readDeclareCursorStmt();

	/* GPDB additions */
	else if (MATCHX("A_ARRAYEXPR"))
		return_value = _readA_ArrayExpr();
	else if (MATCHX("A_CONST"))
		return_value = _readAConst();
	else if (MATCHX("AEXPR"))
		return_value = _readAExpr();
	else if (MATCHX("ALTERDOMAINSTMT"))
		return_value = _readAlterDomainStmt();
	else if (MATCHX("ALTERFUNCTIONSTMT"))
		return_value = _readAlterFunctionStmt();
	else if (MATCHX("ALTEROBJECTSCHEMASTMT"))
		return_value = _readAlterObjectSchemaStmt();
	else if (MATCHX("ALTEROWNERSTMT"))
		return_value = _readAlterOwnerStmt();
	else if (MATCHX("ALTEROPFAMILYSTMT"))
		return_value = _readAlterOpFamilyStmt();
	else if (MATCHX("ALTERPARTITIONCMD"))
		return_value = _readAlterPartitionCmd();
	else if (MATCHX("ALTERPARTITIONID"))
		return_value = _readAlterPartitionId();
	else if (MATCHX("ALTERPOLICYSTMT"))
		return_value = _readAlterPolicyStmt();
	else if (MATCHX("ALTERROLESETSTMT"))
		return_value = _readAlterRoleSetStmt();
	else if (MATCHX("ALTERROLESTMT"))
		return_value = _readAlterRoleStmt();
	else if (MATCHX("ALTERSEQSTMT"))
		return_value = _readAlterSeqStmt();
	else if (MATCHX("ALTERTABLECMD"))
		return_value = _readAlterTableCmd();
	else if (MATCHX("ALTERTABLESTMT"))
		return_value = _readAlterTableStmt();
	else if (MATCHX("ALTERTYPESTMT"))
		return_value = _readAlterTypeStmt();
	else if (MATCHX("CDBPROCESS"))
		return_value = _readCdbProcess();
	else if (MATCHX("CLUSTERSTMT"))
		return_value = _readClusterStmt();
	else if (MATCHX("COLUMNDEF"))
		return_value = _readColumnDef();
	else if (MATCHX("COLUMNREF"))
		return_value = _readColumnRef();
	else if (MATCHX("COMMONTABLEEXPR"))
		return_value = _readCommonTableExpr();
	else if (MATCHX("COMPTYPESTMT"))
		return_value = _readCompositeTypeStmt();
	else if (MATCHX("CONSTRAINT"))
		return_value = _readConstraint();
	else if (MATCHX("CONSTRAINTSSETSTMT"))
		return_value = _readConstraintsSetStmt();
	else if (MATCHX("CREATECAST"))
		return_value = _readCreateCastStmt();
	else if (MATCHX("CREATECONVERSION"))
		return_value = _readCreateConversionStmt();
	else if (MATCHX("CREATEDBSTMT"))
		return_value = _readCreatedbStmt();
	else if (MATCHX("CREATEDOMAINSTMT"))
		return_value = _readCreateDomainStmt();
	else if (MATCHX("CREATEENUMSTMT"))
		return_value = _readCreateEnumStmt();
	else if (MATCHX("CREATEEXTERNALSTMT"))
		return_value = _readCreateExternalStmt();
	else if (MATCHX("CREATEFUNCSTMT"))
		return_value = _readCreateFunctionStmt();
	else if (MATCHX("CREATEOPCLASS"))
		return_value = _readCreateOpClassStmt();
	else if (MATCHX("CREATEOPCLASSITEM"))
		return_value = _readCreateOpClassItem();
	else if (MATCHX("CREATEOPFAMILYSTMT"))
		return_value = _readCreateOpFamilyStmt();
	else if (MATCHX("CREATEPLANGSTMT"))
		return_value = _readCreatePLangStmt();
	else if (MATCHX("CREATEPOLICYSTMT"))
		return_value = _readCreatePolicyStmt();
	else if (MATCHX("CREATEROLESTMT"))
		return_value = _readCreateRoleStmt();
	else if (MATCHX("CREATESCHEMASTMT"))
		return_value = _readCreateSchemaStmt();
	else if (MATCHX("CREATESEQSTMT"))
		return_value = _readCreateSeqStmt();
	else if (MATCHX("CREATESTMT"))
		return_value = _readCreateStmt();
	else if (MATCHX("CREATETRANSFORMSTMT"))
		return_value = _readCreateTransformStmt();
	else if (MATCHX("CURSORPOSINFO"))
		return_value = _readCursorPosInfo();
	else if (MATCHX("DEFELEM"))
		return_value = _readDefElem();
	else if (MATCHX("DEFINESTMT"))
		return_value = _readDefineStmt();
	else if (MATCHX("DENYLOGININTERVAL"))
		return_value = _readDenyLoginInterval();
	else if (MATCHX("DENYLOGINPOINT"))
		return_value = _readDenyLoginPoint();
	else if (MATCHX("DROPDBSTMT"))
		return_value = _readDropdbStmt();
	else if (MATCHX("DROPROLESTMT"))
		return_value = _readDropRoleStmt();
	else if (MATCHX("DROPSTMT"))
		return_value = _readDropStmt();
	else if (MATCHX("EXTTABLETYPEDESC"))
		return_value = _readExtTableTypeDesc();
	else if (MATCHX("FUNCCALL"))
		return_value = _readFuncCall();
	else if (MATCHX("FUNCTIONPARAMETER"))
		return_value = _readFunctionParameter();
	else if (MATCHX("FUNCWITHARGS"))
		return_value = _readFuncWithArgs();
	else if (MATCHX("GRANTROLESTMT"))
		return_value = _readGrantRoleStmt();
	else if (MATCHX("GRANTSTMT"))
		return_value = _readGrantStmt();
	else if (MATCHX("INDEXELEM"))
		return_value = _readIndexElem();
	else if (MATCHX("INDEXSTMT"))
		return_value = _readIndexStmt();
	else if (MATCHX("INHERITPARTITION"))
		return_value = _readInheritPartitionCmd();
	else if (MATCHX("LOCKSTMT"))
		return_value = _readLockStmt();
	else if (MATCHX("PARTITION"))
		return_value = _readPartition();
	else if (MATCHX("PARTITIONNODE"))
		return_value = _readPartitionNode();
	else if (MATCHX("PGPARTRULE"))
		return_value = _readPgPartRule();
	else if (MATCHX("PARTITIONRULE"))
		return_value = _readPartitionRule();
	else if (MATCHX("REINDEXSTMT"))
		return_value = _readReindexStmt();
	else if (MATCHX("RENAMESTMT"))
		return_value = _readRenameStmt();
	else if (MATCHX("REPLICAIDENTITYSTMT"))
		return_value = _readReplicaIdentityStmt();
	else if (MATCHX("RULESTMT"))
		return_value = _readRuleStmt();
	else if (MATCHX("SEGFILEMAPNODE"))
		return_value = _readSegfileMapNode();
	else if (MATCHX("SETDISTRIBUTIONCMD"))
		return_value = _readSetDistributionCmd();
	else if (MATCHX("SINGLEROWERRORDESC"))
		return_value = _readSingleRowErrorDesc();
	else if (MATCHX("SLICE"))
		return_value = _readSlice();
	else if (MATCHX("SLICETABLE"))
		return_value = _readSliceTable();
	else if (MATCHX("SORTBY"))
		return_value = _readSortBy();
	else if (MATCHX("TABLEVALUEEXPR"))
		return_value = _readTableValueExpr();
	else if (MATCHX("TRUNCATESTMT"))
		return_value = _readTruncateStmt();
	else if (MATCHX("TYPECAST"))
		return_value = _readTypeCast();
	else if (MATCHX("TYPENAME"))
		return_value = _readTypeName();
	else if (MATCHX("VACUUMSTMT"))
		return_value = _readVacuumStmt();
	else if (MATCHX("AOVACUUMPHASECONFIG"))
		return_value = _readAOVacuumPhaseConfig();
	else if (MATCHX("VARIABLESETSTMT"))
		return_value = _readVariableSetStmt();
	else if (MATCHX("VIEWSTMT"))
		return_value = _readViewStmt();
	else if (MATCHX("WITHCLAUSE"))
		return_value = _readWithClause();
	else
	{
        ereport(ERROR,
				(errcode(ERRCODE_FEATURE_NOT_SUPPORTED),
				 errmsg("This operation involves an internal data item "
						"of a type called \"%.*s\" which is not "
						"supported in this version of %s.",
						length, token, PACKAGE_NAME)));
		return_value = NULL;	/* keep compiler quiet */
	}
=======
	READ_ENUM_FIELD(commandType, CmdType);
	READ_UINT_FIELD(queryId);
	READ_BOOL_FIELD(hasReturning);
	READ_BOOL_FIELD(hasModifyingCTE);
	READ_BOOL_FIELD(canSetTag);
	READ_BOOL_FIELD(transientPlan);
	READ_BOOL_FIELD(dependsOnRole);
	READ_BOOL_FIELD(parallelModeNeeded);
	READ_NODE_FIELD(planTree);
	READ_NODE_FIELD(rtable);
	READ_NODE_FIELD(resultRelations);
	READ_NODE_FIELD(utilityStmt);
	READ_NODE_FIELD(subplans);
	READ_BITMAPSET_FIELD(rewindPlanIDs);
	READ_NODE_FIELD(rowMarks);
	READ_NODE_FIELD(relationOids);
	READ_NODE_FIELD(invalItems);
	READ_INT_FIELD(nParamExec);
>>>>>>> b5bce6c1

	READ_DONE();
}

/*
 * ReadCommonPlan
 *	Assign the basic stuff of all nodes that inherit from Plan
 */
static void
ReadCommonPlan(Plan *local_node)
{
	READ_TEMP_LOCALS();

	READ_FLOAT_FIELD(startup_cost);
	READ_FLOAT_FIELD(total_cost);
	READ_FLOAT_FIELD(plan_rows);
	READ_INT_FIELD(plan_width);
	READ_BOOL_FIELD(parallel_aware);
	READ_INT_FIELD(plan_node_id);
	READ_NODE_FIELD(targetlist);
	READ_NODE_FIELD(qual);
	READ_NODE_FIELD(lefttree);
	READ_NODE_FIELD(righttree);
	READ_NODE_FIELD(initPlan);
	READ_BITMAPSET_FIELD(extParam);
	READ_BITMAPSET_FIELD(allParam);
}

/*
 * _readPlan
 */
static Plan *
_readPlan(void)
{
	READ_LOCALS_NO_FIELDS(Plan);

	ReadCommonPlan(local_node);

	READ_DONE();
}

/*
 * _readResult
 */
static Result *
_readResult(void)
{
	READ_LOCALS(Result);

	ReadCommonPlan(&local_node->plan);

	READ_NODE_FIELD(resconstantqual);

	READ_DONE();
}

/*
 * _readModifyTable
 */
static ModifyTable *
_readModifyTable(void)
{
	READ_LOCALS(ModifyTable);

	ReadCommonPlan(&local_node->plan);

	READ_ENUM_FIELD(operation, CmdType);
	READ_BOOL_FIELD(canSetTag);
	READ_UINT_FIELD(nominalRelation);
	READ_NODE_FIELD(resultRelations);
	READ_INT_FIELD(resultRelIndex);
	READ_NODE_FIELD(plans);
	READ_NODE_FIELD(withCheckOptionLists);
	READ_NODE_FIELD(returningLists);
	READ_NODE_FIELD(fdwPrivLists);
	READ_BITMAPSET_FIELD(fdwDirectModifyPlans);
	READ_NODE_FIELD(rowMarks);
	READ_INT_FIELD(epqParam);
	READ_ENUM_FIELD(onConflictAction, OnConflictAction);
	READ_NODE_FIELD(arbiterIndexes);
	READ_NODE_FIELD(onConflictSet);
	READ_NODE_FIELD(onConflictWhere);
	READ_UINT_FIELD(exclRelRTI);
	READ_NODE_FIELD(exclRelTlist);

	READ_DONE();
}

/*
 * _readAppend
 */
static Append *
_readAppend(void)
{
	READ_LOCALS(Append);

	ReadCommonPlan(&local_node->plan);

	READ_NODE_FIELD(appendplans);

	READ_DONE();
}

/*
 * _readMergeAppend
 */
static MergeAppend *
_readMergeAppend(void)
{
	READ_LOCALS(MergeAppend);

	ReadCommonPlan(&local_node->plan);

	READ_NODE_FIELD(mergeplans);
	READ_INT_FIELD(numCols);
	READ_ATTRNUMBER_ARRAY(sortColIdx, local_node->numCols);
	READ_OID_ARRAY(sortOperators, local_node->numCols);
	READ_OID_ARRAY(collations, local_node->numCols);
	READ_BOOL_ARRAY(nullsFirst, local_node->numCols);

	READ_DONE();
}

/*
 * _readRecursiveUnion
 */
static RecursiveUnion *
_readRecursiveUnion(void)
{
	READ_LOCALS(RecursiveUnion);

	ReadCommonPlan(&local_node->plan);

	READ_INT_FIELD(wtParam);
	READ_INT_FIELD(numCols);
	READ_ATTRNUMBER_ARRAY(dupColIdx, local_node->numCols);
	READ_OID_ARRAY(dupOperators, local_node->numCols);
	READ_LONG_FIELD(numGroups);

	READ_DONE();
}

/*
 * _readBitmapAnd
 */
static BitmapAnd *
_readBitmapAnd(void)
{
	READ_LOCALS(BitmapAnd);

	ReadCommonPlan(&local_node->plan);

	READ_NODE_FIELD(bitmapplans);

	READ_DONE();
}

/*
 * _readBitmapOr
 */
static BitmapOr *
_readBitmapOr(void)
{
	READ_LOCALS(BitmapOr);

	ReadCommonPlan(&local_node->plan);

	READ_NODE_FIELD(bitmapplans);

	READ_DONE();
}

/*
 * ReadCommonScan
 *	Assign the basic stuff of all nodes that inherit from Scan
 */
static void
ReadCommonScan(Scan *local_node)
{
	READ_TEMP_LOCALS();

	ReadCommonPlan(&local_node->plan);

	READ_UINT_FIELD(scanrelid);
}

/*
 * _readScan
 */
static Scan *
_readScan(void)
{
	READ_LOCALS_NO_FIELDS(Scan);

	ReadCommonScan(local_node);

	READ_DONE();
}

/*
 * _readSeqScan
 */
static SeqScan *
_readSeqScan(void)
{
	READ_LOCALS_NO_FIELDS(SeqScan);

	ReadCommonScan(local_node);

	READ_DONE();
}

/*
 * _readSampleScan
 */
static SampleScan *
_readSampleScan(void)
{
	READ_LOCALS(SampleScan);

	ReadCommonScan(&local_node->scan);

	READ_NODE_FIELD(tablesample);

	READ_DONE();
}

/*
 * _readIndexScan
 */
static IndexScan *
_readIndexScan(void)
{
	READ_LOCALS(IndexScan);

	ReadCommonScan(&local_node->scan);

	READ_OID_FIELD(indexid);
	READ_NODE_FIELD(indexqual);
	READ_NODE_FIELD(indexqualorig);
	READ_NODE_FIELD(indexorderby);
	READ_NODE_FIELD(indexorderbyorig);
	READ_NODE_FIELD(indexorderbyops);
	READ_ENUM_FIELD(indexorderdir, ScanDirection);

	READ_DONE();
}

/*
 * _readIndexOnlyScan
 */
static IndexOnlyScan *
_readIndexOnlyScan(void)
{
	READ_LOCALS(IndexOnlyScan);

	ReadCommonScan(&local_node->scan);

	READ_OID_FIELD(indexid);
	READ_NODE_FIELD(indexqual);
	READ_NODE_FIELD(indexorderby);
	READ_NODE_FIELD(indextlist);
	READ_ENUM_FIELD(indexorderdir, ScanDirection);

	READ_DONE();
}

/*
 * _readBitmapIndexScan
 */
static BitmapIndexScan *
_readBitmapIndexScan(void)
{
	READ_LOCALS(BitmapIndexScan);

	ReadCommonScan(&local_node->scan);

	READ_OID_FIELD(indexid);
	READ_NODE_FIELD(indexqual);
	READ_NODE_FIELD(indexqualorig);

	READ_DONE();
}

/*
 * _readBitmapHeapScan
 */
static BitmapHeapScan *
_readBitmapHeapScan(void)
{
	READ_LOCALS(BitmapHeapScan);

	ReadCommonScan(&local_node->scan);

	READ_NODE_FIELD(bitmapqualorig);

	READ_DONE();
}

/*
 * _readTidScan
 */
static TidScan *
_readTidScan(void)
{
	READ_LOCALS(TidScan);

	ReadCommonScan(&local_node->scan);

	READ_NODE_FIELD(tidquals);

	READ_DONE();
}

/*
 * _readSubqueryScan
 */
static SubqueryScan *
_readSubqueryScan(void)
{
	READ_LOCALS(SubqueryScan);

	ReadCommonScan(&local_node->scan);

	READ_NODE_FIELD(subplan);

	READ_DONE();
}

/*
 * _readFunctionScan
 */
static FunctionScan *
_readFunctionScan(void)
{
	READ_LOCALS(FunctionScan);

	ReadCommonScan(&local_node->scan);

	READ_NODE_FIELD(functions);
	READ_BOOL_FIELD(funcordinality);

	READ_DONE();
}

/*
 * _readValuesScan
 */
static ValuesScan *
_readValuesScan(void)
{
	READ_LOCALS(ValuesScan);

	ReadCommonScan(&local_node->scan);

	READ_NODE_FIELD(values_lists);

	READ_DONE();
}

/*
 * _readCteScan
 */
static CteScan *
_readCteScan(void)
{
	READ_LOCALS(CteScan);

	ReadCommonScan(&local_node->scan);

	READ_INT_FIELD(ctePlanId);
	READ_INT_FIELD(cteParam);

	READ_DONE();
}

/*
 * _readWorkTableScan
 */
static WorkTableScan *
_readWorkTableScan(void)
{
	READ_LOCALS(WorkTableScan);

	ReadCommonScan(&local_node->scan);

	READ_INT_FIELD(wtParam);

	READ_DONE();
}

/*
 * _readForeignScan
 */
static ForeignScan *
_readForeignScan(void)
{
	READ_LOCALS(ForeignScan);

	ReadCommonScan(&local_node->scan);

	READ_ENUM_FIELD(operation, CmdType);
	READ_OID_FIELD(fs_server);
	READ_NODE_FIELD(fdw_exprs);
	READ_NODE_FIELD(fdw_private);
	READ_NODE_FIELD(fdw_scan_tlist);
	READ_NODE_FIELD(fdw_recheck_quals);
	READ_BITMAPSET_FIELD(fs_relids);
	READ_BOOL_FIELD(fsSystemCol);

	READ_DONE();
}

/*
 * _readCustomScan
 */
static CustomScan *
_readCustomScan(void)
{
	READ_LOCALS(CustomScan);
	char	   *custom_name;
	const CustomScanMethods *methods;

	ReadCommonScan(&local_node->scan);

	READ_UINT_FIELD(flags);
	READ_NODE_FIELD(custom_plans);
	READ_NODE_FIELD(custom_exprs);
	READ_NODE_FIELD(custom_private);
	READ_NODE_FIELD(custom_scan_tlist);
	READ_BITMAPSET_FIELD(custom_relids);

	/* Lookup CustomScanMethods by CustomName */
	token = pg_strtok(&length); /* skip methods: */
	token = pg_strtok(&length); /* CustomName */
	custom_name = nullable_string(token, length);
	methods = GetCustomScanMethods(custom_name, false);
	local_node->methods = methods;

	READ_DONE();
}

/*
 * ReadCommonJoin
 *	Assign the basic stuff of all nodes that inherit from Join
 */
static void
ReadCommonJoin(Join *local_node)
{
	READ_TEMP_LOCALS();

	ReadCommonPlan(&local_node->plan);

	READ_ENUM_FIELD(jointype, JoinType);
	READ_NODE_FIELD(joinqual);
}

/*
 * _readJoin
 */
static Join *
_readJoin(void)
{
	READ_LOCALS_NO_FIELDS(Join);

	ReadCommonJoin(local_node);

	READ_DONE();
}

/*
 * _readNestLoop
 */
static NestLoop *
_readNestLoop(void)
{
	READ_LOCALS(NestLoop);

	ReadCommonJoin(&local_node->join);

	READ_NODE_FIELD(nestParams);

	READ_DONE();
}

/*
 * _readMergeJoin
 */
static MergeJoin *
_readMergeJoin(void)
{
	int			numCols;

	READ_LOCALS(MergeJoin);

	ReadCommonJoin(&local_node->join);

	READ_NODE_FIELD(mergeclauses);

	numCols = list_length(local_node->mergeclauses);

	READ_OID_ARRAY(mergeFamilies, numCols);
	READ_OID_ARRAY(mergeCollations, numCols);
	READ_INT_ARRAY(mergeStrategies, numCols);
	READ_BOOL_ARRAY(mergeNullsFirst, numCols);

	READ_DONE();
}

/*
 * _readHashJoin
 */
static HashJoin *
_readHashJoin(void)
{
	READ_LOCALS(HashJoin);

	ReadCommonJoin(&local_node->join);

	READ_NODE_FIELD(hashclauses);

	READ_DONE();
}

/*
 * _readMaterial
 */
static Material *
_readMaterial(void)
{
	READ_LOCALS_NO_FIELDS(Material);

	ReadCommonPlan(&local_node->plan);

	READ_DONE();
}

/*
 * _readSort
 */
static Sort *
_readSort(void)
{
	READ_LOCALS(Sort);

	ReadCommonPlan(&local_node->plan);

	READ_INT_FIELD(numCols);
	READ_ATTRNUMBER_ARRAY(sortColIdx, local_node->numCols);
	READ_OID_ARRAY(sortOperators, local_node->numCols);
	READ_OID_ARRAY(collations, local_node->numCols);
	READ_BOOL_ARRAY(nullsFirst, local_node->numCols);

	READ_DONE();
}

/*
 * _readGroup
 */
static Group *
_readGroup(void)
{
	READ_LOCALS(Group);

	ReadCommonPlan(&local_node->plan);

	READ_INT_FIELD(numCols);
	READ_ATTRNUMBER_ARRAY(grpColIdx, local_node->numCols);
	READ_OID_ARRAY(grpOperators, local_node->numCols);

	READ_DONE();
}

/*
 * _readAgg
 */
static Agg *
_readAgg(void)
{
	READ_LOCALS(Agg);

	ReadCommonPlan(&local_node->plan);

	READ_ENUM_FIELD(aggstrategy, AggStrategy);
	READ_ENUM_FIELD(aggsplit, AggSplit);
	READ_INT_FIELD(numCols);
	READ_ATTRNUMBER_ARRAY(grpColIdx, local_node->numCols);
	READ_OID_ARRAY(grpOperators, local_node->numCols);
	READ_LONG_FIELD(numGroups);
	READ_NODE_FIELD(groupingSets);
	READ_NODE_FIELD(chain);

	READ_DONE();
}

/*
 * _readWindowAgg
 */
static WindowAgg *
_readWindowAgg(void)
{
	READ_LOCALS(WindowAgg);

	ReadCommonPlan(&local_node->plan);

	READ_UINT_FIELD(winref);
	READ_INT_FIELD(partNumCols);
	READ_ATTRNUMBER_ARRAY(partColIdx, local_node->partNumCols);
	READ_OID_ARRAY(partOperators, local_node->partNumCols);
	READ_INT_FIELD(ordNumCols);
	READ_ATTRNUMBER_ARRAY(ordColIdx, local_node->ordNumCols);
	READ_OID_ARRAY(ordOperators, local_node->ordNumCols);
	READ_INT_FIELD(frameOptions);
	READ_NODE_FIELD(startOffset);
	READ_NODE_FIELD(endOffset);

	READ_DONE();
}

/*
 * _readUnique
 */
static Unique *
_readUnique(void)
{
	READ_LOCALS(Unique);

	ReadCommonPlan(&local_node->plan);

	READ_INT_FIELD(numCols);
	READ_ATTRNUMBER_ARRAY(uniqColIdx, local_node->numCols);
	READ_OID_ARRAY(uniqOperators, local_node->numCols);

	READ_DONE();
}

/*
 * _readGather
 */
static Gather *
_readGather(void)
{
	READ_LOCALS(Gather);

	ReadCommonPlan(&local_node->plan);

	READ_INT_FIELD(num_workers);
	READ_BOOL_FIELD(single_copy);
	READ_BOOL_FIELD(invisible);

	READ_DONE();
}

/*
 * _readHash
 */
static Hash *
_readHash(void)
{
	READ_LOCALS(Hash);

	ReadCommonPlan(&local_node->plan);

	READ_OID_FIELD(skewTable);
	READ_INT_FIELD(skewColumn);
	READ_BOOL_FIELD(skewInherit);
	READ_OID_FIELD(skewColType);
	READ_INT_FIELD(skewColTypmod);

	READ_DONE();
}

/*
 * _readSetOp
 */
static SetOp *
_readSetOp(void)
{
	READ_LOCALS(SetOp);

	ReadCommonPlan(&local_node->plan);

	READ_ENUM_FIELD(cmd, SetOpCmd);
	READ_ENUM_FIELD(strategy, SetOpStrategy);
	READ_INT_FIELD(numCols);
	READ_ATTRNUMBER_ARRAY(dupColIdx, local_node->numCols);
	READ_OID_ARRAY(dupOperators, local_node->numCols);
	READ_INT_FIELD(flagColIdx);
	READ_INT_FIELD(firstFlag);
	READ_LONG_FIELD(numGroups);

	READ_DONE();
}

/*
 * _readLockRows
 */
static LockRows *
_readLockRows(void)
{
	READ_LOCALS(LockRows);

	ReadCommonPlan(&local_node->plan);

	READ_NODE_FIELD(rowMarks);
	READ_INT_FIELD(epqParam);

	READ_DONE();
}

/*
 * _readLimit
 */
static Limit *
_readLimit(void)
{
	READ_LOCALS(Limit);

	ReadCommonPlan(&local_node->plan);

	READ_NODE_FIELD(limitOffset);
	READ_NODE_FIELD(limitCount);

	READ_DONE();
}

/*
 * _readNestLoopParam
 */
static NestLoopParam *
_readNestLoopParam(void)
{
	READ_LOCALS(NestLoopParam);

	READ_INT_FIELD(paramno);
	READ_NODE_FIELD(paramval);

	READ_DONE();
}

/*
 * _readPlanRowMark
 */
static PlanRowMark *
_readPlanRowMark(void)
{
	READ_LOCALS(PlanRowMark);

	READ_UINT_FIELD(rti);
	READ_UINT_FIELD(prti);
	READ_UINT_FIELD(rowmarkId);
	READ_ENUM_FIELD(markType, RowMarkType);
	READ_INT_FIELD(allMarkTypes);
	READ_ENUM_FIELD(strength, LockClauseStrength);
	READ_ENUM_FIELD(waitPolicy, LockWaitPolicy);
	READ_BOOL_FIELD(isParent);

	READ_DONE();
}

/*
 * _readPlanInvalItem
 */
static PlanInvalItem *
_readPlanInvalItem(void)
{
	READ_LOCALS(PlanInvalItem);

	READ_INT_FIELD(cacheId);
	READ_UINT_FIELD(hashValue);

	READ_DONE();
}

/*
 * _readSubPlan
 */
static SubPlan *
_readSubPlan(void)
{
	READ_LOCALS(SubPlan);

	READ_ENUM_FIELD(subLinkType, SubLinkType);
	READ_NODE_FIELD(testexpr);
	READ_NODE_FIELD(paramIds);
	READ_INT_FIELD(plan_id);
	READ_STRING_FIELD(plan_name);
	READ_OID_FIELD(firstColType);
	READ_INT_FIELD(firstColTypmod);
	READ_OID_FIELD(firstColCollation);
	READ_BOOL_FIELD(useHashTable);
	READ_BOOL_FIELD(unknownEqFalse);
	READ_NODE_FIELD(setParam);
	READ_NODE_FIELD(parParam);
	READ_NODE_FIELD(args);
	READ_FLOAT_FIELD(startup_cost);
	READ_FLOAT_FIELD(per_call_cost);

	READ_DONE();
}

/*
 * _readAlternativeSubPlan
 */
static AlternativeSubPlan *
_readAlternativeSubPlan(void)
{
	READ_LOCALS(AlternativeSubPlan);

	READ_NODE_FIELD(subplans);

	READ_DONE();
}

/*
 * _readExtensibleNode
 */
static ExtensibleNode *
_readExtensibleNode(void)
{
	const ExtensibleNodeMethods *methods;
	ExtensibleNode *local_node;
	const char *extnodename;

	READ_TEMP_LOCALS();

	token = pg_strtok(&length); /* skip :extnodename */
	token = pg_strtok(&length); /* get extnodename */

	extnodename = nullable_string(token, length);
	if (!extnodename)
		elog(ERROR, "extnodename has to be supplied");
	methods = GetExtensibleNodeMethods(extnodename, false);

	local_node = (ExtensibleNode *) newNode(methods->node_size,
											T_ExtensibleNode);
	local_node->extnodename = extnodename;

	/* deserialize the private fields */
	methods->nodeRead(local_node);

	READ_DONE();
}

/*
 * parseNodeString
 *
 * Given a character string representing a node tree, parseNodeString creates
 * the internal node structure.
 *
 * The string to be read must already have been loaded into pg_strtok().
 */
Node *
parseNodeString(void)
{
	void	   *return_value;

	READ_TEMP_LOCALS();

	token = pg_strtok(&length);

#define MATCH(tokname, namelen) \
	(length == namelen && memcmp(token, tokname, namelen) == 0)

	if (MATCH("QUERY", 5))
		return_value = _readQuery();
	else if (MATCH("WITHCHECKOPTION", 15))
		return_value = _readWithCheckOption();
	else if (MATCH("SORTGROUPCLAUSE", 15))
		return_value = _readSortGroupClause();
	else if (MATCH("GROUPINGSET", 11))
		return_value = _readGroupingSet();
	else if (MATCH("WINDOWCLAUSE", 12))
		return_value = _readWindowClause();
	else if (MATCH("ROWMARKCLAUSE", 13))
		return_value = _readRowMarkClause();
	else if (MATCH("COMMONTABLEEXPR", 15))
		return_value = _readCommonTableExpr();
	else if (MATCH("SETOPERATIONSTMT", 16))
		return_value = _readSetOperationStmt();
	else if (MATCH("ALIAS", 5))
		return_value = _readAlias();
	else if (MATCH("RANGEVAR", 8))
		return_value = _readRangeVar();
	else if (MATCH("INTOCLAUSE", 10))
		return_value = _readIntoClause();
	else if (MATCH("VAR", 3))
		return_value = _readVar();
	else if (MATCH("CONST", 5))
		return_value = _readConst();
	else if (MATCH("PARAM", 5))
		return_value = _readParam();
	else if (MATCH("AGGREF", 6))
		return_value = _readAggref();
	else if (MATCH("GROUPINGFUNC", 12))
		return_value = _readGroupingFunc();
	else if (MATCH("WINDOWFUNC", 10))
		return_value = _readWindowFunc();
	else if (MATCH("ARRAYREF", 8))
		return_value = _readArrayRef();
	else if (MATCH("FUNCEXPR", 8))
		return_value = _readFuncExpr();
	else if (MATCH("NAMEDARGEXPR", 12))
		return_value = _readNamedArgExpr();
	else if (MATCH("OPEXPR", 6))
		return_value = _readOpExpr();
	else if (MATCH("DISTINCTEXPR", 12))
		return_value = _readDistinctExpr();
	else if (MATCH("NULLIFEXPR", 10))
		return_value = _readNullIfExpr();
	else if (MATCH("SCALARARRAYOPEXPR", 17))
		return_value = _readScalarArrayOpExpr();
	else if (MATCH("BOOLEXPR", 8))
		return_value = _readBoolExpr();
	else if (MATCH("SUBLINK", 7))
		return_value = _readSubLink();
	else if (MATCH("FIELDSELECT", 11))
		return_value = _readFieldSelect();
	else if (MATCH("FIELDSTORE", 10))
		return_value = _readFieldStore();
	else if (MATCH("RELABELTYPE", 11))
		return_value = _readRelabelType();
	else if (MATCH("COERCEVIAIO", 11))
		return_value = _readCoerceViaIO();
	else if (MATCH("ARRAYCOERCEEXPR", 15))
		return_value = _readArrayCoerceExpr();
	else if (MATCH("CONVERTROWTYPEEXPR", 18))
		return_value = _readConvertRowtypeExpr();
	else if (MATCH("COLLATE", 7))
		return_value = _readCollateExpr();
	else if (MATCH("CASE", 4))
		return_value = _readCaseExpr();
	else if (MATCH("WHEN", 4))
		return_value = _readCaseWhen();
	else if (MATCH("CASETESTEXPR", 12))
		return_value = _readCaseTestExpr();
	else if (MATCH("ARRAY", 5))
		return_value = _readArrayExpr();
	else if (MATCH("ROW", 3))
		return_value = _readRowExpr();
	else if (MATCH("ROWCOMPARE", 10))
		return_value = _readRowCompareExpr();
	else if (MATCH("COALESCE", 8))
		return_value = _readCoalesceExpr();
	else if (MATCH("MINMAX", 6))
		return_value = _readMinMaxExpr();
	else if (MATCH("XMLEXPR", 7))
		return_value = _readXmlExpr();
	else if (MATCH("NULLTEST", 8))
		return_value = _readNullTest();
	else if (MATCH("BOOLEANTEST", 11))
		return_value = _readBooleanTest();
	else if (MATCH("COERCETODOMAIN", 14))
		return_value = _readCoerceToDomain();
	else if (MATCH("COERCETODOMAINVALUE", 19))
		return_value = _readCoerceToDomainValue();
	else if (MATCH("SETTODEFAULT", 12))
		return_value = _readSetToDefault();
	else if (MATCH("CURRENTOFEXPR", 13))
		return_value = _readCurrentOfExpr();
	else if (MATCH("INFERENCEELEM", 13))
		return_value = _readInferenceElem();
	else if (MATCH("TARGETENTRY", 11))
		return_value = _readTargetEntry();
	else if (MATCH("RANGETBLREF", 11))
		return_value = _readRangeTblRef();
	else if (MATCH("JOINEXPR", 8))
		return_value = _readJoinExpr();
	else if (MATCH("FROMEXPR", 8))
		return_value = _readFromExpr();
	else if (MATCH("ONCONFLICTEXPR", 14))
		return_value = _readOnConflictExpr();
	else if (MATCH("RTE", 3))
		return_value = _readRangeTblEntry();
	else if (MATCH("RANGETBLFUNCTION", 16))
		return_value = _readRangeTblFunction();
	else if (MATCH("TABLESAMPLECLAUSE", 17))
		return_value = _readTableSampleClause();
	else if (MATCH("NOTIFY", 6))
		return_value = _readNotifyStmt();
	else if (MATCH("DEFELEM", 7))
		return_value = _readDefElem();
	else if (MATCH("DECLARECURSOR", 13))
		return_value = _readDeclareCursorStmt();
	else if (MATCH("PLANNEDSTMT", 11))
		return_value = _readPlannedStmt();
	else if (MATCH("PLAN", 4))
		return_value = _readPlan();
	else if (MATCH("RESULT", 6))
		return_value = _readResult();
	else if (MATCH("MODIFYTABLE", 11))
		return_value = _readModifyTable();
	else if (MATCH("APPEND", 6))
		return_value = _readAppend();
	else if (MATCH("MERGEAPPEND", 11))
		return_value = _readMergeAppend();
	else if (MATCH("RECURSIVEUNION", 14))
		return_value = _readRecursiveUnion();
	else if (MATCH("BITMAPAND", 9))
		return_value = _readBitmapAnd();
	else if (MATCH("BITMAPOR", 8))
		return_value = _readBitmapOr();
	else if (MATCH("SCAN", 4))
		return_value = _readScan();
	else if (MATCH("SEQSCAN", 7))
		return_value = _readSeqScan();
	else if (MATCH("SAMPLESCAN", 10))
		return_value = _readSampleScan();
	else if (MATCH("INDEXSCAN", 9))
		return_value = _readIndexScan();
	else if (MATCH("INDEXONLYSCAN", 13))
		return_value = _readIndexOnlyScan();
	else if (MATCH("BITMAPINDEXSCAN", 15))
		return_value = _readBitmapIndexScan();
	else if (MATCH("BITMAPHEAPSCAN", 14))
		return_value = _readBitmapHeapScan();
	else if (MATCH("TIDSCAN", 7))
		return_value = _readTidScan();
	else if (MATCH("SUBQUERYSCAN", 12))
		return_value = _readSubqueryScan();
	else if (MATCH("FUNCTIONSCAN", 12))
		return_value = _readFunctionScan();
	else if (MATCH("VALUESSCAN", 10))
		return_value = _readValuesScan();
	else if (MATCH("CTESCAN", 7))
		return_value = _readCteScan();
	else if (MATCH("WORKTABLESCAN", 13))
		return_value = _readWorkTableScan();
	else if (MATCH("FOREIGNSCAN", 11))
		return_value = _readForeignScan();
	else if (MATCH("CUSTOMSCAN", 10))
		return_value = _readCustomScan();
	else if (MATCH("JOIN", 4))
		return_value = _readJoin();
	else if (MATCH("NESTLOOP", 8))
		return_value = _readNestLoop();
	else if (MATCH("MERGEJOIN", 9))
		return_value = _readMergeJoin();
	else if (MATCH("HASHJOIN", 8))
		return_value = _readHashJoin();
	else if (MATCH("MATERIAL", 8))
		return_value = _readMaterial();
	else if (MATCH("SORT", 4))
		return_value = _readSort();
	else if (MATCH("GROUP", 5))
		return_value = _readGroup();
	else if (MATCH("AGG", 3))
		return_value = _readAgg();
	else if (MATCH("WINDOWAGG", 9))
		return_value = _readWindowAgg();
	else if (MATCH("UNIQUE", 6))
		return_value = _readUnique();
	else if (MATCH("GATHER", 6))
		return_value = _readGather();
	else if (MATCH("HASH", 4))
		return_value = _readHash();
	else if (MATCH("SETOP", 5))
		return_value = _readSetOp();
	else if (MATCH("LOCKROWS", 8))
		return_value = _readLockRows();
	else if (MATCH("LIMIT", 5))
		return_value = _readLimit();
	else if (MATCH("NESTLOOPPARAM", 13))
		return_value = _readNestLoopParam();
	else if (MATCH("PLANROWMARK", 11))
		return_value = _readPlanRowMark();
	else if (MATCH("PLANINVALITEM", 13))
		return_value = _readPlanInvalItem();
	else if (MATCH("SUBPLAN", 7))
		return_value = _readSubPlan();
	else if (MATCH("ALTERNATIVESUBPLAN", 18))
		return_value = _readAlternativeSubPlan();
	else if (MATCH("EXTENSIBLENODE", 14))
		return_value = _readExtensibleNode();
	else
	{
		elog(ERROR, "badly formatted node string \"%.32s\"...", token);
		return_value = NULL;	/* keep compiler quiet */
	}

	return (Node *) return_value;
}


/*
 * readDatum
 *
 * Given a string representation of a constant, recreate the appropriate
 * Datum.  The string representation embeds length info, but not byValue,
 * so we must be told that.
 */
Datum
readDatum(bool typbyval)
{
	Size		length,
				i;
	int			tokenLength;
	char	   *token;
	Datum		res;
	char	   *s;

	/*
	 * read the actual length of the value
	 */
	token = pg_strtok(&tokenLength);
	length = atoui(token);

	token = pg_strtok(&tokenLength);	/* read the '[' */
	if (token == NULL || token[0] != '[')
		elog(ERROR, "expected \"[\" to start datum, but got \"%s\"; length = %zu",
			 token ? (const char *) token : "[NULL]", length);

	if (typbyval)
	{
		if (length > (Size) sizeof(Datum))
			elog(ERROR, "byval datum but length = %zu", length);
		res = (Datum) 0;
		s = (char *) (&res);
		for (i = 0; i < (Size) sizeof(Datum); i++)
		{
			token = pg_strtok(&tokenLength);
			s[i] = (char) atoi(token);
		}
	}
	else if (length <= 0)
		res = 0;
	else
	{
		s = (char *) palloc(length);
		for (i = 0; i < length; i++)
		{
			token = pg_strtok(&tokenLength);
			s[i] = (char) atoi(token);
		}
		res = PointerGetDatum(s);
	}

	token = pg_strtok(&tokenLength);	/* read the ']' */
	if (token == NULL || token[0] != ']')
		elog(ERROR, "expected \"]\" to end datum, but got \"%s\"; length = %zu",
			 token ? (const char *) token : "[NULL]", length);

	return res;
}
<<<<<<< HEAD
#endif /* COMPILING_BINARY_FUNCS */
=======

/*
 * readAttrNumberCols
 */
AttrNumber *
readAttrNumberCols(int numCols)
{
	int			tokenLength,
				i;
	char	   *token;
	AttrNumber *attr_vals;

	if (numCols <= 0)
		return NULL;

	attr_vals = (AttrNumber *) palloc(numCols * sizeof(AttrNumber));
	for (i = 0; i < numCols; i++)
	{
		token = pg_strtok(&tokenLength);
		attr_vals[i] = atoi(token);
	}

	return attr_vals;
}

/*
 * readOidCols
 */
Oid *
readOidCols(int numCols)
{
	int			tokenLength,
				i;
	char	   *token;
	Oid		   *oid_vals;

	if (numCols <= 0)
		return NULL;

	oid_vals = (Oid *) palloc(numCols * sizeof(Oid));
	for (i = 0; i < numCols; i++)
	{
		token = pg_strtok(&tokenLength);
		oid_vals[i] = atooid(token);
	}

	return oid_vals;
}

/*
 * readIntCols
 */
int *
readIntCols(int numCols)
{
	int			tokenLength,
				i;
	char	   *token;
	int		   *int_vals;

	if (numCols <= 0)
		return NULL;

	int_vals = (int *) palloc(numCols * sizeof(int));
	for (i = 0; i < numCols; i++)
	{
		token = pg_strtok(&tokenLength);
		int_vals[i] = atoi(token);
	}

	return int_vals;
}

/*
 * readBoolCols
 */
bool *
readBoolCols(int numCols)
{
	int			tokenLength,
				i;
	char	   *token;
	bool	   *bool_vals;

	if (numCols <= 0)
		return NULL;

	bool_vals = (bool *) palloc(numCols * sizeof(bool));
	for (i = 0; i < numCols; i++)
	{
		token = pg_strtok(&tokenLength);
		bool_vals[i] = strtobool(token);
	}

	return bool_vals;
}
>>>>>>> b5bce6c1
<|MERGE_RESOLUTION|>--- conflicted
+++ resolved
@@ -3,13 +3,9 @@
  * readfuncs.c
  *	  Reader functions for Postgres tree nodes.
  *
-<<<<<<< HEAD
  * Portions Copyright (c) 2005-2010, Greenplum inc
  * Portions Copyright (c) 2012-Present Pivotal Software, Inc.
- * Portions Copyright (c) 1996-2015, PostgreSQL Global Development Group
-=======
  * Portions Copyright (c) 1996-2016, PostgreSQL Global Development Group
->>>>>>> b5bce6c1
  * Portions Copyright (c) 1994, Regents of the University of California
  *
  *
@@ -17,9 +13,10 @@
  *	  src/backend/nodes/readfuncs.c
  *
  * NOTES
-<<<<<<< HEAD
- *	  Path and Plan nodes do not need to have any readfuncs support, because we
- *	  never have occasion to read them in.  We never read executor state trees, either.
+ *	  Path nodes do not have any readfuncs support, because we never
+ *	  have occasion to read them in.  (There was once code here that
+ *	  claimed to read them, but it was broken as well as unused.)  We
+ *	  never read executor state trees, either.
  *
  *    But due to the use of this routine in older version of CDB/MPP/GPDB,
  *    there are routines that do read those types of nodes (unlike PostgreSQL)
@@ -29,12 +26,6 @@
  *
  *    The purpose of these routines is to read serialized trees that were stored
  *    in the catalog, and reconstruct the trees.
-=======
- *	  Path nodes do not have any readfuncs support, because we never
- *	  have occasion to read them in.  (There was once code here that
- *	  claimed to read them, but it was broken as well as unused.)  We
- *	  never read executor state trees, either.
->>>>>>> b5bce6c1
  *
  *	  Parse location fields are written out by outfuncs.c, but only for
  *	  possible debugging use.  When reading a location field, we discard
@@ -116,9 +107,6 @@
 
 /* Read an OID field (don't hard-wire assumption that OID is same as uint) */
 #define READ_OID_FIELD(fldname)     READ_SCALAR_FIELD(fldname, atooid(token))
-
-/* Read a long-integer field (anything written as ":fldname %ld") */
-#define READ_LONG_FIELD(fldname)    READ_SCALAR_FIELD(fldname, atol(token))
 
 /*
  * extended_char
@@ -215,99 +203,6 @@
 #define READ_DONE() \
 	return local_node
 
-/* Read an integer array (anything written as ":fldname %d %d ...") */
-#define READ_INT_ARRAY(fldname, count, Type) \
-	token = pg_strtok(&length);		/* skip :fldname */ \
-	if ( local_node->count > 0 ) \
-	{ \
-		int i; \
-		local_node->fldname = (Type *)palloc(local_node->count * sizeof(Type)); \
-		for(i=0; i<local_node->count; i++) \
-		{ \
-			token = pg_strtok(&length);		/* get field value */ \
-			local_node->fldname[i] = (Type) atoi(token); \
-		} \
-	}
-
-/* Read optional integer array (":fldname %d %d ..." or ":fldname <>") */
-#define READ_INT_ARRAY_OR_NULL(fldname, count, Type) \
-	if ( local_node->count > 0 && \
-         NULL != (token = pg_strtok(&length)) &&    /* skip :fldname */ \
-         NULL != (token = pg_strtok(&length)) &&    /* first value or <> */ \
-         length > 0 )                               /* proceed if isn't <> */ \
-	{ \
-		int i; \
-		local_node->fldname = (Type *)palloc(local_node->count * sizeof(Type)); \
-        local_node->fldname[0] = (Type) atoi(token); \
-		for(i=1; i<local_node->count; i++) \
-		{ \
-            token = pg_strtok(&length);		/* get field value */ \
-            local_node->fldname[i] = (Type) atoi(token); \
-		} \
-	}
-
-/* Read an unsigned integer array (anything written as ":fldname %u %u ...") */
-#define READ_UINT_ARRAY(fldname, count, Type) \
-	token = pg_strtok(&length);		/* skip :fldname */ \
-	if ( local_node->count > 0 ) \
-	{ \
-		int i; \
-		local_node->fldname = (Type *)palloc(local_node->count * sizeof(Type)); \
-		for(i=0; i<local_node->count; i++) \
-		{ \
-			token = pg_strtok(&length);		/* get field value */ \
-			local_node->fldname[i] = (Type) atoui(token); \
-		} \
-	}
-
-/* Read optional unsigned integer array (":fldname %u %u ..." or ":fldname <>") */
-#define READ_UINT_ARRAY_OR_NULL(fldname, count, Type) \
-	if ( local_node->count > 0 && \
-         NULL != (token = pg_strtok(&length)) &&    /* skip :fldname */ \
-         NULL != (token = pg_strtok(&length)) &&    /* first value or <> */ \
-         length > 0 )                               /* proceed if isn't <> */ \
-	{ \
-		int i; \
-		local_node->fldname = (Type *)palloc(local_node->count * sizeof(Type)); \
-        local_node->fldname[0] = (Type) atoui(token); \
-		for(i=1; i<local_node->count; i++) \
-		{ \
-            token = pg_strtok(&length);		/* get field value */ \
-            local_node->fldname[i] = (Type) atoui(token); \
-		} \
-	}
-
-
-/* Read an Trasnaction ID array (written as ":fldname %u %u ... ") */
-#define READ_XID_ARRAY(fldname, count) \
-	token = pg_strtok(&length);		/* skip :fldname */ \
-	if ( local_node->count > 0 ) \
-	{ \
-		int i; \
-		local_node->fldname = (TransactionId *)palloc(local_node->count * sizeof(TransactionId)); \
-		for(i=0; i<local_node->count; i++) \
-		{ \
-			token = pg_strtok(&length);		/* get field value */ \
-			local_node->fldname[i] = ((TransactionId) strtoul((token), NULL, 10)); \
-		} \
-	}
-
-
-
-/* Read an Oid array (written as ":fldname %u %u ...") */
-#define READ_OID_ARRAY(fldname, count) \
-	token = pg_strtok(&length);		/* skip :fldname */ \
-	if ( local_node->count > 0 ) \
-	{ \
-		int i; \
-		local_node->fldname = (Oid *)palloc(local_node->count * sizeof(Oid)); \
-		for(i=0; i<local_node->count; i++) \
-		{ \
-			token = pg_strtok(&length);		/* get field value */ \
-			local_node->fldname[i] = atooid(token); \
-		} \
-	}
-
 /*
  * NOTE: use atoi() to read values written with %d, or atoui() to read
  * values written with %u in outfuncs.c.  An exception is OID values,
@@ -354,12 +249,7 @@
 
 #endif /* COMPILING_BINARY_FUNCS */
 
-<<<<<<< HEAD
-static Datum readDatum(bool typbyval);
-
 #ifndef COMPILING_BINARY_FUNCS
-=======
->>>>>>> b5bce6c1
 /*
  * _readBitmapset
  */
@@ -400,7 +290,6 @@
 
 	return result;
 }
-#endif /* COMPILING_BINARY_FUNCS */
 
 /*
  * for use by extensions which define extensible nodes
@@ -411,7 +300,6 @@
 	return _readBitmapset();
 }
 
-#ifndef COMPILING_BINARY_FUNCS
 /*
  * _readQuery
  */
@@ -906,7 +794,6 @@
 {
 	READ_LOCALS(IndexStmt);
 
-<<<<<<< HEAD
 	READ_STRING_FIELD(idxname);
 	READ_NODE_FIELD(relation);
 	READ_OID_FIELD(relationOid);
@@ -932,25 +819,6 @@
 	READ_BOOL_FIELD(is_split_part);
 	READ_OID_FIELD(parentIndexId);
 	READ_OID_FIELD(parentConstraintId);
-=======
-	READ_OID_FIELD(aggfnoid);
-	READ_OID_FIELD(aggtype);
-	READ_OID_FIELD(aggcollid);
-	READ_OID_FIELD(inputcollid);
-	READ_OID_FIELD(aggtranstype);
-	READ_NODE_FIELD(aggargtypes);
-	READ_NODE_FIELD(aggdirectargs);
-	READ_NODE_FIELD(args);
-	READ_NODE_FIELD(aggorder);
-	READ_NODE_FIELD(aggdistinct);
-	READ_NODE_FIELD(aggfilter);
-	READ_BOOL_FIELD(aggstar);
-	READ_BOOL_FIELD(aggvariadic);
-	READ_CHAR_FIELD(aggkind);
-	READ_UINT_FIELD(agglevelsup);
-	READ_ENUM_FIELD(aggsplit, AggSplit);
-	READ_LOCATION_FIELD(location);
->>>>>>> b5bce6c1
 
 	READ_DONE();
 }
@@ -960,7 +828,6 @@
 {
 	READ_LOCALS(IndexElem);
 
-<<<<<<< HEAD
 	READ_STRING_FIELD(name);
 	READ_NODE_FIELD(expr);
 	READ_STRING_FIELD(indexcolname);
@@ -968,13 +835,6 @@
 	READ_NODE_FIELD(opclass);
 	READ_ENUM_FIELD(ordering, SortByDir);
 	READ_ENUM_FIELD(nulls_ordering, SortByNulls);
-=======
-	READ_NODE_FIELD(args);
-	READ_NODE_FIELD(refs);
-	READ_NODE_FIELD(cols);
-	READ_UINT_FIELD(agglevelsup);
-	READ_LOCATION_FIELD(location);
->>>>>>> b5bce6c1
 
 	READ_DONE();
 }
@@ -1048,7 +908,6 @@
 {
 	READ_LOCALS(TruncateStmt);
 
-<<<<<<< HEAD
 	READ_NODE_FIELD(relations);
 	READ_ENUM_FIELD(behavior,DropBehavior);
 
@@ -1291,19 +1150,6 @@
 	READ_BOOL_FIELD(func_variadic);
 	READ_NODE_FIELD(over);
 	READ_LOCATION_FIELD(location);
-
-	READ_DONE();
-}
-
-static DefElem *
-_readDefElem(void)
-{
-	READ_LOCALS(DefElem);
-
-	READ_STRING_FIELD(defnamespace);
-	READ_STRING_FIELD(defname);
-	READ_NODE_FIELD(arg);
-	READ_ENUM_FIELD(defaction, DefElemAction);
 
 	READ_DONE();
 }
@@ -1498,14 +1344,9 @@
 	READ_OID_FIELD(aggfnoid);
 	READ_OID_FIELD(aggtype);
 	READ_OID_FIELD(aggcollid);
-=======
-	READ_OID_FIELD(opno);
-	READ_OID_FIELD(opfuncid);
-	READ_OID_FIELD(opresulttype);
-	READ_BOOL_FIELD(opretset);
-	READ_OID_FIELD(opcollid);
->>>>>>> b5bce6c1
 	READ_OID_FIELD(inputcollid);
+	READ_OID_FIELD(aggtranstype);
+	READ_NODE_FIELD(aggargtypes);
 	READ_NODE_FIELD(aggdirectargs);
 	READ_NODE_FIELD(args);
 	READ_NODE_FIELD(aggorder);
@@ -1515,7 +1356,8 @@
 	READ_BOOL_FIELD(aggvariadic);
 	READ_CHAR_FIELD(aggkind);
 	READ_UINT_FIELD(agglevelsup);
-	READ_ENUM_FIELD(aggstage, AggStage);
+	READ_ENUM_FIELD(aggsplit, AggSplit);
+
 	READ_LOCATION_FIELD(location);
 
 	READ_DONE();
@@ -1529,11 +1371,10 @@
 {
 	READ_LOCALS(GroupingFunc);
 
-<<<<<<< HEAD
 	READ_NODE_FIELD(args);
 	READ_NODE_FIELD(refs);
 	READ_NODE_FIELD(cols);
-	READ_INT_FIELD(agglevelsup);
+	READ_UINT_FIELD(agglevelsup);
 	READ_LOCATION_FIELD(location);
 
 	READ_DONE();
@@ -1645,17 +1486,6 @@
 
 	READ_OID_FIELD(opno);
 	READ_OID_FIELD(opfuncid);
-
-	/*
-	 * The opfuncid is stored in the textual format primarily for debugging
-	 * and documentation reasons.  We want to always read it as zero to force
-	 * it to be re-looked-up in the pg_operator entry.  This ensures that
-	 * stored rules don't have hidden dependencies on operators' functions.
-	 * (We don't currently support an ALTER OPERATOR command, but might
-	 * someday.)
-	 */
-	local_node->opfuncid = InvalidOid;
-
 	READ_OID_FIELD(opresulttype);
 	READ_BOOL_FIELD(opretset);
 	READ_OID_FIELD(opcollid);
@@ -1678,17 +1508,6 @@
 
 	READ_OID_FIELD(opno);
 	READ_OID_FIELD(opfuncid);
-
-	/*
-	 * The opfuncid is stored in the textual format primarily for debugging
-	 * and documentation reasons.  We want to always read it as zero to force
-	 * it to be re-looked-up in the pg_operator entry.  This ensures that
-	 * stored rules don't have hidden dependencies on operators' functions.
-	 * (We don't currently support an ALTER OPERATOR command, but might
-	 * someday.)
-	 */
-	local_node->opfuncid = InvalidOid;
-
 	READ_OID_FIELD(opresulttype);
 	READ_BOOL_FIELD(opretset);
 	READ_OID_FIELD(opcollid);
@@ -1709,28 +1528,12 @@
 
 	READ_OID_FIELD(opno);
 	READ_OID_FIELD(opfuncid);
-
-	/*
-	 * The opfuncid is stored in the textual format primarily for debugging
-	 * and documentation reasons.  We want to always read it as zero to force
-	 * it to be re-looked-up in the pg_operator entry.  This ensures that
-	 * stored rules don't have hidden dependencies on operators' functions.
-	 * (We don't currently support an ALTER OPERATOR command, but might
-	 * someday.)
-	 */
-	local_node->opfuncid = InvalidOid;
-
-=======
-	READ_OID_FIELD(opno);
-	READ_OID_FIELD(opfuncid);
->>>>>>> b5bce6c1
 	READ_OID_FIELD(opresulttype);
 	READ_BOOL_FIELD(opretset);
 	READ_OID_FIELD(opcollid);
 	READ_OID_FIELD(inputcollid);
 	READ_NODE_FIELD(args);
 	READ_LOCATION_FIELD(location);
-<<<<<<< HEAD
 
 	READ_DONE();
 }
@@ -1747,17 +1550,6 @@
 
 	READ_OID_FIELD(opno);
 	READ_OID_FIELD(opfuncid);
-
-	/*
-	 * The opfuncid is stored in the textual format primarily for debugging
-	 * and documentation reasons.  We want to always read it as zero to force
-	 * it to be re-looked-up in the pg_operator entry.  This ensures that
-	 * stored rules don't have hidden dependencies on operators' functions.
-	 * (We don't currently support an ALTER OPERATOR command, but might
-	 * someday.)
-	 */
-	local_node->opfuncid = InvalidOid;
-
 	READ_BOOL_FIELD(useOr);
 	READ_OID_FIELD(inputcollid);
 	READ_NODE_FIELD(args);
@@ -2277,9 +2069,9 @@
 	READ_ENUM_FIELD(action, OnConflictAction);
 	READ_NODE_FIELD(arbiterElems);
 	READ_NODE_FIELD(arbiterWhere);
+	READ_OID_FIELD(constraint);
 	READ_NODE_FIELD(onConflictSet);
 	READ_NODE_FIELD(onConflictWhere);
-	READ_OID_FIELD(constraint);
 	READ_INT_FIELD(exclRelIndex);
 	READ_NODE_FIELD(exclRelTlist);
 
@@ -2471,6 +2263,1076 @@
  */
 #include "nodes/plannodes.h"
 
+/*
+ * _readTableSampleClause
+ */
+static TableSampleClause *
+_readTableSampleClause(void)
+{
+	READ_LOCALS(TableSampleClause);
+
+	READ_OID_FIELD(tsmhandler);
+	READ_NODE_FIELD(args);
+	READ_NODE_FIELD(repeatable);
+
+	READ_DONE();
+}
+
+/*
+ * _readDefElem
+ */
+static DefElem *
+_readDefElem(void)
+{
+	READ_LOCALS(DefElem);
+
+	READ_STRING_FIELD(defnamespace);
+	READ_STRING_FIELD(defname);
+	READ_NODE_FIELD(arg);
+	READ_ENUM_FIELD(defaction, DefElemAction);
+
+	READ_DONE();
+}
+
+/*
+ * _readPlannedStmt
+ */
+static PlannedStmt *
+_readPlannedStmt(void)
+{
+	READ_LOCALS(PlannedStmt);
+
+	READ_ENUM_FIELD(commandType, CmdType);
+	READ_ENUM_FIELD(planGen, PlanGenerator);
+	READ_UINT_FIELD(queryId);
+	READ_BOOL_FIELD(hasReturning);
+	READ_BOOL_FIELD(hasModifyingCTE);
+	READ_BOOL_FIELD(canSetTag);
+	READ_BOOL_FIELD(transientPlan);
+	READ_BOOL_FIELD(oneoffPlan);
+	READ_BOOL_FIELD(simplyUpdatable);
+	READ_BOOL_FIELD(dependsOnRole);
+	READ_BOOL_FIELD(parallelModeNeeded);
+	READ_NODE_FIELD(planTree);
+	READ_NODE_FIELD(rtable);
+	READ_NODE_FIELD(resultRelations);
+	READ_NODE_FIELD(utilityStmt);
+	READ_NODE_FIELD(subplans);
+	READ_BITMAPSET_FIELD(rewindPlanIDs);
+#ifdef COMPILING_BINARY_FUNCS
+	READ_INT_ARRAY(subplan_sliceIds, list_length(local_node->subplans) + 1);
+	READ_BOOL_ARRAY(subplan_initPlanParallel, list_length(local_node->subplans) + 1);
+#endif /* COMPILING_BINARY_FUNCS */
+	READ_NODE_FIELD(result_partitions);
+	READ_NODE_FIELD(result_aosegnos);
+	READ_NODE_FIELD(queryPartOids);
+	READ_NODE_FIELD(queryPartsMetadata);
+	READ_NODE_FIELD(numSelectorsPerScanId);
+	READ_NODE_FIELD(rowMarks);
+	READ_NODE_FIELD(relationOids);
+
+	/* invalItems not serialized in outfast.c */
+#ifndef COMPILING_BINARY_FUNCS
+	READ_NODE_FIELD(invalItems);
+#endif /* COMPILING_BINARY_FUNCS */
+	READ_INT_FIELD(nParamExec);
+
+	READ_INT_FIELD(nMotionNodes);
+	READ_INT_FIELD(nInitPlans);
+
+	READ_NODE_FIELD(intoPolicy);
+
+	READ_UINT64_FIELD(query_mem);
+	READ_NODE_FIELD(intoClause);
+	READ_NODE_FIELD(copyIntoClause);
+	READ_NODE_FIELD(refreshClause);
+	READ_INT_FIELD(metricsQueryType);
+
+	READ_DONE();
+}
+
+/*
+ * ReadCommonPlan
+ *	Assign the basic stuff of all nodes that inherit from Plan
+ */
+static void
+ReadCommonPlan(Plan *local_node)
+{
+	READ_TEMP_LOCALS();
+
+	READ_FLOAT_FIELD(startup_cost);
+	READ_FLOAT_FIELD(total_cost);
+	READ_FLOAT_FIELD(plan_rows);
+	READ_INT_FIELD(plan_width);
+	READ_BOOL_FIELD(parallel_aware);
+	READ_INT_FIELD(plan_node_id);
+	READ_NODE_FIELD(targetlist);
+	READ_NODE_FIELD(qual);
+	READ_NODE_FIELD(lefttree);
+	READ_NODE_FIELD(righttree);
+	READ_NODE_FIELD(initPlan);
+
+	READ_BITMAPSET_FIELD(extParam);
+	READ_BITMAPSET_FIELD(allParam);
+
+	READ_NODE_FIELD(flow);
+	READ_ENUM_FIELD(dispatch, DispatchMethod);
+	READ_BOOL_FIELD(directDispatch.isDirectDispatch);
+	READ_NODE_FIELD(directDispatch.contentIds);
+
+	READ_UINT64_FIELD(operatorMemKB);
+}
+
+/*
+ * _readPlan
+ */
+static Plan *
+_readPlan(void)
+{
+	READ_LOCALS_NO_FIELDS(Plan);
+
+	ReadCommonPlan(local_node);
+
+	READ_DONE();
+}
+
+/*
+ * _readResult
+ */
+static Result *
+_readResult(void)
+{
+	READ_LOCALS(Result);
+
+	ReadCommonPlan(&local_node->plan);
+
+	READ_NODE_FIELD(resconstantqual);
+
+	READ_INT_FIELD(numHashFilterCols);
+	READ_ATTRNUMBER_ARRAY(hashFilterColIdx, local_node->numHashFilterCols);
+	READ_OID_ARRAY(hashFilterFuncs, local_node->numHashFilterCols);
+
+	READ_DONE();
+}
+
+/*
+ * _readModifyTable
+ */
+static ModifyTable *
+_readModifyTable(void)
+{
+	READ_LOCALS(ModifyTable);
+
+	ReadCommonPlan(&local_node->plan);
+
+	READ_ENUM_FIELD(operation, CmdType);
+	READ_BOOL_FIELD(canSetTag);
+	READ_UINT_FIELD(nominalRelation);
+	READ_NODE_FIELD(resultRelations);
+	READ_INT_FIELD(resultRelIndex);
+	READ_NODE_FIELD(plans);
+	READ_NODE_FIELD(withCheckOptionLists);
+	READ_NODE_FIELD(returningLists);
+	READ_NODE_FIELD(fdwPrivLists);
+	READ_BITMAPSET_FIELD(fdwDirectModifyPlans);
+	READ_NODE_FIELD(rowMarks);
+	READ_INT_FIELD(epqParam);
+	READ_ENUM_FIELD(onConflictAction, OnConflictAction);
+	READ_NODE_FIELD(arbiterIndexes);
+	READ_NODE_FIELD(onConflictSet);
+	READ_NODE_FIELD(onConflictWhere);
+	READ_UINT_FIELD(exclRelRTI);
+	READ_NODE_FIELD(exclRelTlist);
+	READ_NODE_FIELD(action_col_idxes);
+	READ_NODE_FIELD(oid_col_idxes);
+
+	READ_DONE();
+}
+
+/*
+ * _readAppend
+ */
+static Append *
+_readAppend(void)
+{
+	READ_LOCALS(Append);
+
+	ReadCommonPlan(&local_node->plan);
+
+	READ_NODE_FIELD(appendplans);
+
+	READ_DONE();
+}
+
+/*
+ * _readMergeAppend
+ */
+static MergeAppend *
+_readMergeAppend(void)
+{
+	READ_LOCALS(MergeAppend);
+
+	ReadCommonPlan(&local_node->plan);
+
+	READ_NODE_FIELD(mergeplans);
+	READ_INT_FIELD(numCols);
+	READ_ATTRNUMBER_ARRAY(sortColIdx, local_node->numCols);
+	READ_OID_ARRAY(sortOperators, local_node->numCols);
+	READ_OID_ARRAY(collations, local_node->numCols);
+	READ_BOOL_ARRAY(nullsFirst, local_node->numCols);
+
+	READ_DONE();
+}
+
+/*
+ * _readRecursiveUnion
+ */
+static RecursiveUnion *
+_readRecursiveUnion(void)
+{
+	READ_LOCALS(RecursiveUnion);
+
+	ReadCommonPlan(&local_node->plan);
+
+	READ_INT_FIELD(wtParam);
+	READ_INT_FIELD(numCols);
+	READ_ATTRNUMBER_ARRAY(dupColIdx, local_node->numCols);
+	READ_OID_ARRAY(dupOperators, local_node->numCols);
+	READ_LONG_FIELD(numGroups);
+
+	READ_DONE();
+}
+
+/*
+ * _readBitmapAnd
+ */
+static BitmapAnd *
+_readBitmapAnd(void)
+{
+	READ_LOCALS(BitmapAnd);
+
+	ReadCommonPlan(&local_node->plan);
+
+	READ_NODE_FIELD(bitmapplans);
+
+	READ_DONE();
+}
+
+/*
+ * _readBitmapOr
+ */
+static BitmapOr *
+_readBitmapOr(void)
+{
+	READ_LOCALS(BitmapOr);
+
+	ReadCommonPlan(&local_node->plan);
+
+	READ_NODE_FIELD(bitmapplans);
+
+	READ_DONE();
+}
+
+/*
+ * ReadCommonScan
+ *	Assign the basic stuff of all nodes that inherit from Scan
+ */
+static void
+ReadCommonScan(Scan *local_node)
+{
+	READ_TEMP_LOCALS();
+
+	ReadCommonPlan(&local_node->plan);
+
+	READ_UINT_FIELD(scanrelid);
+}
+
+/*
+ * _readScan
+ */
+static Scan *
+_readScan(void)
+{
+	READ_LOCALS_NO_FIELDS(Scan);
+
+	ReadCommonScan(local_node);
+
+	READ_DONE();
+}
+
+/*
+ * _readSeqScan
+ */
+static SeqScan *
+_readSeqScan(void)
+{
+	READ_LOCALS_NO_FIELDS(SeqScan);
+
+	ReadCommonScan(local_node);
+
+	READ_DONE();
+}
+
+/*
+ * _readSampleScan
+ */
+static SampleScan *
+_readSampleScan(void)
+{
+	READ_LOCALS(SampleScan);
+
+	ReadCommonScan(&local_node->scan);
+
+	READ_NODE_FIELD(tablesample);
+
+	READ_DONE();
+}
+
+/*
+ * _readIndexScan
+ */
+static void readIndexScanFields(IndexScan *local_node);
+static LogicalIndexInfo *readLogicalIndexInfo(void);
+
+static IndexScan *
+_readIndexScan(void)
+{
+	READ_LOCALS_NO_FIELDS(IndexScan);
+
+	readIndexScanFields(local_node);
+
+	READ_DONE();
+}
+
+static DynamicIndexScan *
+_readDynamicIndexScan(void)
+{
+	READ_LOCALS(DynamicIndexScan);
+
+	/* DynamicIndexScan has some content from IndexScan. */
+	readIndexScanFields(&local_node->indexscan);
+	READ_INT_FIELD(partIndex);
+	READ_INT_FIELD(partIndexPrintable);
+	local_node->logicalIndexInfo = readLogicalIndexInfo();
+
+	READ_DONE();
+}
+
+static void
+readIndexScanFields(IndexScan *local_node)
+{
+	READ_TEMP_LOCALS();
+
+	ReadCommonScan(&local_node->scan);
+
+	READ_OID_FIELD(indexid);
+	READ_NODE_FIELD(indexqual);
+	READ_NODE_FIELD(indexqualorig);
+	READ_NODE_FIELD(indexorderby);
+	READ_NODE_FIELD(indexorderbyorig);
+	READ_NODE_FIELD(indexorderbyops);
+	READ_ENUM_FIELD(indexorderdir, ScanDirection);
+}
+
+static LogicalIndexInfo *
+readLogicalIndexInfo(void)
+{
+	READ_TEMP_LOCALS();
+	LogicalIndexInfo *local_node = palloc(sizeof(LogicalIndexInfo));
+
+	READ_OID_FIELD(logicalIndexOid);
+	READ_INT_FIELD(nColumns);
+	READ_ATTRNUMBER_ARRAY(indexKeys, local_node->nColumns);
+	READ_NODE_FIELD(indPred);
+	READ_NODE_FIELD(indExprs);
+	READ_BOOL_FIELD(indIsUnique);
+	READ_ENUM_FIELD(indType, LogicalIndexType);
+	READ_NODE_FIELD(partCons);
+	READ_NODE_FIELD(defaultLevels);
+
+	/* No READ_DONE, this is "embedded" in other structs */
+
+	return local_node;
+}
+
+/*
+ * _readIndexOnlyScan
+ */
+static IndexOnlyScan *
+_readIndexOnlyScan(void)
+{
+	READ_LOCALS(IndexOnlyScan);
+
+	ReadCommonScan(&local_node->scan);
+
+	READ_OID_FIELD(indexid);
+	READ_NODE_FIELD(indexqual);
+	READ_NODE_FIELD(indexorderby);
+	READ_NODE_FIELD(indextlist);
+	READ_ENUM_FIELD(indexorderdir, ScanDirection);
+
+	READ_DONE();
+}
+
+static void
+readBitmapIndexScanFields(BitmapIndexScan *local_node)
+{
+	READ_TEMP_LOCALS();
+
+	ReadCommonScan(&local_node->scan);
+
+	READ_OID_FIELD(indexid);
+	READ_NODE_FIELD(indexqual);
+	READ_NODE_FIELD(indexqualorig);
+}
+
+/*
+ * _readBitmapIndexScan
+ */
+static BitmapIndexScan *
+_readBitmapIndexScan(void)
+{
+	READ_LOCALS_NO_FIELDS(BitmapIndexScan);
+
+	readBitmapIndexScanFields(local_node);
+
+	READ_DONE();
+}
+
+static DynamicBitmapIndexScan *
+_readDynamicBitmapIndexScan(void)
+{
+	READ_LOCALS(DynamicBitmapIndexScan);
+
+	/* DynamicBitmapIndexScan has some content from BitmapIndexScan. */
+	readBitmapIndexScanFields(&local_node->biscan);
+	READ_INT_FIELD(partIndex);
+	READ_INT_FIELD(partIndexPrintable);
+	local_node->logicalIndexInfo = readLogicalIndexInfo();
+
+	READ_DONE();
+}
+
+static void
+readBitmapHeapScanFields(BitmapHeapScan *local_node)
+{
+	READ_TEMP_LOCALS();
+
+	ReadCommonScan(&local_node->scan);
+
+	READ_NODE_FIELD(bitmapqualorig);
+}
+
+/*
+ * _readBitmapHeapScan
+ */
+static BitmapHeapScan *
+_readBitmapHeapScan(void)
+{
+	READ_LOCALS_NO_FIELDS(BitmapHeapScan);
+
+	readBitmapHeapScanFields(local_node);
+
+	READ_DONE();
+}
+
+static DynamicBitmapHeapScan *
+_readDynamicBitmapHeapScan(void)
+{
+	READ_LOCALS(DynamicBitmapHeapScan);
+
+	/* DynamicBitmapHeapScan has some content from BitmapHeapScan. */
+	readBitmapHeapScanFields(&local_node->bitmapheapscan);
+
+	READ_INT_FIELD(partIndex);
+	READ_INT_FIELD(partIndexPrintable);
+
+	READ_DONE();
+}
+
+/*
+ * _readTidScan
+ */
+static TidScan *
+_readTidScan(void)
+{
+	READ_LOCALS(TidScan);
+
+	ReadCommonScan(&local_node->scan);
+
+	READ_NODE_FIELD(tidquals);
+
+	READ_DONE();
+}
+
+/*
+ * _readSubqueryScan
+ */
+static SubqueryScan *
+_readSubqueryScan(void)
+{
+	READ_LOCALS(SubqueryScan);
+
+	ReadCommonScan(&local_node->scan);
+
+	READ_NODE_FIELD(subplan);
+
+	READ_DONE();
+}
+
+/*
+ * _readTableFunctionScan
+ */
+static TableFunctionScan *
+_readTableFunctionScan(void)
+{
+	READ_LOCALS(TableFunctionScan);
+
+	ReadCommonScan(&local_node->scan);
+
+	READ_NODE_FIELD(function);
+
+	READ_DONE();
+}
+
+/*
+ * _readFunctionScan
+ */
+static FunctionScan *
+_readFunctionScan(void)
+{
+	READ_LOCALS(FunctionScan);
+
+	ReadCommonScan(&local_node->scan);
+
+	READ_NODE_FIELD(functions);
+	READ_BOOL_FIELD(funcordinality);
+
+	READ_DONE();
+}
+
+/*
+ * _readValuesScan
+ */
+static ValuesScan *
+_readValuesScan(void)
+{
+	READ_LOCALS(ValuesScan);
+
+	ReadCommonScan(&local_node->scan);
+
+	READ_NODE_FIELD(values_lists);
+
+	READ_DONE();
+}
+
+/*
+ * _readCteScan
+ */
+static CteScan *
+_readCteScan(void)
+{
+	READ_LOCALS(CteScan);
+
+	ReadCommonScan(&local_node->scan);
+
+	READ_INT_FIELD(ctePlanId);
+	READ_INT_FIELD(cteParam);
+
+	READ_DONE();
+}
+
+/*
+ * _readWorkTableScan
+ */
+static WorkTableScan *
+_readWorkTableScan(void)
+{
+	READ_LOCALS(WorkTableScan);
+
+	ReadCommonScan(&local_node->scan);
+
+	READ_INT_FIELD(wtParam);
+
+	READ_DONE();
+}
+
+/*
+ * _readForeignScan
+ */
+static ForeignScan *
+_readForeignScan(void)
+{
+	READ_LOCALS(ForeignScan);
+
+	ReadCommonScan(&local_node->scan);
+
+	READ_ENUM_FIELD(operation, CmdType);
+	READ_OID_FIELD(fs_server);
+	READ_NODE_FIELD(fdw_exprs);
+	READ_NODE_FIELD(fdw_private);
+	READ_NODE_FIELD(fdw_scan_tlist);
+	READ_NODE_FIELD(fdw_recheck_quals);
+	READ_BITMAPSET_FIELD(fs_relids);
+	READ_BOOL_FIELD(fsSystemCol);
+
+	READ_DONE();
+}
+
+#ifndef COMPILING_BINARY_FUNCS
+/*
+ * _readCustomScan
+ */
+static CustomScan *
+_readCustomScan(void)
+{
+	READ_LOCALS(CustomScan);
+	char	   *custom_name;
+	const CustomScanMethods *methods;
+
+	ReadCommonScan(&local_node->scan);
+
+	READ_UINT_FIELD(flags);
+	READ_NODE_FIELD(custom_plans);
+	READ_NODE_FIELD(custom_exprs);
+	READ_NODE_FIELD(custom_private);
+	READ_NODE_FIELD(custom_scan_tlist);
+	READ_BITMAPSET_FIELD(custom_relids);
+
+	/* Lookup CustomScanMethods by CustomName */
+	token = pg_strtok(&length); /* skip methods: */
+	token = pg_strtok(&length); /* CustomName */
+	custom_name = nullable_string(token, length);
+	methods = GetCustomScanMethods(custom_name, false);
+	local_node->methods = methods;
+
+	READ_DONE();
+}
+#endif /* COMPILING_BINARY_FUNCS */
+
+/*
+ * ReadCommonJoin
+ *	Assign the basic stuff of all nodes that inherit from Join
+ */
+static void
+ReadCommonJoin(Join *local_node)
+{
+	READ_TEMP_LOCALS();
+
+	ReadCommonPlan(&local_node->plan);
+
+	READ_BOOL_FIELD(prefetch_inner);
+	READ_BOOL_FIELD(prefetch_joinqual);
+
+	READ_ENUM_FIELD(jointype, JoinType);
+	READ_NODE_FIELD(joinqual);
+}
+
+/*
+ * _readJoin
+ */
+static Join *
+_readJoin(void)
+{
+	READ_LOCALS_NO_FIELDS(Join);
+
+	ReadCommonJoin(local_node);
+
+	READ_DONE();
+}
+
+/*
+ * _readNestLoop
+ */
+static NestLoop *
+_readNestLoop(void)
+{
+	READ_LOCALS(NestLoop);
+
+	ReadCommonJoin(&local_node->join);
+
+	READ_NODE_FIELD(nestParams);
+
+	READ_BOOL_FIELD(shared_outer);
+	READ_BOOL_FIELD(singleton_outer); /*CDB-OLAP*/
+
+	READ_DONE();
+}
+
+/*
+ * _readMergeJoin
+ */
+static MergeJoin *
+_readMergeJoin(void)
+{
+	int			numCols;
+
+	READ_LOCALS(MergeJoin);
+
+	ReadCommonJoin(&local_node->join);
+
+	READ_NODE_FIELD(mergeclauses);
+
+	numCols = list_length(local_node->mergeclauses);
+
+	READ_OID_ARRAY(mergeFamilies, numCols);
+	READ_OID_ARRAY(mergeCollations, numCols);
+	READ_INT_ARRAY(mergeStrategies, numCols);
+	READ_BOOL_ARRAY(mergeNullsFirst, numCols);
+	READ_BOOL_FIELD(unique_outer);
+
+	READ_DONE();
+}
+
+/*
+ * _readHashJoin
+ */
+static HashJoin *
+_readHashJoin(void)
+{
+	READ_LOCALS(HashJoin);
+
+	ReadCommonJoin(&local_node->join);
+
+	READ_NODE_FIELD(hashclauses);
+	READ_NODE_FIELD(hashqualclauses);
+
+	READ_DONE();
+}
+
+/*
+ * _readMaterial
+ */
+static Material *
+_readMaterial(void)
+{
+	READ_LOCALS(Material);
+
+	ReadCommonPlan(&local_node->plan);
+
+	READ_BOOL_FIELD(cdb_strict);
+	READ_BOOL_FIELD(cdb_shield_child_from_rescans);
+
+	READ_ENUM_FIELD(share_type, ShareType);
+	READ_INT_FIELD(share_id);
+	READ_INT_FIELD(driver_slice);
+	READ_INT_FIELD(nsharer);
+	READ_INT_FIELD(nsharer_xslice);
+
+	READ_DONE();
+}
+
+/*
+ * _readSort
+ */
+static Sort *
+_readSort(void)
+{
+	READ_LOCALS(Sort);
+
+	ReadCommonPlan(&local_node->plan);
+
+	READ_INT_FIELD(numCols);
+	READ_ATTRNUMBER_ARRAY(sortColIdx, local_node->numCols);
+	READ_OID_ARRAY(sortOperators, local_node->numCols);
+	READ_OID_ARRAY(collations, local_node->numCols);
+	READ_BOOL_ARRAY(nullsFirst, local_node->numCols);
+
+    /* CDB */
+	READ_BOOL_FIELD(noduplicates);
+
+	READ_ENUM_FIELD(share_type, ShareType);
+	READ_INT_FIELD(share_id);
+	READ_INT_FIELD(driver_slice);
+	READ_INT_FIELD(nsharer);
+	READ_INT_FIELD(nsharer_xslice);
+
+	READ_DONE();
+}
+
+/*
+ * _readAgg
+ */
+static Agg *
+_readAgg(void)
+{
+	READ_LOCALS(Agg);
+
+	ReadCommonPlan(&local_node->plan);
+
+	READ_ENUM_FIELD(aggstrategy, AggStrategy);
+	READ_ENUM_FIELD(aggsplit, AggSplit);
+	READ_INT_FIELD(numCols);
+	READ_ATTRNUMBER_ARRAY(grpColIdx, local_node->numCols);
+	READ_OID_ARRAY(grpOperators, local_node->numCols);
+	READ_LONG_FIELD(numGroups);
+	READ_NODE_FIELD(groupingSets);
+	READ_NODE_FIELD(chain);
+	READ_BOOL_FIELD(streaming);
+
+	READ_DONE();
+}
+
+/*
+ * _readWindowAgg
+ */
+static WindowAgg *
+_readWindowAgg(void)
+{
+	READ_LOCALS(WindowAgg);
+
+	ReadCommonPlan(&local_node->plan);
+
+	READ_UINT_FIELD(winref);
+	READ_INT_FIELD(partNumCols);
+	READ_ATTRNUMBER_ARRAY(partColIdx, local_node->partNumCols);
+	READ_OID_ARRAY(partOperators, local_node->partNumCols);
+	READ_INT_FIELD(ordNumCols);
+	READ_ATTRNUMBER_ARRAY(ordColIdx, local_node->ordNumCols);
+	READ_OID_ARRAY(ordOperators, local_node->ordNumCols);
+	READ_INT_FIELD(firstOrderCol);
+	READ_OID_FIELD(firstOrderCmpOperator);
+	READ_BOOL_FIELD(firstOrderNullsFirst);
+	READ_INT_FIELD(frameOptions);
+	READ_NODE_FIELD(startOffset);
+	READ_NODE_FIELD(endOffset);
+
+	READ_DONE();
+}
+
+/*
+ * _readUnique
+ */
+static Unique *
+_readUnique(void)
+{
+	READ_LOCALS(Unique);
+
+	ReadCommonPlan(&local_node->plan);
+
+	READ_INT_FIELD(numCols);
+	READ_ATTRNUMBER_ARRAY(uniqColIdx, local_node->numCols);
+	READ_OID_ARRAY(uniqOperators, local_node->numCols);
+
+	READ_DONE();
+}
+
+/*
+ * _readGather
+ */
+static Gather *
+_readGather(void)
+{
+	READ_LOCALS(Gather);
+
+	ReadCommonPlan(&local_node->plan);
+
+	READ_INT_FIELD(num_workers);
+	READ_BOOL_FIELD(single_copy);
+	READ_BOOL_FIELD(invisible);
+
+	READ_DONE();
+}
+
+/*
+ * _readHash
+ */
+static Hash *
+_readHash(void)
+{
+	READ_LOCALS(Hash);
+
+	ReadCommonPlan(&local_node->plan);
+
+	READ_OID_FIELD(skewTable);
+	READ_INT_FIELD(skewColumn);
+	READ_BOOL_FIELD(skewInherit);
+	READ_OID_FIELD(skewColType);
+	READ_INT_FIELD(skewColTypmod);
+
+    READ_BOOL_FIELD(rescannable);           /*CDB*/
+
+	READ_DONE();
+}
+
+/*
+ * _readSetOp
+ */
+static SetOp *
+_readSetOp(void)
+{
+	READ_LOCALS(SetOp);
+
+	ReadCommonPlan(&local_node->plan);
+
+	READ_ENUM_FIELD(cmd, SetOpCmd);
+	READ_ENUM_FIELD(strategy, SetOpStrategy);
+	READ_INT_FIELD(numCols);
+	READ_ATTRNUMBER_ARRAY(dupColIdx, local_node->numCols);
+	READ_OID_ARRAY(dupOperators, local_node->numCols);
+	READ_INT_FIELD(flagColIdx);
+	READ_INT_FIELD(firstFlag);
+	READ_LONG_FIELD(numGroups);
+
+	READ_DONE();
+}
+
+/*
+ * _readLockRows
+ */
+static LockRows *
+_readLockRows(void)
+{
+	READ_LOCALS(LockRows);
+
+	ReadCommonPlan(&local_node->plan);
+
+	READ_NODE_FIELD(rowMarks);
+	READ_INT_FIELD(epqParam);
+
+	READ_DONE();
+}
+
+/*
+ * _readLimit
+ */
+static Limit *
+_readLimit(void)
+{
+	READ_LOCALS(Limit);
+
+	ReadCommonPlan(&local_node->plan);
+
+	READ_NODE_FIELD(limitOffset);
+	READ_NODE_FIELD(limitCount);
+
+	READ_DONE();
+}
+
+/*
+ * _readNestLoopParam
+ */
+static NestLoopParam *
+_readNestLoopParam(void)
+{
+	READ_LOCALS(NestLoopParam);
+
+	READ_INT_FIELD(paramno);
+	READ_NODE_FIELD(paramval);
+
+	READ_DONE();
+}
+
+/*
+ * _readPlanRowMark
+ */
+static PlanRowMark *
+_readPlanRowMark(void)
+{
+	READ_LOCALS(PlanRowMark);
+
+	READ_UINT_FIELD(rti);
+	READ_UINT_FIELD(prti);
+	READ_UINT_FIELD(rowmarkId);
+	READ_ENUM_FIELD(markType, RowMarkType);
+	READ_INT_FIELD(allMarkTypes);
+	READ_ENUM_FIELD(strength, LockClauseStrength);
+	READ_ENUM_FIELD(waitPolicy, LockWaitPolicy);
+	READ_BOOL_FIELD(isParent);
+	READ_BOOL_FIELD(canOptSelectLockingClause);
+
+	READ_DONE();
+}
+
+/*
+ * _readPlanInvalItem
+ */
+static PlanInvalItem *
+_readPlanInvalItem(void)
+{
+	READ_LOCALS(PlanInvalItem);
+
+	READ_INT_FIELD(cacheId);
+	READ_UINT_FIELD(hashValue);
+
+	READ_DONE();
+}
+
+/*
+ * _readSubPlan
+ */
+static SubPlan *
+_readSubPlan(void)
+{
+	READ_LOCALS(SubPlan);
+
+	READ_ENUM_FIELD(subLinkType, SubLinkType);
+	READ_NODE_FIELD(testexpr);
+	READ_NODE_FIELD(paramIds);
+	READ_INT_FIELD(plan_id);
+	READ_STRING_FIELD(plan_name);
+	READ_OID_FIELD(firstColType);
+	READ_INT_FIELD(firstColTypmod);
+	READ_OID_FIELD(firstColCollation);
+	READ_BOOL_FIELD(useHashTable);
+	READ_BOOL_FIELD(unknownEqFalse);
+	READ_BOOL_FIELD(is_initplan); /*CDB*/
+	READ_BOOL_FIELD(is_multirow); /*CDB*/
+	READ_NODE_FIELD(setParam);
+	READ_NODE_FIELD(parParam);
+	READ_NODE_FIELD(args);
+	READ_NODE_FIELD(extParam);
+	READ_FLOAT_FIELD(startup_cost);
+	READ_FLOAT_FIELD(per_call_cost);
+
+	READ_DONE();
+}
+
+/*
+ * _readAlternativeSubPlan
+ */
+static AlternativeSubPlan *
+_readAlternativeSubPlan(void)
+{
+	READ_LOCALS(AlternativeSubPlan);
+
+	READ_NODE_FIELD(subplans);
+
+	READ_DONE();
+}
+
+#ifndef COMPILING_BINARY_FUNCS
+/*
+ * _readExtensibleNode
+ */
+static ExtensibleNode *
+_readExtensibleNode(void)
+{
+	const ExtensibleNodeMethods *methods;
+	ExtensibleNode *local_node;
+	const char *extnodename;
+
+	READ_TEMP_LOCALS();
+
+	token = pg_strtok(&length); /* skip :extnodename */
+	token = pg_strtok(&length); /* get extnodename */
+
+	extnodename = nullable_string(token, length);
+	if (!extnodename)
+		elog(ERROR, "extnodename has to be supplied");
+	methods = GetExtensibleNodeMethods(extnodename, false);
+
+	local_node = (ExtensibleNode *) newNode(methods->node_size,
+											T_ExtensibleNode);
+	local_node->extnodename = extnodename;
+
+	/* deserialize the private fields */
+	methods->nodeRead(local_node);
+
+	READ_DONE();
+}
+#endif /* COMPILING_BINARY_FUNCS */
+
 #ifndef COMPILING_BINARY_FUNCS
 static CreateStmt *
 _readCreateStmt(void)
@@ -2517,8 +3379,8 @@
 	READ_INT_FIELD(parlevel);
 	READ_BOOL_FIELD(paristemplate);
 	READ_INT_FIELD(parnatts);
-	READ_INT_ARRAY(paratts, parnatts, int16);
-	READ_OID_ARRAY(parclass, parnatts);
+	READ_ATTRNUMBER_ARRAY(paratts, local_node->parnatts);
+	READ_OID_ARRAY(parclass, local_node->parnatts);
 
 	READ_DONE();
 }
@@ -2574,8 +3436,6 @@
 	READ_BOOL_FIELD(isName);
 	READ_INT_FIELD(topRuleRank);
 	READ_STRING_FIELD(relname);
-=======
->>>>>>> b5bce6c1
 
 	READ_DONE();
 }
@@ -2585,7 +3445,6 @@
 {
 	READ_LOCALS(SegfileMapNode);
 
-<<<<<<< HEAD
 	READ_OID_FIELD(relid);
 	READ_INT_FIELD(segno);
 
@@ -2601,16 +3460,6 @@
 	READ_NODE_FIELD(location_list);
 	READ_NODE_FIELD(on_clause);
 	READ_STRING_FIELD(command_string);
-=======
-	READ_OID_FIELD(opno);
-	READ_OID_FIELD(opfuncid);
-	READ_OID_FIELD(opresulttype);
-	READ_BOOL_FIELD(opretset);
-	READ_OID_FIELD(opcollid);
-	READ_OID_FIELD(inputcollid);
-	READ_NODE_FIELD(args);
-	READ_LOCATION_FIELD(location);
->>>>>>> b5bce6c1
 
 	READ_DONE();
 }
@@ -2621,7 +3470,6 @@
 {
 	READ_LOCALS(CreateExternalStmt);
 
-<<<<<<< HEAD
 	READ_NODE_FIELD(relation);
 	READ_NODE_FIELD(tableElts);
 	READ_NODE_FIELD(exttypedesc);
@@ -2647,14 +3495,6 @@
 	READ_NODE_FIELD(authrole);
 	local_node->schemaElts = 0;
 	READ_BOOL_FIELD(istemp);
-=======
-	READ_OID_FIELD(opno);
-	READ_OID_FIELD(opfuncid);
-	READ_BOOL_FIELD(useOr);
-	READ_OID_FIELD(inputcollid);
-	READ_NODE_FIELD(args);
-	READ_LOCATION_FIELD(location);
->>>>>>> b5bce6c1
 
 	READ_DONE();
 }
@@ -3020,7 +3860,7 @@
 
 	READ_STRING_FIELD(policy_name);
 	READ_NODE_FIELD(table);
-	READ_STRING_FIELD(cmd);
+	READ_STRING_FIELD(cmd_name);
 	READ_NODE_FIELD(roles);
 	READ_NODE_FIELD(qual);
 	READ_NODE_FIELD(with_check);
@@ -3096,7 +3936,6 @@
 {
 	READ_LOCALS(SliceTable);
 
-<<<<<<< HEAD
 	READ_BITMAPSET_FIELD(used_subplans);
 	READ_INT_FIELD(nMotions);
 	READ_INT_FIELD(nInitPlans);
@@ -3104,16 +3943,6 @@
 	READ_NODE_FIELD(slices); /* List of Slice* */
 	READ_INT_FIELD(instrument_options);
 	READ_INT_FIELD(ic_instance_id);
-=======
-	READ_ENUM_FIELD(action, OnConflictAction);
-	READ_NODE_FIELD(arbiterElems);
-	READ_NODE_FIELD(arbiterWhere);
-	READ_OID_FIELD(constraint);
-	READ_NODE_FIELD(onConflictSet);
-	READ_NODE_FIELD(onConflictWhere);
-	READ_INT_FIELD(exclRelIndex);
-	READ_NODE_FIELD(exclRelTlist);
->>>>>>> b5bce6c1
 
 	READ_DONE();
 }
@@ -3167,47 +3996,28 @@
 	READ_DONE();
 }
 
-/*
- * _readTableSampleClause
- */
-static TableSampleClause *
-_readTableSampleClause(void)
-{
-	READ_LOCALS(TableSampleClause);
-
-	READ_OID_FIELD(tsmhandler);
-	READ_NODE_FIELD(args);
-	READ_NODE_FIELD(repeatable);
-
-	READ_DONE();
-}
 
 #ifndef COMPILING_BINARY_FUNCS
 /*
- * _readDefElem
- */
-static DefElem *
-_readDefElem(void)
-{
-	READ_LOCALS(DefElem);
-
-	READ_STRING_FIELD(defnamespace);
-	READ_STRING_FIELD(defname);
-	READ_NODE_FIELD(arg);
-	READ_ENUM_FIELD(defaction, DefElemAction);
-
-	READ_DONE();
-}
-
-/*
- * _readPlannedStmt
- */
-static PlannedStmt *
-_readPlannedStmt(void)
-{
-	READ_LOCALS(PlannedStmt);
-
-<<<<<<< HEAD
+ * parseNodeString
+ *
+ * Given a character string representing a node tree, parseNodeString creates
+ * the internal node structure.
+ *
+ * The string to be read must already have been loaded into pg_strtok().
+ */
+Node *
+parseNodeString(void)
+{
+	void	   *return_value;
+
+	READ_TEMP_LOCALS();
+
+	token = pg_strtok(&length);
+
+#define MATCH(tokname, namelen) \
+	(length == namelen && memcmp(token, tokname, namelen) == 0)
+
 	/*
 	 * Same as MATCH, but we make our life a bit easier by relying on the
 	 * compiler to be smart, and evaluate the strlen("<constant>") at
@@ -3230,10 +4040,6 @@
 		return_value = _readRowMarkClause();
 	else if (MATCH("COMMONTABLEEXPR", 15))
 		return_value = _readCommonTableExpr();
-	else if (MATCH("RANGETABLESAMPLE", 16))
-		return_value = _readRangeTableSample();
-	else if (MATCH("TABLESAMPLECLAUSE", 17))
-		return_value = _readTableSampleClause();
 	else if (MATCH("SETOPERATIONSTMT", 16))
 		return_value = _readSetOperationStmt();
 	else if (MATCH("ALIAS", 5))
@@ -3338,10 +4144,110 @@
 		return_value = _readRangeTblEntry();
 	else if (MATCH("RANGETBLFUNCTION", 16))
 		return_value = _readRangeTblFunction();
+	else if (MATCH("TABLESAMPLECLAUSE", 17))
+		return_value = _readTableSampleClause();
 	else if (MATCH("NOTIFY", 6))
 		return_value = _readNotifyStmt();
+	else if (MATCH("DEFELEM", 7))
+		return_value = _readDefElem();
 	else if (MATCH("DECLARECURSOR", 13))
 		return_value = _readDeclareCursorStmt();
+	else if (MATCH("PLANNEDSTMT", 11))
+		return_value = _readPlannedStmt();
+	else if (MATCH("PLAN", 4))
+		return_value = _readPlan();
+	else if (MATCH("RESULT", 6))
+		return_value = _readResult();
+	else if (MATCH("MODIFYTABLE", 11))
+		return_value = _readModifyTable();
+	else if (MATCH("APPEND", 6))
+		return_value = _readAppend();
+	else if (MATCH("MERGEAPPEND", 11))
+		return_value = _readMergeAppend();
+	else if (MATCH("RECURSIVEUNION", 14))
+		return_value = _readRecursiveUnion();
+	else if (MATCH("BITMAPAND", 9))
+		return_value = _readBitmapAnd();
+	else if (MATCH("BITMAPOR", 8))
+		return_value = _readBitmapOr();
+	else if (MATCH("SCAN", 4))
+		return_value = _readScan();
+	else if (MATCH("SEQSCAN", 7))
+		return_value = _readSeqScan();
+	else if (MATCH("SAMPLESCAN", 10))
+		return_value = _readSampleScan();
+	else if (MATCH("INDEXSCAN", 9))
+		return_value = _readIndexScan();
+	else if (MATCH("DYNAMICINDEXSCAN", 16))
+		return_value = _readDynamicIndexScan();
+	else if (MATCH("INDEXONLYSCAN", 13))
+		return_value = _readIndexOnlyScan();
+	else if (MATCH("BITMAPINDEXSCAN", 15))
+		return_value = _readBitmapIndexScan();
+	else if (MATCH("DYNAMICBITMAPINDEXSCAN", 23))
+		return_value = _readDynamicBitmapIndexScan();
+	else if (MATCH("BITMAPHEAPSCAN", 14))
+		return_value = _readBitmapHeapScan();
+	else if (MATCH("DYNAMICBITMAPHEAPSCAN", 21))
+		return_value = _readDynamicBitmapHeapScan();
+	else if (MATCH("TIDSCAN", 7))
+		return_value = _readTidScan();
+	else if (MATCH("SUBQUERYSCAN", 12))
+		return_value = _readSubqueryScan();
+	else if (MATCH("TABLEFUNCTIONSCAN", 17))
+		return_value = _readTableFunctionScan();
+	else if (MATCH("FUNCTIONSCAN", 12))
+		return_value = _readFunctionScan();
+	else if (MATCH("VALUESSCAN", 10))
+		return_value = _readValuesScan();
+	else if (MATCH("CTESCAN", 7))
+		return_value = _readCteScan();
+	else if (MATCH("WORKTABLESCAN", 13))
+		return_value = _readWorkTableScan();
+	else if (MATCH("FOREIGNSCAN", 11))
+		return_value = _readForeignScan();
+	else if (MATCH("CUSTOMSCAN", 10))
+		return_value = _readCustomScan();
+	else if (MATCH("JOIN", 4))
+		return_value = _readJoin();
+	else if (MATCH("NESTLOOP", 8))
+		return_value = _readNestLoop();
+	else if (MATCH("MERGEJOIN", 9))
+		return_value = _readMergeJoin();
+	else if (MATCH("HASHJOIN", 8))
+		return_value = _readHashJoin();
+	else if (MATCH("MATERIAL", 8))
+		return_value = _readMaterial();
+	else if (MATCH("SORT", 4))
+		return_value = _readSort();
+	else if (MATCH("AGG", 3))
+		return_value = _readAgg();
+	else if (MATCH("WINDOWAGG", 9))
+		return_value = _readWindowAgg();
+	else if (MATCH("UNIQUE", 6))
+		return_value = _readUnique();
+	else if (MATCH("GATHER", 6))
+		return_value = _readGather();
+	else if (MATCH("HASH", 4))
+		return_value = _readHash();
+	else if (MATCH("SETOP", 5))
+		return_value = _readSetOp();
+	else if (MATCH("LOCKROWS", 8))
+		return_value = _readLockRows();
+	else if (MATCH("LIMIT", 5))
+		return_value = _readLimit();
+	else if (MATCH("NESTLOOPPARAM", 13))
+		return_value = _readNestLoopParam();
+	else if (MATCH("PLANROWMARK", 11))
+		return_value = _readPlanRowMark();
+	else if (MATCH("PLANINVALITEM", 13))
+		return_value = _readPlanInvalItem();
+	else if (MATCH("SUBPLAN", 7))
+		return_value = _readSubPlan();
+	else if (MATCH("ALTERNATIVESUBPLAN", 18))
+		return_value = _readAlternativeSubPlan();
+	else if (MATCH("EXTENSIBLENODE", 14))
+		return_value = _readExtensibleNode();
 
 	/* GPDB additions */
 	else if (MATCHX("A_ARRAYEXPR"))
@@ -3520,1105 +4426,6 @@
 						length, token, PACKAGE_NAME)));
 		return_value = NULL;	/* keep compiler quiet */
 	}
-=======
-	READ_ENUM_FIELD(commandType, CmdType);
-	READ_UINT_FIELD(queryId);
-	READ_BOOL_FIELD(hasReturning);
-	READ_BOOL_FIELD(hasModifyingCTE);
-	READ_BOOL_FIELD(canSetTag);
-	READ_BOOL_FIELD(transientPlan);
-	READ_BOOL_FIELD(dependsOnRole);
-	READ_BOOL_FIELD(parallelModeNeeded);
-	READ_NODE_FIELD(planTree);
-	READ_NODE_FIELD(rtable);
-	READ_NODE_FIELD(resultRelations);
-	READ_NODE_FIELD(utilityStmt);
-	READ_NODE_FIELD(subplans);
-	READ_BITMAPSET_FIELD(rewindPlanIDs);
-	READ_NODE_FIELD(rowMarks);
-	READ_NODE_FIELD(relationOids);
-	READ_NODE_FIELD(invalItems);
-	READ_INT_FIELD(nParamExec);
->>>>>>> b5bce6c1
-
-	READ_DONE();
-}
-
-/*
- * ReadCommonPlan
- *	Assign the basic stuff of all nodes that inherit from Plan
- */
-static void
-ReadCommonPlan(Plan *local_node)
-{
-	READ_TEMP_LOCALS();
-
-	READ_FLOAT_FIELD(startup_cost);
-	READ_FLOAT_FIELD(total_cost);
-	READ_FLOAT_FIELD(plan_rows);
-	READ_INT_FIELD(plan_width);
-	READ_BOOL_FIELD(parallel_aware);
-	READ_INT_FIELD(plan_node_id);
-	READ_NODE_FIELD(targetlist);
-	READ_NODE_FIELD(qual);
-	READ_NODE_FIELD(lefttree);
-	READ_NODE_FIELD(righttree);
-	READ_NODE_FIELD(initPlan);
-	READ_BITMAPSET_FIELD(extParam);
-	READ_BITMAPSET_FIELD(allParam);
-}
-
-/*
- * _readPlan
- */
-static Plan *
-_readPlan(void)
-{
-	READ_LOCALS_NO_FIELDS(Plan);
-
-	ReadCommonPlan(local_node);
-
-	READ_DONE();
-}
-
-/*
- * _readResult
- */
-static Result *
-_readResult(void)
-{
-	READ_LOCALS(Result);
-
-	ReadCommonPlan(&local_node->plan);
-
-	READ_NODE_FIELD(resconstantqual);
-
-	READ_DONE();
-}
-
-/*
- * _readModifyTable
- */
-static ModifyTable *
-_readModifyTable(void)
-{
-	READ_LOCALS(ModifyTable);
-
-	ReadCommonPlan(&local_node->plan);
-
-	READ_ENUM_FIELD(operation, CmdType);
-	READ_BOOL_FIELD(canSetTag);
-	READ_UINT_FIELD(nominalRelation);
-	READ_NODE_FIELD(resultRelations);
-	READ_INT_FIELD(resultRelIndex);
-	READ_NODE_FIELD(plans);
-	READ_NODE_FIELD(withCheckOptionLists);
-	READ_NODE_FIELD(returningLists);
-	READ_NODE_FIELD(fdwPrivLists);
-	READ_BITMAPSET_FIELD(fdwDirectModifyPlans);
-	READ_NODE_FIELD(rowMarks);
-	READ_INT_FIELD(epqParam);
-	READ_ENUM_FIELD(onConflictAction, OnConflictAction);
-	READ_NODE_FIELD(arbiterIndexes);
-	READ_NODE_FIELD(onConflictSet);
-	READ_NODE_FIELD(onConflictWhere);
-	READ_UINT_FIELD(exclRelRTI);
-	READ_NODE_FIELD(exclRelTlist);
-
-	READ_DONE();
-}
-
-/*
- * _readAppend
- */
-static Append *
-_readAppend(void)
-{
-	READ_LOCALS(Append);
-
-	ReadCommonPlan(&local_node->plan);
-
-	READ_NODE_FIELD(appendplans);
-
-	READ_DONE();
-}
-
-/*
- * _readMergeAppend
- */
-static MergeAppend *
-_readMergeAppend(void)
-{
-	READ_LOCALS(MergeAppend);
-
-	ReadCommonPlan(&local_node->plan);
-
-	READ_NODE_FIELD(mergeplans);
-	READ_INT_FIELD(numCols);
-	READ_ATTRNUMBER_ARRAY(sortColIdx, local_node->numCols);
-	READ_OID_ARRAY(sortOperators, local_node->numCols);
-	READ_OID_ARRAY(collations, local_node->numCols);
-	READ_BOOL_ARRAY(nullsFirst, local_node->numCols);
-
-	READ_DONE();
-}
-
-/*
- * _readRecursiveUnion
- */
-static RecursiveUnion *
-_readRecursiveUnion(void)
-{
-	READ_LOCALS(RecursiveUnion);
-
-	ReadCommonPlan(&local_node->plan);
-
-	READ_INT_FIELD(wtParam);
-	READ_INT_FIELD(numCols);
-	READ_ATTRNUMBER_ARRAY(dupColIdx, local_node->numCols);
-	READ_OID_ARRAY(dupOperators, local_node->numCols);
-	READ_LONG_FIELD(numGroups);
-
-	READ_DONE();
-}
-
-/*
- * _readBitmapAnd
- */
-static BitmapAnd *
-_readBitmapAnd(void)
-{
-	READ_LOCALS(BitmapAnd);
-
-	ReadCommonPlan(&local_node->plan);
-
-	READ_NODE_FIELD(bitmapplans);
-
-	READ_DONE();
-}
-
-/*
- * _readBitmapOr
- */
-static BitmapOr *
-_readBitmapOr(void)
-{
-	READ_LOCALS(BitmapOr);
-
-	ReadCommonPlan(&local_node->plan);
-
-	READ_NODE_FIELD(bitmapplans);
-
-	READ_DONE();
-}
-
-/*
- * ReadCommonScan
- *	Assign the basic stuff of all nodes that inherit from Scan
- */
-static void
-ReadCommonScan(Scan *local_node)
-{
-	READ_TEMP_LOCALS();
-
-	ReadCommonPlan(&local_node->plan);
-
-	READ_UINT_FIELD(scanrelid);
-}
-
-/*
- * _readScan
- */
-static Scan *
-_readScan(void)
-{
-	READ_LOCALS_NO_FIELDS(Scan);
-
-	ReadCommonScan(local_node);
-
-	READ_DONE();
-}
-
-/*
- * _readSeqScan
- */
-static SeqScan *
-_readSeqScan(void)
-{
-	READ_LOCALS_NO_FIELDS(SeqScan);
-
-	ReadCommonScan(local_node);
-
-	READ_DONE();
-}
-
-/*
- * _readSampleScan
- */
-static SampleScan *
-_readSampleScan(void)
-{
-	READ_LOCALS(SampleScan);
-
-	ReadCommonScan(&local_node->scan);
-
-	READ_NODE_FIELD(tablesample);
-
-	READ_DONE();
-}
-
-/*
- * _readIndexScan
- */
-static IndexScan *
-_readIndexScan(void)
-{
-	READ_LOCALS(IndexScan);
-
-	ReadCommonScan(&local_node->scan);
-
-	READ_OID_FIELD(indexid);
-	READ_NODE_FIELD(indexqual);
-	READ_NODE_FIELD(indexqualorig);
-	READ_NODE_FIELD(indexorderby);
-	READ_NODE_FIELD(indexorderbyorig);
-	READ_NODE_FIELD(indexorderbyops);
-	READ_ENUM_FIELD(indexorderdir, ScanDirection);
-
-	READ_DONE();
-}
-
-/*
- * _readIndexOnlyScan
- */
-static IndexOnlyScan *
-_readIndexOnlyScan(void)
-{
-	READ_LOCALS(IndexOnlyScan);
-
-	ReadCommonScan(&local_node->scan);
-
-	READ_OID_FIELD(indexid);
-	READ_NODE_FIELD(indexqual);
-	READ_NODE_FIELD(indexorderby);
-	READ_NODE_FIELD(indextlist);
-	READ_ENUM_FIELD(indexorderdir, ScanDirection);
-
-	READ_DONE();
-}
-
-/*
- * _readBitmapIndexScan
- */
-static BitmapIndexScan *
-_readBitmapIndexScan(void)
-{
-	READ_LOCALS(BitmapIndexScan);
-
-	ReadCommonScan(&local_node->scan);
-
-	READ_OID_FIELD(indexid);
-	READ_NODE_FIELD(indexqual);
-	READ_NODE_FIELD(indexqualorig);
-
-	READ_DONE();
-}
-
-/*
- * _readBitmapHeapScan
- */
-static BitmapHeapScan *
-_readBitmapHeapScan(void)
-{
-	READ_LOCALS(BitmapHeapScan);
-
-	ReadCommonScan(&local_node->scan);
-
-	READ_NODE_FIELD(bitmapqualorig);
-
-	READ_DONE();
-}
-
-/*
- * _readTidScan
- */
-static TidScan *
-_readTidScan(void)
-{
-	READ_LOCALS(TidScan);
-
-	ReadCommonScan(&local_node->scan);
-
-	READ_NODE_FIELD(tidquals);
-
-	READ_DONE();
-}
-
-/*
- * _readSubqueryScan
- */
-static SubqueryScan *
-_readSubqueryScan(void)
-{
-	READ_LOCALS(SubqueryScan);
-
-	ReadCommonScan(&local_node->scan);
-
-	READ_NODE_FIELD(subplan);
-
-	READ_DONE();
-}
-
-/*
- * _readFunctionScan
- */
-static FunctionScan *
-_readFunctionScan(void)
-{
-	READ_LOCALS(FunctionScan);
-
-	ReadCommonScan(&local_node->scan);
-
-	READ_NODE_FIELD(functions);
-	READ_BOOL_FIELD(funcordinality);
-
-	READ_DONE();
-}
-
-/*
- * _readValuesScan
- */
-static ValuesScan *
-_readValuesScan(void)
-{
-	READ_LOCALS(ValuesScan);
-
-	ReadCommonScan(&local_node->scan);
-
-	READ_NODE_FIELD(values_lists);
-
-	READ_DONE();
-}
-
-/*
- * _readCteScan
- */
-static CteScan *
-_readCteScan(void)
-{
-	READ_LOCALS(CteScan);
-
-	ReadCommonScan(&local_node->scan);
-
-	READ_INT_FIELD(ctePlanId);
-	READ_INT_FIELD(cteParam);
-
-	READ_DONE();
-}
-
-/*
- * _readWorkTableScan
- */
-static WorkTableScan *
-_readWorkTableScan(void)
-{
-	READ_LOCALS(WorkTableScan);
-
-	ReadCommonScan(&local_node->scan);
-
-	READ_INT_FIELD(wtParam);
-
-	READ_DONE();
-}
-
-/*
- * _readForeignScan
- */
-static ForeignScan *
-_readForeignScan(void)
-{
-	READ_LOCALS(ForeignScan);
-
-	ReadCommonScan(&local_node->scan);
-
-	READ_ENUM_FIELD(operation, CmdType);
-	READ_OID_FIELD(fs_server);
-	READ_NODE_FIELD(fdw_exprs);
-	READ_NODE_FIELD(fdw_private);
-	READ_NODE_FIELD(fdw_scan_tlist);
-	READ_NODE_FIELD(fdw_recheck_quals);
-	READ_BITMAPSET_FIELD(fs_relids);
-	READ_BOOL_FIELD(fsSystemCol);
-
-	READ_DONE();
-}
-
-/*
- * _readCustomScan
- */
-static CustomScan *
-_readCustomScan(void)
-{
-	READ_LOCALS(CustomScan);
-	char	   *custom_name;
-	const CustomScanMethods *methods;
-
-	ReadCommonScan(&local_node->scan);
-
-	READ_UINT_FIELD(flags);
-	READ_NODE_FIELD(custom_plans);
-	READ_NODE_FIELD(custom_exprs);
-	READ_NODE_FIELD(custom_private);
-	READ_NODE_FIELD(custom_scan_tlist);
-	READ_BITMAPSET_FIELD(custom_relids);
-
-	/* Lookup CustomScanMethods by CustomName */
-	token = pg_strtok(&length); /* skip methods: */
-	token = pg_strtok(&length); /* CustomName */
-	custom_name = nullable_string(token, length);
-	methods = GetCustomScanMethods(custom_name, false);
-	local_node->methods = methods;
-
-	READ_DONE();
-}
-
-/*
- * ReadCommonJoin
- *	Assign the basic stuff of all nodes that inherit from Join
- */
-static void
-ReadCommonJoin(Join *local_node)
-{
-	READ_TEMP_LOCALS();
-
-	ReadCommonPlan(&local_node->plan);
-
-	READ_ENUM_FIELD(jointype, JoinType);
-	READ_NODE_FIELD(joinqual);
-}
-
-/*
- * _readJoin
- */
-static Join *
-_readJoin(void)
-{
-	READ_LOCALS_NO_FIELDS(Join);
-
-	ReadCommonJoin(local_node);
-
-	READ_DONE();
-}
-
-/*
- * _readNestLoop
- */
-static NestLoop *
-_readNestLoop(void)
-{
-	READ_LOCALS(NestLoop);
-
-	ReadCommonJoin(&local_node->join);
-
-	READ_NODE_FIELD(nestParams);
-
-	READ_DONE();
-}
-
-/*
- * _readMergeJoin
- */
-static MergeJoin *
-_readMergeJoin(void)
-{
-	int			numCols;
-
-	READ_LOCALS(MergeJoin);
-
-	ReadCommonJoin(&local_node->join);
-
-	READ_NODE_FIELD(mergeclauses);
-
-	numCols = list_length(local_node->mergeclauses);
-
-	READ_OID_ARRAY(mergeFamilies, numCols);
-	READ_OID_ARRAY(mergeCollations, numCols);
-	READ_INT_ARRAY(mergeStrategies, numCols);
-	READ_BOOL_ARRAY(mergeNullsFirst, numCols);
-
-	READ_DONE();
-}
-
-/*
- * _readHashJoin
- */
-static HashJoin *
-_readHashJoin(void)
-{
-	READ_LOCALS(HashJoin);
-
-	ReadCommonJoin(&local_node->join);
-
-	READ_NODE_FIELD(hashclauses);
-
-	READ_DONE();
-}
-
-/*
- * _readMaterial
- */
-static Material *
-_readMaterial(void)
-{
-	READ_LOCALS_NO_FIELDS(Material);
-
-	ReadCommonPlan(&local_node->plan);
-
-	READ_DONE();
-}
-
-/*
- * _readSort
- */
-static Sort *
-_readSort(void)
-{
-	READ_LOCALS(Sort);
-
-	ReadCommonPlan(&local_node->plan);
-
-	READ_INT_FIELD(numCols);
-	READ_ATTRNUMBER_ARRAY(sortColIdx, local_node->numCols);
-	READ_OID_ARRAY(sortOperators, local_node->numCols);
-	READ_OID_ARRAY(collations, local_node->numCols);
-	READ_BOOL_ARRAY(nullsFirst, local_node->numCols);
-
-	READ_DONE();
-}
-
-/*
- * _readGroup
- */
-static Group *
-_readGroup(void)
-{
-	READ_LOCALS(Group);
-
-	ReadCommonPlan(&local_node->plan);
-
-	READ_INT_FIELD(numCols);
-	READ_ATTRNUMBER_ARRAY(grpColIdx, local_node->numCols);
-	READ_OID_ARRAY(grpOperators, local_node->numCols);
-
-	READ_DONE();
-}
-
-/*
- * _readAgg
- */
-static Agg *
-_readAgg(void)
-{
-	READ_LOCALS(Agg);
-
-	ReadCommonPlan(&local_node->plan);
-
-	READ_ENUM_FIELD(aggstrategy, AggStrategy);
-	READ_ENUM_FIELD(aggsplit, AggSplit);
-	READ_INT_FIELD(numCols);
-	READ_ATTRNUMBER_ARRAY(grpColIdx, local_node->numCols);
-	READ_OID_ARRAY(grpOperators, local_node->numCols);
-	READ_LONG_FIELD(numGroups);
-	READ_NODE_FIELD(groupingSets);
-	READ_NODE_FIELD(chain);
-
-	READ_DONE();
-}
-
-/*
- * _readWindowAgg
- */
-static WindowAgg *
-_readWindowAgg(void)
-{
-	READ_LOCALS(WindowAgg);
-
-	ReadCommonPlan(&local_node->plan);
-
-	READ_UINT_FIELD(winref);
-	READ_INT_FIELD(partNumCols);
-	READ_ATTRNUMBER_ARRAY(partColIdx, local_node->partNumCols);
-	READ_OID_ARRAY(partOperators, local_node->partNumCols);
-	READ_INT_FIELD(ordNumCols);
-	READ_ATTRNUMBER_ARRAY(ordColIdx, local_node->ordNumCols);
-	READ_OID_ARRAY(ordOperators, local_node->ordNumCols);
-	READ_INT_FIELD(frameOptions);
-	READ_NODE_FIELD(startOffset);
-	READ_NODE_FIELD(endOffset);
-
-	READ_DONE();
-}
-
-/*
- * _readUnique
- */
-static Unique *
-_readUnique(void)
-{
-	READ_LOCALS(Unique);
-
-	ReadCommonPlan(&local_node->plan);
-
-	READ_INT_FIELD(numCols);
-	READ_ATTRNUMBER_ARRAY(uniqColIdx, local_node->numCols);
-	READ_OID_ARRAY(uniqOperators, local_node->numCols);
-
-	READ_DONE();
-}
-
-/*
- * _readGather
- */
-static Gather *
-_readGather(void)
-{
-	READ_LOCALS(Gather);
-
-	ReadCommonPlan(&local_node->plan);
-
-	READ_INT_FIELD(num_workers);
-	READ_BOOL_FIELD(single_copy);
-	READ_BOOL_FIELD(invisible);
-
-	READ_DONE();
-}
-
-/*
- * _readHash
- */
-static Hash *
-_readHash(void)
-{
-	READ_LOCALS(Hash);
-
-	ReadCommonPlan(&local_node->plan);
-
-	READ_OID_FIELD(skewTable);
-	READ_INT_FIELD(skewColumn);
-	READ_BOOL_FIELD(skewInherit);
-	READ_OID_FIELD(skewColType);
-	READ_INT_FIELD(skewColTypmod);
-
-	READ_DONE();
-}
-
-/*
- * _readSetOp
- */
-static SetOp *
-_readSetOp(void)
-{
-	READ_LOCALS(SetOp);
-
-	ReadCommonPlan(&local_node->plan);
-
-	READ_ENUM_FIELD(cmd, SetOpCmd);
-	READ_ENUM_FIELD(strategy, SetOpStrategy);
-	READ_INT_FIELD(numCols);
-	READ_ATTRNUMBER_ARRAY(dupColIdx, local_node->numCols);
-	READ_OID_ARRAY(dupOperators, local_node->numCols);
-	READ_INT_FIELD(flagColIdx);
-	READ_INT_FIELD(firstFlag);
-	READ_LONG_FIELD(numGroups);
-
-	READ_DONE();
-}
-
-/*
- * _readLockRows
- */
-static LockRows *
-_readLockRows(void)
-{
-	READ_LOCALS(LockRows);
-
-	ReadCommonPlan(&local_node->plan);
-
-	READ_NODE_FIELD(rowMarks);
-	READ_INT_FIELD(epqParam);
-
-	READ_DONE();
-}
-
-/*
- * _readLimit
- */
-static Limit *
-_readLimit(void)
-{
-	READ_LOCALS(Limit);
-
-	ReadCommonPlan(&local_node->plan);
-
-	READ_NODE_FIELD(limitOffset);
-	READ_NODE_FIELD(limitCount);
-
-	READ_DONE();
-}
-
-/*
- * _readNestLoopParam
- */
-static NestLoopParam *
-_readNestLoopParam(void)
-{
-	READ_LOCALS(NestLoopParam);
-
-	READ_INT_FIELD(paramno);
-	READ_NODE_FIELD(paramval);
-
-	READ_DONE();
-}
-
-/*
- * _readPlanRowMark
- */
-static PlanRowMark *
-_readPlanRowMark(void)
-{
-	READ_LOCALS(PlanRowMark);
-
-	READ_UINT_FIELD(rti);
-	READ_UINT_FIELD(prti);
-	READ_UINT_FIELD(rowmarkId);
-	READ_ENUM_FIELD(markType, RowMarkType);
-	READ_INT_FIELD(allMarkTypes);
-	READ_ENUM_FIELD(strength, LockClauseStrength);
-	READ_ENUM_FIELD(waitPolicy, LockWaitPolicy);
-	READ_BOOL_FIELD(isParent);
-
-	READ_DONE();
-}
-
-/*
- * _readPlanInvalItem
- */
-static PlanInvalItem *
-_readPlanInvalItem(void)
-{
-	READ_LOCALS(PlanInvalItem);
-
-	READ_INT_FIELD(cacheId);
-	READ_UINT_FIELD(hashValue);
-
-	READ_DONE();
-}
-
-/*
- * _readSubPlan
- */
-static SubPlan *
-_readSubPlan(void)
-{
-	READ_LOCALS(SubPlan);
-
-	READ_ENUM_FIELD(subLinkType, SubLinkType);
-	READ_NODE_FIELD(testexpr);
-	READ_NODE_FIELD(paramIds);
-	READ_INT_FIELD(plan_id);
-	READ_STRING_FIELD(plan_name);
-	READ_OID_FIELD(firstColType);
-	READ_INT_FIELD(firstColTypmod);
-	READ_OID_FIELD(firstColCollation);
-	READ_BOOL_FIELD(useHashTable);
-	READ_BOOL_FIELD(unknownEqFalse);
-	READ_NODE_FIELD(setParam);
-	READ_NODE_FIELD(parParam);
-	READ_NODE_FIELD(args);
-	READ_FLOAT_FIELD(startup_cost);
-	READ_FLOAT_FIELD(per_call_cost);
-
-	READ_DONE();
-}
-
-/*
- * _readAlternativeSubPlan
- */
-static AlternativeSubPlan *
-_readAlternativeSubPlan(void)
-{
-	READ_LOCALS(AlternativeSubPlan);
-
-	READ_NODE_FIELD(subplans);
-
-	READ_DONE();
-}
-
-/*
- * _readExtensibleNode
- */
-static ExtensibleNode *
-_readExtensibleNode(void)
-{
-	const ExtensibleNodeMethods *methods;
-	ExtensibleNode *local_node;
-	const char *extnodename;
-
-	READ_TEMP_LOCALS();
-
-	token = pg_strtok(&length); /* skip :extnodename */
-	token = pg_strtok(&length); /* get extnodename */
-
-	extnodename = nullable_string(token, length);
-	if (!extnodename)
-		elog(ERROR, "extnodename has to be supplied");
-	methods = GetExtensibleNodeMethods(extnodename, false);
-
-	local_node = (ExtensibleNode *) newNode(methods->node_size,
-											T_ExtensibleNode);
-	local_node->extnodename = extnodename;
-
-	/* deserialize the private fields */
-	methods->nodeRead(local_node);
-
-	READ_DONE();
-}
-
-/*
- * parseNodeString
- *
- * Given a character string representing a node tree, parseNodeString creates
- * the internal node structure.
- *
- * The string to be read must already have been loaded into pg_strtok().
- */
-Node *
-parseNodeString(void)
-{
-	void	   *return_value;
-
-	READ_TEMP_LOCALS();
-
-	token = pg_strtok(&length);
-
-#define MATCH(tokname, namelen) \
-	(length == namelen && memcmp(token, tokname, namelen) == 0)
-
-	if (MATCH("QUERY", 5))
-		return_value = _readQuery();
-	else if (MATCH("WITHCHECKOPTION", 15))
-		return_value = _readWithCheckOption();
-	else if (MATCH("SORTGROUPCLAUSE", 15))
-		return_value = _readSortGroupClause();
-	else if (MATCH("GROUPINGSET", 11))
-		return_value = _readGroupingSet();
-	else if (MATCH("WINDOWCLAUSE", 12))
-		return_value = _readWindowClause();
-	else if (MATCH("ROWMARKCLAUSE", 13))
-		return_value = _readRowMarkClause();
-	else if (MATCH("COMMONTABLEEXPR", 15))
-		return_value = _readCommonTableExpr();
-	else if (MATCH("SETOPERATIONSTMT", 16))
-		return_value = _readSetOperationStmt();
-	else if (MATCH("ALIAS", 5))
-		return_value = _readAlias();
-	else if (MATCH("RANGEVAR", 8))
-		return_value = _readRangeVar();
-	else if (MATCH("INTOCLAUSE", 10))
-		return_value = _readIntoClause();
-	else if (MATCH("VAR", 3))
-		return_value = _readVar();
-	else if (MATCH("CONST", 5))
-		return_value = _readConst();
-	else if (MATCH("PARAM", 5))
-		return_value = _readParam();
-	else if (MATCH("AGGREF", 6))
-		return_value = _readAggref();
-	else if (MATCH("GROUPINGFUNC", 12))
-		return_value = _readGroupingFunc();
-	else if (MATCH("WINDOWFUNC", 10))
-		return_value = _readWindowFunc();
-	else if (MATCH("ARRAYREF", 8))
-		return_value = _readArrayRef();
-	else if (MATCH("FUNCEXPR", 8))
-		return_value = _readFuncExpr();
-	else if (MATCH("NAMEDARGEXPR", 12))
-		return_value = _readNamedArgExpr();
-	else if (MATCH("OPEXPR", 6))
-		return_value = _readOpExpr();
-	else if (MATCH("DISTINCTEXPR", 12))
-		return_value = _readDistinctExpr();
-	else if (MATCH("NULLIFEXPR", 10))
-		return_value = _readNullIfExpr();
-	else if (MATCH("SCALARARRAYOPEXPR", 17))
-		return_value = _readScalarArrayOpExpr();
-	else if (MATCH("BOOLEXPR", 8))
-		return_value = _readBoolExpr();
-	else if (MATCH("SUBLINK", 7))
-		return_value = _readSubLink();
-	else if (MATCH("FIELDSELECT", 11))
-		return_value = _readFieldSelect();
-	else if (MATCH("FIELDSTORE", 10))
-		return_value = _readFieldStore();
-	else if (MATCH("RELABELTYPE", 11))
-		return_value = _readRelabelType();
-	else if (MATCH("COERCEVIAIO", 11))
-		return_value = _readCoerceViaIO();
-	else if (MATCH("ARRAYCOERCEEXPR", 15))
-		return_value = _readArrayCoerceExpr();
-	else if (MATCH("CONVERTROWTYPEEXPR", 18))
-		return_value = _readConvertRowtypeExpr();
-	else if (MATCH("COLLATE", 7))
-		return_value = _readCollateExpr();
-	else if (MATCH("CASE", 4))
-		return_value = _readCaseExpr();
-	else if (MATCH("WHEN", 4))
-		return_value = _readCaseWhen();
-	else if (MATCH("CASETESTEXPR", 12))
-		return_value = _readCaseTestExpr();
-	else if (MATCH("ARRAY", 5))
-		return_value = _readArrayExpr();
-	else if (MATCH("ROW", 3))
-		return_value = _readRowExpr();
-	else if (MATCH("ROWCOMPARE", 10))
-		return_value = _readRowCompareExpr();
-	else if (MATCH("COALESCE", 8))
-		return_value = _readCoalesceExpr();
-	else if (MATCH("MINMAX", 6))
-		return_value = _readMinMaxExpr();
-	else if (MATCH("XMLEXPR", 7))
-		return_value = _readXmlExpr();
-	else if (MATCH("NULLTEST", 8))
-		return_value = _readNullTest();
-	else if (MATCH("BOOLEANTEST", 11))
-		return_value = _readBooleanTest();
-	else if (MATCH("COERCETODOMAIN", 14))
-		return_value = _readCoerceToDomain();
-	else if (MATCH("COERCETODOMAINVALUE", 19))
-		return_value = _readCoerceToDomainValue();
-	else if (MATCH("SETTODEFAULT", 12))
-		return_value = _readSetToDefault();
-	else if (MATCH("CURRENTOFEXPR", 13))
-		return_value = _readCurrentOfExpr();
-	else if (MATCH("INFERENCEELEM", 13))
-		return_value = _readInferenceElem();
-	else if (MATCH("TARGETENTRY", 11))
-		return_value = _readTargetEntry();
-	else if (MATCH("RANGETBLREF", 11))
-		return_value = _readRangeTblRef();
-	else if (MATCH("JOINEXPR", 8))
-		return_value = _readJoinExpr();
-	else if (MATCH("FROMEXPR", 8))
-		return_value = _readFromExpr();
-	else if (MATCH("ONCONFLICTEXPR", 14))
-		return_value = _readOnConflictExpr();
-	else if (MATCH("RTE", 3))
-		return_value = _readRangeTblEntry();
-	else if (MATCH("RANGETBLFUNCTION", 16))
-		return_value = _readRangeTblFunction();
-	else if (MATCH("TABLESAMPLECLAUSE", 17))
-		return_value = _readTableSampleClause();
-	else if (MATCH("NOTIFY", 6))
-		return_value = _readNotifyStmt();
-	else if (MATCH("DEFELEM", 7))
-		return_value = _readDefElem();
-	else if (MATCH("DECLARECURSOR", 13))
-		return_value = _readDeclareCursorStmt();
-	else if (MATCH("PLANNEDSTMT", 11))
-		return_value = _readPlannedStmt();
-	else if (MATCH("PLAN", 4))
-		return_value = _readPlan();
-	else if (MATCH("RESULT", 6))
-		return_value = _readResult();
-	else if (MATCH("MODIFYTABLE", 11))
-		return_value = _readModifyTable();
-	else if (MATCH("APPEND", 6))
-		return_value = _readAppend();
-	else if (MATCH("MERGEAPPEND", 11))
-		return_value = _readMergeAppend();
-	else if (MATCH("RECURSIVEUNION", 14))
-		return_value = _readRecursiveUnion();
-	else if (MATCH("BITMAPAND", 9))
-		return_value = _readBitmapAnd();
-	else if (MATCH("BITMAPOR", 8))
-		return_value = _readBitmapOr();
-	else if (MATCH("SCAN", 4))
-		return_value = _readScan();
-	else if (MATCH("SEQSCAN", 7))
-		return_value = _readSeqScan();
-	else if (MATCH("SAMPLESCAN", 10))
-		return_value = _readSampleScan();
-	else if (MATCH("INDEXSCAN", 9))
-		return_value = _readIndexScan();
-	else if (MATCH("INDEXONLYSCAN", 13))
-		return_value = _readIndexOnlyScan();
-	else if (MATCH("BITMAPINDEXSCAN", 15))
-		return_value = _readBitmapIndexScan();
-	else if (MATCH("BITMAPHEAPSCAN", 14))
-		return_value = _readBitmapHeapScan();
-	else if (MATCH("TIDSCAN", 7))
-		return_value = _readTidScan();
-	else if (MATCH("SUBQUERYSCAN", 12))
-		return_value = _readSubqueryScan();
-	else if (MATCH("FUNCTIONSCAN", 12))
-		return_value = _readFunctionScan();
-	else if (MATCH("VALUESSCAN", 10))
-		return_value = _readValuesScan();
-	else if (MATCH("CTESCAN", 7))
-		return_value = _readCteScan();
-	else if (MATCH("WORKTABLESCAN", 13))
-		return_value = _readWorkTableScan();
-	else if (MATCH("FOREIGNSCAN", 11))
-		return_value = _readForeignScan();
-	else if (MATCH("CUSTOMSCAN", 10))
-		return_value = _readCustomScan();
-	else if (MATCH("JOIN", 4))
-		return_value = _readJoin();
-	else if (MATCH("NESTLOOP", 8))
-		return_value = _readNestLoop();
-	else if (MATCH("MERGEJOIN", 9))
-		return_value = _readMergeJoin();
-	else if (MATCH("HASHJOIN", 8))
-		return_value = _readHashJoin();
-	else if (MATCH("MATERIAL", 8))
-		return_value = _readMaterial();
-	else if (MATCH("SORT", 4))
-		return_value = _readSort();
-	else if (MATCH("GROUP", 5))
-		return_value = _readGroup();
-	else if (MATCH("AGG", 3))
-		return_value = _readAgg();
-	else if (MATCH("WINDOWAGG", 9))
-		return_value = _readWindowAgg();
-	else if (MATCH("UNIQUE", 6))
-		return_value = _readUnique();
-	else if (MATCH("GATHER", 6))
-		return_value = _readGather();
-	else if (MATCH("HASH", 4))
-		return_value = _readHash();
-	else if (MATCH("SETOP", 5))
-		return_value = _readSetOp();
-	else if (MATCH("LOCKROWS", 8))
-		return_value = _readLockRows();
-	else if (MATCH("LIMIT", 5))
-		return_value = _readLimit();
-	else if (MATCH("NESTLOOPPARAM", 13))
-		return_value = _readNestLoopParam();
-	else if (MATCH("PLANROWMARK", 11))
-		return_value = _readPlanRowMark();
-	else if (MATCH("PLANINVALITEM", 13))
-		return_value = _readPlanInvalItem();
-	else if (MATCH("SUBPLAN", 7))
-		return_value = _readSubPlan();
-	else if (MATCH("ALTERNATIVESUBPLAN", 18))
-		return_value = _readAlternativeSubPlan();
-	else if (MATCH("EXTENSIBLENODE", 14))
-		return_value = _readExtensibleNode();
-	else
-	{
-		elog(ERROR, "badly formatted node string \"%.32s\"...", token);
-		return_value = NULL;	/* keep compiler quiet */
-	}
 
 	return (Node *) return_value;
 }
@@ -4684,9 +4491,6 @@
 
 	return res;
 }
-<<<<<<< HEAD
-#endif /* COMPILING_BINARY_FUNCS */
-=======
 
 /*
  * readAttrNumberCols
@@ -4783,4 +4587,4 @@
 
 	return bool_vals;
 }
->>>>>>> b5bce6c1
+#endif /* COMPILING_BINARY_FUNCS */