/*-------------------------------------------------------------------------
 *
 * copyfuncs.c
 *	  Copy functions for Postgres tree nodes.
 *
 * NOTE: we currently support copying all node types found in parse and
 * plan trees.	We do not support copying executor state trees; there
 * is no need for that, and no point in maintaining all the code that
 * would be needed.  We also do not support copying Path trees, mainly
 * because the circular linkages between RelOptInfo and Path nodes can't
 * be handled easily in a simple depth-first traversal.
 *
 *
 * Portions Copyright (c) 2005-2010, Greenplum inc
 * Portions Copyright (c) 2012-Present Pivotal Software, Inc.
 * Portions Copyright (c) 1996-2009, PostgreSQL Global Development Group
 * Portions Copyright (c) 1994, Regents of the University of California
 *
 * IDENTIFICATION
 *	  $PostgreSQL: pgsql/src/backend/nodes/copyfuncs.c,v 1.432 2009/06/18 01:27:02 tgl Exp $
 *
 *-------------------------------------------------------------------------
 */

#include "postgres.h"

#include "catalog/gp_policy.h"
#include "catalog/heap.h"
#include "miscadmin.h"
#include "nodes/plannodes.h"
#include "nodes/relation.h"
#include "utils/datum.h"
#include "cdb/cdbgang.h"


/*
 * Macros to simplify copying of different kinds of fields.  Use these
 * wherever possible to reduce the chance for silly typos.	Note that these
 * hard-wire the convention that the local variables in a Copy routine are
 * named 'newnode' and 'from'.
 */

/* Copy a simple scalar field (int, float, bool, enum, etc) */
#define COPY_SCALAR_FIELD(fldname) \
	(newnode->fldname = from->fldname)

/* Copy a field that is a pointer to some kind of Node or Node tree */
#define COPY_NODE_FIELD(fldname) \
	(newnode->fldname = copyObject(from->fldname))

/* Copy a field that is a pointer to a Bitmapset */
#define COPY_BITMAPSET_FIELD(fldname) \
	(newnode->fldname = bms_copy(from->fldname))

/* Copy a field that is a pointer to a C string, or perhaps NULL */
#define COPY_STRING_FIELD(fldname) \
	(newnode->fldname = from->fldname ? pstrdup(from->fldname) : (char *) NULL)

/* Copy a field that is a pointer to a simple palloc'd object of size sz */
#define COPY_POINTER_FIELD(fldname, sz) \
	do { \
		Size	_size = (sz); \
		newnode->fldname = palloc(_size); \
		memcpy(newnode->fldname, from->fldname, _size); \
	} while (0)

#define COPY_BINARY_FIELD(fldname, sz) \
	do { \
		Size _size = (sz); \
		memcpy(&newnode->fldname, &from->fldname, _size); \
	} while (0)

/* Copy a field that is a varlena datum */
#define COPY_VARLENA_FIELD(fldname, len) \
	do { \
		if (from->fldname) \
		{ \
			newnode->fldname = (bytea *) DatumGetPointer( \
					datumCopy(PointerGetDatum(from->fldname), false, len)); \
		} \
	} while (0)

/* Copy a parse location field (for Copy, this is same as scalar case) */
#define COPY_LOCATION_FIELD(fldname) \
	(newnode->fldname = from->fldname)


/* ****************************************************************
 *					 plannodes.h copy functions
 * ****************************************************************
 */

/*
 * _copyPlannedStmt
 */
static PlannedStmt *
_copyPlannedStmt(PlannedStmt *from)
{
	PlannedStmt *newnode = makeNode(PlannedStmt);

	COPY_SCALAR_FIELD(commandType);
	COPY_SCALAR_FIELD(planGen);
	COPY_SCALAR_FIELD(canSetTag);
	COPY_SCALAR_FIELD(transientPlan);
	COPY_SCALAR_FIELD(oneoffPlan);
	COPY_SCALAR_FIELD(simplyUpdatable);
	COPY_NODE_FIELD(planTree);
	COPY_NODE_FIELD(rtable);
	COPY_NODE_FIELD(resultRelations);
	COPY_NODE_FIELD(utilityStmt);
	COPY_NODE_FIELD(intoClause);
	COPY_NODE_FIELD(subplans);
	COPY_BITMAPSET_FIELD(rewindPlanIDs);
	COPY_NODE_FIELD(returningLists);

	COPY_NODE_FIELD(result_partitions);
	COPY_NODE_FIELD(result_aosegnos);
	COPY_NODE_FIELD(queryPartOids);
	COPY_NODE_FIELD(queryPartsMetadata);
	COPY_NODE_FIELD(numSelectorsPerScanId);
	COPY_NODE_FIELD(rowMarks);
	COPY_NODE_FIELD(relationOids);
	COPY_NODE_FIELD(invalItems);
	COPY_SCALAR_FIELD(nParamExec);
	COPY_SCALAR_FIELD(nMotionNodes);
	COPY_SCALAR_FIELD(nInitPlans);

	if (from->intoPolicy)
	{
		COPY_POINTER_FIELD(intoPolicy,sizeof(GpPolicy) + from->intoPolicy->nattrs*sizeof(from->intoPolicy->attrs[0]));
	}
	else
		newnode->intoPolicy = NULL;

	COPY_SCALAR_FIELD(query_mem);

	return newnode;
}

static QueryDispatchDesc *
_copyQueryDispatchDesc(QueryDispatchDesc *from)
{
	QueryDispatchDesc *newnode = makeNode(QueryDispatchDesc);

	COPY_NODE_FIELD(sliceTable);
	COPY_NODE_FIELD(oidAssignments);
	COPY_NODE_FIELD(cursorPositions);
	COPY_SCALAR_FIELD(validate_reloptions);

	return newnode;
}

static OidAssignment *
_copyOidAssignment(OidAssignment *from)
{
	OidAssignment *newnode = makeNode(OidAssignment);

	COPY_SCALAR_FIELD(catalog);
	COPY_STRING_FIELD(objname);
	COPY_SCALAR_FIELD(namespaceOid);
	COPY_SCALAR_FIELD(keyOid1);
	COPY_SCALAR_FIELD(keyOid2);
	COPY_SCALAR_FIELD(oid);

	return newnode;
}

/*
 * CopyPlanFields
 *
 *		This function copies the fields of the Plan node.  It is used by
 *		all the copy functions for classes which inherit from Plan.
 */
static void
CopyPlanFields(Plan *from, Plan *newnode)
{
	COPY_SCALAR_FIELD(plan_node_id);

	COPY_SCALAR_FIELD(startup_cost);
	COPY_SCALAR_FIELD(total_cost);
	COPY_SCALAR_FIELD(plan_rows);
	COPY_SCALAR_FIELD(plan_width);
	COPY_NODE_FIELD(targetlist);
	COPY_NODE_FIELD(qual);
	COPY_NODE_FIELD(lefttree);
	COPY_NODE_FIELD(righttree);
	COPY_NODE_FIELD(initPlan);
	COPY_BITMAPSET_FIELD(extParam);
	COPY_BITMAPSET_FIELD(allParam);
	COPY_NODE_FIELD(flow);
	COPY_SCALAR_FIELD(dispatch);
	COPY_SCALAR_FIELD(nMotionNodes);
	COPY_SCALAR_FIELD(nInitPlans);
	COPY_NODE_FIELD(sliceTable);

	COPY_SCALAR_FIELD(directDispatch.isDirectDispatch);
	COPY_NODE_FIELD(directDispatch.contentIds);
	COPY_SCALAR_FIELD(operatorMemKB);
	/*
	 * Don't copy memoryAccountId and this is an index to the account array
	 * specific to this process only.
	 */
}

/*
 * CopyLogicalIndexInfo
 *
 *		This function copies the LogicalIndexInfo, which is part of
 *		DynamicIndexScan node.
 */
static LogicalIndexInfo *
CopyLogicalIndexInfo(const LogicalIndexInfo *from)
{
	LogicalIndexInfo *newnode = palloc(sizeof(LogicalIndexInfo));

	COPY_SCALAR_FIELD(logicalIndexOid);
	COPY_SCALAR_FIELD(nColumns);
	COPY_POINTER_FIELD(indexKeys, from->nColumns * sizeof(AttrNumber));
	COPY_NODE_FIELD(indPred);
	COPY_NODE_FIELD(indExprs);
	COPY_SCALAR_FIELD(indIsUnique);
	COPY_SCALAR_FIELD(indType);
	COPY_NODE_FIELD(partCons);
	COPY_NODE_FIELD(defaultLevels);

	return newnode;
}

/*
 * _copyPlan
 */
static Plan *
_copyPlan(Plan *from)
{
	Plan	   *newnode = makeNode(Plan);

	/*
	 * copy node superclass fields
	 */
	CopyPlanFields(from, newnode);

	return newnode;
}


/*
 * _copyResult
 */
static Result *
_copyResult(Result *from)
{
	Result	   *newnode = makeNode(Result);

	/*
	 * copy node superclass fields
	 */
	CopyPlanFields((Plan *) from, (Plan *) newnode);

	/*
	 * copy remainder of node
	 */
	COPY_NODE_FIELD(resconstantqual);

	COPY_SCALAR_FIELD(hashFilter);
	COPY_NODE_FIELD(hashList);

	return newnode;
}

/*
 * _copyRepeat
 */
static Repeat *
_copyRepeat(Repeat *from)
{
	Repeat *newnode = makeNode(Repeat);

	/*
	 * copy node superclass fields
	 */
	CopyPlanFields((Plan *)from, (Plan *)newnode);

	/*
	 * copy remainder of node
	 */
	COPY_NODE_FIELD(repeatCountExpr);
	COPY_SCALAR_FIELD(grouping);

	return newnode;
}

/*
 * _copyAppend
 */
static Append *
_copyAppend(Append *from)
{
	Append	   *newnode = makeNode(Append);

	/*
	 * copy node superclass fields
	 */
	CopyPlanFields((Plan *) from, (Plan *) newnode);

	/*
	 * copy remainder of node
	 */
	COPY_NODE_FIELD(appendplans);
	COPY_SCALAR_FIELD(isTarget);
	COPY_SCALAR_FIELD(isZapped);

	return newnode;
}

static Sequence *
_copySequence(Sequence *from)
{
	Sequence *newnode = makeNode(Sequence);
	CopyPlanFields((Plan *) from, (Plan *) newnode);
	COPY_NODE_FIELD(subplans);

	return newnode;
}

/*
 * _copyRecursiveUnion
 */
static RecursiveUnion *
_copyRecursiveUnion(RecursiveUnion *from)
{
	RecursiveUnion *newnode = makeNode(RecursiveUnion);

	/*
	 * copy node superclass fields
	 */
	CopyPlanFields((Plan *) from, (Plan *) newnode);

	/*
	 * copy remainder of node
	 */
	COPY_SCALAR_FIELD(wtParam);
	COPY_SCALAR_FIELD(numCols);
	if (from->numCols > 0)
	{
		COPY_POINTER_FIELD(dupColIdx, from->numCols * sizeof(AttrNumber));
		COPY_POINTER_FIELD(dupOperators, from->numCols * sizeof(Oid));
	}
	COPY_SCALAR_FIELD(numGroups);

	return newnode;
}

/*
 * _copyBitmapAnd
 */
static BitmapAnd *
_copyBitmapAnd(BitmapAnd *from)
{
	BitmapAnd  *newnode = makeNode(BitmapAnd);

	/*
	 * copy node superclass fields
	 */
	CopyPlanFields((Plan *) from, (Plan *) newnode);

	/*
	 * copy remainder of node
	 */
	COPY_NODE_FIELD(bitmapplans);

	return newnode;
}

/*
 * _copyBitmapOr
 */
static BitmapOr *
_copyBitmapOr(BitmapOr *from)
{
	BitmapOr   *newnode = makeNode(BitmapOr);

	/*
	 * copy node superclass fields
	 */
	CopyPlanFields((Plan *) from, (Plan *) newnode);

	/*
	 * copy remainder of node
	 */
	COPY_NODE_FIELD(bitmapplans);

	return newnode;
}


/*
 * CopyScanFields
 *
 *		This function copies the fields of the Scan node.  It is used by
 *		all the copy functions for classes which inherit from Scan.
 */
static void
CopyScanFields(Scan *from, Scan *newnode)
{
	CopyPlanFields((Plan *) from, (Plan *) newnode);

	COPY_SCALAR_FIELD(scanrelid);
	COPY_SCALAR_FIELD(partIndex);
	COPY_SCALAR_FIELD(partIndexPrintable);
}

/*
 * _copyScan
 */
static Scan *
_copyScan(Scan *from)
{
	Scan	   *newnode = makeNode(Scan);

	/*
	 * copy node superclass fields
	 */
	CopyScanFields((Scan *) from, (Scan *) newnode);

	return newnode;
}

/*
 * _copySeqScan
 */
static SeqScan *
_copySeqScan(SeqScan *from)
{
	SeqScan    *newnode = makeNode(SeqScan);

	/*
	 * copy node superclass fields
	 */
	CopyScanFields((Scan *) from, (Scan *) newnode);

	return newnode;
}

/*
 * _copyAppendOnlyScan
 */
static AppendOnlyScan *
_copyAppendOnlyScan(AppendOnlyScan *from)
{
	AppendOnlyScan    *newnode = makeNode(AppendOnlyScan);

	/*
	 * copy node superclass fields
	 */
	CopyScanFields((Scan *) from, (Scan *) newnode);

	return newnode;
}

/*
 * _copyAppendOnlyScan
 */
static AOCSScan *
_copyAOCSScan(AOCSScan *from)
{
	AOCSScan    *newnode = makeNode(AOCSScan);

	/*
	 * copy node superclass fields
	 */
	CopyScanFields((Scan *) from, (Scan *) newnode);

	return newnode;
}

static TableScan *
_copyTableScan(TableScan *from)
{
	TableScan *newnode = makeNode(TableScan);
	CopyScanFields((Scan *) from, (Scan *) newnode);

	return newnode;
}

static DynamicTableScan *
_copyDynamicTableScan(DynamicTableScan *from)
{
	DynamicTableScan *newnode = makeNode(DynamicTableScan);
	CopyScanFields((Scan *) from, (Scan *) newnode);
	COPY_SCALAR_FIELD(partIndex);
	COPY_SCALAR_FIELD(partIndexPrintable);

	return newnode;
}

/*
 * _copyExternalScan
 */
static ExternalScan *
_copyExternalScan(ExternalScan *from)
{
	ExternalScan    *newnode = makeNode(ExternalScan);

	/*
	 * copy node superclass fields
	 */
	CopyScanFields((Scan *) from, (Scan *) newnode);

	/*
	 * copy remainder of node
	 */
	COPY_NODE_FIELD(uriList);
	COPY_NODE_FIELD(fmtOpts);
	COPY_SCALAR_FIELD(fmtType);
	COPY_SCALAR_FIELD(isMasterOnly);
	COPY_SCALAR_FIELD(rejLimit);
	COPY_SCALAR_FIELD(rejLimitInRows);
	COPY_SCALAR_FIELD(fmterrtbl);
	COPY_SCALAR_FIELD(encoding);
	COPY_SCALAR_FIELD(scancounter);

	return newnode;
}

static void
CopyIndexScanFields(const IndexScan *from, IndexScan *newnode)
{
	CopyScanFields((Scan *) from, (Scan *) newnode);

	COPY_SCALAR_FIELD(indexid);
	COPY_NODE_FIELD(indexqual);
	COPY_NODE_FIELD(indexqualorig);
	COPY_SCALAR_FIELD(indexorderdir);
}

/*
 * _copyIndexScan
 */
static IndexScan *
_copyIndexScan(IndexScan *from)
{
	IndexScan  *newnode = makeNode(IndexScan);

	CopyIndexScanFields(from, newnode);

	return newnode;
}

/*
 * _copyDynamicIndexScan
 */
static DynamicIndexScan *
_copyDynamicIndexScan(const DynamicIndexScan *from)
{
	DynamicIndexScan  *newnode = makeNode(DynamicIndexScan);

	/* DynamicIndexScan has some content from IndexScan */
	CopyIndexScanFields(&from->indexscan, &newnode->indexscan);
	newnode->logicalIndexInfo = CopyLogicalIndexInfo(from->logicalIndexInfo);

	return newnode;
}

/*
 * _copyBitmapIndexScan
 */
static void
CopyBitmapIndexScanFields(BitmapIndexScan *from, BitmapIndexScan *newnode)
{
	CopyScanFields((Scan *) from, (Scan *) newnode);

	COPY_SCALAR_FIELD(indexid);
	COPY_NODE_FIELD(indexqual);
	COPY_NODE_FIELD(indexqualorig);
}

static BitmapIndexScan *
_copyBitmapIndexScan(BitmapIndexScan *from)
{
	BitmapIndexScan *newnode = makeNode(BitmapIndexScan);

	CopyBitmapIndexScanFields(from, newnode);

	return newnode;
}

/*
 * _copyDynamicBitmapIndexScan
 */
static DynamicBitmapIndexScan *
_copyDynamicBitmapIndexScan(DynamicBitmapIndexScan *from)
{
	DynamicBitmapIndexScan *newnode = makeNode(DynamicBitmapIndexScan);

	CopyBitmapIndexScanFields(&from->biscan, &newnode->biscan);
	newnode->logicalIndexInfo = CopyLogicalIndexInfo(from->logicalIndexInfo);

	return newnode;
}

/*
 * _copyBitmapHeapScan
 */
static BitmapHeapScan *
_copyBitmapHeapScan(BitmapHeapScan *from)
{
	BitmapHeapScan *newnode = makeNode(BitmapHeapScan);

	/*
	 * copy node superclass fields
	 */
	CopyScanFields((Scan *) from, (Scan *) newnode);

	/*
	 * copy remainder of node
	 */
	COPY_NODE_FIELD(bitmapqualorig);

	return newnode;
}

/*
 * _copyBitmapAppendOnlyScan
 */
static BitmapAppendOnlyScan *
_copyBitmapAppendOnlyScan(BitmapAppendOnlyScan *from)
{
	BitmapAppendOnlyScan *newnode = makeNode(BitmapAppendOnlyScan);

	/*
	 * copy node superclass fields
	 */
	CopyScanFields((Scan *) from, (Scan *) newnode);

	/*
	 * copy remainder of node
	 */
	COPY_NODE_FIELD(bitmapqualorig);
	COPY_SCALAR_FIELD(isAORow);

	return newnode;
}

/*
 * _copyBitmapTableScan
 */
static BitmapTableScan *
_copyBitmapTableScan(BitmapTableScan *from)
{
	BitmapTableScan *newnode = makeNode(BitmapTableScan);

	/*
	 * copy node superclass fields
	 */
	CopyScanFields((Scan *) from, (Scan *) newnode);

	/*
	 * copy remainder of node
	 */
	COPY_NODE_FIELD(bitmapqualorig);

	return newnode;
}

/*
 * _copyTidScan
 */
static TidScan *
_copyTidScan(TidScan *from)
{
	TidScan    *newnode = makeNode(TidScan);

	/*
	 * copy node superclass fields
	 */
	CopyScanFields((Scan *) from, (Scan *) newnode);

	/*
	 * copy remainder of node
	 */
	COPY_NODE_FIELD(tidquals);

	return newnode;
}

/*
 * _copySubqueryScan
 */
static SubqueryScan *
_copySubqueryScan(SubqueryScan *from)
{
	SubqueryScan *newnode = makeNode(SubqueryScan);

	/*
	 * copy node superclass fields
	 */
	CopyScanFields((Scan *) from, (Scan *) newnode);

	/*
	 * copy remainder of node
	 */
	COPY_NODE_FIELD(subplan);
	COPY_NODE_FIELD(subrtable);

	return newnode;
}

/*
 * _copyFunctionScan
 */
static FunctionScan *
_copyFunctionScan(FunctionScan *from)
{
	FunctionScan *newnode = makeNode(FunctionScan);

	/*
	 * copy node superclass fields
	 */
	CopyScanFields((Scan *) from, (Scan *) newnode);

	/*
	 * copy remainder of node
	 */
	COPY_NODE_FIELD(funcexpr);
	COPY_NODE_FIELD(funccolnames);
	COPY_NODE_FIELD(funccoltypes);
	COPY_NODE_FIELD(funccoltypmods);

	return newnode;
}

/*
 * _copyValuesScan
 */
static ValuesScan *
_copyValuesScan(ValuesScan *from)
{
	ValuesScan *newnode = makeNode(ValuesScan);

	/*
	 * copy node superclass fields
	 */
	CopyScanFields((Scan *) from, (Scan *) newnode);

	/*
	 * copy remainder of node
	 */
	COPY_NODE_FIELD(values_lists);

	return newnode;
}

/*
 * _copyCteScan
 */
static CteScan *
_copyCteScan(CteScan *from)
{
	CteScan    *newnode = makeNode(CteScan);

	/*
	 * copy node superclass fields
	 */
	CopyScanFields((Scan *) from, (Scan *) newnode);

	/*
	 * copy remainder of node
	 */
	COPY_SCALAR_FIELD(ctePlanId);
	COPY_SCALAR_FIELD(cteParam);

	return newnode;
}

/*
 * _copyWorkTableScan
 */
static WorkTableScan *
_copyWorkTableScan(WorkTableScan *from)
{
	WorkTableScan *newnode = makeNode(WorkTableScan);

	/*
	 * copy node superclass fields
	 */
	CopyScanFields((Scan *) from, (Scan *) newnode);

	/*
	 * copy remainder of node
	 */
	COPY_SCALAR_FIELD(wtParam);

	return newnode;
}

/*
 * CopyJoinFields
 *
 *		This function copies the fields of the Join node.  It is used by
 *		all the copy functions for classes which inherit from Join.
 */
static void
CopyJoinFields(Join *from, Join *newnode)
{
	CopyPlanFields((Plan *) from, (Plan *) newnode);

    COPY_SCALAR_FIELD(prefetch_inner);

	COPY_SCALAR_FIELD(jointype);
	COPY_NODE_FIELD(joinqual);
}


/*
 * _copyJoin
 */
static Join *
_copyJoin(Join *from)
{
	Join	   *newnode = makeNode(Join);

	/*
	 * copy node superclass fields
	 */
	CopyJoinFields(from, newnode);

	return newnode;
}


/*
 * _copyNestLoop
 */
static NestLoop *
_copyNestLoop(NestLoop *from)
{
	NestLoop   *newnode = makeNode(NestLoop);

	/*
	 * copy node superclass fields
	 */
	CopyJoinFields((Join *) from, (Join *) newnode);

    COPY_SCALAR_FIELD(shared_outer);
    COPY_SCALAR_FIELD(singleton_outer); /*CDB-OLAP*/

    return newnode;
}

/*
 * _copyMergeJoin
 */
static MergeJoin *
_copyMergeJoin(MergeJoin *from)
{
	MergeJoin  *newnode = makeNode(MergeJoin);
	int			numCols;

	/*
	 * copy node superclass fields
	 */
	CopyJoinFields((Join *) from, (Join *) newnode);

	/*
	 * copy remainder of node
	 */
	COPY_NODE_FIELD(mergeclauses);
	numCols = list_length(from->mergeclauses);
	COPY_POINTER_FIELD(mergeFamilies, numCols * sizeof(Oid));
	COPY_POINTER_FIELD(mergeStrategies, numCols * sizeof(int));
	COPY_POINTER_FIELD(mergeNullsFirst, numCols * sizeof(bool));
	COPY_SCALAR_FIELD(unique_outer);

	return newnode;
}

/*
 * _copyHashJoin
 */
static HashJoin *
_copyHashJoin(HashJoin *from)
{
	HashJoin   *newnode = makeNode(HashJoin);

	/*
	 * copy node superclass fields
	 */
	CopyJoinFields((Join *) from, (Join *) newnode);

	/*
	 * copy remainder of node
	 */
	COPY_NODE_FIELD(hashclauses);
	COPY_NODE_FIELD(hashqualclauses);

	return newnode;
}

/*
 * _copyShareInputScan
 */
static ShareInputScan *
_copyShareInputScan(ShareInputScan *from)
{
	ShareInputScan *newnode = makeNode(ShareInputScan);

	/* copy node superclass fields */
	CopyPlanFields((Plan *) from, (Plan *) newnode);
	COPY_SCALAR_FIELD(share_type);
	COPY_SCALAR_FIELD(share_id);
	COPY_SCALAR_FIELD(driver_slice);

	return newnode;
}


/*
 * _copyMaterial
 */
static Material *
_copyMaterial(Material *from)
{
	Material   *newnode = makeNode(Material);

	/*
	 * copy node superclass fields
	 */
	CopyPlanFields((Plan *) from, (Plan *) newnode);
    COPY_SCALAR_FIELD(cdb_strict);
	COPY_SCALAR_FIELD(share_type);
	COPY_SCALAR_FIELD(share_id);
	COPY_SCALAR_FIELD(driver_slice);
	COPY_SCALAR_FIELD(nsharer);
	COPY_SCALAR_FIELD(nsharer_xslice);

    return newnode;
}


/*
 * _copySort
 */
static Sort *
_copySort(Sort *from)
{
	Sort	   *newnode = makeNode(Sort);

	/*
	 * copy node superclass fields
	 */
	CopyPlanFields((Plan *) from, (Plan *) newnode);

	COPY_SCALAR_FIELD(numCols);
	COPY_POINTER_FIELD(sortColIdx, from->numCols * sizeof(AttrNumber));
	COPY_POINTER_FIELD(sortOperators, from->numCols * sizeof(Oid));
	COPY_POINTER_FIELD(nullsFirst, from->numCols * sizeof(bool));

    /* CDB */
	COPY_SCALAR_FIELD(noduplicates);

	COPY_SCALAR_FIELD(share_type);
	COPY_SCALAR_FIELD(share_id);
	COPY_SCALAR_FIELD(driver_slice);
	COPY_SCALAR_FIELD(nsharer);
	COPY_SCALAR_FIELD(nsharer_xslice);

	return newnode;
}

/*
 * _copyAgg
 */
static Agg *
_copyAgg(Agg *from)
{
	Agg		   *newnode = makeNode(Agg);

	CopyPlanFields((Plan *) from, (Plan *) newnode);

	COPY_SCALAR_FIELD(aggstrategy);
	COPY_SCALAR_FIELD(numCols);
	if (from->numCols > 0)
	{
		COPY_POINTER_FIELD(grpColIdx, from->numCols * sizeof(AttrNumber));
		COPY_POINTER_FIELD(grpOperators, from->numCols * sizeof(Oid));
	}
	COPY_SCALAR_FIELD(numGroups);
	COPY_SCALAR_FIELD(transSpace);
	COPY_SCALAR_FIELD(numNullCols);
	COPY_SCALAR_FIELD(inputGrouping);
	COPY_SCALAR_FIELD(grouping);
	COPY_SCALAR_FIELD(inputHasGrouping);
	COPY_SCALAR_FIELD(rollupGSTimes);
	COPY_SCALAR_FIELD(lastAgg);
	COPY_SCALAR_FIELD(streaming);

	return newnode;
}

/*
 * _copyWindowAgg
 */
static WindowAgg *
_copyWindowAgg(WindowAgg *from)
{
	WindowAgg  *newnode = makeNode(WindowAgg);

	CopyPlanFields((Plan *) from, (Plan *) newnode);

	COPY_SCALAR_FIELD(winref);
	COPY_SCALAR_FIELD(partNumCols);
	if (from->partNumCols > 0)
	{
		COPY_POINTER_FIELD(partColIdx, from->partNumCols * sizeof(AttrNumber));
		COPY_POINTER_FIELD(partOperators, from->partNumCols * sizeof(Oid));
	}
	COPY_SCALAR_FIELD(ordNumCols);
	if (from->ordNumCols > 0)
	{
		COPY_POINTER_FIELD(ordColIdx, from->ordNumCols * sizeof(AttrNumber));
		COPY_POINTER_FIELD(ordOperators, from->ordNumCols * sizeof(Oid));
	}
	COPY_SCALAR_FIELD(firstOrderCol);
	COPY_SCALAR_FIELD(firstOrderCmpOperator);
	COPY_SCALAR_FIELD(firstOrderNullsFirst);
	COPY_SCALAR_FIELD(frameOptions);
	COPY_NODE_FIELD(startOffset);
	COPY_NODE_FIELD(endOffset);

	return newnode;
}

/*
 * _copyTableFunctionScan
 */
static TableFunctionScan *
_copyTableFunctionScan(TableFunctionScan *from)
{
	TableFunctionScan	*newnode = makeNode(TableFunctionScan);

	CopyScanFields((Scan *) from, (Scan *) newnode);

	return newnode;
}

/*
 * _copyUnique
 */
static Unique *
_copyUnique(Unique *from)
{
	Unique	   *newnode = makeNode(Unique);

	/*
	 * copy node superclass fields
	 */
	CopyPlanFields((Plan *) from, (Plan *) newnode);

	/*
	 * copy remainder of node
	 */
	COPY_SCALAR_FIELD(numCols);
	COPY_POINTER_FIELD(uniqColIdx, from->numCols * sizeof(AttrNumber));
	COPY_POINTER_FIELD(uniqOperators, from->numCols * sizeof(Oid));

	return newnode;
}

/*
 * _copyHash
 */
static Hash *
_copyHash(Hash *from)
{
	Hash	   *newnode = makeNode(Hash);

	/*
	 * copy node superclass fields
	 */
	CopyPlanFields((Plan *) from, (Plan *) newnode);

	/*
	 * copy remainder of node
	 */
	COPY_SCALAR_FIELD(skewTable);
	COPY_SCALAR_FIELD(skewColumn);
	COPY_SCALAR_FIELD(skewColType);
	COPY_SCALAR_FIELD(skewColTypmod);

	return newnode;
}

/*
 * _copySetOp
 */
static SetOp *
_copySetOp(SetOp *from)
{
	SetOp	   *newnode = makeNode(SetOp);

	/*
	 * copy node superclass fields
	 */
	CopyPlanFields((Plan *) from, (Plan *) newnode);

	/*
	 * copy remainder of node
	 */
	COPY_SCALAR_FIELD(cmd);
	COPY_SCALAR_FIELD(strategy);
	COPY_SCALAR_FIELD(numCols);
	COPY_POINTER_FIELD(dupColIdx, from->numCols * sizeof(AttrNumber));
	COPY_POINTER_FIELD(dupOperators, from->numCols * sizeof(Oid));
	COPY_SCALAR_FIELD(flagColIdx);
	COPY_SCALAR_FIELD(firstFlag);
	COPY_SCALAR_FIELD(numGroups);

	return newnode;
}

/*
 * _copyLimit
 */
static Limit *
_copyLimit(Limit *from)
{
	Limit	   *newnode = makeNode(Limit);

	/*
	 * copy node superclass fields
	 */
	CopyPlanFields((Plan *) from, (Plan *) newnode);

	/*
	 * copy remainder of node
	 */
	COPY_NODE_FIELD(limitOffset);
	COPY_NODE_FIELD(limitCount);

	return newnode;
}

/*
 * _copyPlanInvalItem
 */
static PlanInvalItem *
_copyPlanInvalItem(PlanInvalItem *from)
{
	PlanInvalItem *newnode = makeNode(PlanInvalItem);

	COPY_SCALAR_FIELD(cacheId);
	/* tupleId isn't really a "scalar", but this works anyway */
	COPY_SCALAR_FIELD(tupleId);

	return newnode;
}

/*
 * _copyMotion
 */
static Motion *
_copyMotion(Motion *from)
{
	Motion	   *newnode = makeNode(Motion);

	/*
	 * copy node superclass fields
	 */
	CopyPlanFields((Plan *) from, (Plan *) newnode);

	COPY_SCALAR_FIELD(sendSorted);
	COPY_SCALAR_FIELD(motionID);

	COPY_SCALAR_FIELD(motionType);

	COPY_NODE_FIELD(hashExpr);
	COPY_NODE_FIELD(hashDataTypes);

	COPY_SCALAR_FIELD(numOutputSegs);
	COPY_POINTER_FIELD(outputSegIdx, from->numOutputSegs * sizeof(int));

	COPY_SCALAR_FIELD(numSortCols);
	COPY_POINTER_FIELD(sortColIdx, from->numSortCols * sizeof(AttrNumber));
	COPY_POINTER_FIELD(sortOperators, from->numSortCols * sizeof(Oid));
	COPY_POINTER_FIELD(nullsFirst, from->numSortCols * sizeof(bool));

	COPY_SCALAR_FIELD(segidColIdx);

	return newnode;
}

/*
 * _copyDML
 */
static DML *
_copyDML(const DML *from)
{
	DML *newnode = makeNode(DML);

	/*
	 * copy node superclass fields
	 */
	CopyPlanFields((Plan *) from, (Plan *) newnode);

	COPY_SCALAR_FIELD(scanrelid);
	COPY_SCALAR_FIELD(actionColIdx);
	COPY_SCALAR_FIELD(ctidColIdx);
	COPY_SCALAR_FIELD(tupleoidColIdx);

	return newnode;
}

/*
 * _copySplitUpdate
 */
static SplitUpdate *
_copySplitUpdate(const SplitUpdate *from)
{
	SplitUpdate *newnode = makeNode(SplitUpdate);

	/*
	 * copy node superclass fields
	 */
	CopyPlanFields((Plan *) from, (Plan *) newnode);

	COPY_SCALAR_FIELD(actionColIdx);
	COPY_SCALAR_FIELD(ctidColIdx);
	COPY_SCALAR_FIELD(tupleoidColIdx);
	COPY_NODE_FIELD(insertColIdx);
	COPY_NODE_FIELD(deleteColIdx);

	return newnode;
}

/*
 * _copyRowTrigger
 */
static RowTrigger *
_copyRowTrigger(const RowTrigger *from)
{
	RowTrigger *newnode = makeNode(RowTrigger);

	/*
	 * copy node superclass fields
	 */
	CopyPlanFields((Plan *) from, (Plan *) newnode);

	COPY_SCALAR_FIELD(relid);
	COPY_SCALAR_FIELD(eventFlags);
	COPY_NODE_FIELD(oldValuesColIdx);
	COPY_NODE_FIELD(newValuesColIdx);

	return newnode;
}

/*
 * _copyAssertOp
 */
static AssertOp *
_copyAssertOp(const AssertOp *from)
{
	AssertOp *newnode = makeNode(AssertOp);

	/*
	 * copy node superclass fields
	 */
	CopyPlanFields((Plan *) from, (Plan *) newnode);

	COPY_SCALAR_FIELD(errcode);
	COPY_NODE_FIELD(errmessage);

	return newnode;
}

/*
 * _copyPartitionSelector
 */
static PartitionSelector *
_copyPartitionSelector(const PartitionSelector *from)
{
	PartitionSelector *newnode = makeNode(PartitionSelector);

	/*
	 * copy node superclass fields
	 */
	CopyPlanFields((Plan *) from, (Plan *) newnode);

	COPY_SCALAR_FIELD(relid);
	COPY_SCALAR_FIELD(nLevels);
	COPY_SCALAR_FIELD(scanId);
	COPY_SCALAR_FIELD(selectorId);
	COPY_NODE_FIELD(levelEqExpressions);
	COPY_NODE_FIELD(levelExpressions);
	COPY_NODE_FIELD(residualPredicate);
	COPY_NODE_FIELD(propagationExpression);
	COPY_NODE_FIELD(printablePredicate);
	COPY_SCALAR_FIELD(staticSelection);
	COPY_NODE_FIELD(staticPartOids);
	COPY_NODE_FIELD(staticScanIds);
	COPY_NODE_FIELD(partTabTargetlist);

	return newnode;
}

/* ****************************************************************
 *					   primnodes.h copy functions
 * ****************************************************************
 */

/*
 * _copyAlias
 */
static Alias *
_copyAlias(Alias *from)
{
	Alias	   *newnode = makeNode(Alias);

	COPY_STRING_FIELD(aliasname);
	COPY_NODE_FIELD(colnames);

	return newnode;
}

/*
 * _copyRangeVar
 */
static RangeVar *
_copyRangeVar(RangeVar *from)
{
	RangeVar   *newnode = makeNode(RangeVar);

	Assert(from->schemaname == NULL || strlen(from->schemaname)>0);
	COPY_STRING_FIELD(catalogname);
	COPY_STRING_FIELD(schemaname);
	COPY_STRING_FIELD(relname);
	COPY_SCALAR_FIELD(inhOpt);
	COPY_SCALAR_FIELD(istemp);
	COPY_NODE_FIELD(alias);
	COPY_LOCATION_FIELD(location);

	return newnode;
}

/*
 * _copyIntoClause
 */
static IntoClause *
_copyIntoClause(IntoClause *from)
{
	IntoClause *newnode = makeNode(IntoClause);

	COPY_NODE_FIELD(rel);
	COPY_NODE_FIELD(colNames);
	COPY_NODE_FIELD(options);
	COPY_SCALAR_FIELD(onCommit);
	COPY_STRING_FIELD(tableSpaceName);

	return newnode;
}

/*
 * We don't need a _copyExpr because Expr is an abstract supertype which
 * should never actually get instantiated.	Also, since it has no common
 * fields except NodeTag, there's no need for a helper routine to factor
 * out copying the common fields...
 */

/*
 * _copyVar
 */
static Var *
_copyVar(Var *from)
{
	Var		   *newnode = makeNode(Var);

	COPY_SCALAR_FIELD(varno);
	COPY_SCALAR_FIELD(varattno);
	COPY_SCALAR_FIELD(vartype);
	COPY_SCALAR_FIELD(vartypmod);
	COPY_SCALAR_FIELD(varlevelsup);
	COPY_SCALAR_FIELD(varnoold);
	COPY_SCALAR_FIELD(varoattno);
	COPY_LOCATION_FIELD(location);

	return newnode;
}

/*
 * _copyConst
 */
static Const *
_copyConst(Const *from)
{
	Const	   *newnode = makeNode(Const);

	COPY_SCALAR_FIELD(consttype);
	COPY_SCALAR_FIELD(consttypmod);
	COPY_SCALAR_FIELD(constlen);

	if (from->constbyval || from->constisnull)
	{
		/*
		 * passed by value so just copy the datum. Also, don't try to copy
		 * struct when value is null!
		 */
		newnode->constvalue = from->constvalue;
	}
	else
	{
		/*
		 * passed by reference.  We need a palloc'd copy.
		 */
		newnode->constvalue = datumCopy(from->constvalue,
										from->constbyval,
										from->constlen);
	}

	COPY_SCALAR_FIELD(constisnull);
	COPY_SCALAR_FIELD(constbyval);
	COPY_LOCATION_FIELD(location);

	return newnode;
}

/*
 * _copyParam
 */
static Param *
_copyParam(Param *from)
{
	Param	   *newnode = makeNode(Param);

	COPY_SCALAR_FIELD(paramkind);
	COPY_SCALAR_FIELD(paramid);
	COPY_SCALAR_FIELD(paramtype);
	COPY_SCALAR_FIELD(paramtypmod);
	COPY_LOCATION_FIELD(location);

	return newnode;
}

/*
 * _copyAggref
 */
static Aggref *
_copyAggref(Aggref *from)
{
	Aggref	   *newnode = makeNode(Aggref);

	COPY_SCALAR_FIELD(aggfnoid);
	COPY_SCALAR_FIELD(aggtype);
	COPY_NODE_FIELD(aggdirectargs);
	COPY_NODE_FIELD(args);
	COPY_NODE_FIELD(aggorder);
	COPY_NODE_FIELD(aggdistinct);
	COPY_NODE_FIELD(aggfilter);
	COPY_SCALAR_FIELD(aggstar);
	COPY_SCALAR_FIELD(aggvariadic);
	COPY_SCALAR_FIELD(aggkind);
	COPY_SCALAR_FIELD(aggstage);
	COPY_SCALAR_FIELD(agglevelsup);
	COPY_LOCATION_FIELD(location);

	return newnode;
}

/*
 * _copyWindowFunc
 */
static WindowFunc *
_copyWindowFunc(WindowFunc *from)
{
	WindowFunc *newnode = makeNode(WindowFunc);

	COPY_SCALAR_FIELD(winfnoid);
	COPY_SCALAR_FIELD(wintype);
	COPY_NODE_FIELD(args);
	COPY_NODE_FIELD(aggfilter);
	COPY_SCALAR_FIELD(winref);
	COPY_SCALAR_FIELD(winstar);
	COPY_SCALAR_FIELD(winagg);
	COPY_SCALAR_FIELD(windistinct);
	COPY_SCALAR_FIELD(winindex);
	COPY_SCALAR_FIELD(winstage);
	COPY_LOCATION_FIELD(location);

	return newnode;
}

/*
 * _copyArrayRef
 */
static ArrayRef *
_copyArrayRef(ArrayRef *from)
{
	ArrayRef   *newnode = makeNode(ArrayRef);

	COPY_SCALAR_FIELD(refarraytype);
	COPY_SCALAR_FIELD(refelemtype);
	COPY_SCALAR_FIELD(reftypmod);
	COPY_NODE_FIELD(refupperindexpr);
	COPY_NODE_FIELD(reflowerindexpr);
	COPY_NODE_FIELD(refexpr);
	COPY_NODE_FIELD(refassgnexpr);

	return newnode;
}

/*
 * _copyFuncExpr
 */
static FuncExpr *
_copyFuncExpr(FuncExpr *from)
{
	FuncExpr   *newnode = makeNode(FuncExpr);

	COPY_SCALAR_FIELD(funcid);
	COPY_SCALAR_FIELD(funcresulttype);
	COPY_SCALAR_FIELD(funcretset);
	COPY_SCALAR_FIELD(funcvariadic);
	COPY_SCALAR_FIELD(funcformat);
	COPY_NODE_FIELD(args);
	COPY_SCALAR_FIELD(is_tablefunc);
	COPY_LOCATION_FIELD(location);

	return newnode;
}

/*
 * _copyOpExpr
 */
static OpExpr *
_copyOpExpr(OpExpr *from)
{
	OpExpr	   *newnode = makeNode(OpExpr);

	COPY_SCALAR_FIELD(opno);
	COPY_SCALAR_FIELD(opfuncid);
	COPY_SCALAR_FIELD(opresulttype);
	COPY_SCALAR_FIELD(opretset);
	COPY_NODE_FIELD(args);
	COPY_LOCATION_FIELD(location);

	return newnode;
}

/*
 * _copyDistinctExpr (same as OpExpr)
 */
static DistinctExpr *
_copyDistinctExpr(DistinctExpr *from)
{
	DistinctExpr *newnode = makeNode(DistinctExpr);

	COPY_SCALAR_FIELD(opno);
	COPY_SCALAR_FIELD(opfuncid);
	COPY_SCALAR_FIELD(opresulttype);
	COPY_SCALAR_FIELD(opretset);
	COPY_NODE_FIELD(args);
	COPY_LOCATION_FIELD(location);

	return newnode;
}

/*
 * _copyScalarArrayOpExpr
 */
static ScalarArrayOpExpr *
_copyScalarArrayOpExpr(ScalarArrayOpExpr *from)
{
	ScalarArrayOpExpr *newnode = makeNode(ScalarArrayOpExpr);

	COPY_SCALAR_FIELD(opno);
	COPY_SCALAR_FIELD(opfuncid);
	COPY_SCALAR_FIELD(useOr);
	COPY_NODE_FIELD(args);
	COPY_LOCATION_FIELD(location);

	return newnode;
}

/*
 * _copyBoolExpr
 */
static BoolExpr *
_copyBoolExpr(BoolExpr *from)
{
	BoolExpr   *newnode = makeNode(BoolExpr);

	COPY_SCALAR_FIELD(boolop);
	COPY_NODE_FIELD(args);
	COPY_LOCATION_FIELD(location);

	return newnode;
}

/*
 * _copySubLink
 */
static SubLink *
_copySubLink(SubLink *from)
{
	SubLink    *newnode = makeNode(SubLink);

	COPY_SCALAR_FIELD(subLinkType);
	COPY_NODE_FIELD(testexpr);
	COPY_NODE_FIELD(operName);
	COPY_NODE_FIELD(subselect);
	COPY_LOCATION_FIELD(location);

	return newnode;
}

/*
 * _copySubPlan
 */
static SubPlan *
_copySubPlan(SubPlan *from)
{
	SubPlan    *newnode = makeNode(SubPlan);

	COPY_SCALAR_FIELD(subLinkType);
	COPY_SCALAR_FIELD(qDispSliceId);    /*CDB*/
	COPY_NODE_FIELD(testexpr);
	COPY_NODE_FIELD(paramIds);
	COPY_SCALAR_FIELD(plan_id);
	COPY_STRING_FIELD(plan_name);
	COPY_SCALAR_FIELD(firstColType);
	COPY_SCALAR_FIELD(firstColTypmod);
	COPY_SCALAR_FIELD(useHashTable);
	COPY_SCALAR_FIELD(unknownEqFalse);
	COPY_SCALAR_FIELD(is_initplan);	/*CDB*/
	COPY_SCALAR_FIELD(is_multirow);	/*CDB*/
	COPY_NODE_FIELD(setParam);
	COPY_NODE_FIELD(parParam);
	COPY_NODE_FIELD(args);
	COPY_NODE_FIELD(extParam);
	COPY_SCALAR_FIELD(startup_cost);
	COPY_SCALAR_FIELD(per_call_cost);

	return newnode;
}

/*
 * _copyAlternativeSubPlan
 */
static AlternativeSubPlan *
_copyAlternativeSubPlan(AlternativeSubPlan *from)
{
	AlternativeSubPlan *newnode = makeNode(AlternativeSubPlan);

	COPY_NODE_FIELD(subplans);

	return newnode;
}

/*
 * _copyFieldSelect
 */
static FieldSelect *
_copyFieldSelect(FieldSelect *from)
{
	FieldSelect *newnode = makeNode(FieldSelect);

	COPY_NODE_FIELD(arg);
	COPY_SCALAR_FIELD(fieldnum);
	COPY_SCALAR_FIELD(resulttype);
	COPY_SCALAR_FIELD(resulttypmod);

	return newnode;
}

/*
 * _copyFieldStore
 */
static FieldStore *
_copyFieldStore(FieldStore *from)
{
	FieldStore *newnode = makeNode(FieldStore);

	COPY_NODE_FIELD(arg);
	COPY_NODE_FIELD(newvals);
	COPY_NODE_FIELD(fieldnums);
	COPY_SCALAR_FIELD(resulttype);

	return newnode;
}

/*
 * _copyRelabelType
 */
static RelabelType *
_copyRelabelType(RelabelType *from)
{
	RelabelType *newnode = makeNode(RelabelType);

	COPY_NODE_FIELD(arg);
	COPY_SCALAR_FIELD(resulttype);
	COPY_SCALAR_FIELD(resulttypmod);
	COPY_SCALAR_FIELD(relabelformat);
	COPY_LOCATION_FIELD(location);

	return newnode;
}

/*
 * _copyCoerceViaIO
 */
static CoerceViaIO *
_copyCoerceViaIO(CoerceViaIO *from)
{
	CoerceViaIO *newnode = makeNode(CoerceViaIO);

	COPY_NODE_FIELD(arg);
	COPY_SCALAR_FIELD(resulttype);
	COPY_SCALAR_FIELD(coerceformat);
	COPY_LOCATION_FIELD(location);

	return newnode;
}

/*
 * _copyArrayCoerceExpr
 */
static ArrayCoerceExpr *
_copyArrayCoerceExpr(ArrayCoerceExpr *from)
{
	ArrayCoerceExpr *newnode = makeNode(ArrayCoerceExpr);

	COPY_NODE_FIELD(arg);
	COPY_SCALAR_FIELD(elemfuncid);
	COPY_SCALAR_FIELD(resulttype);
	COPY_SCALAR_FIELD(resulttypmod);
	COPY_SCALAR_FIELD(isExplicit);
	COPY_SCALAR_FIELD(coerceformat);
	COPY_LOCATION_FIELD(location);

	return newnode;
}

/*
 * _copyConvertRowtypeExpr
 */
static ConvertRowtypeExpr *
_copyConvertRowtypeExpr(ConvertRowtypeExpr *from)
{
	ConvertRowtypeExpr *newnode = makeNode(ConvertRowtypeExpr);

	COPY_NODE_FIELD(arg);
	COPY_SCALAR_FIELD(resulttype);
	COPY_SCALAR_FIELD(convertformat);
	COPY_LOCATION_FIELD(location);

	return newnode;
}

/*
 * _copyCaseExpr
 */
static CaseExpr *
_copyCaseExpr(CaseExpr *from)
{
	CaseExpr   *newnode = makeNode(CaseExpr);

	COPY_SCALAR_FIELD(casetype);
	COPY_NODE_FIELD(arg);
	COPY_NODE_FIELD(args);
	COPY_NODE_FIELD(defresult);
	COPY_LOCATION_FIELD(location);

	return newnode;
}

/*
 * _copyCaseWhen
 */
static CaseWhen *
_copyCaseWhen(CaseWhen *from)
{
	CaseWhen   *newnode = makeNode(CaseWhen);

	COPY_NODE_FIELD(expr);
	COPY_NODE_FIELD(result);
	COPY_LOCATION_FIELD(location);

	return newnode;
}

/*
 * _copyCaseTestExpr
 */
static CaseTestExpr *
_copyCaseTestExpr(CaseTestExpr *from)
{
	CaseTestExpr *newnode = makeNode(CaseTestExpr);

	COPY_SCALAR_FIELD(typeId);
	COPY_SCALAR_FIELD(typeMod);

	return newnode;
}

/*
 * _copyArrayExpr
 */
static ArrayExpr *
_copyArrayExpr(ArrayExpr *from)
{
	ArrayExpr  *newnode = makeNode(ArrayExpr);

	COPY_SCALAR_FIELD(array_typeid);
	COPY_SCALAR_FIELD(element_typeid);
	COPY_NODE_FIELD(elements);
	COPY_SCALAR_FIELD(multidims);
	COPY_LOCATION_FIELD(location);

	return newnode;
}

/*
 * _copyRowExpr
 */
static RowExpr *
_copyRowExpr(RowExpr *from)
{
	RowExpr    *newnode = makeNode(RowExpr);

	COPY_NODE_FIELD(args);
	COPY_SCALAR_FIELD(row_typeid);
	COPY_SCALAR_FIELD(row_format);
	COPY_NODE_FIELD(colnames);
	COPY_LOCATION_FIELD(location);

	return newnode;
}

/*
 * _copyRowCompareExpr
 */
static RowCompareExpr *
_copyRowCompareExpr(RowCompareExpr *from)
{
	RowCompareExpr *newnode = makeNode(RowCompareExpr);

	COPY_SCALAR_FIELD(rctype);
	COPY_NODE_FIELD(opnos);
	COPY_NODE_FIELD(opfamilies);
	COPY_NODE_FIELD(largs);
	COPY_NODE_FIELD(rargs);

	return newnode;
}

/*
 * _copyCoalesceExpr
 */
static CoalesceExpr *
_copyCoalesceExpr(CoalesceExpr *from)
{
	CoalesceExpr *newnode = makeNode(CoalesceExpr);

	COPY_SCALAR_FIELD(coalescetype);
	COPY_NODE_FIELD(args);
	COPY_LOCATION_FIELD(location);

	return newnode;
}

/*
 * _copyMinMaxExpr
 */
static MinMaxExpr *
_copyMinMaxExpr(MinMaxExpr *from)
{
	MinMaxExpr *newnode = makeNode(MinMaxExpr);

	COPY_SCALAR_FIELD(minmaxtype);
	COPY_SCALAR_FIELD(op);
	COPY_NODE_FIELD(args);
	COPY_LOCATION_FIELD(location);

	return newnode;
}

/*
 * _copyXmlExpr
 */
static XmlExpr *
_copyXmlExpr(XmlExpr *from)
{
	XmlExpr    *newnode = makeNode(XmlExpr);

	COPY_SCALAR_FIELD(op);
	COPY_STRING_FIELD(name);
	COPY_NODE_FIELD(named_args);
	COPY_NODE_FIELD(arg_names);
	COPY_NODE_FIELD(args);
	COPY_SCALAR_FIELD(xmloption);
	COPY_SCALAR_FIELD(type);
	COPY_SCALAR_FIELD(typmod);
	COPY_LOCATION_FIELD(location);

	return newnode;
}

/*
 * _copyNullIfExpr (same as OpExpr)
 */
static NullIfExpr *
_copyNullIfExpr(NullIfExpr *from)
{
	NullIfExpr *newnode = makeNode(NullIfExpr);

	COPY_SCALAR_FIELD(opno);
	COPY_SCALAR_FIELD(opfuncid);
	COPY_SCALAR_FIELD(opresulttype);
	COPY_SCALAR_FIELD(opretset);
	COPY_NODE_FIELD(args);
	COPY_LOCATION_FIELD(location);

	return newnode;
}

/*
 * _copyNullTest
 */
static NullTest *
_copyNullTest(NullTest *from)
{
	NullTest   *newnode = makeNode(NullTest);

	COPY_NODE_FIELD(arg);
	COPY_SCALAR_FIELD(nulltesttype);

	return newnode;
}

/*
 * _copyBooleanTest
 */
static BooleanTest *
_copyBooleanTest(BooleanTest *from)
{
	BooleanTest *newnode = makeNode(BooleanTest);

	COPY_NODE_FIELD(arg);
	COPY_SCALAR_FIELD(booltesttype);

	return newnode;
}

/*
 * _copyCoerceToDomain
 */
static CoerceToDomain *
_copyCoerceToDomain(CoerceToDomain *from)
{
	CoerceToDomain *newnode = makeNode(CoerceToDomain);

	COPY_NODE_FIELD(arg);
	COPY_SCALAR_FIELD(resulttype);
	COPY_SCALAR_FIELD(resulttypmod);
	COPY_SCALAR_FIELD(coercionformat);
	COPY_LOCATION_FIELD(location);

	return newnode;
}

/*
 * _copyCoerceToDomainValue
 */
static CoerceToDomainValue *
_copyCoerceToDomainValue(CoerceToDomainValue *from)
{
	CoerceToDomainValue *newnode = makeNode(CoerceToDomainValue);

	COPY_SCALAR_FIELD(typeId);
	COPY_SCALAR_FIELD(typeMod);
	COPY_LOCATION_FIELD(location);

	return newnode;
}

/*
 * _copySetToDefault
 */
static SetToDefault *
_copySetToDefault(SetToDefault *from)
{
	SetToDefault *newnode = makeNode(SetToDefault);

	COPY_SCALAR_FIELD(typeId);
	COPY_SCALAR_FIELD(typeMod);
	COPY_LOCATION_FIELD(location);

	return newnode;
}

/*
 * _copyCurrentOfExpr
 */
static CurrentOfExpr *
_copyCurrentOfExpr(CurrentOfExpr *from)
{
	CurrentOfExpr *newnode = makeNode(CurrentOfExpr);

	COPY_SCALAR_FIELD(cvarno);
	COPY_STRING_FIELD(cursor_name);
	COPY_SCALAR_FIELD(cursor_param);
	COPY_SCALAR_FIELD(target_relid);

	return newnode;
}

/*
 * _copyTargetEntry
 */
static TargetEntry *
_copyTargetEntry(TargetEntry *from)
{
	TargetEntry *newnode = makeNode(TargetEntry);

	COPY_NODE_FIELD(expr);
	COPY_SCALAR_FIELD(resno);
	COPY_STRING_FIELD(resname);
	COPY_SCALAR_FIELD(ressortgroupref);
	COPY_SCALAR_FIELD(resorigtbl);
	COPY_SCALAR_FIELD(resorigcol);
	COPY_SCALAR_FIELD(resjunk);

	return newnode;
}

/*
 * _copyRangeTblRef
 */
static RangeTblRef *
_copyRangeTblRef(RangeTblRef *from)
{
	RangeTblRef *newnode = makeNode(RangeTblRef);

	COPY_SCALAR_FIELD(rtindex);

	return newnode;
}

/*
 * _copyJoinExpr
 */
static JoinExpr *
_copyJoinExpr(JoinExpr *from)
{
	JoinExpr   *newnode = makeNode(JoinExpr);

	COPY_SCALAR_FIELD(jointype);
	COPY_SCALAR_FIELD(isNatural);
	COPY_NODE_FIELD(larg);
	COPY_NODE_FIELD(rarg);
	COPY_NODE_FIELD(usingClause);
	COPY_NODE_FIELD(quals);
	COPY_NODE_FIELD(alias);
	COPY_SCALAR_FIELD(rtindex);

	return newnode;
}

/*
 * _copyFromExpr
 */
static FromExpr *
_copyFromExpr(FromExpr *from)
{
	FromExpr   *newnode = makeNode(FromExpr);

	COPY_NODE_FIELD(fromlist);
	COPY_NODE_FIELD(quals);

	return newnode;
}

/*
 * _copyFlow
 */
static Flow *
_copyFlow(Flow *from)
{
	Flow   *newnode = makeNode(Flow);

	COPY_SCALAR_FIELD(flotype);
	COPY_SCALAR_FIELD(req_move);
	COPY_SCALAR_FIELD(locustype);
	COPY_SCALAR_FIELD(segindex);
	COPY_NODE_FIELD(hashExpr);
	COPY_NODE_FIELD(flow_before_req_move);

	return newnode;
}


/* ****************************************************************
 *						relation.h copy functions
 *
 * We don't support copying RelOptInfo, IndexOptInfo, or Path nodes.
 * There are some subsidiary structs that are useful to copy, though.
 * ****************************************************************
 */

/*
 * _copyCdbRelColumnInfo
 */
static CdbRelColumnInfo *
_copyCdbRelColumnInfo(CdbRelColumnInfo *from)
{
	CdbRelColumnInfo *newnode = makeNode(CdbRelColumnInfo);

	COPY_SCALAR_FIELD(pseudoattno);
    COPY_SCALAR_FIELD(targetresno);
	COPY_NODE_FIELD(defexpr);
	COPY_BITMAPSET_FIELD(where_needed);
	COPY_SCALAR_FIELD(attr_width);
    COPY_BINARY_FIELD(colname, sizeof(from->colname));

	return newnode;
}

/*
 * _copyPathKey
 */
static PathKey *
_copyPathKey(PathKey *from)
{
	PathKey    *newnode = makeNode(PathKey);

	/* EquivalenceClasses are never moved, so just shallow-copy the pointer */
	COPY_SCALAR_FIELD(pk_eclass);
	COPY_SCALAR_FIELD(pk_opfamily);
	COPY_SCALAR_FIELD(pk_strategy);
	COPY_SCALAR_FIELD(pk_nulls_first);

	return newnode;
}

/*
 * _copyRestrictInfo
 */
static RestrictInfo *
_copyRestrictInfo(RestrictInfo *from)
{
	RestrictInfo *newnode = makeNode(RestrictInfo);

	COPY_NODE_FIELD(clause);
	COPY_SCALAR_FIELD(is_pushed_down);
	COPY_SCALAR_FIELD(outerjoin_delayed);
	COPY_SCALAR_FIELD(can_join);
	COPY_SCALAR_FIELD(pseudoconstant);
	COPY_BITMAPSET_FIELD(clause_relids);
	COPY_BITMAPSET_FIELD(required_relids);
	COPY_BITMAPSET_FIELD(nullable_relids);
	COPY_BITMAPSET_FIELD(left_relids);
	COPY_BITMAPSET_FIELD(right_relids);
	COPY_NODE_FIELD(orclause);
	/* EquivalenceClasses are never copied, so shallow-copy the pointers */
	COPY_SCALAR_FIELD(parent_ec);
	COPY_SCALAR_FIELD(eval_cost);
	COPY_SCALAR_FIELD(norm_selec);
	COPY_SCALAR_FIELD(outer_selec);
	COPY_NODE_FIELD(mergeopfamilies);
	/* EquivalenceClasses are never copied, so shallow-copy the pointers */
	COPY_SCALAR_FIELD(left_ec);
	COPY_SCALAR_FIELD(right_ec);
	COPY_SCALAR_FIELD(left_em);
	COPY_SCALAR_FIELD(right_em);
	/* MergeScanSelCache isn't a Node, so hard to copy; just reset cache */
	newnode->scansel_cache = NIL;
	COPY_SCALAR_FIELD(outer_is_left);
	COPY_SCALAR_FIELD(hashjoinoperator);
	COPY_SCALAR_FIELD(left_bucketsize);
	COPY_SCALAR_FIELD(right_bucketsize);

	return newnode;
}

/*
 * _copyPlaceHolderVar
 */
static PlaceHolderVar *
_copyPlaceHolderVar(PlaceHolderVar *from)
{
	PlaceHolderVar *newnode = makeNode(PlaceHolderVar);

	COPY_NODE_FIELD(phexpr);
	COPY_BITMAPSET_FIELD(phrels);
	COPY_SCALAR_FIELD(phid);
	COPY_SCALAR_FIELD(phlevelsup);

	return newnode;
}

/*
 * _copySpecialJoinInfo
 */
static SpecialJoinInfo *
_copySpecialJoinInfo(SpecialJoinInfo *from)
{
	SpecialJoinInfo *newnode = makeNode(SpecialJoinInfo);

	COPY_BITMAPSET_FIELD(min_lefthand);
	COPY_BITMAPSET_FIELD(min_righthand);
	COPY_BITMAPSET_FIELD(syn_lefthand);
	COPY_BITMAPSET_FIELD(syn_righthand);
	COPY_SCALAR_FIELD(jointype);
	COPY_SCALAR_FIELD(lhs_strict);
	COPY_SCALAR_FIELD(delay_upper_joins);
	COPY_NODE_FIELD(join_quals);
	COPY_SCALAR_FIELD(try_join_unique);	/* CDB */
	COPY_SCALAR_FIELD(consider_dedup);	/* CDB */
	COPY_NODE_FIELD(semi_operators);
	COPY_NODE_FIELD(semi_rhs_exprs);

	return newnode;
}

/*
 * _copyAppendRelInfo
 */
static AppendRelInfo *
_copyAppendRelInfo(AppendRelInfo *from)
{
	AppendRelInfo *newnode = makeNode(AppendRelInfo);

	COPY_SCALAR_FIELD(parent_relid);
	COPY_SCALAR_FIELD(child_relid);
	COPY_SCALAR_FIELD(parent_reltype);
	COPY_SCALAR_FIELD(child_reltype);
	COPY_NODE_FIELD(translated_vars);
	COPY_SCALAR_FIELD(parent_reloid);

	return newnode;
}

/*
 * _copyPlaceHolderInfo
 */
static PlaceHolderInfo *
_copyPlaceHolderInfo(PlaceHolderInfo *from)
{
	PlaceHolderInfo *newnode = makeNode(PlaceHolderInfo);

	COPY_SCALAR_FIELD(phid);
	COPY_NODE_FIELD(ph_var);
	COPY_BITMAPSET_FIELD(ph_eval_at);
	COPY_BITMAPSET_FIELD(ph_needed);
	COPY_BITMAPSET_FIELD(ph_may_need);
	COPY_SCALAR_FIELD(ph_width);

	return newnode;
}

/* ****************************************************************
 *					parsenodes.h copy functions
 * ****************************************************************
 */

static RangeTblEntry *
_copyRangeTblEntry(RangeTblEntry *from)
{
	RangeTblEntry *newnode = makeNode(RangeTblEntry);

	COPY_SCALAR_FIELD(rtekind);
	COPY_SCALAR_FIELD(relid);
	COPY_NODE_FIELD(subquery);
	COPY_SCALAR_FIELD(jointype);
	COPY_NODE_FIELD(joinaliasvars);
	COPY_NODE_FIELD(funcexpr);
	COPY_NODE_FIELD(funccoltypes);
	COPY_NODE_FIELD(funccoltypmods);
	COPY_VARLENA_FIELD(funcuserdata, -1);
	COPY_NODE_FIELD(values_lists);
	COPY_STRING_FIELD(ctename);
	COPY_SCALAR_FIELD(ctelevelsup);
	COPY_SCALAR_FIELD(self_reference);
	COPY_NODE_FIELD(ctecoltypes);
	COPY_NODE_FIELD(ctecoltypmods);
	COPY_NODE_FIELD(alias);
	COPY_NODE_FIELD(eref);
	COPY_SCALAR_FIELD(inh);
	COPY_SCALAR_FIELD(inFromCl);
	COPY_SCALAR_FIELD(requiredPerms);
	COPY_SCALAR_FIELD(checkAsUser);
	COPY_BITMAPSET_FIELD(selectedCols);
	COPY_BITMAPSET_FIELD(modifiedCols);

	COPY_STRING_FIELD(ctename);
	COPY_SCALAR_FIELD(ctelevelsup);
	COPY_SCALAR_FIELD(self_reference);
	COPY_NODE_FIELD(ctecoltypes);
	COPY_NODE_FIELD(ctecoltypmods);

	COPY_SCALAR_FIELD(forceDistRandom);
    COPY_NODE_FIELD(pseudocols);                /*CDB*/

	return newnode;
}

static FkConstraint *
_copyFkConstraint(FkConstraint *from)
{
	FkConstraint *newnode = makeNode(FkConstraint);

	COPY_STRING_FIELD(constr_name);
	COPY_NODE_FIELD(pktable);
	COPY_NODE_FIELD(fk_attrs);
	COPY_NODE_FIELD(pk_attrs);
	COPY_SCALAR_FIELD(fk_matchtype);
	COPY_SCALAR_FIELD(fk_upd_action);
	COPY_SCALAR_FIELD(fk_del_action);
	COPY_SCALAR_FIELD(deferrable);
	COPY_SCALAR_FIELD(initdeferred);
	COPY_SCALAR_FIELD(skip_validation);
	COPY_SCALAR_FIELD(trig1Oid);
	COPY_SCALAR_FIELD(trig2Oid);
	COPY_SCALAR_FIELD(trig3Oid);
	COPY_SCALAR_FIELD(trig4Oid);

	return newnode;
}

static SortGroupClause *
_copySortGroupClause(SortGroupClause *from)
{
	SortGroupClause *newnode = makeNode(SortGroupClause);

	COPY_SCALAR_FIELD(tleSortGroupRef);
	COPY_SCALAR_FIELD(eqop);
	COPY_SCALAR_FIELD(sortop);
	COPY_SCALAR_FIELD(nulls_first);

	return newnode;
}

static GroupingClause *
_copyGroupingClause(GroupingClause *from)
{
	GroupingClause *newnode = makeNode(GroupingClause);
	COPY_SCALAR_FIELD(groupType);
	COPY_NODE_FIELD(groupsets);

	return newnode;
}

static GroupingFunc *
_copyGroupingFunc(GroupingFunc *from)
{
	GroupingFunc *newnode = makeNode(GroupingFunc);

	COPY_NODE_FIELD(args);
	COPY_SCALAR_FIELD(ngrpcols);

	return newnode;
}

static Grouping *
_copyGrouping(Grouping *from)
{
	Grouping *newnode = makeNode(Grouping);

	return newnode;
}

static GroupId *
_copyGroupId(GroupId *from)
{
	GroupId *newnode = makeNode(GroupId);

	return newnode;
}

static WindowClause *
_copyWindowClause(WindowClause *from)
{
	WindowClause *newnode = makeNode(WindowClause);

	COPY_STRING_FIELD(name);
	COPY_STRING_FIELD(refname);
	COPY_NODE_FIELD(partitionClause);
	COPY_NODE_FIELD(orderClause);
	COPY_SCALAR_FIELD(frameOptions);
	COPY_NODE_FIELD(startOffset);
	COPY_NODE_FIELD(endOffset);
	COPY_SCALAR_FIELD(winref);
	COPY_SCALAR_FIELD(copiedOrder);

	return newnode;
}

static RowMarkClause *
_copyRowMarkClause(RowMarkClause *from)
{
	RowMarkClause *newnode = makeNode(RowMarkClause);

	COPY_SCALAR_FIELD(rti);
	COPY_SCALAR_FIELD(prti);
	COPY_SCALAR_FIELD(forUpdate);
	COPY_SCALAR_FIELD(noWait);
	COPY_SCALAR_FIELD(isParent);

	return newnode;
}

static WithClause *
_copyWithClause(WithClause *from)
{
	WithClause *newnode = makeNode(WithClause);

	COPY_NODE_FIELD(ctes);
	COPY_SCALAR_FIELD(recursive);
	COPY_LOCATION_FIELD(location);

	return newnode;
}

static CommonTableExpr *
_copyCommonTableExpr(CommonTableExpr *from)
{
	CommonTableExpr *newnode = makeNode(CommonTableExpr);

	COPY_STRING_FIELD(ctename);
	COPY_NODE_FIELD(aliascolnames);
	COPY_NODE_FIELD(ctequery);
	COPY_LOCATION_FIELD(location);
	COPY_SCALAR_FIELD(cterecursive);
	COPY_SCALAR_FIELD(cterefcount);
	COPY_NODE_FIELD(ctecolnames);
	COPY_NODE_FIELD(ctecoltypes);
	COPY_NODE_FIELD(ctecoltypmods);

	return newnode;
}

static A_Expr *
_copyAExpr(A_Expr *from)
{
	A_Expr	   *newnode = makeNode(A_Expr);

	COPY_SCALAR_FIELD(kind);
	COPY_NODE_FIELD(name);
	COPY_NODE_FIELD(lexpr);
	COPY_NODE_FIELD(rexpr);
	COPY_LOCATION_FIELD(location);

	return newnode;
}

static ColumnRef *
_copyColumnRef(ColumnRef *from)
{
	ColumnRef  *newnode = makeNode(ColumnRef);

	COPY_NODE_FIELD(fields);
	COPY_LOCATION_FIELD(location);

	return newnode;
}

static ParamRef *
_copyParamRef(ParamRef *from)
{
	ParamRef   *newnode = makeNode(ParamRef);

	COPY_SCALAR_FIELD(number);
	COPY_LOCATION_FIELD(location);

	return newnode;
}

static A_Const *
_copyAConst(A_Const *from)
{
	A_Const    *newnode = makeNode(A_Const);

	/* This part must duplicate _copyValue */
	COPY_SCALAR_FIELD(val.type);
	switch (from->val.type)
	{
		case T_Integer:
			COPY_SCALAR_FIELD(val.val.ival);
			break;
		case T_Float:
		case T_String:
		case T_BitString:
			COPY_STRING_FIELD(val.val.str);
			break;
		case T_Null:
			/* nothing to do */
			break;
		default:
			elog(ERROR, "unrecognized node type: %d",
				 (int) from->val.type);
			break;
	}

	COPY_LOCATION_FIELD(location);

	return newnode;
}

static FuncCall *
_copyFuncCall(FuncCall *from)
{
	FuncCall   *newnode = makeNode(FuncCall);

	COPY_NODE_FIELD(funcname);
	COPY_NODE_FIELD(args);
	COPY_NODE_FIELD(agg_order);
	COPY_NODE_FIELD(agg_filter);
	COPY_SCALAR_FIELD(agg_within_group);
	COPY_SCALAR_FIELD(agg_star);
	COPY_SCALAR_FIELD(agg_distinct);
	COPY_SCALAR_FIELD(func_variadic);
	COPY_NODE_FIELD(over);
	COPY_LOCATION_FIELD(location);

	return newnode;
}

static A_Star *
_copyAStar(A_Star *from)
{
	A_Star	   *newnode = makeNode(A_Star);

	return newnode;
}

static A_Indices *
_copyAIndices(A_Indices *from)
{
	A_Indices  *newnode = makeNode(A_Indices);

	COPY_NODE_FIELD(lidx);
	COPY_NODE_FIELD(uidx);

	return newnode;
}

static A_Indirection *
_copyA_Indirection(A_Indirection *from)
{
	A_Indirection *newnode = makeNode(A_Indirection);

	COPY_NODE_FIELD(arg);
	COPY_NODE_FIELD(indirection);

	return newnode;
}

static A_ArrayExpr *
_copyA_ArrayExpr(A_ArrayExpr *from)
{
	A_ArrayExpr *newnode = makeNode(A_ArrayExpr);

	COPY_NODE_FIELD(elements);
	COPY_LOCATION_FIELD(location);

	return newnode;
}

static ResTarget *
_copyResTarget(ResTarget *from)
{
	ResTarget  *newnode = makeNode(ResTarget);

	COPY_STRING_FIELD(name);
	COPY_NODE_FIELD(indirection);
	COPY_NODE_FIELD(val);
	COPY_LOCATION_FIELD(location);

	return newnode;
}

static TypeName *
_copyTypeName(TypeName *from)
{
	TypeName   *newnode = makeNode(TypeName);

	COPY_NODE_FIELD(names);
	COPY_SCALAR_FIELD(typid);
	COPY_SCALAR_FIELD(setof);
	COPY_SCALAR_FIELD(pct_type);
	COPY_NODE_FIELD(typmods);
	COPY_SCALAR_FIELD(typemod);
	COPY_NODE_FIELD(arrayBounds);
	COPY_LOCATION_FIELD(location);

	return newnode;
}

static SortBy *
_copySortBy(SortBy *from)
{
	SortBy	   *newnode = makeNode(SortBy);

	COPY_NODE_FIELD(node);
	COPY_SCALAR_FIELD(sortby_dir);
	COPY_SCALAR_FIELD(sortby_nulls);
	COPY_NODE_FIELD(useOp);
	COPY_NODE_FIELD(node);
	COPY_LOCATION_FIELD(location);

	return newnode;
}

static WindowDef *
_copyWindowDef(WindowDef *from)
{
	WindowDef  *newnode = makeNode(WindowDef);

	COPY_STRING_FIELD(name);
	COPY_STRING_FIELD(refname);
	COPY_NODE_FIELD(partitionClause);
	COPY_NODE_FIELD(orderClause);
	COPY_SCALAR_FIELD(frameOptions);
	COPY_NODE_FIELD(startOffset);
	COPY_NODE_FIELD(endOffset);
	COPY_LOCATION_FIELD(location);

	return newnode;
}

static RangeSubselect *
_copyRangeSubselect(RangeSubselect *from)
{
	RangeSubselect *newnode = makeNode(RangeSubselect);

	COPY_NODE_FIELD(subquery);
	COPY_NODE_FIELD(alias);

	return newnode;
}

static RangeFunction *
_copyRangeFunction(RangeFunction *from)
{
	RangeFunction *newnode = makeNode(RangeFunction);

	COPY_NODE_FIELD(funccallnode);
	COPY_NODE_FIELD(alias);
	COPY_NODE_FIELD(coldeflist);

	return newnode;
}

static TypeCast *
_copyTypeCast(TypeCast *from)
{
	TypeCast   *newnode = makeNode(TypeCast);

	COPY_NODE_FIELD(arg);
	COPY_NODE_FIELD(typeName);
	COPY_LOCATION_FIELD(location);

	return newnode;
}

static IndexElem *
_copyIndexElem(IndexElem *from)
{
	IndexElem  *newnode = makeNode(IndexElem);

	COPY_STRING_FIELD(name);
	COPY_NODE_FIELD(expr);
	COPY_NODE_FIELD(opclass);
	COPY_SCALAR_FIELD(ordering);
	COPY_SCALAR_FIELD(nulls_ordering);

	return newnode;
}

static ColumnDef *
_copyColumnDef(ColumnDef *from)
{
	ColumnDef  *newnode = makeNode(ColumnDef);

	COPY_STRING_FIELD(colname);
	COPY_NODE_FIELD(typeName);
	COPY_SCALAR_FIELD(inhcount);
	COPY_SCALAR_FIELD(is_local);
	COPY_SCALAR_FIELD(is_not_null);
	COPY_SCALAR_FIELD(attnum);
	COPY_NODE_FIELD(raw_default);
	COPY_STRING_FIELD(cooked_default);
	COPY_NODE_FIELD(constraints);
	COPY_NODE_FIELD(encoding);

	return newnode;
}

static ColumnReferenceStorageDirective *
_copyColumnReferenceStorageDirective(ColumnReferenceStorageDirective *from)
{
	ColumnReferenceStorageDirective *newnode =
		makeNode(ColumnReferenceStorageDirective);

	COPY_STRING_FIELD(column);
	COPY_SCALAR_FIELD(deflt);
	COPY_NODE_FIELD(encoding);

	return newnode;
}

static Constraint *
_copyConstraint(Constraint *from)
{
	Constraint *newnode = makeNode(Constraint);

	COPY_SCALAR_FIELD(contype);
	COPY_STRING_FIELD(name);
	COPY_NODE_FIELD(raw_expr);
	COPY_STRING_FIELD(cooked_expr);
	COPY_NODE_FIELD(keys);
	COPY_NODE_FIELD(options);
	COPY_STRING_FIELD(indexspace);

	return newnode;
}

static DefElem *
_copyDefElem(DefElem *from)
{
	DefElem    *newnode = makeNode(DefElem);

	COPY_STRING_FIELD(defnamespace);
	COPY_STRING_FIELD(defname);
	COPY_NODE_FIELD(arg);
	COPY_SCALAR_FIELD(defaction);
<<<<<<< HEAD

	return newnode;
}

static OptionDefElem *
_copyOptionDefElem(OptionDefElem *from)
{
	OptionDefElem    *newnode = makeNode(OptionDefElem);

	COPY_SCALAR_FIELD(alter_op);
	COPY_NODE_FIELD(def);
=======
>>>>>>> 4d53a2f9

	return newnode;
}

static LockingClause *
_copyLockingClause(LockingClause *from)
{
	LockingClause *newnode = makeNode(LockingClause);

	COPY_NODE_FIELD(lockedRels);
	COPY_SCALAR_FIELD(forUpdate);
	COPY_SCALAR_FIELD(noWait);

	return newnode;
}

static XmlSerialize *
_copyXmlSerialize(XmlSerialize *from)
{
	XmlSerialize *newnode = makeNode(XmlSerialize);

	COPY_SCALAR_FIELD(xmloption);
	COPY_NODE_FIELD(expr);
	COPY_NODE_FIELD(typeName);
	COPY_LOCATION_FIELD(location);

	return newnode;
}

static DMLActionExpr *
_copyDMLActionExpr(const DMLActionExpr *from)
{
	DMLActionExpr *newnode = makeNode(DMLActionExpr);

	return newnode;
}

static PartSelectedExpr *
_copyPartSelectedExpr(const PartSelectedExpr *from)
{
	PartSelectedExpr *newnode = makeNode(PartSelectedExpr);
	COPY_SCALAR_FIELD(dynamicScanId);
	COPY_SCALAR_FIELD(partOid);

	return newnode;
}

static PartDefaultExpr *
_copyPartDefaultExpr(const PartDefaultExpr *from)
{
	PartDefaultExpr *newnode = makeNode(PartDefaultExpr);
	COPY_SCALAR_FIELD(level);

	return newnode;
}

static PartBoundExpr *
_copyPartBoundExpr(const PartBoundExpr *from)
{
	PartBoundExpr *newnode = makeNode(PartBoundExpr);
	COPY_SCALAR_FIELD(level);
	COPY_SCALAR_FIELD(boundType);
	COPY_SCALAR_FIELD(isLowerBound);

	return newnode;
}

static PartBoundInclusionExpr *
_copyPartBoundInclusionExpr(const PartBoundInclusionExpr *from)
{
	PartBoundInclusionExpr *newnode = makeNode(PartBoundInclusionExpr);
	COPY_SCALAR_FIELD(level);
	COPY_SCALAR_FIELD(isLowerBound);

	return newnode;
}

static PartBoundOpenExpr *
_copyPartBoundOpenExpr(const PartBoundOpenExpr *from)
{
	PartBoundOpenExpr *newnode = makeNode(PartBoundOpenExpr);
	COPY_SCALAR_FIELD(level);
	COPY_SCALAR_FIELD(isLowerBound);

	return newnode;
}

static PartListRuleExpr *
_copyPartListRuleExpr(const PartListRuleExpr *from)
{
	PartListRuleExpr *newnode = makeNode(PartListRuleExpr);
	COPY_SCALAR_FIELD(level);
	COPY_SCALAR_FIELD(resulttype);
	COPY_SCALAR_FIELD(elementtype);

	return newnode;
}

static PartListNullTestExpr *
_copyPartListNullTestExpr(const PartListNullTestExpr *from)
{
	PartListNullTestExpr *newnode = makeNode(PartListNullTestExpr);
	COPY_SCALAR_FIELD(level);
	COPY_SCALAR_FIELD(nulltesttype);

	return newnode;
}

static Query *
_copyQuery(Query *from)
{
	Query	   *newnode = makeNode(Query);

	COPY_SCALAR_FIELD(commandType);
	COPY_SCALAR_FIELD(querySource);
	COPY_SCALAR_FIELD(canSetTag);
	COPY_NODE_FIELD(utilityStmt);
	COPY_SCALAR_FIELD(resultRelation);
	COPY_NODE_FIELD(intoClause);
	COPY_SCALAR_FIELD(hasAggs);
	COPY_SCALAR_FIELD(hasWindowFuncs);
	COPY_SCALAR_FIELD(hasSubLinks);
	COPY_SCALAR_FIELD(hasDistinctOn);
	COPY_SCALAR_FIELD(hasRecursive);
	COPY_SCALAR_FIELD(hasDynamicFunctions);
	COPY_SCALAR_FIELD(hasFuncsWithExecRestrictions);
	COPY_NODE_FIELD(cteList);
	COPY_NODE_FIELD(rtable);
	COPY_NODE_FIELD(jointree);
	COPY_NODE_FIELD(targetList);
	COPY_NODE_FIELD(returningList);
	COPY_NODE_FIELD(groupClause);
	COPY_NODE_FIELD(havingQual);
	COPY_NODE_FIELD(windowClause);
	COPY_NODE_FIELD(distinctClause);
	COPY_NODE_FIELD(sortClause);
	COPY_NODE_FIELD(scatterClause);
	COPY_SCALAR_FIELD(isTableValueSelect);
	COPY_NODE_FIELD(limitOffset);
	COPY_NODE_FIELD(limitCount);
	COPY_NODE_FIELD(rowMarks);
	COPY_NODE_FIELD(setOperations);
	if (from->intoPolicy)
	{
		COPY_POINTER_FIELD(intoPolicy, sizeof(GpPolicy) + from->intoPolicy->nattrs * sizeof(from->intoPolicy->attrs[0]));
	}
	else
		newnode->intoPolicy = NULL;

	return newnode;
}

static InsertStmt *
_copyInsertStmt(InsertStmt *from)
{
	InsertStmt *newnode = makeNode(InsertStmt);

	COPY_NODE_FIELD(relation);
	COPY_NODE_FIELD(cols);
	COPY_NODE_FIELD(selectStmt);
	COPY_NODE_FIELD(returningList);

	return newnode;
}

static DeleteStmt *
_copyDeleteStmt(DeleteStmt *from)
{
	DeleteStmt *newnode = makeNode(DeleteStmt);

	COPY_NODE_FIELD(relation);
	COPY_NODE_FIELD(usingClause);
	COPY_NODE_FIELD(whereClause);
	COPY_NODE_FIELD(returningList);

	return newnode;
}

static UpdateStmt *
_copyUpdateStmt(UpdateStmt *from)
{
	UpdateStmt *newnode = makeNode(UpdateStmt);

	COPY_NODE_FIELD(relation);
	COPY_NODE_FIELD(targetList);
	COPY_NODE_FIELD(whereClause);
	COPY_NODE_FIELD(fromClause);
	COPY_NODE_FIELD(returningList);

	return newnode;
}

static SelectStmt *
_copySelectStmt(SelectStmt *from)
{
	SelectStmt *newnode = makeNode(SelectStmt);

	COPY_NODE_FIELD(distinctClause);
	COPY_NODE_FIELD(intoClause);
	COPY_NODE_FIELD(targetList);
	COPY_NODE_FIELD(fromClause);
	COPY_NODE_FIELD(whereClause);
	COPY_NODE_FIELD(groupClause);
	COPY_NODE_FIELD(havingClause);
	COPY_NODE_FIELD(windowClause);
	COPY_NODE_FIELD(withClause);
	COPY_NODE_FIELD(valuesLists);
	COPY_NODE_FIELD(sortClause);
	COPY_NODE_FIELD(scatterClause);
	COPY_NODE_FIELD(limitOffset);
	COPY_NODE_FIELD(limitCount);
	COPY_NODE_FIELD(lockingClause);
	COPY_SCALAR_FIELD(op);
	COPY_SCALAR_FIELD(all);
	COPY_NODE_FIELD(larg);
	COPY_NODE_FIELD(rarg);
	COPY_NODE_FIELD(distributedBy);

	return newnode;
}

static SetOperationStmt *
_copySetOperationStmt(SetOperationStmt *from)
{
	SetOperationStmt *newnode = makeNode(SetOperationStmt);

	COPY_SCALAR_FIELD(op);
	COPY_SCALAR_FIELD(all);
	COPY_NODE_FIELD(larg);
	COPY_NODE_FIELD(rarg);
	COPY_NODE_FIELD(colTypes);
	COPY_NODE_FIELD(colTypmods);
	COPY_NODE_FIELD(groupClauses);

	return newnode;
}

static AlterTableStmt *
_copyAlterTableStmt(AlterTableStmt *from)
{
	AlterTableStmt *newnode = makeNode(AlterTableStmt);

	COPY_NODE_FIELD(relation);
	COPY_NODE_FIELD(cmds);
	COPY_SCALAR_FIELD(relkind);

	return newnode;
}

static AlterTableCmd *
_copyAlterTableCmd(AlterTableCmd *from)
{
	AlterTableCmd *newnode = makeNode(AlterTableCmd);

	COPY_SCALAR_FIELD(subtype);
	COPY_STRING_FIELD(name);
	COPY_NODE_FIELD(def);
	COPY_NODE_FIELD(transform);
	COPY_SCALAR_FIELD(behavior);
	COPY_SCALAR_FIELD(part_expanded);

	/* Need to copy AT workspace since process uses copy internally. */
	COPY_NODE_FIELD(partoids);

	return newnode;
}

static SetDistributionCmd*
_copySetDistributionCmd(SetDistributionCmd *from)
{
	SetDistributionCmd *newnode = makeNode(SetDistributionCmd);

	COPY_SCALAR_FIELD(backendId);
	COPY_NODE_FIELD(relids);
	COPY_NODE_FIELD(indexOidMap);
	COPY_NODE_FIELD(hiddenTypes);

	return newnode;
}

static InheritPartitionCmd *
_copyInheritPartitionCmd(InheritPartitionCmd *from)
{
	InheritPartitionCmd *newnode = makeNode(InheritPartitionCmd);

	COPY_NODE_FIELD(parent);

	return newnode;
}

static AlterPartitionCmd *
_copyAlterPartitionCmd(AlterPartitionCmd *from)
{
	AlterPartitionCmd *newnode = makeNode(AlterPartitionCmd);

	COPY_NODE_FIELD(partid);
	COPY_NODE_FIELD(arg1);
	COPY_NODE_FIELD(arg2);

	return newnode;
}

static AlterPartitionId *
_copyAlterPartitionId(AlterPartitionId *from)
{
	AlterPartitionId *newnode = makeNode(AlterPartitionId);

	COPY_SCALAR_FIELD(idtype);
	COPY_NODE_FIELD(partiddef);

	return newnode;
}


static AlterDomainStmt *
_copyAlterDomainStmt(AlterDomainStmt *from)
{
	AlterDomainStmt *newnode = makeNode(AlterDomainStmt);

	COPY_SCALAR_FIELD(subtype);
	COPY_NODE_FIELD(typeName);
	COPY_STRING_FIELD(name);
	COPY_NODE_FIELD(def);
	COPY_SCALAR_FIELD(behavior);

	return newnode;
}

static GrantStmt *
_copyGrantStmt(GrantStmt *from)
{
	GrantStmt  *newnode = makeNode(GrantStmt);

	COPY_SCALAR_FIELD(is_grant);
	COPY_SCALAR_FIELD(objtype);
	COPY_NODE_FIELD(objects);
	COPY_NODE_FIELD(privileges);
	COPY_NODE_FIELD(grantees);
	COPY_SCALAR_FIELD(grant_option);
	COPY_SCALAR_FIELD(behavior);

	return newnode;
}

static PrivGrantee *
_copyPrivGrantee(PrivGrantee *from)
{
	PrivGrantee *newnode = makeNode(PrivGrantee);

	COPY_STRING_FIELD(rolname);

	return newnode;
}

static FuncWithArgs *
_copyFuncWithArgs(FuncWithArgs *from)
{
	FuncWithArgs *newnode = makeNode(FuncWithArgs);

	COPY_NODE_FIELD(funcname);
	COPY_NODE_FIELD(funcargs);

	return newnode;
}

static AccessPriv *
_copyAccessPriv(AccessPriv *from)
{
	AccessPriv *newnode = makeNode(AccessPriv);

	COPY_STRING_FIELD(priv_name);
	COPY_NODE_FIELD(cols);

	return newnode;
}

static GrantRoleStmt *
_copyGrantRoleStmt(GrantRoleStmt *from)
{
	GrantRoleStmt *newnode = makeNode(GrantRoleStmt);

	COPY_NODE_FIELD(granted_roles);
	COPY_NODE_FIELD(grantee_roles);
	COPY_SCALAR_FIELD(is_grant);
	COPY_SCALAR_FIELD(admin_opt);
	COPY_STRING_FIELD(grantor);
	COPY_SCALAR_FIELD(behavior);

	return newnode;
}

static DeclareCursorStmt *
_copyDeclareCursorStmt(DeclareCursorStmt *from)
{
	DeclareCursorStmt *newnode = makeNode(DeclareCursorStmt);

	COPY_STRING_FIELD(portalname);
	COPY_SCALAR_FIELD(options);
	COPY_NODE_FIELD(query);

	return newnode;
}

static ClosePortalStmt *
_copyClosePortalStmt(ClosePortalStmt *from)
{
	ClosePortalStmt *newnode = makeNode(ClosePortalStmt);

	COPY_STRING_FIELD(portalname);

	return newnode;
}

static ClusterStmt *
_copyClusterStmt(ClusterStmt *from)
{
	ClusterStmt *newnode = makeNode(ClusterStmt);

	COPY_NODE_FIELD(relation);
	COPY_STRING_FIELD(indexname);
	COPY_SCALAR_FIELD(verbose);

	return newnode;
}

static SingleRowErrorDesc *
_copySingleRowErrorDesc(SingleRowErrorDesc *from)
{
	SingleRowErrorDesc *newnode = makeNode(SingleRowErrorDesc);

	COPY_SCALAR_FIELD(rejectlimit);
	COPY_SCALAR_FIELD(is_limit_in_rows);
	COPY_SCALAR_FIELD(into_file);

	return newnode;
}

static CopyStmt *
_copyCopyStmt(CopyStmt *from)
{
	CopyStmt   *newnode = makeNode(CopyStmt);

	COPY_NODE_FIELD(relation);
	COPY_NODE_FIELD(query);
	COPY_NODE_FIELD(attlist);
	COPY_SCALAR_FIELD(is_from);
	COPY_SCALAR_FIELD(is_program);
	COPY_SCALAR_FIELD(skip_ext_partition);
	COPY_STRING_FIELD(filename);
	COPY_NODE_FIELD(options);
	COPY_NODE_FIELD(sreh);
	COPY_SCALAR_FIELD(nattrs);
	COPY_SCALAR_FIELD(ptype);
	COPY_POINTER_FIELD(distribution_attrs,from->nattrs * sizeof(AttrNumber));
	return newnode;
}

static CreateStmt *
_copyCreateStmt(CreateStmt *from)
{
	CreateStmt *newnode = makeNode(CreateStmt);

	COPY_NODE_FIELD(relation);
	COPY_NODE_FIELD(tableElts);
	COPY_NODE_FIELD(inhRelations);
	COPY_NODE_FIELD(inhOids);
	COPY_SCALAR_FIELD(parentOidCount);
	COPY_NODE_FIELD(constraints);
	COPY_NODE_FIELD(options);
	COPY_SCALAR_FIELD(oncommit);
	COPY_STRING_FIELD(tablespacename);
	COPY_NODE_FIELD(distributedBy);
	COPY_NODE_FIELD(partitionBy);
	COPY_SCALAR_FIELD(relKind);
	COPY_SCALAR_FIELD(relStorage);
	if (from->policy)
	{
		COPY_POINTER_FIELD(policy,sizeof(GpPolicy) + from->policy->nattrs*sizeof(from->policy->attrs[0]));
	}
	else
		newnode->policy = NULL;
	/* postCreate omitted (why?) */
	COPY_NODE_FIELD(deferredStmts);
	COPY_SCALAR_FIELD(is_part_child);
	COPY_SCALAR_FIELD(is_add_part);
	COPY_SCALAR_FIELD(is_split_part);
	COPY_SCALAR_FIELD(ownerid);
	COPY_SCALAR_FIELD(buildAoBlkdir);
	COPY_NODE_FIELD(attr_encodings);

	return newnode;
}

static PartitionBy *
_copyPartitionBy(PartitionBy *from)
{
	PartitionBy *newnode = makeNode(PartitionBy);

	COPY_SCALAR_FIELD(partType);
	COPY_NODE_FIELD(keys);
	COPY_NODE_FIELD(keyopclass);
	COPY_NODE_FIELD(subPart);
	COPY_NODE_FIELD(partSpec);
	COPY_SCALAR_FIELD(partDepth);
	COPY_NODE_FIELD(parentRel);
	COPY_SCALAR_FIELD(partQuiet);
	COPY_LOCATION_FIELD(location);

	return newnode;
}

static PartitionSpec *
_copyPartitionSpec(PartitionSpec *from)
{
	PartitionSpec *newnode = makeNode(PartitionSpec);

	COPY_NODE_FIELD(partElem);
	COPY_NODE_FIELD(subSpec);
	COPY_SCALAR_FIELD(istemplate);
	COPY_NODE_FIELD(enc_clauses);
	COPY_LOCATION_FIELD(location);

	return newnode;
}

static PartitionValuesSpec *
_copyPartitionValuesSpec(PartitionValuesSpec *from)
{
	PartitionValuesSpec *newnode = makeNode(PartitionValuesSpec);

	COPY_NODE_FIELD(partValues);
	COPY_LOCATION_FIELD(location);

	return newnode;
}

static PartitionElem *
_copyPartitionElem(PartitionElem *from)
{
	PartitionElem *newnode = makeNode(PartitionElem);

	COPY_STRING_FIELD(partName);
	COPY_NODE_FIELD(boundSpec);
	COPY_NODE_FIELD(subSpec);
	COPY_SCALAR_FIELD(isDefault);
	COPY_NODE_FIELD(storeAttr);
	COPY_SCALAR_FIELD(partno);
	COPY_SCALAR_FIELD(rrand);
	COPY_NODE_FIELD(colencs);
	COPY_LOCATION_FIELD(location);

	return newnode;
}

static PartitionRangeItem *
_copyPartitionRangeItem(PartitionRangeItem *from)
{
	PartitionRangeItem *newnode = makeNode(PartitionRangeItem);

	COPY_NODE_FIELD(partRangeVal);
	COPY_SCALAR_FIELD(partedge);
	COPY_LOCATION_FIELD(location);

	return newnode;
}

static PartitionBoundSpec *
_copyPartitionBoundSpec(PartitionBoundSpec *from)
{
	PartitionBoundSpec *newnode = makeNode(PartitionBoundSpec);

	COPY_NODE_FIELD(partStart);
	COPY_NODE_FIELD(partEnd);
	COPY_NODE_FIELD(partEvery);
	COPY_LOCATION_FIELD(location);

	return newnode;
}

static PgPartRule *
_copyPgPartRule(PgPartRule *from)
{
	PgPartRule *newnode = makeNode(PgPartRule);

	COPY_NODE_FIELD(pNode);
	COPY_NODE_FIELD(topRule);
	COPY_STRING_FIELD(partIdStr);
	COPY_SCALAR_FIELD(isName);
	COPY_SCALAR_FIELD(topRuleRank);
	COPY_STRING_FIELD(relname);

	return newnode;
}

static Partition *
_copyPartition(Partition *from)
{
	Partition *newnode = makeNode(Partition);

	COPY_SCALAR_FIELD(partid);
	COPY_SCALAR_FIELD(parrelid);
	COPY_SCALAR_FIELD(parkind);
	COPY_SCALAR_FIELD(parlevel);
	COPY_SCALAR_FIELD(paristemplate);
	COPY_SCALAR_FIELD(parnatts);
	COPY_POINTER_FIELD(paratts, from->parnatts * sizeof(AttrNumber));
	COPY_POINTER_FIELD(parclass, from->parnatts * sizeof(Oid));

	return newnode;
}

static PartitionRule *
_copyPartitionRule(PartitionRule *from)
{
	PartitionRule *newnode = makeNode(PartitionRule);

	COPY_SCALAR_FIELD(parruleid);
	COPY_SCALAR_FIELD(paroid);
	COPY_SCALAR_FIELD(parchildrelid);
	COPY_SCALAR_FIELD(parparentoid);
	COPY_SCALAR_FIELD(parisdefault);
	COPY_STRING_FIELD(parname);
	COPY_NODE_FIELD(parrangestart);
	COPY_SCALAR_FIELD(parrangestartincl);
	COPY_NODE_FIELD(parrangeend);
	COPY_SCALAR_FIELD(parrangeendincl);
	COPY_NODE_FIELD(parrangeevery);
	COPY_NODE_FIELD(parlistvalues);
	COPY_SCALAR_FIELD(parruleord);
	COPY_NODE_FIELD(parreloptions);
	COPY_SCALAR_FIELD(partemplatespaceId);
	COPY_NODE_FIELD(children); /* sub partition */

	return newnode;
}

static PartitionNode *
_copyPartitionNode(PartitionNode *from)
{
	PartitionNode *newnode = makeNode(PartitionNode);

	COPY_NODE_FIELD(part);
	COPY_NODE_FIELD(default_part);
	COPY_NODE_FIELD(rules);

	return newnode;
}

static ExtTableTypeDesc *
_copyExtTableTypeDesc(ExtTableTypeDesc *from)
{
	ExtTableTypeDesc *newnode = makeNode(ExtTableTypeDesc);

	COPY_SCALAR_FIELD(exttabletype);
	COPY_NODE_FIELD(location_list);
	COPY_NODE_FIELD(on_clause);
	COPY_STRING_FIELD(command_string);

	return newnode;
}

static CreateExternalStmt *
_copyCreateExternalStmt(CreateExternalStmt *from)
{
	CreateExternalStmt *newnode = makeNode(CreateExternalStmt);

	COPY_NODE_FIELD(relation);
	COPY_NODE_FIELD(tableElts);
	COPY_NODE_FIELD(exttypedesc);
	COPY_STRING_FIELD(format);
	COPY_NODE_FIELD(formatOpts);
	COPY_SCALAR_FIELD(isweb);
	COPY_SCALAR_FIELD(iswritable);
	COPY_NODE_FIELD(sreh);
	COPY_NODE_FIELD(extOptions);
	COPY_NODE_FIELD(encoding);
	COPY_NODE_FIELD(distributedBy);
	if (from->policy)
	{
		COPY_POINTER_FIELD(policy,sizeof(GpPolicy) + from->policy->nattrs*sizeof(from->policy->attrs[0]));
	}
	else
		newnode->policy = NULL;

	return newnode;
}

static InhRelation *
_copyInhRelation(InhRelation *from)
{
	InhRelation *newnode = makeNode(InhRelation);

	COPY_NODE_FIELD(relation);
	COPY_NODE_FIELD(options);

	return newnode;
}

static DefineStmt *
_copyDefineStmt(DefineStmt *from)
{
	DefineStmt *newnode = makeNode(DefineStmt);

	COPY_SCALAR_FIELD(kind);
	COPY_SCALAR_FIELD(oldstyle);
	COPY_NODE_FIELD(defnames);
	COPY_NODE_FIELD(args);
	COPY_NODE_FIELD(definition);
	COPY_SCALAR_FIELD(trusted);  /* CDB */

	return newnode;
}

static DropStmt *
_copyDropStmt(DropStmt *from)
{
	DropStmt   *newnode = makeNode(DropStmt);

	COPY_SCALAR_FIELD(removeType);
	COPY_NODE_FIELD(objects);
	COPY_SCALAR_FIELD(behavior);
	COPY_SCALAR_FIELD(missing_ok);
	COPY_SCALAR_FIELD(bAllowPartn);

	return newnode;
}

static TruncateStmt *
_copyTruncateStmt(TruncateStmt *from)
{
	TruncateStmt *newnode = makeNode(TruncateStmt);

	COPY_NODE_FIELD(relations);
	COPY_SCALAR_FIELD(restart_seqs);
	COPY_SCALAR_FIELD(behavior);

	return newnode;
}

static CommentStmt *
_copyCommentStmt(CommentStmt *from)
{
	CommentStmt *newnode = makeNode(CommentStmt);

	COPY_SCALAR_FIELD(objtype);
	COPY_NODE_FIELD(objname);
	COPY_NODE_FIELD(objargs);
	COPY_STRING_FIELD(comment);

	return newnode;
}

static FetchStmt *
_copyFetchStmt(FetchStmt *from)
{
	FetchStmt  *newnode = makeNode(FetchStmt);

	COPY_SCALAR_FIELD(direction);
	COPY_SCALAR_FIELD(howMany);
	COPY_STRING_FIELD(portalname);
	COPY_SCALAR_FIELD(ismove);

	return newnode;
}

static IndexStmt *
_copyIndexStmt(IndexStmt *from)
{
	IndexStmt  *newnode = makeNode(IndexStmt);

	COPY_STRING_FIELD(idxname);
	COPY_NODE_FIELD(relation);
	COPY_STRING_FIELD(accessMethod);
	COPY_STRING_FIELD(tableSpace);
	COPY_NODE_FIELD(indexParams);
	COPY_NODE_FIELD(options);
	COPY_NODE_FIELD(whereClause);
	COPY_SCALAR_FIELD(is_part_child);
	COPY_SCALAR_FIELD(unique);
	COPY_SCALAR_FIELD(primary);
	COPY_SCALAR_FIELD(isconstraint);
	COPY_STRING_FIELD(altconname);
	COPY_SCALAR_FIELD(concurrent);
	COPY_SCALAR_FIELD(is_split_part);

	return newnode;
}

static CreateFunctionStmt *
_copyCreateFunctionStmt(CreateFunctionStmt *from)
{
	CreateFunctionStmt *newnode = makeNode(CreateFunctionStmt);

	COPY_SCALAR_FIELD(replace);
	COPY_NODE_FIELD(funcname);
	COPY_NODE_FIELD(parameters);
	COPY_NODE_FIELD(returnType);
	COPY_NODE_FIELD(options);
	COPY_NODE_FIELD(withClause);

	return newnode;
}

static FunctionParameter *
_copyFunctionParameter(FunctionParameter *from)
{
	FunctionParameter *newnode = makeNode(FunctionParameter);

	COPY_STRING_FIELD(name);
	COPY_NODE_FIELD(argType);
	COPY_SCALAR_FIELD(mode);
	COPY_NODE_FIELD(defexpr);

	return newnode;
}

static AlterFunctionStmt *
_copyAlterFunctionStmt(AlterFunctionStmt *from)
{
	AlterFunctionStmt *newnode = makeNode(AlterFunctionStmt);

	COPY_NODE_FIELD(func);
	COPY_NODE_FIELD(actions);

	return newnode;
}

static RemoveFuncStmt *
_copyRemoveFuncStmt(RemoveFuncStmt *from)
{
	RemoveFuncStmt *newnode = makeNode(RemoveFuncStmt);

	COPY_SCALAR_FIELD(kind);
	COPY_NODE_FIELD(name);
	COPY_NODE_FIELD(args);
	COPY_SCALAR_FIELD(behavior);
	COPY_SCALAR_FIELD(missing_ok);

	return newnode;
}

static DoStmt *
_copyDoStmt(DoStmt *from)
{
	DoStmt	   *newnode = makeNode(DoStmt);

	COPY_NODE_FIELD(args);

	return newnode;
}

static RemoveOpClassStmt *
_copyRemoveOpClassStmt(RemoveOpClassStmt *from)
{
	RemoveOpClassStmt *newnode = makeNode(RemoveOpClassStmt);

	COPY_NODE_FIELD(opclassname);
	COPY_STRING_FIELD(amname);
	COPY_SCALAR_FIELD(behavior);
	COPY_SCALAR_FIELD(missing_ok);

	return newnode;
}

static RemoveOpFamilyStmt *
_copyRemoveOpFamilyStmt(RemoveOpFamilyStmt *from)
{
	RemoveOpFamilyStmt *newnode = makeNode(RemoveOpFamilyStmt);

	COPY_NODE_FIELD(opfamilyname);
	COPY_STRING_FIELD(amname);
	COPY_SCALAR_FIELD(behavior);
	COPY_SCALAR_FIELD(missing_ok);

	return newnode;
}

static RenameStmt *
_copyRenameStmt(RenameStmt *from)
{
	RenameStmt *newnode = makeNode(RenameStmt);

	COPY_SCALAR_FIELD(renameType);
	COPY_NODE_FIELD(relation);
	COPY_SCALAR_FIELD(objid);
	COPY_NODE_FIELD(object);
	COPY_NODE_FIELD(objarg);
	COPY_STRING_FIELD(subname);
	COPY_STRING_FIELD(newname);
	COPY_SCALAR_FIELD(bAllowPartn);

	return newnode;
}

static AlterObjectSchemaStmt *
_copyAlterObjectSchemaStmt(AlterObjectSchemaStmt *from)
{
	AlterObjectSchemaStmt *newnode = makeNode(AlterObjectSchemaStmt);

	COPY_SCALAR_FIELD(objectType);
	COPY_NODE_FIELD(relation);
	COPY_NODE_FIELD(object);
	COPY_NODE_FIELD(objarg);
	COPY_STRING_FIELD(addname);
	COPY_STRING_FIELD(newschema);

	return newnode;
}

static AlterOwnerStmt *
_copyAlterOwnerStmt(AlterOwnerStmt *from)
{
	AlterOwnerStmt *newnode = makeNode(AlterOwnerStmt);

	COPY_SCALAR_FIELD(objectType);
	COPY_NODE_FIELD(relation);
	COPY_NODE_FIELD(object);
	COPY_NODE_FIELD(objarg);
	COPY_STRING_FIELD(addname);
	COPY_STRING_FIELD(newowner);

	return newnode;
}

static RuleStmt *
_copyRuleStmt(RuleStmt *from)
{
	RuleStmt   *newnode = makeNode(RuleStmt);

	COPY_NODE_FIELD(relation);
	COPY_STRING_FIELD(rulename);
	COPY_NODE_FIELD(whereClause);
	COPY_SCALAR_FIELD(event);
	COPY_SCALAR_FIELD(instead);
	COPY_NODE_FIELD(actions);
	COPY_SCALAR_FIELD(replace);

	return newnode;
}

static NotifyStmt *
_copyNotifyStmt(NotifyStmt *from)
{
	NotifyStmt *newnode = makeNode(NotifyStmt);

	COPY_STRING_FIELD(conditionname);

	return newnode;
}

static ListenStmt *
_copyListenStmt(ListenStmt *from)
{
	ListenStmt *newnode = makeNode(ListenStmt);

	COPY_STRING_FIELD(conditionname);

	return newnode;
}

static UnlistenStmt *
_copyUnlistenStmt(UnlistenStmt *from)
{
	UnlistenStmt *newnode = makeNode(UnlistenStmt);

	COPY_STRING_FIELD(conditionname);

	return newnode;
}

static TransactionStmt *
_copyTransactionStmt(TransactionStmt *from)
{
	TransactionStmt *newnode = makeNode(TransactionStmt);

	COPY_SCALAR_FIELD(kind);
	COPY_NODE_FIELD(options);
	COPY_STRING_FIELD(gid);

	return newnode;
}

static CompositeTypeStmt *
_copyCompositeTypeStmt(CompositeTypeStmt *from)
{
	CompositeTypeStmt *newnode = makeNode(CompositeTypeStmt);

	COPY_NODE_FIELD(typevar);
	COPY_NODE_FIELD(coldeflist);

	return newnode;
}

static CreateEnumStmt *
_copyCreateEnumStmt(CreateEnumStmt *from)
{
	CreateEnumStmt *newnode = makeNode(CreateEnumStmt);

	COPY_NODE_FIELD(typeName);
	COPY_NODE_FIELD(vals);

	return newnode;
}

static ViewStmt *
_copyViewStmt(ViewStmt *from)
{
	ViewStmt   *newnode = makeNode(ViewStmt);

	COPY_NODE_FIELD(view);
	COPY_NODE_FIELD(aliases);
	COPY_NODE_FIELD(query);
	COPY_SCALAR_FIELD(replace);

	return newnode;
}

static LoadStmt *
_copyLoadStmt(LoadStmt *from)
{
	LoadStmt   *newnode = makeNode(LoadStmt);

	COPY_STRING_FIELD(filename);

	return newnode;
}

static CreateDomainStmt *
_copyCreateDomainStmt(CreateDomainStmt *from)
{
	CreateDomainStmt *newnode = makeNode(CreateDomainStmt);

	COPY_NODE_FIELD(domainname);
	COPY_NODE_FIELD(typeName);
	COPY_NODE_FIELD(constraints);

	return newnode;
}

static CreateOpClassStmt *
_copyCreateOpClassStmt(CreateOpClassStmt *from)
{
	CreateOpClassStmt *newnode = makeNode(CreateOpClassStmt);

	COPY_NODE_FIELD(opclassname);
	COPY_NODE_FIELD(opfamilyname);
	COPY_STRING_FIELD(amname);
	COPY_NODE_FIELD(datatype);
	COPY_NODE_FIELD(items);
	COPY_SCALAR_FIELD(isDefault);

	return newnode;
}

static CreateOpClassItem *
_copyCreateOpClassItem(CreateOpClassItem *from)
{
	CreateOpClassItem *newnode = makeNode(CreateOpClassItem);

	COPY_SCALAR_FIELD(itemtype);
	COPY_NODE_FIELD(name);
	COPY_NODE_FIELD(args);
	COPY_SCALAR_FIELD(number);
	COPY_NODE_FIELD(class_args);
	COPY_NODE_FIELD(storedtype);

	return newnode;
}

static CreateOpFamilyStmt *
_copyCreateOpFamilyStmt(CreateOpFamilyStmt *from)
{
	CreateOpFamilyStmt *newnode = makeNode(CreateOpFamilyStmt);

	COPY_NODE_FIELD(opfamilyname);
	COPY_STRING_FIELD(amname);

	return newnode;
}

static AlterOpFamilyStmt *
_copyAlterOpFamilyStmt(AlterOpFamilyStmt *from)
{
	AlterOpFamilyStmt *newnode = makeNode(AlterOpFamilyStmt);

	COPY_NODE_FIELD(opfamilyname);
	COPY_STRING_FIELD(amname);
	COPY_SCALAR_FIELD(isDrop);
	COPY_NODE_FIELD(items);

	return newnode;
}

static CreatedbStmt *
_copyCreatedbStmt(CreatedbStmt *from)
{
	CreatedbStmt *newnode = makeNode(CreatedbStmt);

	COPY_STRING_FIELD(dbname);
	COPY_NODE_FIELD(options);

	return newnode;
}

static AlterDatabaseStmt *
_copyAlterDatabaseStmt(AlterDatabaseStmt *from)
{
	AlterDatabaseStmt *newnode = makeNode(AlterDatabaseStmt);

	COPY_STRING_FIELD(dbname);
	COPY_NODE_FIELD(options);

	return newnode;
}

static AlterDatabaseSetStmt *
_copyAlterDatabaseSetStmt(AlterDatabaseSetStmt *from)
{
	AlterDatabaseSetStmt *newnode = makeNode(AlterDatabaseSetStmt);

	COPY_STRING_FIELD(dbname);
	COPY_NODE_FIELD(setstmt);

	return newnode;
}

static DropdbStmt *
_copyDropdbStmt(DropdbStmt *from)
{
	DropdbStmt *newnode = makeNode(DropdbStmt);

	COPY_STRING_FIELD(dbname);
	COPY_SCALAR_FIELD(missing_ok);

	return newnode;
}

static VacuumStmt *
_copyVacuumStmt(VacuumStmt *from)
{
	VacuumStmt *newnode = makeNode(VacuumStmt);

	COPY_SCALAR_FIELD(vacuum);
	COPY_SCALAR_FIELD(full);
	COPY_SCALAR_FIELD(analyze);
	COPY_SCALAR_FIELD(verbose);
	COPY_SCALAR_FIELD(rootonly);
	COPY_SCALAR_FIELD(freeze_min_age);
	COPY_SCALAR_FIELD(freeze_table_age);
	COPY_NODE_FIELD(relation);
	COPY_NODE_FIELD(va_cols);

	COPY_NODE_FIELD(expanded_relids);
	COPY_NODE_FIELD(appendonly_compaction_segno);
	COPY_NODE_FIELD(appendonly_compaction_insert_segno);
	COPY_SCALAR_FIELD(appendonly_compaction_vacuum_cleanup);
	COPY_SCALAR_FIELD(appendonly_compaction_vacuum_prepare);
	COPY_SCALAR_FIELD(appendonly_relation_empty);
	COPY_SCALAR_FIELD(heap_truncate);

	return newnode;
}

static ExplainStmt *
_copyExplainStmt(ExplainStmt *from)
{
	ExplainStmt *newnode = makeNode(ExplainStmt);

	COPY_NODE_FIELD(query);
	COPY_SCALAR_FIELD(verbose);
	COPY_SCALAR_FIELD(analyze);

	return newnode;
}

static CreateSeqStmt *
_copyCreateSeqStmt(CreateSeqStmt *from)
{
	CreateSeqStmt *newnode = makeNode(CreateSeqStmt);

	COPY_NODE_FIELD(sequence);
	COPY_NODE_FIELD(options);

	return newnode;
}

static AlterSeqStmt *
_copyAlterSeqStmt(AlterSeqStmt *from)
{
	AlterSeqStmt *newnode = makeNode(AlterSeqStmt);

	COPY_NODE_FIELD(sequence);
	COPY_NODE_FIELD(options);

	return newnode;
}

static VariableSetStmt *
_copyVariableSetStmt(VariableSetStmt *from)
{
	VariableSetStmt *newnode = makeNode(VariableSetStmt);

	COPY_SCALAR_FIELD(kind);
	COPY_STRING_FIELD(name);
	COPY_NODE_FIELD(args);
	COPY_SCALAR_FIELD(is_local);

	return newnode;
}

static VariableShowStmt *
_copyVariableShowStmt(VariableShowStmt *from)
{
	VariableShowStmt *newnode = makeNode(VariableShowStmt);

	COPY_STRING_FIELD(name);

	return newnode;
}

static DiscardStmt *
_copyDiscardStmt(DiscardStmt *from)
{
	DiscardStmt *newnode = makeNode(DiscardStmt);

	COPY_SCALAR_FIELD(target);

	return newnode;
}

static CreateExtensionStmt *
_copyCreateExtensionStmt(const CreateExtensionStmt *from)
{
	CreateExtensionStmt *newnode = makeNode(CreateExtensionStmt);

	COPY_STRING_FIELD(extname);
	COPY_SCALAR_FIELD(if_not_exists);
	COPY_NODE_FIELD(options);
	COPY_SCALAR_FIELD(create_ext_state);

	return newnode;
}

static AlterExtensionStmt *
_copyAlterExtensionStmt(AlterExtensionStmt *from)
{
	AlterExtensionStmt *newnode = makeNode(AlterExtensionStmt);

	COPY_STRING_FIELD(extname);
	COPY_NODE_FIELD(options);

	return newnode;
}

static AlterExtensionContentsStmt *
_copyAlterExtensionContentsStmt(AlterExtensionContentsStmt *from)
{
	AlterExtensionContentsStmt *newnode = makeNode(AlterExtensionContentsStmt);

	COPY_STRING_FIELD(extname);
	COPY_SCALAR_FIELD(action);
	COPY_SCALAR_FIELD(objtype);
	COPY_NODE_FIELD(objname);
	COPY_NODE_FIELD(objargs);

	return newnode;
}

static CreateFileSpaceStmt *
_copyCreateFileSpaceStmt(CreateFileSpaceStmt *from)
{
	CreateFileSpaceStmt *newnode = makeNode(CreateFileSpaceStmt);

	COPY_STRING_FIELD(filespacename);
	COPY_STRING_FIELD(owner);
	COPY_NODE_FIELD(locations);

	return newnode;
}

static FileSpaceEntry *
_copyFileSpaceEntry(FileSpaceEntry *from)
{
	FileSpaceEntry *newnode = makeNode(FileSpaceEntry);

	COPY_SCALAR_FIELD(dbid);
	COPY_SCALAR_FIELD(contentid);
	COPY_STRING_FIELD(location);
	COPY_STRING_FIELD(hostname);

	return newnode;
}

static DropFileSpaceStmt *
_copyDropFileSpaceStmt(DropFileSpaceStmt *from)
{
	DropFileSpaceStmt *newnode = makeNode(DropFileSpaceStmt);

	COPY_STRING_FIELD(filespacename);
	COPY_SCALAR_FIELD(missing_ok);

	return newnode;
}

static CreateTableSpaceStmt *
_copyCreateTableSpaceStmt(CreateTableSpaceStmt *from)
{
	CreateTableSpaceStmt *newnode = makeNode(CreateTableSpaceStmt);

	COPY_STRING_FIELD(tablespacename);
	COPY_STRING_FIELD(owner);
	COPY_STRING_FIELD(filespacename);

	return newnode;
}

static DropTableSpaceStmt *
_copyDropTableSpaceStmt(DropTableSpaceStmt *from)
{
	DropTableSpaceStmt *newnode = makeNode(DropTableSpaceStmt);

	COPY_STRING_FIELD(tablespacename);
	COPY_SCALAR_FIELD(missing_ok);

	return newnode;
}

static CreateFdwStmt *
_copyCreateFdwStmt(CreateFdwStmt *from)
{
	CreateFdwStmt *newnode = makeNode(CreateFdwStmt);

	COPY_STRING_FIELD(fdwname);
	COPY_NODE_FIELD(validator);
	COPY_NODE_FIELD(options);

	return newnode;
}

static AlterFdwStmt *
_copyAlterFdwStmt(AlterFdwStmt *from)
{
	AlterFdwStmt *newnode = makeNode(AlterFdwStmt);

	COPY_STRING_FIELD(fdwname);
	COPY_NODE_FIELD(validator);
	COPY_SCALAR_FIELD(change_validator);
	COPY_NODE_FIELD(options);

	return newnode;
}

static DropFdwStmt *
_copyDropFdwStmt(DropFdwStmt *from)
{
	DropFdwStmt *newnode = makeNode(DropFdwStmt);

	COPY_STRING_FIELD(fdwname);
	COPY_SCALAR_FIELD(missing_ok);
	COPY_SCALAR_FIELD(behavior);

	return newnode;
}

static CreateForeignServerStmt *
_copyCreateForeignServerStmt(CreateForeignServerStmt *from)
{
	CreateForeignServerStmt *newnode = makeNode(CreateForeignServerStmt);

	COPY_STRING_FIELD(servername);
	COPY_STRING_FIELD(servertype);
	COPY_STRING_FIELD(version);
	COPY_STRING_FIELD(fdwname);
	COPY_NODE_FIELD(options);

	return newnode;
}

static AlterForeignServerStmt *
_copyAlterForeignServerStmt(AlterForeignServerStmt *from)
{
	AlterForeignServerStmt *newnode = makeNode(AlterForeignServerStmt);

	COPY_STRING_FIELD(servername);
	COPY_STRING_FIELD(version);
	COPY_NODE_FIELD(options);
	COPY_SCALAR_FIELD(has_version);

	return newnode;
}

static DropForeignServerStmt *
_copyDropForeignServerStmt(DropForeignServerStmt *from)
{
	DropForeignServerStmt *newnode = makeNode(DropForeignServerStmt);

	COPY_STRING_FIELD(servername);
	COPY_SCALAR_FIELD(missing_ok);
	COPY_SCALAR_FIELD(behavior);

	return newnode;
}

static CreateUserMappingStmt *
_copyCreateUserMappingStmt(CreateUserMappingStmt *from)
{
	CreateUserMappingStmt *newnode = makeNode(CreateUserMappingStmt);

	COPY_STRING_FIELD(username);
	COPY_STRING_FIELD(servername);
	COPY_NODE_FIELD(options);

	return newnode;
}

static AlterUserMappingStmt *
_copyAlterUserMappingStmt(AlterUserMappingStmt *from)
{
	AlterUserMappingStmt *newnode = makeNode(AlterUserMappingStmt);

	COPY_STRING_FIELD(username);
	COPY_STRING_FIELD(servername);
	COPY_NODE_FIELD(options);

	return newnode;
}

static DropUserMappingStmt *
_copyDropUserMappingStmt(DropUserMappingStmt *from)
{
	DropUserMappingStmt *newnode = makeNode(DropUserMappingStmt);

	COPY_STRING_FIELD(username);
	COPY_STRING_FIELD(servername);
	COPY_SCALAR_FIELD(missing_ok);

	return newnode;
}

static CreateTrigStmt *
_copyCreateTrigStmt(CreateTrigStmt *from)
{
	CreateTrigStmt *newnode = makeNode(CreateTrigStmt);

	COPY_STRING_FIELD(trigname);
	COPY_NODE_FIELD(relation);
	COPY_NODE_FIELD(funcname);
	COPY_NODE_FIELD(args);
	COPY_SCALAR_FIELD(before);
	COPY_SCALAR_FIELD(row);
	COPY_SCALAR_FIELD(events);
	COPY_SCALAR_FIELD(isconstraint);
	COPY_SCALAR_FIELD(deferrable);
	COPY_SCALAR_FIELD(initdeferred);
	COPY_NODE_FIELD(constrrel);

	return newnode;
}

static DropPropertyStmt *
_copyDropPropertyStmt(DropPropertyStmt *from)
{
	DropPropertyStmt *newnode = makeNode(DropPropertyStmt);

	COPY_NODE_FIELD(relation);
	COPY_STRING_FIELD(property);
	COPY_SCALAR_FIELD(removeType);
	COPY_SCALAR_FIELD(behavior);
	COPY_SCALAR_FIELD(missing_ok);

	return newnode;
}

static CreatePLangStmt *
_copyCreatePLangStmt(CreatePLangStmt *from)
{
	CreatePLangStmt *newnode = makeNode(CreatePLangStmt);

	COPY_STRING_FIELD(plname);
	COPY_NODE_FIELD(plhandler);
	COPY_NODE_FIELD(plinline);
	COPY_NODE_FIELD(plvalidator);
	COPY_SCALAR_FIELD(pltrusted);

	return newnode;
}

static DropPLangStmt *
_copyDropPLangStmt(DropPLangStmt *from)
{
	DropPLangStmt *newnode = makeNode(DropPLangStmt);

	COPY_STRING_FIELD(plname);
	COPY_SCALAR_FIELD(behavior);
	COPY_SCALAR_FIELD(missing_ok);

	return newnode;
}

static CreateRoleStmt *
_copyCreateRoleStmt(CreateRoleStmt *from)
{
	CreateRoleStmt *newnode = makeNode(CreateRoleStmt);

	COPY_SCALAR_FIELD(stmt_type);
	COPY_STRING_FIELD(role);
	COPY_NODE_FIELD(options);

	return newnode;
}

static DenyLoginInterval *
_copyDenyLoginInterval(DenyLoginInterval *from)
{
	DenyLoginInterval *newnode = makeNode(DenyLoginInterval);

	COPY_NODE_FIELD(start);
	COPY_NODE_FIELD(end);

	return newnode;
}

static DenyLoginPoint *
_copyDenyLoginPoint(DenyLoginPoint *from)
{
	DenyLoginPoint *newnode = makeNode(DenyLoginPoint);

	COPY_NODE_FIELD(day);
	COPY_NODE_FIELD(time);

	return newnode;
}

static AlterRoleStmt *
_copyAlterRoleStmt(AlterRoleStmt *from)
{
	AlterRoleStmt *newnode = makeNode(AlterRoleStmt);

	COPY_STRING_FIELD(role);
	COPY_NODE_FIELD(options);
	COPY_SCALAR_FIELD(action);

	return newnode;
}

static AlterRoleSetStmt *
_copyAlterRoleSetStmt(AlterRoleSetStmt *from)
{
	AlterRoleSetStmt *newnode = makeNode(AlterRoleSetStmt);

	COPY_STRING_FIELD(role);
	COPY_NODE_FIELD(setstmt);

	return newnode;
}

static DropRoleStmt *
_copyDropRoleStmt(DropRoleStmt *from)
{
	DropRoleStmt *newnode = makeNode(DropRoleStmt);

	COPY_NODE_FIELD(roles);
	COPY_SCALAR_FIELD(missing_ok);

	return newnode;
}

static LockStmt *
_copyLockStmt(LockStmt *from)
{
	LockStmt   *newnode = makeNode(LockStmt);

	COPY_NODE_FIELD(relations);
	COPY_SCALAR_FIELD(mode);
	COPY_SCALAR_FIELD(nowait);

	return newnode;
}

static ConstraintsSetStmt *
_copyConstraintsSetStmt(ConstraintsSetStmt *from)
{
	ConstraintsSetStmt *newnode = makeNode(ConstraintsSetStmt);

	COPY_NODE_FIELD(constraints);
	COPY_SCALAR_FIELD(deferred);

	return newnode;
}

static ReindexStmt *
_copyReindexStmt(ReindexStmt *from)
{
	ReindexStmt *newnode = makeNode(ReindexStmt);

	COPY_SCALAR_FIELD(kind);
	COPY_NODE_FIELD(relation);
	COPY_STRING_FIELD(name);
	COPY_SCALAR_FIELD(do_system);
	COPY_SCALAR_FIELD(do_user);
	COPY_SCALAR_FIELD(relid);

	return newnode;
}

static CreateSchemaStmt *
_copyCreateSchemaStmt(CreateSchemaStmt *from)
{
	CreateSchemaStmt *newnode = makeNode(CreateSchemaStmt);

	COPY_STRING_FIELD(schemaname);
	COPY_STRING_FIELD(authid);
	COPY_NODE_FIELD(schemaElts);
	COPY_SCALAR_FIELD(istemp);

	return newnode;
}

static CreateConversionStmt *
_copyCreateConversionStmt(CreateConversionStmt *from)
{
	CreateConversionStmt *newnode = makeNode(CreateConversionStmt);

	COPY_NODE_FIELD(conversion_name);
	COPY_STRING_FIELD(for_encoding_name);
	COPY_STRING_FIELD(to_encoding_name);
	COPY_NODE_FIELD(func_name);
	COPY_SCALAR_FIELD(def);

	return newnode;
}

static CreateCastStmt *
_copyCreateCastStmt(CreateCastStmt *from)
{
	CreateCastStmt *newnode = makeNode(CreateCastStmt);

	COPY_NODE_FIELD(sourcetype);
	COPY_NODE_FIELD(targettype);
	COPY_NODE_FIELD(func);
	COPY_SCALAR_FIELD(context);
	COPY_SCALAR_FIELD(inout);

	return newnode;
}

static DropCastStmt *
_copyDropCastStmt(DropCastStmt *from)
{
	DropCastStmt *newnode = makeNode(DropCastStmt);

	COPY_NODE_FIELD(sourcetype);
	COPY_NODE_FIELD(targettype);
	COPY_SCALAR_FIELD(behavior);
	COPY_SCALAR_FIELD(missing_ok);

	return newnode;
}

static PrepareStmt *
_copyPrepareStmt(PrepareStmt *from)
{
	PrepareStmt *newnode = makeNode(PrepareStmt);

	COPY_STRING_FIELD(name);
	COPY_NODE_FIELD(argtypes);
	COPY_NODE_FIELD(query);

	return newnode;
}

static ExecuteStmt *
_copyExecuteStmt(ExecuteStmt *from)
{
	ExecuteStmt *newnode = makeNode(ExecuteStmt);

	COPY_STRING_FIELD(name);
	COPY_NODE_FIELD(into);
	COPY_NODE_FIELD(params);

	return newnode;
}

static DeallocateStmt *
_copyDeallocateStmt(DeallocateStmt *from)
{
	DeallocateStmt *newnode = makeNode(DeallocateStmt);

	COPY_STRING_FIELD(name);

	return newnode;
}

static DropOwnedStmt *
_copyDropOwnedStmt(DropOwnedStmt *from)
{
	DropOwnedStmt *newnode = makeNode(DropOwnedStmt);

	COPY_NODE_FIELD(roles);
	COPY_SCALAR_FIELD(behavior);

	return newnode;
}

static ReassignOwnedStmt *
_copyReassignOwnedStmt(ReassignOwnedStmt *from)
{
	ReassignOwnedStmt *newnode = makeNode(ReassignOwnedStmt);

	COPY_NODE_FIELD(roles);
	COPY_STRING_FIELD(newrole);

	return newnode;
}

static AlterTSDictionaryStmt *
_copyAlterTSDictionaryStmt(AlterTSDictionaryStmt *from)
{
	AlterTSDictionaryStmt *newnode = makeNode(AlterTSDictionaryStmt);

	COPY_NODE_FIELD(dictname);
	COPY_NODE_FIELD(options);

	return newnode;
}

static AlterTSConfigurationStmt *
_copyAlterTSConfigurationStmt(AlterTSConfigurationStmt *from)
{
	AlterTSConfigurationStmt *newnode = makeNode(AlterTSConfigurationStmt);

	COPY_NODE_FIELD(cfgname);
	COPY_NODE_FIELD(tokentype);
	COPY_NODE_FIELD(dicts);
	COPY_SCALAR_FIELD(override);
	COPY_SCALAR_FIELD(replace);
	COPY_SCALAR_FIELD(missing_ok);

	return newnode;
}



static CdbProcess *
_copyCdbProcess(CdbProcess *from)
{
	CdbProcess *newnode = makeNode(CdbProcess);

	COPY_STRING_FIELD(listenerAddr);
	COPY_SCALAR_FIELD(listenerPort);
	COPY_SCALAR_FIELD(pid);
	COPY_SCALAR_FIELD(contentid);

	return newnode;
}

static Slice *
_copySlice(Slice *from)
{
	Slice *newnode = makeNode(Slice);

	COPY_SCALAR_FIELD(sliceIndex);
	COPY_SCALAR_FIELD(rootIndex);
	COPY_SCALAR_FIELD(gangType);
	COPY_SCALAR_FIELD(gangSize);
	COPY_SCALAR_FIELD(numGangMembersToBeActive);
	COPY_SCALAR_FIELD(directDispatch.isDirectDispatch);
	COPY_NODE_FIELD(directDispatch.contentIds);

	newnode->primaryGang = from->primaryGang;
	COPY_SCALAR_FIELD(parentIndex);
	COPY_NODE_FIELD(children);
	COPY_NODE_FIELD(primaryProcesses);

	return newnode;
}

static SliceTable *
_copySliceTable(SliceTable *from)
{
	SliceTable *newnode = makeNode(SliceTable);

	COPY_SCALAR_FIELD(nMotions);
	COPY_SCALAR_FIELD(nInitPlans);
	COPY_SCALAR_FIELD(localSlice);
	COPY_NODE_FIELD(slices);
    COPY_SCALAR_FIELD(doInstrument);
    COPY_SCALAR_FIELD(ic_instance_id);

	return newnode;
}

static CursorPosInfo *
_copyCursorPosInfo(CursorPosInfo *from)
{
	CursorPosInfo *newnode = makeNode(CursorPosInfo);

	COPY_STRING_FIELD(cursor_name);
	COPY_SCALAR_FIELD(gp_segment_id);
	COPY_BINARY_FIELD(ctid, sizeof(ItemPointerData));
	COPY_SCALAR_FIELD(table_oid);

	return newnode;
}


static CreateQueueStmt *
_copyCreateQueueStmt(CreateQueueStmt *from)
{
	CreateQueueStmt *newnode = makeNode(CreateQueueStmt);

	COPY_STRING_FIELD(queue);
	COPY_NODE_FIELD(options);

	return newnode;
}

static AlterQueueStmt *
_copyAlterQueueStmt(AlterQueueStmt *from)
{
	AlterQueueStmt *newnode = makeNode(AlterQueueStmt);

	COPY_STRING_FIELD(queue);
	COPY_NODE_FIELD(options);

	return newnode;
}

static DropQueueStmt *
_copyDropQueueStmt(DropQueueStmt *from)
{
	DropQueueStmt *newnode = makeNode(DropQueueStmt);

	COPY_STRING_FIELD(queue);

	return newnode;
}

static CreateResourceGroupStmt *
_copyCreateResourceGroupStmt(CreateResourceGroupStmt *from)
{
	CreateResourceGroupStmt *newnode = makeNode(CreateResourceGroupStmt);

	COPY_STRING_FIELD(name);
	COPY_NODE_FIELD(options);

	return newnode;
}

static DropResourceGroupStmt *
_copyDropResourceGroupStmt(DropResourceGroupStmt *from)
{
	DropResourceGroupStmt *newnode = makeNode(DropResourceGroupStmt);

	COPY_STRING_FIELD(name);

	return newnode;
}

static AlterResourceGroupStmt *
_copyAlterResourceGroupStmt(AlterResourceGroupStmt *from)
{
	AlterResourceGroupStmt *newnode = makeNode(AlterResourceGroupStmt);

	COPY_STRING_FIELD(name);
	COPY_NODE_FIELD(options);

	return newnode;
}

static TableValueExpr *
_copyTableValueExpr(TableValueExpr *from)
{
	TableValueExpr *newnode = makeNode(TableValueExpr);

	COPY_NODE_FIELD(subquery);
	COPY_LOCATION_FIELD(location);

	return newnode;
}

static AlterTypeStmt *
_copyAlterTypeStmt(AlterTypeStmt *from)
{
	AlterTypeStmt *newnode = makeNode(AlterTypeStmt);

	COPY_NODE_FIELD(typeName);
	COPY_NODE_FIELD(encoding);

	return newnode;
}

static CookedConstraint *
_copyCookedConstraint(CookedConstraint *from)
{
	CookedConstraint *newnode = makeNode(CookedConstraint);

	COPY_SCALAR_FIELD(contype);
	COPY_STRING_FIELD(name);
	COPY_SCALAR_FIELD(attnum);
	COPY_NODE_FIELD(expr);
	COPY_SCALAR_FIELD(is_local);
	COPY_SCALAR_FIELD(inhcount);

	return newnode;
}

/* ****************************************************************
 *					pg_list.h copy functions
 * ****************************************************************
 */

/*
 * Perform a deep copy of the specified list, using copyObject(). The
 * list MUST be of type T_List; T_IntList and T_OidList nodes don't
 * need deep copies, so they should be copied via list_copy()
 */
#define COPY_NODE_CELL(new, old)					\
	(new) = (ListCell *) palloc(sizeof(ListCell));	\
	lfirst(new) = copyObject(lfirst(old));

static List *
_copyList(List *from)
{
	List	   *new;
	ListCell   *curr_old;
	ListCell   *prev_new;

	Assert(list_length(from) >= 1);

	new = makeNode(List);
	new->length = from->length;

	COPY_NODE_CELL(new->head, from->head);
	prev_new = new->head;
	curr_old = lnext(from->head);

	while (curr_old)
	{
		COPY_NODE_CELL(prev_new->next, curr_old);
		prev_new = prev_new->next;
		curr_old = curr_old->next;
	}
	prev_new->next = NULL;
	new->tail = prev_new;

	return new;
}

/* ****************************************************************
 *					value.h copy functions
 * ****************************************************************
 */
static Value *
_copyValue(Value *from)
{
	Value	   *newnode = makeNode(Value);

	/* See also _copyAConst when changing this code! */

	COPY_SCALAR_FIELD(type);
	switch (from->type)
	{
		case T_Integer:
			COPY_SCALAR_FIELD(val.ival);
			break;
		case T_Float:
		case T_String:
		case T_BitString:
			COPY_STRING_FIELD(val.str);
			break;
		case T_Null:
			/* nothing to do */
			break;
		default:
			elog(ERROR, "unrecognized node type: %d",
				 (int) from->type);
			break;
	}
	return newnode;
}

/*
 * copyObject
 *
 * Create a copy of a Node tree or list.  This is a "deep" copy: all
 * substructure is copied too, recursively.
 */
void *
copyObject(void *from)
{
	void	   *retval;

	if (from == NULL)
		return NULL;

	/* Guard against stack overflow due to overly complex expressions */
	check_stack_depth();

	switch (nodeTag(from))
	{
			/*
			 * PLAN NODES
			 */
		case T_PlannedStmt:
			retval = _copyPlannedStmt(from);
			break;
		case T_QueryDispatchDesc:
			retval = _copyQueryDispatchDesc(from);
			break;
		case T_OidAssignment:
			retval = _copyOidAssignment(from);
			break;
		case T_Plan:
			retval = _copyPlan(from);
			break;
		case T_Result:
			retval = _copyResult(from);
			break;
		case T_Repeat:
			retval = _copyRepeat(from);
			break;
		case T_Append:
			retval = _copyAppend(from);
			break;
		case T_RecursiveUnion:
			retval = _copyRecursiveUnion(from);
			break;
		case T_Sequence:
			retval = _copySequence(from);
			break;
		case T_BitmapAnd:
			retval = _copyBitmapAnd(from);
			break;
		case T_BitmapOr:
			retval = _copyBitmapOr(from);
			break;
		case T_Scan:
			retval = _copyScan(from);
			break;
		case T_SeqScan:
			retval = _copySeqScan(from);
			break;
		case T_AppendOnlyScan:
			retval = _copyAppendOnlyScan(from);
			break;
		case T_AOCSScan:
			retval = _copyAOCSScan(from);
			break;
		case T_TableScan:
			retval = _copyTableScan(from);
			break;
		case T_DynamicTableScan:
			retval = _copyDynamicTableScan(from);
			break;
		case T_ExternalScan:
			retval = _copyExternalScan(from);
			break;
		case T_IndexScan:
			retval = _copyIndexScan(from);
			break;
		case T_DynamicIndexScan:
			retval = _copyDynamicIndexScan(from);
			break;
		case T_BitmapIndexScan:
			retval = _copyBitmapIndexScan(from);
			break;
		case T_DynamicBitmapIndexScan:
			retval = _copyDynamicBitmapIndexScan(from);
			break;
		case T_BitmapHeapScan:
			retval = _copyBitmapHeapScan(from);
			break;
		case T_BitmapAppendOnlyScan:
			retval = _copyBitmapAppendOnlyScan(from);
			break;
		case T_BitmapTableScan:
			retval = _copyBitmapTableScan(from);
			break;
		case T_TidScan:
			retval = _copyTidScan(from);
			break;
		case T_SubqueryScan:
			retval = _copySubqueryScan(from);
			break;
		case T_FunctionScan:
			retval = _copyFunctionScan(from);
			break;
		case T_ValuesScan:
			retval = _copyValuesScan(from);
			break;
		case T_CteScan:
			retval = _copyCteScan(from);
			break;
		case T_WorkTableScan:
			retval = _copyWorkTableScan(from);
			break;
		case T_Join:
			retval = _copyJoin(from);
			break;
		case T_NestLoop:
			retval = _copyNestLoop(from);
			break;
		case T_MergeJoin:
			retval = _copyMergeJoin(from);
			break;
		case T_HashJoin:
			retval = _copyHashJoin(from);
			break;
		case T_ShareInputScan:
			retval = _copyShareInputScan(from);
			break;
		case T_Material:
			retval = _copyMaterial(from);
			break;
		case T_Sort:
			retval = _copySort(from);
			break;
		case T_Agg:
			retval = _copyAgg(from);
			break;
		case T_WindowAgg:
			retval = _copyWindowAgg(from);
			break;
		case T_TableFunctionScan:
			retval = _copyTableFunctionScan(from);
			break;
		case T_Unique:
			retval = _copyUnique(from);
			break;
		case T_Hash:
			retval = _copyHash(from);
			break;
		case T_SetOp:
			retval = _copySetOp(from);
			break;
		case T_Limit:
			retval = _copyLimit(from);
			break;
		case T_PlanInvalItem:
			retval = _copyPlanInvalItem(from);
			break;
		case T_Motion:
			retval = _copyMotion(from);
			break;
		case T_DML:
			retval = _copyDML(from);
			break;
		case T_SplitUpdate:
			retval = _copySplitUpdate(from);
			break;
		case T_RowTrigger:
			retval = _copyRowTrigger(from);
			break;
		case T_AssertOp:
			retval = _copyAssertOp(from);
			break;
		case T_PartitionSelector:
			retval = _copyPartitionSelector(from);
			break;

			/*
			 * PRIMITIVE NODES
			 */
		case T_Alias:
			retval = _copyAlias(from);
			break;
		case T_RangeVar:
			retval = _copyRangeVar(from);
			break;
		case T_IntoClause:
			retval = _copyIntoClause(from);
			break;
		case T_Var:
			retval = _copyVar(from);
			break;
		case T_Const:
			retval = _copyConst(from);
			break;
		case T_Param:
			retval = _copyParam(from);
			break;
		case T_Aggref:
			retval = _copyAggref(from);
			break;
		case T_WindowFunc:
			retval = _copyWindowFunc(from);
			break;
		case T_ArrayRef:
			retval = _copyArrayRef(from);
			break;
		case T_FuncExpr:
			retval = _copyFuncExpr(from);
			break;
		case T_OpExpr:
			retval = _copyOpExpr(from);
			break;
		case T_DistinctExpr:
			retval = _copyDistinctExpr(from);
			break;
		case T_ScalarArrayOpExpr:
			retval = _copyScalarArrayOpExpr(from);
			break;
		case T_BoolExpr:
			retval = _copyBoolExpr(from);
			break;
		case T_SubLink:
			retval = _copySubLink(from);
			break;
		case T_SubPlan:
			retval = _copySubPlan(from);
			break;
		case T_AlternativeSubPlan:
			retval = _copyAlternativeSubPlan(from);
			break;
		case T_FieldSelect:
			retval = _copyFieldSelect(from);
			break;
		case T_FieldStore:
			retval = _copyFieldStore(from);
			break;
		case T_RelabelType:
			retval = _copyRelabelType(from);
			break;
		case T_CoerceViaIO:
			retval = _copyCoerceViaIO(from);
			break;
		case T_ArrayCoerceExpr:
			retval = _copyArrayCoerceExpr(from);
			break;
		case T_ConvertRowtypeExpr:
			retval = _copyConvertRowtypeExpr(from);
			break;
		case T_CaseExpr:
			retval = _copyCaseExpr(from);
			break;
		case T_CaseWhen:
			retval = _copyCaseWhen(from);
			break;
		case T_CaseTestExpr:
			retval = _copyCaseTestExpr(from);
			break;
		case T_ArrayExpr:
			retval = _copyArrayExpr(from);
			break;
		case T_RowExpr:
			retval = _copyRowExpr(from);
			break;
		case T_RowCompareExpr:
			retval = _copyRowCompareExpr(from);
			break;
		case T_CoalesceExpr:
			retval = _copyCoalesceExpr(from);
			break;
		case T_MinMaxExpr:
			retval = _copyMinMaxExpr(from);
			break;
		case T_XmlExpr:
			retval = _copyXmlExpr(from);
			break;
		case T_NullIfExpr:
			retval = _copyNullIfExpr(from);
			break;
		case T_NullTest:
			retval = _copyNullTest(from);
			break;
		case T_BooleanTest:
			retval = _copyBooleanTest(from);
			break;
		case T_CoerceToDomain:
			retval = _copyCoerceToDomain(from);
			break;
		case T_CoerceToDomainValue:
			retval = _copyCoerceToDomainValue(from);
			break;
		case T_SetToDefault:
			retval = _copySetToDefault(from);
			break;
		case T_CurrentOfExpr:
			retval = _copyCurrentOfExpr(from);
			break;
		case T_TargetEntry:
			retval = _copyTargetEntry(from);
			break;
		case T_RangeTblRef:
			retval = _copyRangeTblRef(from);
			break;
		case T_JoinExpr:
			retval = _copyJoinExpr(from);
			break;
		case T_FromExpr:
			retval = _copyFromExpr(from);
			break;
		case T_Flow:
			retval = _copyFlow(from);
			break;

			/*
			 * RELATION NODES
			 */
		case T_CdbRelColumnInfo:
			retval = _copyCdbRelColumnInfo(from);
			break;
		case T_PathKey:
			retval = _copyPathKey(from);
			break;
		case T_RestrictInfo:
			retval = _copyRestrictInfo(from);
			break;
		case T_PlaceHolderVar:
			retval = _copyPlaceHolderVar(from);
			break;
		case T_SpecialJoinInfo:
			retval = _copySpecialJoinInfo(from);
			break;
		case T_AppendRelInfo:
			retval = _copyAppendRelInfo(from);
			break;
		case T_PlaceHolderInfo:
			retval = _copyPlaceHolderInfo(from);
			break;

			/*
			 * VALUE NODES
			 */
		case T_Integer:
		case T_Float:
		case T_String:
		case T_BitString:
		case T_Null:
			retval = _copyValue(from);
			break;

			/*
			 * LIST NODES
			 */
		case T_List:
			retval = _copyList(from);
			break;

			/*
			 * Lists of integers and OIDs don't need to be deep-copied, so we
			 * perform a shallow copy via list_copy()
			 */
		case T_IntList:
		case T_OidList:
			retval = list_copy(from);
			break;

			/*
			 * PARSE NODES
			 */
		case T_Query:
			retval = _copyQuery(from);
			break;
		case T_InsertStmt:
			retval = _copyInsertStmt(from);
			break;
		case T_DeleteStmt:
			retval = _copyDeleteStmt(from);
			break;
		case T_UpdateStmt:
			retval = _copyUpdateStmt(from);
			break;
		case T_SelectStmt:
			retval = _copySelectStmt(from);
			break;
		case T_SetOperationStmt:
			retval = _copySetOperationStmt(from);
			break;
		case T_AlterTableStmt:
			retval = _copyAlterTableStmt(from);
			break;
		case T_AlterTableCmd:
			retval = _copyAlterTableCmd(from);
			break;
		case T_SetDistributionCmd:
			retval = _copySetDistributionCmd(from);
			break;
		case T_InheritPartitionCmd:
			retval = _copyInheritPartitionCmd(from);
			break;
		case T_AlterPartitionCmd:
			retval = _copyAlterPartitionCmd(from);
			break;
		case T_AlterPartitionId:
			retval = _copyAlterPartitionId(from);
			break;
		case T_AlterDomainStmt:
			retval = _copyAlterDomainStmt(from);
			break;
		case T_GrantStmt:
			retval = _copyGrantStmt(from);
			break;
		case T_GrantRoleStmt:
			retval = _copyGrantRoleStmt(from);
			break;
		case T_DeclareCursorStmt:
			retval = _copyDeclareCursorStmt(from);
			break;
		case T_ClosePortalStmt:
			retval = _copyClosePortalStmt(from);
			break;
		case T_ClusterStmt:
			retval = _copyClusterStmt(from);
			break;
		case T_SingleRowErrorDesc:
			retval = _copySingleRowErrorDesc(from);
			break;
		case T_CopyStmt:
			retval = _copyCopyStmt(from);
			break;
		case T_CreateStmt:
			retval = _copyCreateStmt(from);
			break;
		case T_PartitionBy:
			retval = _copyPartitionBy(from);
			break;
		case T_PartitionSpec:
			retval = _copyPartitionSpec(from);
			break;
		case T_PartitionValuesSpec:
			retval = _copyPartitionValuesSpec(from);
			break;
		case T_PartitionElem:
			retval = _copyPartitionElem(from);
			break;
		case T_PartitionRangeItem:
			retval = _copyPartitionRangeItem(from);
			break;
		case T_PartitionBoundSpec:
			retval = _copyPartitionBoundSpec(from);
			break;
		case T_PgPartRule:
			retval = _copyPgPartRule(from);
			break;
		case T_PartitionNode:
			retval = _copyPartitionNode(from);
			break;
		case T_Partition:
			retval = _copyPartition(from);
			break;
		case T_PartitionRule:
			retval = _copyPartitionRule(from);
			break;
		case T_ExtTableTypeDesc:
			retval = _copyExtTableTypeDesc(from);
			break;
		case T_CreateExternalStmt:
			retval = _copyCreateExternalStmt(from);
			break;
		case T_InhRelation:
			retval = _copyInhRelation(from);
			break;
		case T_DefineStmt:
			retval = _copyDefineStmt(from);
			break;
		case T_DropStmt:
			retval = _copyDropStmt(from);
			break;
		case T_TruncateStmt:
			retval = _copyTruncateStmt(from);
			break;
		case T_CommentStmt:
			retval = _copyCommentStmt(from);
			break;
		case T_FetchStmt:
			retval = _copyFetchStmt(from);
			break;
		case T_IndexStmt:
			retval = _copyIndexStmt(from);
			break;
		case T_CreateFunctionStmt:
			retval = _copyCreateFunctionStmt(from);
			break;
		case T_FunctionParameter:
			retval = _copyFunctionParameter(from);
			break;
		case T_AlterFunctionStmt:
			retval = _copyAlterFunctionStmt(from);
			break;
		case T_RemoveFuncStmt:
			retval = _copyRemoveFuncStmt(from);
			break;
		case T_DoStmt:
			retval = _copyDoStmt(from);
			break;
		case T_RemoveOpClassStmt:
			retval = _copyRemoveOpClassStmt(from);
			break;
		case T_RemoveOpFamilyStmt:
			retval = _copyRemoveOpFamilyStmt(from);
			break;
		case T_RenameStmt:
			retval = _copyRenameStmt(from);
			break;
		case T_AlterObjectSchemaStmt:
			retval = _copyAlterObjectSchemaStmt(from);
			break;
		case T_AlterOwnerStmt:
			retval = _copyAlterOwnerStmt(from);
			break;
		case T_RuleStmt:
			retval = _copyRuleStmt(from);
			break;
		case T_NotifyStmt:
			retval = _copyNotifyStmt(from);
			break;
		case T_ListenStmt:
			retval = _copyListenStmt(from);
			break;
		case T_UnlistenStmt:
			retval = _copyUnlistenStmt(from);
			break;
		case T_TransactionStmt:
			retval = _copyTransactionStmt(from);
			break;
		case T_CompositeTypeStmt:
			retval = _copyCompositeTypeStmt(from);
			break;
		case T_CreateEnumStmt:
			retval = _copyCreateEnumStmt(from);
			break;
		case T_ViewStmt:
			retval = _copyViewStmt(from);
			break;
		case T_LoadStmt:
			retval = _copyLoadStmt(from);
			break;
		case T_CreateDomainStmt:
			retval = _copyCreateDomainStmt(from);
			break;
		case T_CreateOpClassStmt:
			retval = _copyCreateOpClassStmt(from);
			break;
		case T_CreateOpClassItem:
			retval = _copyCreateOpClassItem(from);
			break;
		case T_CreateOpFamilyStmt:
			retval = _copyCreateOpFamilyStmt(from);
			break;
		case T_AlterOpFamilyStmt:
			retval = _copyAlterOpFamilyStmt(from);
			break;
		case T_CreatedbStmt:
			retval = _copyCreatedbStmt(from);
			break;
		case T_AlterDatabaseStmt:
			retval = _copyAlterDatabaseStmt(from);
			break;
		case T_AlterDatabaseSetStmt:
			retval = _copyAlterDatabaseSetStmt(from);
			break;
		case T_DropdbStmt:
			retval = _copyDropdbStmt(from);
			break;
		case T_VacuumStmt:
			retval = _copyVacuumStmt(from);
			break;
		case T_ExplainStmt:
			retval = _copyExplainStmt(from);
			break;
		case T_CreateSeqStmt:
			retval = _copyCreateSeqStmt(from);
			break;
		case T_AlterSeqStmt:
			retval = _copyAlterSeqStmt(from);
			break;
		case T_VariableSetStmt:
			retval = _copyVariableSetStmt(from);
			break;
		case T_VariableShowStmt:
			retval = _copyVariableShowStmt(from);
			break;
		case T_DiscardStmt:
			retval = _copyDiscardStmt(from);
			break;
		case T_CreateExtensionStmt:
			retval = _copyCreateExtensionStmt(from);
			break;
		case T_AlterExtensionStmt:
			retval = _copyAlterExtensionStmt(from);
			break;
		case T_AlterExtensionContentsStmt:
			retval = _copyAlterExtensionContentsStmt(from);
			break;
		case T_CreateFileSpaceStmt:
			retval = _copyCreateFileSpaceStmt(from);
			break;
		case T_FileSpaceEntry:
			retval = _copyFileSpaceEntry(from);
			break;
		case T_DropFileSpaceStmt:
			retval = _copyDropFileSpaceStmt(from);
			break;
		case T_CreateTableSpaceStmt:
			retval = _copyCreateTableSpaceStmt(from);
			break;
		case T_DropTableSpaceStmt:
			retval = _copyDropTableSpaceStmt(from);
			break;
		case T_CreateFdwStmt:
			retval = _copyCreateFdwStmt(from);
			break;
		case T_AlterFdwStmt:
			retval = _copyAlterFdwStmt(from);
			break;
		case T_DropFdwStmt:
			retval = _copyDropFdwStmt(from);
			break;
		case T_CreateForeignServerStmt:
			retval = _copyCreateForeignServerStmt(from);
			break;
		case T_AlterForeignServerStmt:
			retval = _copyAlterForeignServerStmt(from);
			break;
		case T_DropForeignServerStmt:
			retval = _copyDropForeignServerStmt(from);
			break;
		case T_CreateUserMappingStmt:
			retval = _copyCreateUserMappingStmt(from);
			break;
		case T_AlterUserMappingStmt:
			retval = _copyAlterUserMappingStmt(from);
			break;
		case T_DropUserMappingStmt:
			retval = _copyDropUserMappingStmt(from);
			break;
		case T_CreateTrigStmt:
			retval = _copyCreateTrigStmt(from);
			break;
		case T_DropPropertyStmt:
			retval = _copyDropPropertyStmt(from);
			break;
		case T_CreatePLangStmt:
			retval = _copyCreatePLangStmt(from);
			break;
		case T_DropPLangStmt:
			retval = _copyDropPLangStmt(from);
			break;
		case T_CreateRoleStmt:
			retval = _copyCreateRoleStmt(from);
			break;
		case T_AlterRoleStmt:
			retval = _copyAlterRoleStmt(from);
			break;
		case T_AlterRoleSetStmt:
			retval = _copyAlterRoleSetStmt(from);
			break;
		case T_DropRoleStmt:
			retval = _copyDropRoleStmt(from);
			break;
		case T_LockStmt:
			retval = _copyLockStmt(from);
			break;
		case T_ConstraintsSetStmt:
			retval = _copyConstraintsSetStmt(from);
			break;
		case T_ReindexStmt:
			retval = _copyReindexStmt(from);
			break;
		case T_CheckPointStmt:
			retval = (void *) makeNode(CheckPointStmt);
			break;
		case T_CreateSchemaStmt:
			retval = _copyCreateSchemaStmt(from);
			break;
		case T_CreateConversionStmt:
			retval = _copyCreateConversionStmt(from);
			break;
		case T_CreateCastStmt:
			retval = _copyCreateCastStmt(from);
			break;
		case T_DropCastStmt:
			retval = _copyDropCastStmt(from);
			break;
		case T_PrepareStmt:
			retval = _copyPrepareStmt(from);
			break;
		case T_ExecuteStmt:
			retval = _copyExecuteStmt(from);
			break;
		case T_DeallocateStmt:
			retval = _copyDeallocateStmt(from);
			break;
		case T_DropOwnedStmt:
			retval = _copyDropOwnedStmt(from);
			break;
		case T_ReassignOwnedStmt:
			retval = _copyReassignOwnedStmt(from);
			break;
		case T_AlterTSDictionaryStmt:
			retval = _copyAlterTSDictionaryStmt(from);
			break;
		case T_AlterTSConfigurationStmt:
			retval = _copyAlterTSConfigurationStmt(from);
			break;

		case T_CreateQueueStmt:
			retval = _copyCreateQueueStmt(from);
			break;
		case T_AlterQueueStmt:
			retval = _copyAlterQueueStmt(from);
			break;
		case T_DropQueueStmt:
			retval = _copyDropQueueStmt(from);
			break;

		case T_CreateResourceGroupStmt:
			retval = _copyCreateResourceGroupStmt(from);
			break;
		case T_DropResourceGroupStmt:
			retval = _copyDropResourceGroupStmt(from);
			break;
		case T_AlterResourceGroupStmt:
			retval = _copyAlterResourceGroupStmt(from);
			break;

		case T_A_Expr:
			retval = _copyAExpr(from);
			break;
		case T_ColumnRef:
			retval = _copyColumnRef(from);
			break;
		case T_ParamRef:
			retval = _copyParamRef(from);
			break;
		case T_A_Const:
			retval = _copyAConst(from);
			break;
		case T_FuncCall:
			retval = _copyFuncCall(from);
			break;
		case T_A_Star:
			retval = _copyAStar(from);
			break;
		case T_A_Indices:
			retval = _copyAIndices(from);
			break;
		case T_A_Indirection:
			retval = _copyA_Indirection(from);
			break;
		case T_A_ArrayExpr:
			retval = _copyA_ArrayExpr(from);
			break;
		case T_ResTarget:
			retval = _copyResTarget(from);
			break;
		case T_TypeCast:
			retval = _copyTypeCast(from);
			break;
		case T_SortBy:
			retval = _copySortBy(from);
			break;
		case T_WindowDef:
			retval = _copyWindowDef(from);
			break;
		case T_RangeSubselect:
			retval = _copyRangeSubselect(from);
			break;
		case T_RangeFunction:
			retval = _copyRangeFunction(from);
			break;
		case T_TypeName:
			retval = _copyTypeName(from);
			break;
		case T_IndexElem:
			retval = _copyIndexElem(from);
			break;
		case T_ColumnDef:
			retval = _copyColumnDef(from);
			break;
		case T_ColumnReferenceStorageDirective:
			retval = _copyColumnReferenceStorageDirective(from);
			break;
		case T_Constraint:
			retval = _copyConstraint(from);
			break;
		case T_DefElem:
			retval = _copyDefElem(from);
			break;
		case T_LockingClause:
			retval = _copyLockingClause(from);
			break;
		case T_DMLActionExpr:
			retval = _copyDMLActionExpr(from);
			break;
		case T_PartSelectedExpr:
			retval = _copyPartSelectedExpr(from);
			break;
		case T_PartDefaultExpr:
			retval = _copyPartDefaultExpr(from);
			break;
		case T_PartBoundExpr:
			retval = _copyPartBoundExpr(from);
			break;
		case T_PartBoundInclusionExpr:
			retval = _copyPartBoundInclusionExpr(from);
			break;
		case T_PartBoundOpenExpr:
			retval = _copyPartBoundOpenExpr(from);
			break;
		case T_PartListRuleExpr:
			retval = _copyPartListRuleExpr(from);
			break;
		case T_PartListNullTestExpr:
			retval = _copyPartListNullTestExpr(from);
			break;
		case T_RangeTblEntry:
			retval = _copyRangeTblEntry(from);
			break;
		case T_SortGroupClause:
			retval = _copySortGroupClause(from);
			break;
		case T_GroupingClause:
			retval = _copyGroupingClause(from);
			break;
		case T_GroupingFunc:
			retval = _copyGroupingFunc(from);
			break;
		case T_Grouping:
			retval = _copyGrouping(from);
			break;
		case T_GroupId:
			retval = _copyGroupId(from);
			break;
		case T_WindowClause:
			retval = _copyWindowClause(from);
			break;
		case T_RowMarkClause:
			retval = _copyRowMarkClause(from);
			break;
		case T_WithClause:
			retval = _copyWithClause(from);
			break;
		case T_CommonTableExpr:
			retval = _copyCommonTableExpr(from);
			break;
		case T_FkConstraint:
			retval = _copyFkConstraint(from);
			break;
		case T_PrivGrantee:
			retval = _copyPrivGrantee(from);
			break;
		case T_FuncWithArgs:
			retval = _copyFuncWithArgs(from);
			break;
		case T_AccessPriv:
			retval = _copyAccessPriv(from);
			break;
		case T_XmlSerialize:
			retval = _copyXmlSerialize(from);
			break;

		case T_CdbProcess:
			retval = _copyCdbProcess(from);
			break;
		case T_Slice:
			retval = _copySlice(from);
			break;
		case T_SliceTable:
			retval = _copySliceTable(from);
			break;
		case T_CursorPosInfo:
			retval = _copyCursorPosInfo(from);
			break;
		case T_TableValueExpr:
			retval = _copyTableValueExpr(from);
			break;
		case T_AlterTypeStmt:
			retval = _copyAlterTypeStmt(from);
			break;

		case T_DenyLoginInterval:
			retval = _copyDenyLoginInterval(from);
			break;
		case T_DenyLoginPoint:
			retval = _copyDenyLoginPoint(from);
			break;

		case T_CookedConstraint:
			retval = _copyCookedConstraint(from);
			break;

		default:
			elog(ERROR, "unrecognized node type: %d", (int) nodeTag(from));
			retval = from;		/* keep compiler quiet */
			break;
	}

	return retval;
}<|MERGE_RESOLUTION|>--- conflicted
+++ resolved
@@ -2732,20 +2732,6 @@
 	COPY_STRING_FIELD(defname);
 	COPY_NODE_FIELD(arg);
 	COPY_SCALAR_FIELD(defaction);
-<<<<<<< HEAD
-
-	return newnode;
-}
-
-static OptionDefElem *
-_copyOptionDefElem(OptionDefElem *from)
-{
-	OptionDefElem    *newnode = makeNode(OptionDefElem);
-
-	COPY_SCALAR_FIELD(alter_op);
-	COPY_NODE_FIELD(def);
-=======
->>>>>>> 4d53a2f9
 
 	return newnode;
 }
