--- conflicted
+++ resolved
@@ -31,7 +31,6 @@
 
 include $(srcdir)/common.mk
 
-<<<<<<< HEAD
 # As of 1/2010:
 # The probes.o file is necessary for dtrace support on Solaris, and on recent
 # versions of systemtap.  (Older systemtap releases just produce an empty
@@ -39,15 +38,6 @@
 # even recognize the -G option.  So, build probes.o except on Darwin.
 # This might need adjustment as other platforms add dtrace support.
 ifneq ($(PORTNAME), darwin)
-=======
-# As of 9/2009:
-# * The probes.o file is necessary for dtrace support on Solaris.
-# * OS X's dtrace doesn't use it and doesn't even recognize the -G option.
-# * Systemtap's dtrace will take -G, but it produces a useless empty file.
-# So, build probes.o only on Solaris.
-# This will likely need adjustment as other platforms add dtrace support.
-ifeq ($(PORTNAME), solaris)
->>>>>>> 78a09145
 ifeq ($(enable_dtrace), yes)
 LOCALOBJS += utils/probes.o
 endif
@@ -243,10 +233,7 @@
 endif
 ifeq ($(MAKE_EXPORTS), true)
 	$(MKDIR_P) '$(DESTDIR)$(pkglibdir)'
-<<<<<<< HEAD
 	$(MKDIR_P) '$(DESTDIR)$(pgxsdir)/$(MKLDEXPORT_DIR)'
-=======
->>>>>>> 78a09145
 endif
 
 
