/*-------------------------------------------------------------------------
 *
 * sprompt.c
 *	  simple_prompt() routine
 *
 * Portions Copyright (c) 1996-2019, PostgreSQL Global Development Group
 * Portions Copyright (c) 1994, Regents of the University of California
 *
 *
 * IDENTIFICATION
 *	  src/port/sprompt.c
 *
 *-------------------------------------------------------------------------
 */
#include "c.h"

#ifdef HAVE_TERMIOS_H
#include <termios.h>
#endif


/*
 * simple_prompt
 *
 * Generalized function especially intended for reading in usernames and
 * passwords interactively.  Reads from /dev/tty or stdin/stderr.
 *
 * prompt:		The prompt to print, or NULL if none (automatically localized)
 * destination: buffer in which to store result
 * destlen:		allocated length of destination
 * echo:		Set to false if you want to hide what is entered (for passwords)
 *
 * The input (without trailing newline) is returned in the destination buffer,
 * with a '\0' appended.
 */
void
simple_prompt(const char *prompt, char *destination, size_t destlen, bool echo)
{
	int			length;
	FILE	   *termin,
			   *termout;

#if defined(HAVE_TERMIOS_H)
	struct termios t_orig,
				t;
#elif defined(WIN32)
	HANDLE		t = NULL;
	DWORD		t_orig = 0;
#endif
<<<<<<< HEAD

	destination = (char *) malloc(maxlen + 1);
	if (!destination)
		return NULL;
=======
>>>>>>> 9e1c9f95

#ifdef WIN32

	/*
	 * A Windows console has an "input code page" and an "output code page";
	 * these usually match each other, but they rarely match the "Windows ANSI
	 * code page" defined at system boot and expected of "char *" arguments to
	 * Windows API functions.  The Microsoft CRT write() implementation
	 * automatically converts text between these code pages when writing to a
	 * console.  To identify such file descriptors, it calls GetConsoleMode()
	 * on the underlying HANDLE, which in turn requires GENERIC_READ access on
	 * the HANDLE.  Opening termout in mode "w+" allows that detection to
	 * succeed.  Otherwise, write() would not recognize the descriptor as a
	 * console, and non-ASCII characters would display incorrectly.
	 *
	 * XXX fgets() still receives text in the console's input code page.  This
	 * makes non-ASCII credentials unportable.
	 *
	 * Unintuitively, we also open termin in mode "w+", even though we only
	 * read it; that's needed for SetConsoleMode() to succeed.
	 */
	termin = fopen("CONIN$", "w+");
	termout = fopen("CONOUT$", "w+");
#else

	/*
	 * Do not try to collapse these into one "w+" mode file. Doesn't work on
	 * some platforms (eg, HPUX 10.20).
	 */
	termin = fopen("/dev/tty", "r");
	termout = fopen("/dev/tty", "w");
#endif
	if (!termin || !termout
#ifdef WIN32

	/*
	 * Direct console I/O does not work from the MSYS 1.0.10 console.  Writes
	 * reach nowhere user-visible; reads block indefinitely.  XXX This affects
	 * most Windows terminal environments, including rxvt, mintty, Cygwin
	 * xterm, Cygwin sshd, and PowerShell ISE.  Switch to a more-generic test.
	 */
		|| (getenv("OSTYPE") && strcmp(getenv("OSTYPE"), "msys") == 0)
#endif
		)
	{
		if (termin)
			fclose(termin);
		if (termout)
			fclose(termout);
		termin = stdin;
		termout = stderr;
	}

	if (!echo)
	{
#if defined(HAVE_TERMIOS_H)
		/* disable echo via tcgetattr/tcsetattr */
		tcgetattr(fileno(termin), &t);
		t_orig = t;
		t.c_lflag &= ~ECHO;
		tcsetattr(fileno(termin), TCSAFLUSH, &t);
#elif defined(WIN32)
		/* need the file's HANDLE to turn echo off */
		t = (HANDLE) _get_osfhandle(_fileno(termin));

		/* save the old configuration first */
		GetConsoleMode(t, &t_orig);

		/* set to the new mode */
		SetConsoleMode(t, ENABLE_LINE_INPUT | ENABLE_PROCESSED_INPUT);
#endif
	}

	if (prompt)
	{
		fputs(_(prompt), termout);
		fflush(termout);
	}

	if (fgets(destination, destlen, termin) == NULL)
		destination[0] = '\0';

	length = strlen(destination);
	if (length > 0 && destination[length - 1] != '\n')
	{
		/* eat rest of the line */
		char		buf[128];
		int			buflen;

		do
		{
			if (fgets(buf, sizeof(buf), termin) == NULL)
				break;
			buflen = strlen(buf);
		} while (buflen > 0 && buf[buflen - 1] != '\n');
	}

	if (length > 0 && destination[length - 1] == '\n')
		/* remove trailing newline */
		destination[length - 1] = '\0';

	if (!echo)
	{
		/* restore previous echo behavior, then echo \n */
#if defined(HAVE_TERMIOS_H)
		tcsetattr(fileno(termin), TCSAFLUSH, &t_orig);
		fputs("\n", termout);
		fflush(termout);
#elif defined(WIN32)
		SetConsoleMode(t, t_orig);
		fputs("\n", termout);
		fflush(termout);
#endif
	}

	if (termin != stdin)
	{
		fclose(termin);
		fclose(termout);
	}
}<|MERGE_RESOLUTION|>--- conflicted
+++ resolved
@@ -47,13 +47,6 @@
 	HANDLE		t = NULL;
 	DWORD		t_orig = 0;
 #endif
-<<<<<<< HEAD
-
-	destination = (char *) malloc(maxlen + 1);
-	if (!destination)
-		return NULL;
-=======
->>>>>>> 9e1c9f95
 
 #ifdef WIN32
 
