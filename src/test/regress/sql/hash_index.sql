--
-- HASH_INDEX
-- grep 843938989 hash.data
--

SELECT * FROM hash_i4_heap
   WHERE hash_i4_heap.random = 843938989;

--
-- hash index
-- grep 66766766 hash.data
--
SELECT * FROM hash_i4_heap
   WHERE hash_i4_heap.random = 66766766;

--
-- hash index
-- grep 1505703298 hash.data
--
SELECT * FROM hash_name_heap
   WHERE hash_name_heap.random = '1505703298'::name;

--
-- hash index
-- grep 7777777 hash.data
--
SELECT * FROM hash_name_heap
   WHERE hash_name_heap.random = '7777777'::name;

--
-- hash index
-- grep 1351610853 hash.data
--
SELECT * FROM hash_txt_heap
   WHERE hash_txt_heap.random = '1351610853'::text;

--
-- hash index
-- grep 111111112222222233333333 hash.data
--
SELECT * FROM hash_txt_heap
   WHERE hash_txt_heap.random = '111111112222222233333333'::text;

--
-- hash index
-- grep 444705537 hash.data
--
SELECT * FROM hash_f8_heap
   WHERE hash_f8_heap.random = '444705537'::float8;

--
-- hash index
-- grep 88888888 hash.data
--
SELECT * FROM hash_f8_heap
   WHERE hash_f8_heap.random = '88888888'::float8;

--
-- hash index
-- grep '^90[^0-9]' hashovfl.data
--
-- SELECT count(*) AS i988 FROM hash_ovfl_heap
--    WHERE x = 90;

--
-- hash index
-- grep '^1000[^0-9]' hashovfl.data
--
-- SELECT count(*) AS i0 FROM hash_ovfl_heap
--    WHERE x = 1000;

--
-- HASH
--
UPDATE hash_i4_heap
   SET random = 1
   WHERE hash_i4_heap.seqno = 1492;

SELECT h.seqno AS i1492, h.random AS i1
   FROM hash_i4_heap h
   WHERE h.random = 1;

UPDATE hash_i4_heap
   SET seqno = 20000
   WHERE hash_i4_heap.random = 1492795354;

SELECT h.seqno AS i20000
   FROM hash_i4_heap h
   WHERE h.random = 1492795354;

UPDATE hash_name_heap
   SET random = '0123456789abcdef'::name
   WHERE hash_name_heap.seqno = 6543;

SELECT h.seqno AS i6543, h.random AS c0_to_f
   FROM hash_name_heap h
   WHERE h.random = '0123456789abcdef'::name;

UPDATE hash_name_heap
   SET seqno = 20000
   WHERE hash_name_heap.random = '76652222'::name;

--
-- this is the row we just replaced; index scan should return zero rows
--
SELECT h.seqno AS emptyset
   FROM hash_name_heap h
   WHERE h.random = '76652222'::name;

UPDATE hash_txt_heap
   SET random = '0123456789abcdefghijklmnop'::text
   WHERE hash_txt_heap.seqno = 4002;

SELECT h.seqno AS i4002, h.random AS c0_to_p
   FROM hash_txt_heap h
   WHERE h.random = '0123456789abcdefghijklmnop'::text;

UPDATE hash_txt_heap
   SET seqno = 20000
   WHERE hash_txt_heap.random = '959363399'::text;

SELECT h.seqno AS t20000
   FROM hash_txt_heap h
   WHERE h.random = '959363399'::text;

UPDATE hash_f8_heap
   SET random = '-1234.1234'::float8
   WHERE hash_f8_heap.seqno = 8906;

SELECT h.seqno AS i8096, h.random AS f1234_1234
   FROM hash_f8_heap h
   WHERE h.random = '-1234.1234'::float8;

UPDATE hash_f8_heap
   SET seqno = 20000
   WHERE hash_f8_heap.random = '488912369'::float8;

SELECT h.seqno AS f20000
   FROM hash_f8_heap h
   WHERE h.random = '488912369'::float8;

-- UPDATE hash_ovfl_heap
--    SET x = 1000
--   WHERE x = 90;

-- this vacuums the index as well
-- VACUUM hash_ovfl_heap;

-- SELECT count(*) AS i0 FROM hash_ovfl_heap
--   WHERE x = 90;

-- SELECT count(*) AS i988 FROM hash_ovfl_heap
--  WHERE x = 1000;

<<<<<<< HEAD

-- test that we can disable hash index
create table hash_test(i int);
create index hash_test_idx on hash_test using hash (i);
drop table hash_test;
reset all;
=======
--
-- Cause some overflow insert and splits.
--
CREATE TABLE hash_split_heap (keycol INT);
INSERT INTO hash_split_heap SELECT 1 FROM generate_series(1, 500) a;
CREATE INDEX hash_split_index on hash_split_heap USING HASH (keycol);
INSERT INTO hash_split_heap SELECT 1 FROM generate_series(1, 5000) a;

-- Let's do a backward scan.
BEGIN;
SET enable_seqscan = OFF;
SET enable_bitmapscan = OFF;

DECLARE c CURSOR FOR SELECT * from hash_split_heap WHERE keycol = 1;
MOVE FORWARD ALL FROM c;
MOVE BACKWARD 10000 FROM c;
MOVE BACKWARD ALL FROM c;
CLOSE c;
END;

-- DELETE, INSERT, VACUUM.
DELETE FROM hash_split_heap WHERE keycol = 1;
INSERT INTO hash_split_heap SELECT a/2 FROM generate_series(1, 25000) a;

VACUUM hash_split_heap;

-- Rebuild the index using a different fillfactor
ALTER INDEX hash_split_index SET (fillfactor = 10);
REINDEX INDEX hash_split_index;

-- Clean up.
DROP TABLE hash_split_heap;

-- Index on temp table.
CREATE TEMP TABLE hash_temp_heap (x int, y int);
INSERT INTO hash_temp_heap VALUES (1,1);
CREATE INDEX hash_idx ON hash_temp_heap USING hash (x);
DROP TABLE hash_temp_heap CASCADE;

-- Float4 type.
CREATE TABLE hash_heap_float4 (x float4, y int);
INSERT INTO hash_heap_float4 VALUES (1.1,1);
CREATE INDEX hash_idx ON hash_heap_float4 USING hash (x);
DROP TABLE hash_heap_float4 CASCADE;

-- Test out-of-range fillfactor values
CREATE INDEX hash_f8_index2 ON hash_f8_heap USING hash (random float8_ops)
	WITH (fillfactor=9);
CREATE INDEX hash_f8_index2 ON hash_f8_heap USING hash (random float8_ops)
	WITH (fillfactor=101);
>>>>>>> 9e1c9f95
<|MERGE_RESOLUTION|>--- conflicted
+++ resolved
@@ -152,14 +152,6 @@
 -- SELECT count(*) AS i988 FROM hash_ovfl_heap
 --  WHERE x = 1000;
 
-<<<<<<< HEAD
-
--- test that we can disable hash index
-create table hash_test(i int);
-create index hash_test_idx on hash_test using hash (i);
-drop table hash_test;
-reset all;
-=======
 --
 -- Cause some overflow insert and splits.
 --
@@ -209,5 +201,4 @@
 CREATE INDEX hash_f8_index2 ON hash_f8_heap USING hash (random float8_ops)
 	WITH (fillfactor=9);
 CREATE INDEX hash_f8_index2 ON hash_f8_heap USING hash (random float8_ops)
-	WITH (fillfactor=101);
->>>>>>> 9e1c9f95
+	WITH (fillfactor=101);