CREATE TABLE test_replica_identity (
       id serial,
       keya text not null primary key,
       keyb text not null,
       nonkey text,
       CONSTRAINT test_replica_identity_unique_defer UNIQUE (keya, keyb) DEFERRABLE,
       CONSTRAINT test_replica_identity_unique_nondefer UNIQUE (keya, keyb)
<<<<<<< HEAD
) distributed by (keya);

-- GPDB has a habit of naming the indexes that back constraints differently,
-- at CREATE TABLE. Rename the constraints, and then rename them back. That
-- renames the indexes to the same names they have in the upstream.
ALTER TABLE test_replica_identity RENAME CONSTRAINT test_replica_identity_unique_defer TO x;
ALTER TABLE test_replica_identity RENAME CONSTRAINT x TO test_replica_identity_unique_defer;
ALTER TABLE test_replica_identity RENAME CONSTRAINT test_replica_identity_unique_nondefer TO x;
ALTER TABLE test_replica_identity RENAME CONSTRAINT x TO test_replica_identity_unique_nondefer;
=======
) WITH OIDS;
>>>>>>> b5bce6c1

CREATE TABLE test_replica_identity_othertable (id serial primary key);

CREATE INDEX test_replica_identity_keyab ON test_replica_identity (keya, keyb);
CREATE UNIQUE INDEX test_replica_identity_keyab_key ON test_replica_identity (keya, keyb);
CREATE UNIQUE INDEX test_replica_identity_oid_idx ON test_replica_identity (oid);
CREATE UNIQUE INDEX test_replica_identity_nonkey ON test_replica_identity (keya, nonkey);
CREATE INDEX test_replica_identity_hash ON test_replica_identity USING hash (nonkey);
CREATE UNIQUE INDEX test_replica_identity_expr ON test_replica_identity (keya, keyb, (3));
CREATE UNIQUE INDEX test_replica_identity_partial ON test_replica_identity (keya, keyb) WHERE keyb != '3';

-- default is 'd'/DEFAULT for user created tables
SELECT relreplident FROM pg_class WHERE oid = 'test_replica_identity'::regclass;
-- but 'none' for system tables
SELECT relreplident FROM pg_class WHERE oid = 'pg_class'::regclass;
SELECT relreplident FROM pg_class WHERE oid = 'pg_constraint'::regclass;

----
-- Make sure we detect ineligible indexes
----

-- fail, not unique
ALTER TABLE test_replica_identity REPLICA IDENTITY USING INDEX test_replica_identity_keyab;
-- fail, not a candidate key, nullable column
ALTER TABLE test_replica_identity REPLICA IDENTITY USING INDEX test_replica_identity_nonkey;
-- fail, hash indexes cannot do uniqueness
ALTER TABLE test_replica_identity REPLICA IDENTITY USING INDEX test_replica_identity_hash;
-- fail, expression index
ALTER TABLE test_replica_identity REPLICA IDENTITY USING INDEX test_replica_identity_expr;
-- fail, partial index
ALTER TABLE test_replica_identity REPLICA IDENTITY USING INDEX test_replica_identity_partial;
-- fail, not our index
ALTER TABLE test_replica_identity REPLICA IDENTITY USING INDEX test_replica_identity_othertable_pkey;
-- fail, deferrable
ALTER TABLE test_replica_identity REPLICA IDENTITY USING INDEX test_replica_identity_unique_defer;

SELECT relreplident FROM pg_class WHERE oid = 'test_replica_identity'::regclass;

----
-- Make sure index cases succeed
----

-- succeed, primary key
ALTER TABLE test_replica_identity REPLICA IDENTITY USING INDEX test_replica_identity_pkey;
SELECT relreplident FROM pg_class WHERE oid = 'test_replica_identity'::regclass;
\d test_replica_identity

<<<<<<< HEAD
-- succeed, nondeferrable unique constraint over nonnullable cols
=======
-- succeed, oid unique index
ALTER TABLE test_replica_identity REPLICA IDENTITY USING INDEX test_replica_identity_oid_idx;

-- succeed, nondeferrable unique constraint over nonullable cols
>>>>>>> b5bce6c1
ALTER TABLE test_replica_identity REPLICA IDENTITY USING INDEX test_replica_identity_unique_nondefer;

-- succeed unique index over nonnullable cols
ALTER TABLE test_replica_identity REPLICA IDENTITY USING INDEX test_replica_identity_keyab_key;
ALTER TABLE test_replica_identity REPLICA IDENTITY USING INDEX test_replica_identity_keyab_key;
SELECT relreplident FROM pg_class WHERE oid = 'test_replica_identity'::regclass;
\d test_replica_identity
SELECT count(*) FROM pg_index WHERE indrelid = 'test_replica_identity'::regclass AND indisreplident;

----
-- Make sure non index cases work
----
ALTER TABLE test_replica_identity REPLICA IDENTITY DEFAULT;
SELECT relreplident FROM pg_class WHERE oid = 'test_replica_identity'::regclass;
SELECT count(*) FROM pg_index WHERE indrelid = 'test_replica_identity'::regclass AND indisreplident;

ALTER TABLE test_replica_identity REPLICA IDENTITY FULL;
SELECT relreplident FROM pg_class WHERE oid = 'test_replica_identity'::regclass;
\d+ test_replica_identity
ALTER TABLE test_replica_identity REPLICA IDENTITY NOTHING;
SELECT relreplident FROM pg_class WHERE oid = 'test_replica_identity'::regclass;

DROP TABLE test_replica_identity;
DROP TABLE test_replica_identity_othertable;<|MERGE_RESOLUTION|>--- conflicted
+++ resolved
@@ -5,7 +5,6 @@
        nonkey text,
        CONSTRAINT test_replica_identity_unique_defer UNIQUE (keya, keyb) DEFERRABLE,
        CONSTRAINT test_replica_identity_unique_nondefer UNIQUE (keya, keyb)
-<<<<<<< HEAD
 ) distributed by (keya);
 
 -- GPDB has a habit of naming the indexes that back constraints differently,
@@ -15,15 +14,11 @@
 ALTER TABLE test_replica_identity RENAME CONSTRAINT x TO test_replica_identity_unique_defer;
 ALTER TABLE test_replica_identity RENAME CONSTRAINT test_replica_identity_unique_nondefer TO x;
 ALTER TABLE test_replica_identity RENAME CONSTRAINT x TO test_replica_identity_unique_nondefer;
-=======
-) WITH OIDS;
->>>>>>> b5bce6c1
 
 CREATE TABLE test_replica_identity_othertable (id serial primary key);
 
 CREATE INDEX test_replica_identity_keyab ON test_replica_identity (keya, keyb);
 CREATE UNIQUE INDEX test_replica_identity_keyab_key ON test_replica_identity (keya, keyb);
-CREATE UNIQUE INDEX test_replica_identity_oid_idx ON test_replica_identity (oid);
 CREATE UNIQUE INDEX test_replica_identity_nonkey ON test_replica_identity (keya, nonkey);
 CREATE INDEX test_replica_identity_hash ON test_replica_identity USING hash (nonkey);
 CREATE UNIQUE INDEX test_replica_identity_expr ON test_replica_identity (keya, keyb, (3));
@@ -65,14 +60,7 @@
 SELECT relreplident FROM pg_class WHERE oid = 'test_replica_identity'::regclass;
 \d test_replica_identity
 
-<<<<<<< HEAD
 -- succeed, nondeferrable unique constraint over nonnullable cols
-=======
--- succeed, oid unique index
-ALTER TABLE test_replica_identity REPLICA IDENTITY USING INDEX test_replica_identity_oid_idx;
-
--- succeed, nondeferrable unique constraint over nonullable cols
->>>>>>> b5bce6c1
 ALTER TABLE test_replica_identity REPLICA IDENTITY USING INDEX test_replica_identity_unique_nondefer;
 
 -- succeed unique index over nonnullable cols
