--
-- AGGREGATES
--

<<<<<<< HEAD
-- start_ignore
SET optimizer_trace_fallback to on;
-- end_ignore
=======
-- avoid bit-exact output here because operations may not be bit-exact.
SET extra_float_digits = 0;
>>>>>>> 9e1c9f95

SELECT avg(four) AS avg_1 FROM onek;

SELECT avg(a) AS avg_32 FROM aggtest WHERE a < 100;

-- In 7.1, avg(float4) is computed using float8 arithmetic.
-- Round the result to 3 digits to avoid platform-specific results.

SELECT avg(b)::numeric(10,3) AS avg_107_943 FROM aggtest;

SELECT avg(gpa) AS avg_3_4 FROM ONLY student;


SELECT sum(four) AS sum_1500 FROM onek;
SELECT sum(a) AS sum_198 FROM aggtest;
SELECT sum(b) AS avg_431_773 FROM aggtest;
SELECT sum(gpa) AS avg_6_8 FROM ONLY student;

SELECT max(four) AS max_3 FROM onek;
SELECT max(a) AS max_100 FROM aggtest;
SELECT max(aggtest.b) AS max_324_78 FROM aggtest;
SELECT max(student.gpa) AS max_3_7 FROM student;

SELECT stddev_pop(b) FROM aggtest;
SELECT stddev_samp(b) FROM aggtest;
SELECT var_pop(b) FROM aggtest;
SELECT var_samp(b) FROM aggtest;

SELECT stddev_pop(b::numeric) FROM aggtest;
SELECT stddev_samp(b::numeric) FROM aggtest;
SELECT var_pop(b::numeric) FROM aggtest;
SELECT var_samp(b::numeric) FROM aggtest;

-- population variance is defined for a single tuple, sample variance
-- is not
SELECT var_pop(1.0), var_samp(2.0);
SELECT stddev_pop(3.0::numeric), stddev_samp(4.0::numeric);

-- verify correct results for null and NaN inputs
select sum(null::int4) from generate_series(1,3);
select sum(null::int8) from generate_series(1,3);
select sum(null::numeric) from generate_series(1,3);
select sum(null::float8) from generate_series(1,3);
select avg(null::int4) from generate_series(1,3);
select avg(null::int8) from generate_series(1,3);
select avg(null::numeric) from generate_series(1,3);
select avg(null::float8) from generate_series(1,3);
select sum('NaN'::numeric) from generate_series(1,3);
select avg('NaN'::numeric) from generate_series(1,3);

-- verify correct results for infinite inputs
SELECT avg(x::float8), var_pop(x::float8)
FROM (VALUES ('1'), ('infinity')) v(x);
SELECT avg(x::float8), var_pop(x::float8)
FROM (VALUES ('infinity'), ('1')) v(x);
SELECT avg(x::float8), var_pop(x::float8)
FROM (VALUES ('infinity'), ('infinity')) v(x);
SELECT avg(x::float8), var_pop(x::float8)
FROM (VALUES ('-infinity'), ('infinity')) v(x);

-- test accuracy with a large input offset
SELECT avg(x::float8), var_pop(x::float8)
FROM (VALUES (100000003), (100000004), (100000006), (100000007)) v(x);
SELECT avg(x::float8), var_pop(x::float8)
FROM (VALUES (7000000000005), (7000000000007)) v(x);

-- SQL2003 binary aggregates
SELECT regr_count(b, a) FROM aggtest;
SELECT regr_sxx(b, a) FROM aggtest;
SELECT regr_syy(b, a) FROM aggtest;
SELECT regr_sxy(b, a) FROM aggtest;
SELECT regr_avgx(b, a), regr_avgy(b, a) FROM aggtest;
SELECT regr_r2(b, a) FROM aggtest;
SELECT regr_slope(b, a), regr_intercept(b, a) FROM aggtest;
SELECT covar_pop(b, a), covar_samp(b, a) FROM aggtest;
SELECT corr(b, a) FROM aggtest;

-- test accum and combine functions directly
CREATE TABLE regr_test (x float8, y float8);
INSERT INTO regr_test VALUES (10,150),(20,250),(30,350),(80,540),(100,200);
SELECT count(*), sum(x), regr_sxx(y,x), sum(y),regr_syy(y,x), regr_sxy(y,x)
FROM regr_test WHERE x IN (10,20,30,80);
SELECT count(*), sum(x), regr_sxx(y,x), sum(y),regr_syy(y,x), regr_sxy(y,x)
FROM regr_test;
SELECT float8_accum('{4,140,2900}'::float8[], 100);
SELECT float8_regr_accum('{4,140,2900,1290,83075,15050}'::float8[], 200, 100);
SELECT count(*), sum(x), regr_sxx(y,x), sum(y),regr_syy(y,x), regr_sxy(y,x)
FROM regr_test WHERE x IN (10,20,30);
SELECT count(*), sum(x), regr_sxx(y,x), sum(y),regr_syy(y,x), regr_sxy(y,x)
FROM regr_test WHERE x IN (80,100);
SELECT float8_combine('{3,60,200}'::float8[], '{0,0,0}'::float8[]);
SELECT float8_combine('{0,0,0}'::float8[], '{2,180,200}'::float8[]);
SELECT float8_combine('{3,60,200}'::float8[], '{2,180,200}'::float8[]);
SELECT float8_regr_combine('{3,60,200,750,20000,2000}'::float8[],
                           '{0,0,0,0,0,0}'::float8[]);
SELECT float8_regr_combine('{0,0,0,0,0,0}'::float8[],
                           '{2,180,200,740,57800,-3400}'::float8[]);
SELECT float8_regr_combine('{3,60,200,750,20000,2000}'::float8[],
                           '{2,180,200,740,57800,-3400}'::float8[]);
DROP TABLE regr_test;

-- test count, distinct
SELECT count(four) AS cnt_1000 FROM onek;
SELECT count(DISTINCT four) AS cnt_4 FROM onek;

select ten, count(*), sum(four) from onek
group by ten order by ten;

select ten, count(four), sum(DISTINCT four) from onek
group by ten order by ten;

-- user-defined aggregates
SELECT newavg(four) AS avg_1 FROM onek;
SELECT newsum(four) AS sum_1500 FROM onek;
SELECT newcnt(four) AS cnt_1000 FROM onek;
SELECT newcnt(*) AS cnt_1000 FROM onek;
SELECT oldcnt(*) AS cnt_1000 FROM onek;
SELECT sum2(q1,q2) FROM int8_tbl;

-- test for outer-level aggregates

-- this should work
select ten, sum(distinct four) from onek a
group by ten
having exists (select 1 from onek b where sum(distinct a.four) = b.four);

-- this should fail because subquery has an agg of its own in WHERE
select ten, sum(distinct four) from onek a
group by ten
having exists (select 1 from onek b
               where sum(distinct a.four + b.four) = b.four);

-- Test handling of sublinks within outer-level aggregates.
-- Per bug report from Daniel Grace.
select
  (select max((select i.unique2 from tenk1 i where i.unique1 = o.unique1)))
from tenk1 o;

-- Test handling of Params within aggregate arguments in hashed aggregation.
-- Per bug report from Jeevan Chalke.
explain (verbose, costs off)
select s1, s2, sm
from generate_series(1, 3) s1,
     lateral (select s2, sum(s1 + s2) sm
              from generate_series(1, 3) s2 group by s2) ss
order by 1, 2;
select s1, s2, sm
from generate_series(1, 3) s1,
     lateral (select s2, sum(s1 + s2) sm
              from generate_series(1, 3) s2 group by s2) ss
order by 1, 2;

explain (verbose, costs off)
select array(select sum(x+y) s
            from generate_series(1,3) y group by y order by s)
  from generate_series(1,3) x;
select array(select sum(x+y) s
            from generate_series(1,3) y group by y order by s)
  from generate_series(1,3) x;

--
-- test for bitwise integer aggregates
--
CREATE TEMPORARY TABLE bitwise_test(
  i2 INT2,
  i4 INT4,
  i8 INT8,
  i INTEGER,
  x INT2,
  y BIT(4)
);

-- empty case
SELECT
  BIT_AND(i2) AS "?",
  BIT_OR(i4)  AS "?"
FROM bitwise_test;

COPY bitwise_test FROM STDIN NULL 'null';
1	1	1	1	1	B0101
3	3	3	null	2	B0100
7	7	7	3	4	B1100
\.

SELECT
  BIT_AND(i2) AS "1",
  BIT_AND(i4) AS "1",
  BIT_AND(i8) AS "1",
  BIT_AND(i)  AS "?",
  BIT_AND(x)  AS "0",
  BIT_AND(y)  AS "0100",

  BIT_OR(i2)  AS "7",
  BIT_OR(i4)  AS "7",
  BIT_OR(i8)  AS "7",
  BIT_OR(i)   AS "?",
  BIT_OR(x)   AS "7",
  BIT_OR(y)   AS "1101"
FROM bitwise_test;

--
-- test boolean aggregates
--
-- first test all possible transition and final states

SELECT
  -- boolean and transitions
  -- null because strict
  booland_statefunc(NULL, NULL)  IS NULL AS "t",
  booland_statefunc(TRUE, NULL)  IS NULL AS "t",
  booland_statefunc(FALSE, NULL) IS NULL AS "t",
  booland_statefunc(NULL, TRUE)  IS NULL AS "t",
  booland_statefunc(NULL, FALSE) IS NULL AS "t",
  -- and actual computations
  booland_statefunc(TRUE, TRUE) AS "t",
  NOT booland_statefunc(TRUE, FALSE) AS "t",
  NOT booland_statefunc(FALSE, TRUE) AS "t",
  NOT booland_statefunc(FALSE, FALSE) AS "t";

SELECT
  -- boolean or transitions
  -- null because strict
  boolor_statefunc(NULL, NULL)  IS NULL AS "t",
  boolor_statefunc(TRUE, NULL)  IS NULL AS "t",
  boolor_statefunc(FALSE, NULL) IS NULL AS "t",
  boolor_statefunc(NULL, TRUE)  IS NULL AS "t",
  boolor_statefunc(NULL, FALSE) IS NULL AS "t",
  -- actual computations
  boolor_statefunc(TRUE, TRUE) AS "t",
  boolor_statefunc(TRUE, FALSE) AS "t",
  boolor_statefunc(FALSE, TRUE) AS "t",
  NOT boolor_statefunc(FALSE, FALSE) AS "t";

CREATE TEMPORARY TABLE bool_test(
  b1 BOOL,
  b2 BOOL,
  b3 BOOL,
  b4 BOOL);

-- empty case
SELECT
  BOOL_AND(b1)   AS "n",
  BOOL_OR(b3)    AS "n"
FROM bool_test;

COPY bool_test FROM STDIN NULL 'null';
TRUE	null	FALSE	null
FALSE	TRUE	null	null
null	TRUE	FALSE	null
\.

SELECT
  BOOL_AND(b1)     AS "f",
  BOOL_AND(b2)     AS "t",
  BOOL_AND(b3)     AS "f",
  BOOL_AND(b4)     AS "n",
  BOOL_AND(NOT b2) AS "f",
  BOOL_AND(NOT b3) AS "t"
FROM bool_test;

SELECT
  EVERY(b1)     AS "f",
  EVERY(b2)     AS "t",
  EVERY(b3)     AS "f",
  EVERY(b4)     AS "n",
  EVERY(NOT b2) AS "f",
  EVERY(NOT b3) AS "t"
FROM bool_test;

SELECT
  BOOL_OR(b1)      AS "t",
  BOOL_OR(b2)      AS "t",
  BOOL_OR(b3)      AS "f",
  BOOL_OR(b4)      AS "n",
  BOOL_OR(NOT b2)  AS "f",
  BOOL_OR(NOT b3)  AS "t"
FROM bool_test;

--
-- Test cases that should be optimized into indexscans instead of
-- the generic aggregate implementation.
--

-- Basic cases
explain (costs off)
  select min(unique1) from tenk1;
select min(unique1) from tenk1;
explain (costs off)
  select max(unique1) from tenk1;
select max(unique1) from tenk1;
explain (costs off)
  select max(unique1) from tenk1 where unique1 < 42;
select max(unique1) from tenk1 where unique1 < 42;
explain (costs off)
  select max(unique1) from tenk1 where unique1 > 42;
select max(unique1) from tenk1 where unique1 > 42;

-- the planner may choose a generic aggregate here if parallel query is
-- enabled, since that plan will be parallel safe and the "optimized"
-- plan, which has almost identical cost, will not be.  we want to test
-- the optimized plan, so temporarily disable parallel query.
begin;
set local max_parallel_workers_per_gather = 0;
-- In GPDB, we also need to disable seqscans and bitmap scans.
set local enable_seqscan=off;
set local enable_bitmapscan=off;
explain (costs off)
  select max(unique1) from tenk1 where unique1 > 42000;
select max(unique1) from tenk1 where unique1 > 42000;
rollback;

-- multi-column index (uses tenk1_thous_tenthous)
explain (costs off)
  select max(tenthous) from tenk1 where thousand = 33;
select max(tenthous) from tenk1 where thousand = 33;
explain (costs off)
  select min(tenthous) from tenk1 where thousand = 33;
select min(tenthous) from tenk1 where thousand = 33;

-- check parameter propagation into an indexscan subquery
-- In GPDB, this cannot use the MIN/MAX optimization, because the subplan
-- parameter cannot be pushed through a Motion node.
explain (costs off)
  select f1, (select min(unique1) from tenk1 where unique1 > f1) AS gt
    from int4_tbl;
select f1, (select min(unique1) from tenk1 where unique1 > f1) AS gt
  from int4_tbl;

-- check some cases that were handled incorrectly in 8.3.0
explain (costs off)
  select distinct max(unique2) from tenk1;
select distinct max(unique2) from tenk1;
explain (costs off)
  select max(unique2) from tenk1 order by 1;
select max(unique2) from tenk1 order by 1;
explain (costs off)
  select max(unique2) from tenk1 order by max(unique2);
select max(unique2) from tenk1 order by max(unique2);
explain (costs off)
  select max(unique2) from tenk1 order by max(unique2)+1;
select max(unique2) from tenk1 order by max(unique2)+1;
explain (costs off)
  select max(unique2), generate_series(1,3) as g from tenk1 order by g desc;
select max(unique2), generate_series(1,3) as g from tenk1 order by g desc;

-- interesting corner case: constant gets optimized into a seqscan
explain (costs off)
  select max(100) from tenk1;
select max(100) from tenk1;

-- try it on an inheritance tree
create table minmaxtest(f1 int);
create table minmaxtest1() inherits (minmaxtest);
create table minmaxtest2() inherits (minmaxtest);
create table minmaxtest3() inherits (minmaxtest);
create index minmaxtesti on minmaxtest(f1);
create index minmaxtest1i on minmaxtest1(f1);
create index minmaxtest2i on minmaxtest2(f1 desc);
create index minmaxtest3i on minmaxtest3(f1) where f1 is not null;

insert into minmaxtest values(11), (12);
insert into minmaxtest1 values(13), (14);
insert into minmaxtest2 values(15), (16);
insert into minmaxtest3 values(17), (18);

set enable_seqscan=off;
explain (costs off)
  select min(f1), max(f1) from minmaxtest;
select min(f1), max(f1) from minmaxtest;
reset enable_seqscan;

-- DISTINCT doesn't do anything useful here, but it shouldn't fail
explain (costs off)
  select distinct min(f1), max(f1) from minmaxtest;
select distinct min(f1), max(f1) from minmaxtest;

drop table minmaxtest cascade;

-- check for correct detection of nested-aggregate errors
select max(min(unique1)) from tenk1;
select (select max(min(unique1)) from int8_tbl) from tenk1;

--
-- Test removal of redundant GROUP BY columns
--

create temp table t1 (a int, b int, c int, d int, primary key (a, b));
create temp table t2 (x int, y int, z int, primary key (x, y));
create temp table t3 (a int, b int, c int, primary key(a, b) deferrable);

-- Non-primary-key columns can be removed from GROUP BY
explain (costs off) select * from t1 group by a,b,c,d;

-- No removal can happen if the complete PK is not present in GROUP BY
explain (costs off) select a,c from t1 group by a,c,d;

-- Test removal across multiple relations
explain (costs off) select *
from t1 inner join t2 on t1.a = t2.x and t1.b = t2.y
group by t1.a,t1.b,t1.c,t1.d,t2.x,t2.y,t2.z;

-- Test case where t1 can be optimized but not t2
explain (costs off) select t1.*,t2.x,t2.z
from t1 inner join t2 on t1.a = t2.x and t1.b = t2.y
group by t1.a,t1.b,t1.c,t1.d,t2.x,t2.z;

-- Cannot optimize when PK is deferrable
explain (costs off) select * from t3 group by a,b,c;

drop table t1;
drop table t2;
drop table t3;

--
-- Test combinations of DISTINCT and/or ORDER BY
--

select array_agg(a order by b)
  from (values (1,4),(2,3),(3,1),(4,2)) v(a,b);
select array_agg(a order by a)
  from (values (1,4),(2,3),(3,1),(4,2)) v(a,b);
select array_agg(a order by a desc)
  from (values (1,4),(2,3),(3,1),(4,2)) v(a,b);
select array_agg(b order by a desc)
  from (values (1,4),(2,3),(3,1),(4,2)) v(a,b);

select array_agg(distinct a)
  from (values (1),(2),(1),(3),(null),(2)) v(a);
select array_agg(distinct a order by a)
  from (values (1),(2),(1),(3),(null),(2)) v(a);
select array_agg(distinct a order by a desc)
  from (values (1),(2),(1),(3),(null),(2)) v(a);
select array_agg(distinct a order by a desc nulls last)
  from (values (1),(2),(1),(3),(null),(2)) v(a);

-- multi-arg aggs, strict/nonstrict, distinct/order by

select aggfstr(a,b,c)
  from (values (1,3,'foo'),(0,null,null),(2,2,'bar'),(3,1,'baz')) v(a,b,c);
select aggfns(a,b,c)
  from (values (1,3,'foo'),(0,null,null),(2,2,'bar'),(3,1,'baz')) v(a,b,c);

select aggfstr(distinct a,b,c)
  from (values (1,3,'foo'),(0,null,null),(2,2,'bar'),(3,1,'baz')) v(a,b,c),
       generate_series(1,3) i;
select aggfns(distinct a,b,c)
  from (values (1,3,'foo'),(0,null,null),(2,2,'bar'),(3,1,'baz')) v(a,b,c),
       generate_series(1,3) i;

select aggfstr(distinct a,b,c order by b)
  from (values (1,3,'foo'),(0,null,null),(2,2,'bar'),(3,1,'baz')) v(a,b,c),
       generate_series(1,3) i;
select aggfns(distinct a,b,c order by b)
  from (values (1,3,'foo'),(0,null,null),(2,2,'bar'),(3,1,'baz')) v(a,b,c),
       generate_series(1,3) i;

-- test specific code paths

select aggfns(distinct a,a,c order by c using ~<~,a)
  from (values (1,3,'foo'),(0,null,null),(2,2,'bar'),(3,1,'baz')) v(a,b,c),
       generate_series(1,2) i;
select aggfns(distinct a,a,c order by c using ~<~)
  from (values (1,3,'foo'),(0,null,null),(2,2,'bar'),(3,1,'baz')) v(a,b,c),
       generate_series(1,2) i;
select aggfns(distinct a,a,c order by a)
  from (values (1,3,'foo'),(0,null,null),(2,2,'bar'),(3,1,'baz')) v(a,b,c),
       generate_series(1,2) i;
select aggfns(distinct a,b,c order by a,c using ~<~,b)
  from (values (1,3,'foo'),(0,null,null),(2,2,'bar'),(3,1,'baz')) v(a,b,c),
       generate_series(1,2) i;

-- check node I/O via view creation and usage, also deparsing logic

-- start_ignore
-- pg_get_viewdef() runs some internal queries on catalogs, and we don't want
-- fallback notices about those.
reset optimizer_trace_fallback;
-- end_ignore

create view agg_view1 as
  select aggfns(a,b,c)
    from (values (1,3,'foo'),(0,null,null),(2,2,'bar'),(3,1,'baz')) v(a,b,c);

select * from agg_view1;
select pg_get_viewdef('agg_view1'::regclass);

create or replace view agg_view1 as
  select aggfns(distinct a,b,c)
    from (values (1,3,'foo'),(0,null,null),(2,2,'bar'),(3,1,'baz')) v(a,b,c),
         generate_series(1,3) i;

select * from agg_view1;
select pg_get_viewdef('agg_view1'::regclass);

create or replace view agg_view1 as
  select aggfns(distinct a,b,c order by b)
    from (values (1,3,'foo'),(0,null,null),(2,2,'bar'),(3,1,'baz')) v(a,b,c),
         generate_series(1,3) i;

select * from agg_view1;
select pg_get_viewdef('agg_view1'::regclass);

create or replace view agg_view1 as
  select aggfns(a,b,c order by b+1)
    from (values (1,3,'foo'),(0,null,null),(2,2,'bar'),(3,1,'baz')) v(a,b,c);

select * from agg_view1;
select pg_get_viewdef('agg_view1'::regclass);

create or replace view agg_view1 as
  select aggfns(a,a,c order by b)
    from (values (1,3,'foo'),(0,null,null),(2,2,'bar'),(3,1,'baz')) v(a,b,c);

select * from agg_view1;
select pg_get_viewdef('agg_view1'::regclass);

create or replace view agg_view1 as
  select aggfns(a,b,c order by c using ~<~)
    from (values (1,3,'foo'),(0,null,null),(2,2,'bar'),(3,1,'baz')) v(a,b,c);

select * from agg_view1;
select pg_get_viewdef('agg_view1'::regclass);

create or replace view agg_view1 as
  select aggfns(distinct a,b,c order by a,c using ~<~,b)
    from (values (1,3,'foo'),(0,null,null),(2,2,'bar'),(3,1,'baz')) v(a,b,c),
         generate_series(1,2) i;

select * from agg_view1;
select pg_get_viewdef('agg_view1'::regclass);

drop view agg_view1;

-- start_ignore
SET optimizer_trace_fallback to on;
-- end_ignore

-- incorrect DISTINCT usage errors

select aggfns(distinct a,b,c order by i)
  from (values (1,1,'foo')) v(a,b,c), generate_series(1,2) i;
select aggfns(distinct a,b,c order by a,b+1)
  from (values (1,1,'foo')) v(a,b,c), generate_series(1,2) i;
select aggfns(distinct a,b,c order by a,b,i,c)
  from (values (1,1,'foo')) v(a,b,c), generate_series(1,2) i;
select aggfns(distinct a,a,c order by a,b)
  from (values (1,1,'foo')) v(a,b,c), generate_series(1,2) i;

-- string_agg tests
select string_agg(a,',') from (values('aaaa'),('bbbb'),('cccc')) g(a);
select string_agg(a,',') from (values('aaaa'),(null),('bbbb'),('cccc')) g(a);
select string_agg(a,'AB') from (values(null),(null),('bbbb'),('cccc')) g(a);
select string_agg(a,',') from (values(null),(null)) g(a);

-- check some implicit casting cases, as per bug #5564
select string_agg(distinct f1, ',' order by f1) from varchar_tbl;  -- ok
select string_agg(distinct f1::text, ',' order by f1) from varchar_tbl;  -- not ok
select string_agg(distinct f1, ',' order by f1::text) from varchar_tbl;  -- not ok
select string_agg(distinct f1::text, ',' order by f1::text) from varchar_tbl;  -- ok

-- FILTER tests

select min(unique1) filter (where unique1 > 100) from tenk1;

select ten, sum(distinct four) filter (where four::text ~ '123') from onek a
group by ten;

select ten, sum(distinct four) filter (where four > 10) from onek a
group by ten
having exists (select 1 from onek b where sum(distinct a.four) = b.four);

select max(foo COLLATE "C") filter (where (bar collate "POSIX") > '0')
from (values ('a', 'b')) AS v(foo,bar);

-- outer reference in FILTER (PostgreSQL extension)
select (select count(*)
        from (values (1)) t0(inner_c))
from (values (2),(3)) t1(outer_c); -- inner query is aggregation query
select (select count(*) filter (where outer_c <> 0)
        from (values (1)) t0(inner_c))
from (values (2),(3)) t1(outer_c); -- outer query is aggregation query
select (select count(inner_c) filter (where outer_c <> 0)
        from (values (1)) t0(inner_c))
from (values (2),(3)) t1(outer_c); -- inner query is aggregation query
select
  (select max((select i.unique2 from tenk1 i where i.unique1 = o.unique1))
     filter (where o.unique1 < 10))
from tenk1 o;					-- outer query is aggregation query

-- subquery in FILTER clause (PostgreSQL extension)
select sum(unique1) FILTER (WHERE
  unique1 IN (SELECT unique1 FROM onek where unique1 < 100)) FROM tenk1;

-- exercise lots of aggregate parts with FILTER
select aggfns(distinct a,b,c order by a,c using ~<~,b) filter (where a > 1)
    from (values (1,3,'foo'),(0,null,null),(2,2,'bar'),(3,1,'baz')) v(a,b,c),
    generate_series(1,2) i;

-- ordered-set aggregates

select p, percentile_cont(p) within group (order by x::float8)
from generate_series(1,5) x,
     (values (0::float8),(0.1),(0.25),(0.4),(0.5),(0.6),(0.75),(0.9),(1)) v(p)
group by p order by p;

select p, percentile_cont(p order by p) within group (order by x)  -- error
from generate_series(1,5) x,
     (values (0::float8),(0.1),(0.25),(0.4),(0.5),(0.6),(0.75),(0.9),(1)) v(p)
group by p order by p;

select p, sum() within group (order by x::float8)  -- error
from generate_series(1,5) x,
     (values (0::float8),(0.1),(0.25),(0.4),(0.5),(0.6),(0.75),(0.9),(1)) v(p)
group by p order by p;

select p, percentile_cont(p,p)  -- error
from generate_series(1,5) x,
     (values (0::float8),(0.1),(0.25),(0.4),(0.5),(0.6),(0.75),(0.9),(1)) v(p)
group by p order by p;

select percentile_cont(0.5) within group (order by b) from aggtest;
select percentile_cont(0.5) within group (order by b), sum(b) from aggtest;
select percentile_cont(0.5) within group (order by thousand) from tenk1;
select percentile_disc(0.5) within group (order by thousand) from tenk1;
select rank(3) within group (order by x)
from (values (1),(1),(2),(2),(3),(3),(4)) v(x);
select cume_dist(3) within group (order by x)
from (values (1),(1),(2),(2),(3),(3),(4)) v(x);
select percent_rank(3) within group (order by x)
from (values (1),(1),(2),(2),(3),(3),(4),(5)) v(x);
select dense_rank(3) within group (order by x)
from (values (1),(1),(2),(2),(3),(3),(4)) v(x);

select percentile_disc(array[0,0.1,0.25,0.5,0.75,0.9,1]) within group (order by thousand)
from tenk1;
select percentile_cont(array[0,0.25,0.5,0.75,1]) within group (order by thousand)
from tenk1;
select percentile_disc(array[[null,1,0.5],[0.75,0.25,null]]) within group (order by thousand)
from tenk1;
select percentile_cont(array[0,1,0.25,0.75,0.5,1]) within group (order by x)
from generate_series(1,6) x;

select ten, mode() within group (order by string4) from tenk1 group by ten order by ten;

select percentile_disc(array[0.25,0.5,0.75]) within group (order by x)
from unnest('{fred,jim,fred,jack,jill,fred,jill,jim,jim,sheila,jim,sheila}'::text[]) u(x);

-- check collation propagates up in suitable cases:
select pg_collation_for(percentile_disc(1) within group (order by x collate "POSIX"))
  from (values ('fred'),('jim')) v(x);

-- ordered-set aggs created with CREATE AGGREGATE
select test_rank(3) within group (order by x)
from (values (1),(1),(2),(2),(3),(3),(4)) v(x);
select test_percentile_disc(0.5) within group (order by thousand) from tenk1;

-- ordered-set aggs can't use ungrouped vars in direct args:
select rank(x) within group (order by x) from generate_series(1,5) x;

-- outer-level agg can't use a grouped arg of a lower level, either:
select array(select percentile_disc(a) within group (order by x)
               from (values (0.3),(0.7)) v(a) group by a)
  from generate_series(1,5) g(x);

-- agg in the direct args is a grouping violation, too:
select rank(sum(x)) within group (order by x) from generate_series(1,5) x;

-- hypothetical-set type unification and argument-count failures:
select rank(3) within group (order by x) from (values ('fred'),('jim')) v(x);
select rank(3) within group (order by stringu1,stringu2) from tenk1;
select rank('fred') within group (order by x) from generate_series(1,5) x;
select rank('adam'::text collate "C") within group (order by x collate "POSIX")
  from (values ('fred'),('jim')) v(x);
-- hypothetical-set type unification successes:
select rank('adam'::varchar) within group (order by x) from (values ('fred'),('jim')) v(x);
select rank('3') within group (order by x) from generate_series(1,5) x;

-- divide by zero check
select percent_rank(0) within group (order by x) from generate_series(1,0) x;

-- deparse and multiple features:
create view aggordview1 as
select ten,
       percentile_disc(0.5) within group (order by thousand) as p50,
       percentile_disc(0.5) within group (order by thousand) filter (where hundred=1) as px,
       rank(5,'AZZZZ',50) within group (order by hundred, string4 desc, hundred)
  from tenk1
 group by ten order by ten;

-- start_ignore
-- pg_get_viewdef() runs some internal queries on catalogs, and we don't want
-- fallback notices about those.
reset optimizer_trace_fallback;
-- end_ignore

select pg_get_viewdef('aggordview1');
-- start_ignore
SET optimizer_trace_fallback to on;
-- end_ignore
select * from aggordview1 order by ten;
drop view aggordview1;


-- variadic aggregates
select least_agg(q1,q2) from int8_tbl;
select least_agg(variadic array[q1,q2]) from int8_tbl;

-- string_agg bytea tests
create table bytea_test_table(gpDistKey int, v bytea);

select string_agg(v, '') from bytea_test_table;

insert into bytea_test_table(v) values(decode('ff','hex'));

select string_agg(v, '') from bytea_test_table;

insert into bytea_test_table(v) values(decode('aa','hex'));

select string_agg(v, '') from bytea_test_table;
select string_agg(v, NULL) from bytea_test_table;
select string_agg(v, decode('ee', 'hex')) from bytea_test_table;

drop table bytea_test_table;

-- FILTER tests

select min(unique1) filter (where unique1 > 100) from tenk1;

select sum(1/ten) filter (where ten > 0) from tenk1;

select ten, sum(distinct four) filter (where four::text ~ '123') from onek a
group by ten;

select ten, sum(distinct four) filter (where four > 10) from onek a
group by ten
having exists (select 1 from onek b where sum(distinct a.four) = b.four);

select max(foo COLLATE "C") filter (where (bar collate "POSIX") > '0')
from (values ('a', 'b')) AS v(foo,bar);

-- outer reference in FILTER (PostgreSQL extension)
select (select count(*)
        from (values (1)) t0(inner_c))
from (values (2),(3)) t1(outer_c); -- inner query is aggregation query
select (select count(*) filter (where outer_c <> 0)
        from (values (1)) t0(inner_c))
from (values (2),(3)) t1(outer_c); -- outer query is aggregation query
select (select count(inner_c) filter (where outer_c <> 0)
        from (values (1)) t0(inner_c))
from (values (2),(3)) t1(outer_c); -- inner query is aggregation query
select
  (select max((select i.unique2 from tenk1 i where i.unique1 = o.unique1))
     filter (where o.unique1 < 10))
from tenk1 o;					-- outer query is aggregation query

-- subquery in FILTER clause (PostgreSQL extension)
select sum(unique1) FILTER (WHERE
  unique1 IN (SELECT unique1 FROM onek where unique1 < 100)) FROM tenk1;

-- exercise lots of aggregate parts with FILTER
select aggfns(distinct a,b,c order by a,c using ~<~,b) filter (where a > 1)
    from (values (1,3,'foo'),(0,null,null),(2,2,'bar'),(3,1,'baz')) v(a,b,c),
    generate_series(1,2) i;

-- ordered-set aggregates

select p, percentile_cont(p) within group (order by x::float8)
from generate_series(1,5) x,
     (values (0::float8),(0.1),(0.25),(0.4),(0.5),(0.6),(0.75),(0.9),(1)) v(p)
group by p order by p;

select p, percentile_cont(p order by p) within group (order by x)  -- error
from generate_series(1,5) x,
     (values (0::float8),(0.1),(0.25),(0.4),(0.5),(0.6),(0.75),(0.9),(1)) v(p)
group by p order by p;

select p, sum() within group (order by x::float8)  -- error
from generate_series(1,5) x,
     (values (0::float8),(0.1),(0.25),(0.4),(0.5),(0.6),(0.75),(0.9),(1)) v(p)
group by p order by p;

select p, percentile_cont(p,p)  -- error
from generate_series(1,5) x,
     (values (0::float8),(0.1),(0.25),(0.4),(0.5),(0.6),(0.75),(0.9),(1)) v(p)
group by p order by p;

select percentile_cont(0.5) within group (order by b) from aggtest;
select percentile_cont(0.5) within group (order by b), sum(b) from aggtest;
select percentile_cont(0.5) within group (order by thousand) from tenk1;
select percentile_disc(0.5) within group (order by thousand) from tenk1;
select rank(3) within group (order by x)
from (values (1),(1),(2),(2),(3),(3),(4)) v(x);
select cume_dist(3) within group (order by x)
from (values (1),(1),(2),(2),(3),(3),(4)) v(x);
select percent_rank(3) within group (order by x)
from (values (1),(1),(2),(2),(3),(3),(4),(5)) v(x);
select dense_rank(3) within group (order by x)
from (values (1),(1),(2),(2),(3),(3),(4)) v(x);

select percentile_disc(array[0,0.1,0.25,0.5,0.75,0.9,1]) within group (order by thousand)
from tenk1;
select percentile_cont(array[0,0.25,0.5,0.75,1]) within group (order by thousand)
from tenk1;
select percentile_disc(array[[null,1,0.5],[0.75,0.25,null]]) within group (order by thousand)
from tenk1;
select percentile_cont(array[0,1,0.25,0.75,0.5,1,0.3,0.32,0.35,0.38,0.4]) within group (order by x)
from generate_series(1,6) x;

select ten, mode() within group (order by string4) from tenk1 group by ten;

select percentile_disc(array[0.25,0.5,0.75]) within group (order by x)
from unnest('{fred,jim,fred,jack,jill,fred,jill,jim,jim,sheila,jim,sheila}'::text[]) u(x);

-- check collation propagates up in suitable cases:
select pg_collation_for(percentile_disc(1) within group (order by x collate "POSIX"))
  from (values ('fred'),('jim')) v(x);

-- ordered-set aggs created with CREATE AGGREGATE
select test_rank(3) within group (order by x)
from (values (1),(1),(2),(2),(3),(3),(4)) v(x);
select test_percentile_disc(0.5) within group (order by thousand) from tenk1;

-- ordered-set aggs can't use ungrouped vars in direct args:
select rank(x) within group (order by x) from generate_series(1,5) x;

-- outer-level agg can't use a grouped arg of a lower level, either:
select array(select percentile_disc(a) within group (order by x)
               from (values (0.3),(0.7)) v(a) group by a)
  from generate_series(1,5) g(x);

-- agg in the direct args is a grouping violation, too:
select rank(sum(x)) within group (order by x) from generate_series(1,5) x;

-- hypothetical-set type unification and argument-count failures:
select rank(3) within group (order by x) from (values ('fred'),('jim')) v(x);
select rank(3) within group (order by stringu1,stringu2) from tenk1;
select rank('fred') within group (order by x) from generate_series(1,5) x;
select rank('adam'::text collate "C") within group (order by x collate "POSIX")
  from (values ('fred'),('jim')) v(x);
-- hypothetical-set type unification successes:
select rank('adam'::varchar) within group (order by x) from (values ('fred'),('jim')) v(x);
select rank('3') within group (order by x) from generate_series(1,5) x;

-- divide by zero check
select percent_rank(0) within group (order by x) from generate_series(1,0) x;

-- deparse and multiple features:
create view aggordview1 as
select ten,
       percentile_disc(0.5) within group (order by thousand) as p50,
       percentile_disc(0.5) within group (order by thousand) filter (where hundred=1) as px,
       rank(5,'AZZZZ',50) within group (order by hundred, string4 desc, hundred)
  from tenk1
 group by ten order by ten;

-- start_ignore
-- pg_get_viewdef() runs some internal queries on catalogs, and we don't want
-- fallback notices about those.
reset optimizer_trace_fallback;
-- end_ignore
select pg_get_viewdef('aggordview1');
-- start_ignore
SET optimizer_trace_fallback to on;
-- end_ignore
select * from aggordview1 order by ten;
drop view aggordview1;

-- variadic aggregates
select least_agg(q1,q2) from int8_tbl;
select least_agg(variadic array[q1,q2]) from int8_tbl;


-- test aggregates with common transition functions share the same states
begin work;

create type avg_state as (total bigint, count bigint);

create or replace function avg_transfn(state avg_state, n int) returns avg_state as
$$
declare new_state avg_state;
begin
	raise notice 'avg_transfn called with %', n;
	if state is null then
		if n is not null then
			new_state.total := n;
			new_state.count := 1;
			return new_state;
		end if;
		return null;
	elsif n is not null then
		state.total := state.total + n;
		state.count := state.count + 1;
		return state;
	end if;

	return null;
end
$$ language plpgsql;

create function avg_finalfn(state avg_state) returns int4 as
$$
begin
	if state is null then
		return NULL;
	else
		return state.total / state.count;
	end if;
end
$$ language plpgsql;

create function sum_finalfn(state avg_state) returns int4 as
$$
begin
	if state is null then
		return NULL;
	else
		return state.total;
	end if;
end
$$ language plpgsql;

create aggregate my_avg(int4)
(
   stype = avg_state,
   sfunc = avg_transfn,
   finalfunc = avg_finalfn
);

create aggregate my_sum(int4)
(
   stype = avg_state,
   sfunc = avg_transfn,
   finalfunc = sum_finalfn
);

-- aggregate state should be shared as aggs are the same.
select my_avg(one),my_avg(one) from (values(1),(3)) t(one);

-- aggregate state should be shared as transfn is the same for both aggs.
select my_avg(one),my_sum(one) from (values(1),(3)) t(one);

-- same as previous one, but with DISTINCT, which requires sorting the input.
select my_avg(distinct one),my_sum(distinct one) from (values(1),(3),(1)) t(one);

-- shouldn't share states due to the distinctness not matching.
select my_avg(distinct one),my_sum(one) from (values(1),(3)) t(one);

-- shouldn't share states due to the filter clause not matching.
select my_avg(one) filter (where one > 1),my_sum(one) from (values(1),(3)) t(one);

-- this should not share the state due to different input columns.
select my_avg(one),my_sum(two) from (values(1,2),(3,4)) t(one,two);

<<<<<<< HEAD
-- ideally these would share state, but we have to fix the OSAs first.
=======
-- exercise cases where OSAs share state
>>>>>>> 9e1c9f95
select
  percentile_cont(0.5) within group (order by a),
  percentile_disc(0.5) within group (order by a)
from (values(1::float8),(3),(5),(7)) t(a);

select
<<<<<<< HEAD
=======
  percentile_cont(0.25) within group (order by a),
  percentile_disc(0.5) within group (order by a)
from (values(1::float8),(3),(5),(7)) t(a);

-- these can't share state currently
select
>>>>>>> 9e1c9f95
  rank(4) within group (order by a),
  dense_rank(4) within group (order by a)
from (values(1),(3),(5),(7)) t(a);

-- test that aggs with the same sfunc and initcond share the same agg state
create aggregate my_sum_init(int4)
(
   stype = avg_state,
   sfunc = avg_transfn,
   finalfunc = sum_finalfn,
   initcond = '(10,0)'
);

create aggregate my_avg_init(int4)
(
   stype = avg_state,
   sfunc = avg_transfn,
   finalfunc = avg_finalfn,
   initcond = '(10,0)'
);

create aggregate my_avg_init2(int4)
(
   stype = avg_state,
   sfunc = avg_transfn,
   finalfunc = avg_finalfn,
   initcond = '(4,0)'
);

-- state should be shared if INITCONDs are matching
select my_sum_init(one),my_avg_init(one) from (values(1),(3)) t(one);

-- Varying INITCONDs should cause the states not to be shared.
select my_sum_init(one),my_avg_init2(one) from (values(1),(3)) t(one);

rollback;

-- test aggregate state sharing to ensure it works if one aggregate has a
-- finalfn and the other one has none.
begin work;

create or replace function sum_transfn(state int4, n int4) returns int4 as
$$
declare new_state int4;
begin
	raise notice 'sum_transfn called with %', n;
	if state is null then
		if n is not null then
			new_state := n;
			return new_state;
		end if;
		return null;
	elsif n is not null then
		state := state + n;
		return state;
	end if;

	return null;
end
$$ language plpgsql;

create function halfsum_finalfn(state int4) returns int4 as
$$
begin
	if state is null then
		return NULL;
	else
		return state / 2;
	end if;
end
$$ language plpgsql;

create aggregate my_sum(int4)
(
   stype = int4,
   sfunc = sum_transfn
);

create aggregate my_half_sum(int4)
(
   stype = int4,
   sfunc = sum_transfn,
   finalfunc = halfsum_finalfn
);

-- Agg state should be shared even though my_sum has no finalfn
select my_sum(one),my_half_sum(one) from (values(1),(2),(3),(4)) t(one);

rollback;

<<<<<<< HEAD
=======

-- test that the aggregate transition logic correctly handles
-- transition / combine functions returning NULL

-- First test the case of a normal transition function returning NULL
BEGIN;
CREATE FUNCTION balkifnull(int8, int4)
RETURNS int8
STRICT
LANGUAGE plpgsql AS $$
BEGIN
    IF $1 IS NULL THEN
       RAISE 'erroneously called with NULL argument';
    END IF;
    RETURN NULL;
END$$;

CREATE AGGREGATE balk(int4)
(
    SFUNC = balkifnull(int8, int4),
    STYPE = int8,
    PARALLEL = SAFE,
    INITCOND = '0'
);

SELECT balk(hundred) FROM tenk1;

ROLLBACK;

-- Secondly test the case of a parallel aggregate combiner function
-- returning NULL. For that use normal transition function, but a
-- combiner function returning NULL.
BEGIN ISOLATION LEVEL REPEATABLE READ;
CREATE FUNCTION balkifnull(int8, int8)
RETURNS int8
PARALLEL SAFE
STRICT
LANGUAGE plpgsql AS $$
BEGIN
    IF $1 IS NULL THEN
       RAISE 'erroneously called with NULL argument';
    END IF;
    RETURN NULL;
END$$;

CREATE AGGREGATE balk(int4)
(
    SFUNC = int4_sum(int8, int4),
    STYPE = int8,
    COMBINEFUNC = balkifnull(int8, int8),
    PARALLEL = SAFE,
    INITCOND = '0'
);

-- force use of parallelism
ALTER TABLE tenk1 set (parallel_workers = 4);
SET LOCAL parallel_setup_cost=0;
SET LOCAL max_parallel_workers_per_gather=4;

EXPLAIN (COSTS OFF) SELECT balk(hundred) FROM tenk1;
SELECT balk(hundred) FROM tenk1;

ROLLBACK;

-- test coverage for aggregate combine/serial/deserial functions
BEGIN ISOLATION LEVEL REPEATABLE READ;

SET parallel_setup_cost = 0;
SET parallel_tuple_cost = 0;
SET min_parallel_table_scan_size = 0;
SET max_parallel_workers_per_gather = 4;
SET enable_indexonlyscan = off;

-- variance(int4) covers numeric_poly_combine
-- sum(int8) covers int8_avg_combine
-- regr_count(float8, float8) covers int8inc_float8_float8 and aggregates with > 1 arg
EXPLAIN (COSTS OFF, VERBOSE)
  SELECT variance(unique1::int4), sum(unique1::int8), regr_count(unique1::float8, unique1::float8) FROM tenk1;

SELECT variance(unique1::int4), sum(unique1::int8), regr_count(unique1::float8, unique1::float8) FROM tenk1;

ROLLBACK;

-- test coverage for dense_rank
SELECT dense_rank(x) WITHIN GROUP (ORDER BY x) FROM (VALUES (1),(1),(2),(2),(3),(3)) v(x) GROUP BY (x) ORDER BY 1;


-- Ensure that the STRICT checks for aggregates does not take NULLness
-- of ORDER BY columns into account. See bug report around
-- 2a505161-2727-2473-7c46-591ed108ac52@email.cz
SELECT min(x ORDER BY y) FROM (VALUES(1, NULL)) AS d(x,y);
SELECT min(x ORDER BY y) FROM (VALUES(1, 2)) AS d(x,y);

>>>>>>> 9e1c9f95
-- check collation-sensitive matching between grouping expressions
select v||'a', case v||'a' when 'aa' then 1 else 0 end, count(*)
  from unnest(array['a','b']) u(v)
 group by v||'a' order by 1;
select v||'a', case when v||'a' = 'aa' then 1 else 0 end, count(*)
  from unnest(array['a','b']) u(v)
<<<<<<< HEAD
 group by v||'a' order by 1;
=======
 group by v||'a' order by 1;

-- Make sure that generation of HashAggregate for uniqification purposes
-- does not lead to array overflow due to unexpected duplicate hash keys
-- see CAFeeJoKKu0u+A_A9R9316djW-YW3-+Gtgvy3ju655qRHR3jtdA@mail.gmail.com
explain (costs off)
  select 1 from tenk1
   where (hundred, thousand) in (select twothousand, twothousand from onek);
>>>>>>> 9e1c9f95
<|MERGE_RESOLUTION|>--- conflicted
+++ resolved
@@ -2,14 +2,12 @@
 -- AGGREGATES
 --
 
-<<<<<<< HEAD
 -- start_ignore
 SET optimizer_trace_fallback to on;
 -- end_ignore
-=======
+
 -- avoid bit-exact output here because operations may not be bit-exact.
 SET extra_float_digits = 0;
->>>>>>> 9e1c9f95
 
 SELECT avg(four) AS avg_1 FROM onek;
 
@@ -963,26 +961,19 @@
 -- this should not share the state due to different input columns.
 select my_avg(one),my_sum(two) from (values(1,2),(3,4)) t(one,two);
 
-<<<<<<< HEAD
--- ideally these would share state, but we have to fix the OSAs first.
-=======
 -- exercise cases where OSAs share state
->>>>>>> 9e1c9f95
 select
   percentile_cont(0.5) within group (order by a),
   percentile_disc(0.5) within group (order by a)
 from (values(1::float8),(3),(5),(7)) t(a);
 
 select
-<<<<<<< HEAD
-=======
   percentile_cont(0.25) within group (order by a),
   percentile_disc(0.5) within group (order by a)
 from (values(1::float8),(3),(5),(7)) t(a);
 
 -- these can't share state currently
 select
->>>>>>> 9e1c9f95
   rank(4) within group (order by a),
   dense_rank(4) within group (order by a)
 from (values(1),(3),(5),(7)) t(a);
@@ -1073,8 +1064,6 @@
 
 rollback;
 
-<<<<<<< HEAD
-=======
 
 -- test that the aggregate transition logic correctly handles
 -- transition / combine functions returning NULL
@@ -1168,16 +1157,12 @@
 SELECT min(x ORDER BY y) FROM (VALUES(1, NULL)) AS d(x,y);
 SELECT min(x ORDER BY y) FROM (VALUES(1, 2)) AS d(x,y);
 
->>>>>>> 9e1c9f95
 -- check collation-sensitive matching between grouping expressions
 select v||'a', case v||'a' when 'aa' then 1 else 0 end, count(*)
   from unnest(array['a','b']) u(v)
  group by v||'a' order by 1;
 select v||'a', case when v||'a' = 'aa' then 1 else 0 end, count(*)
   from unnest(array['a','b']) u(v)
-<<<<<<< HEAD
- group by v||'a' order by 1;
-=======
  group by v||'a' order by 1;
 
 -- Make sure that generation of HashAggregate for uniqification purposes
@@ -1186,4 +1171,140 @@
 explain (costs off)
   select 1 from tenk1
    where (hundred, thousand) in (select twothousand, twothousand from onek);
->>>>>>> 9e1c9f95
+
+--
+-- Hash Aggregation Spill tests
+--
+
+set enable_sort=false;
+set work_mem='64kB';
+
+select unique1, count(*), sum(twothousand) from tenk1
+group by unique1
+having sum(fivethous) > 4975
+order by sum(twothousand);
+
+set work_mem to default;
+set enable_sort to default;
+
+--
+-- Compare results between plans using sorting and plans using hash
+-- aggregation. Force spilling in both cases by setting work_mem low.
+--
+
+set work_mem='64kB';
+
+-- Produce results with sorting.
+
+set enable_hashagg = false;
+
+set jit_above_cost = 0;
+
+explain (costs off)
+select g%100000 as c1, sum(g::numeric) as c2, count(*) as c3
+  from generate_series(0, 199999) g
+  group by g%100000;
+
+create table agg_group_1 as
+select g%100000 as c1, sum(g::numeric) as c2, count(*) as c3
+  from generate_series(0, 199999) g
+  group by g%100000;
+
+/*
+ * create table agg_group_2 as
+ * select * from
+ *   (values (100), (300), (500)) as r(a),
+ *   lateral (
+ *     select (g/2)::numeric as c1,
+ *            array_agg(g::numeric) as c2,
+ *            count(*) as c3
+ *     from generate_series(0, 1999) g
+ *     where g < r.a
+ *     group by g/2) as s;
+ */
+
+set jit_above_cost to default;
+
+create table agg_group_3 as
+select (g/2)::numeric as c1, sum(7::int4) as c2, count(*) as c3
+  from generate_series(0, 1999) g
+  group by g/2;
+
+create table agg_group_4 as
+select (g/2)::numeric as c1, array_agg(g::numeric) as c2, count(*) as c3
+  from generate_series(0, 1999) g
+  group by g/2;
+
+-- Produce results with hash aggregation
+
+set enable_hashagg = true;
+set enable_sort = false;
+
+set jit_above_cost = 0;
+
+explain (costs off)
+select g%100000 as c1, sum(g::numeric) as c2, count(*) as c3
+  from generate_series(0, 199999) g
+  group by g%100000;
+
+create table agg_hash_1 as
+select g%100000 as c1, sum(g::numeric) as c2, count(*) as c3
+  from generate_series(0, 199999) g
+  group by g%100000;
+
+/*
+ * create table agg_hash_2 as
+ * select * from
+ *   (values (100), (300), (500)) as r(a),
+ *   lateral (
+ *     select (g/2)::numeric as c1,
+ *            array_agg(g::numeric) as c2,
+ *            count(*) as c3
+ *     from generate_series(0, 1999) g
+ *     where g < r.a
+ *     group by g/2) as s;
+ */
+
+set jit_above_cost to default;
+
+create table agg_hash_3 as
+select (g/2)::numeric as c1, sum(7::int4) as c2, count(*) as c3
+  from generate_series(0, 1999) g
+  group by g/2;
+
+create table agg_hash_4 as
+select (g/2)::numeric as c1, array_agg(g::numeric) as c2, count(*) as c3
+  from generate_series(0, 1999) g
+  group by g/2;
+
+set enable_sort = true;
+set work_mem to default;
+
+-- Compare group aggregation results to hash aggregation results
+
+(select * from agg_hash_1 except select * from agg_group_1)
+  union all
+(select * from agg_group_1 except select * from agg_hash_1);
+
+/*
+ * (select * from agg_hash_2 except select * from agg_group_2)
+ *   union all
+ * (select * from agg_group_2 except select * from agg_hash_2);
+ */
+
+(select * from agg_hash_3 except select * from agg_group_3)
+  union all
+(select * from agg_group_3 except select * from agg_hash_3);
+
+(select * from agg_hash_4 except select * from agg_group_4)
+  union all
+(select * from agg_group_4 except select * from agg_hash_4);
+
+drop table agg_group_1;
+--  drop table agg_group_2;
+drop table agg_group_3;
+drop table agg_group_4;
+drop table agg_hash_1;
+--  drop table agg_hash_2;
+drop table agg_hash_3;
+drop table agg_hash_4;