--
-- AGGREGATES
--

-- start_ignore
SET optimizer_trace_fallback to on;
-- end_ignore

SELECT avg(four) AS avg_1 FROM onek;

SELECT avg(a) AS avg_32 FROM aggtest WHERE a < 100;

-- In 7.1, avg(float4) is computed using float8 arithmetic.
-- Round the result to 3 digits to avoid platform-specific results.

SELECT avg(b)::numeric(10,3) AS avg_107_943 FROM aggtest;

SELECT avg(gpa) AS avg_3_4 FROM ONLY student;


SELECT sum(four) AS sum_1500 FROM onek;
SELECT sum(a) AS sum_198 FROM aggtest;
SELECT sum(b) AS avg_431_773 FROM aggtest;
SELECT sum(gpa) AS avg_6_8 FROM ONLY student;

SELECT max(four) AS max_3 FROM onek;
SELECT max(a) AS max_100 FROM aggtest;
SELECT max(aggtest.b) AS max_324_78 FROM aggtest;
SELECT max(student.gpa) AS max_3_7 FROM student;

SELECT stddev_pop(b) FROM aggtest;
SELECT stddev_samp(b) FROM aggtest;
SELECT var_pop(b) FROM aggtest;
SELECT var_samp(b) FROM aggtest;

SELECT stddev_pop(b::numeric) FROM aggtest;
SELECT stddev_samp(b::numeric) FROM aggtest;
SELECT var_pop(b::numeric) FROM aggtest;
SELECT var_samp(b::numeric) FROM aggtest;

-- population variance is defined for a single tuple, sample variance
-- is not
SELECT var_pop(1.0), var_samp(2.0);
SELECT stddev_pop(3.0::numeric), stddev_samp(4.0::numeric);

-- SQL2003 binary aggregates
SELECT regr_count(b, a) FROM aggtest;
SELECT regr_sxx(b, a) FROM aggtest;
SELECT regr_syy(b, a) FROM aggtest;
SELECT regr_sxy(b, a) FROM aggtest;
SELECT regr_avgx(b, a), regr_avgy(b, a) FROM aggtest;
SELECT regr_r2(b, a) FROM aggtest;
SELECT regr_slope(b, a), regr_intercept(b, a) FROM aggtest;
SELECT covar_pop(b, a), covar_samp(b, a) FROM aggtest;
SELECT corr(b, a) FROM aggtest;

SELECT count(four) AS cnt_1000 FROM onek;
SELECT count(DISTINCT four) AS cnt_4 FROM onek;

select ten, count(*), sum(four) from onek
group by ten order by ten;

select ten, count(four), sum(DISTINCT four) from onek
group by ten order by ten;

-- user-defined aggregates
SELECT newavg(four) AS avg_1 FROM onek;
SELECT newsum(four) AS sum_1500 FROM onek;
SELECT newcnt(four) AS cnt_1000 FROM onek;
SELECT newcnt(*) AS cnt_1000 FROM onek;
SELECT oldcnt(*) AS cnt_1000 FROM onek;
SELECT sum2(q1,q2) FROM int8_tbl;

-- test for outer-level aggregates

-- this should work
select ten, sum(distinct four) from onek a
group by ten
having exists (select 1 from onek b where sum(distinct a.four) = b.four);

-- this should fail because subquery has an agg of its own in WHERE
select ten, sum(distinct four) from onek a
group by ten
having exists (select 1 from onek b
               where sum(distinct a.four + b.four) = b.four);

-- Test handling of sublinks within outer-level aggregates.
-- Per bug report from Daniel Grace.
select
  (select max((select i.unique2 from tenk1 i where i.unique1 = o.unique1)))
from tenk1 o;

--
-- test for bitwise integer aggregates
--
CREATE TEMPORARY TABLE bitwise_test(
  i2 INT2,
  i4 INT4,
  i8 INT8,
  i INTEGER,
  x INT2,
  y BIT(4)
);

-- empty case
SELECT
  BIT_AND(i2) AS "?",
  BIT_OR(i4)  AS "?"
FROM bitwise_test;

COPY bitwise_test FROM STDIN NULL 'null';
1	1	1	1	1	B0101
3	3	3	null	2	B0100
7	7	7	3	4	B1100
\.

SELECT
  BIT_AND(i2) AS "1",
  BIT_AND(i4) AS "1",
  BIT_AND(i8) AS "1",
  BIT_AND(i)  AS "?",
  BIT_AND(x)  AS "0",
  BIT_AND(y)  AS "0100",

  BIT_OR(i2)  AS "7",
  BIT_OR(i4)  AS "7",
  BIT_OR(i8)  AS "7",
  BIT_OR(i)   AS "?",
  BIT_OR(x)   AS "7",
  BIT_OR(y)   AS "1101"
FROM bitwise_test;

--
-- test boolean aggregates
--
-- first test all possible transition and final states

SELECT
  -- boolean and transitions
  -- null because strict
  booland_statefunc(NULL, NULL)  IS NULL AS "t",
  booland_statefunc(TRUE, NULL)  IS NULL AS "t",
  booland_statefunc(FALSE, NULL) IS NULL AS "t",
  booland_statefunc(NULL, TRUE)  IS NULL AS "t",
  booland_statefunc(NULL, FALSE) IS NULL AS "t",
  -- and actual computations
  booland_statefunc(TRUE, TRUE) AS "t",
  NOT booland_statefunc(TRUE, FALSE) AS "t",
  NOT booland_statefunc(FALSE, TRUE) AS "t",
  NOT booland_statefunc(FALSE, FALSE) AS "t";

SELECT
  -- boolean or transitions
  -- null because strict
  boolor_statefunc(NULL, NULL)  IS NULL AS "t",
  boolor_statefunc(TRUE, NULL)  IS NULL AS "t",
  boolor_statefunc(FALSE, NULL) IS NULL AS "t",
  boolor_statefunc(NULL, TRUE)  IS NULL AS "t",
  boolor_statefunc(NULL, FALSE) IS NULL AS "t",
  -- actual computations
  boolor_statefunc(TRUE, TRUE) AS "t",
  boolor_statefunc(TRUE, FALSE) AS "t",
  boolor_statefunc(FALSE, TRUE) AS "t",
  NOT boolor_statefunc(FALSE, FALSE) AS "t";

CREATE TEMPORARY TABLE bool_test(
  b1 BOOL,
  b2 BOOL,
  b3 BOOL,
  b4 BOOL);

-- empty case
SELECT
  BOOL_AND(b1)   AS "n",
  BOOL_OR(b3)    AS "n"
FROM bool_test;

COPY bool_test FROM STDIN NULL 'null';
TRUE	null	FALSE	null
FALSE	TRUE	null	null
null	TRUE	FALSE	null
\.

SELECT
  BOOL_AND(b1)     AS "f",
  BOOL_AND(b2)     AS "t",
  BOOL_AND(b3)     AS "f",
  BOOL_AND(b4)     AS "n",
  BOOL_AND(NOT b2) AS "f",
  BOOL_AND(NOT b3) AS "t"
FROM bool_test;

SELECT
  EVERY(b1)     AS "f",
  EVERY(b2)     AS "t",
  EVERY(b3)     AS "f",
  EVERY(b4)     AS "n",
  EVERY(NOT b2) AS "f",
  EVERY(NOT b3) AS "t"
FROM bool_test;

SELECT
  BOOL_OR(b1)      AS "t",
  BOOL_OR(b2)      AS "t",
  BOOL_OR(b3)      AS "f",
  BOOL_OR(b4)      AS "n",
  BOOL_OR(NOT b2)  AS "f",
  BOOL_OR(NOT b3)  AS "t"
FROM bool_test;

--
-- Test cases that should be optimized into indexscans instead of
-- the generic aggregate implementation.
--
analyze tenk1;		-- ensure we get consistent plans here

-- Basic cases
explain (costs off)
  select min(unique1) from tenk1;
select min(unique1) from tenk1;
explain (costs off)
  select max(unique1) from tenk1;
select max(unique1) from tenk1;
explain (costs off)
  select max(unique1) from tenk1 where unique1 < 42;
select max(unique1) from tenk1 where unique1 < 42;
explain (costs off)
  select max(unique1) from tenk1 where unique1 > 42;
select max(unique1) from tenk1 where unique1 > 42;
set enable_seqscan=off;
set enable_bitmapscan=off;
explain (costs off)
  select max(unique1) from tenk1 where unique1 > 42000;
select max(unique1) from tenk1 where unique1 > 42000;
reset enable_seqscan;

-- multi-column index (uses tenk1_thous_tenthous)
explain (costs off)
  select max(tenthous) from tenk1 where thousand = 33;
select max(tenthous) from tenk1 where thousand = 33;
explain (costs off)
  select min(tenthous) from tenk1 where thousand = 33;
select min(tenthous) from tenk1 where thousand = 33;

-- check parameter propagation into an indexscan subquery
-- In GPDB, this cannot use the MIN/MAX optimization, because the subplan
-- parameter cannot be pushed through a Motion node.
explain (costs off)
  select f1, (select min(unique1) from tenk1 where unique1 > f1) AS gt
    from int4_tbl;
select f1, (select min(unique1) from tenk1 where unique1 > f1) AS gt
  from int4_tbl;

-- check some cases that were handled incorrectly in 8.3.0
explain (costs off)
  select distinct max(unique2) from tenk1;
select distinct max(unique2) from tenk1;
explain (costs off)
  select max(unique2) from tenk1 order by 1;
select max(unique2) from tenk1 order by 1;
explain (costs off)
  select max(unique2) from tenk1 order by max(unique2);
select max(unique2) from tenk1 order by max(unique2);
explain (costs off)
  select max(unique2) from tenk1 order by max(unique2)+1;
select max(unique2) from tenk1 order by max(unique2)+1;
explain (costs off)
  select max(unique2), generate_series(1,3) as g from tenk1 order by g desc;
select max(unique2), generate_series(1,3) as g from tenk1 order by g desc;

-- try it on an inheritance tree
create table minmaxtest(f1 int);
create table minmaxtest1() inherits (minmaxtest);
create table minmaxtest2() inherits (minmaxtest);
create table minmaxtest3() inherits (minmaxtest);
create index minmaxtesti on minmaxtest(f1);
create index minmaxtest1i on minmaxtest1(f1);
create index minmaxtest2i on minmaxtest2(f1 desc);
create index minmaxtest3i on minmaxtest3(f1) where f1 is not null;

insert into minmaxtest values(11), (12);
insert into minmaxtest1 values(13), (14);
insert into minmaxtest2 values(15), (16);
insert into minmaxtest3 values(17), (18);

set enable_seqscan=off;
explain (costs off)
  select min(f1), max(f1) from minmaxtest;
select min(f1), max(f1) from minmaxtest;
reset enable_seqscan;

drop table minmaxtest cascade;

-- check for correct detection of nested-aggregate errors
select max(min(unique1)) from tenk1;
select (select max(min(unique1)) from int8_tbl) from tenk1;

--
-- Test combinations of DISTINCT and/or ORDER BY
--

select array_agg(a order by b)
  from (values (1,4),(2,3),(3,1),(4,2)) v(a,b);
select array_agg(a order by a)
  from (values (1,4),(2,3),(3,1),(4,2)) v(a,b);
select array_agg(a order by a desc)
  from (values (1,4),(2,3),(3,1),(4,2)) v(a,b);
select array_agg(b order by a desc)
  from (values (1,4),(2,3),(3,1),(4,2)) v(a,b);

select array_agg(distinct a)
  from (values (1),(2),(1),(3),(null),(2)) v(a);
select array_agg(distinct a order by a)
  from (values (1),(2),(1),(3),(null),(2)) v(a);
select array_agg(distinct a order by a desc)
  from (values (1),(2),(1),(3),(null),(2)) v(a);
select array_agg(distinct a order by a desc nulls last)
  from (values (1),(2),(1),(3),(null),(2)) v(a);

-- multi-arg aggs, strict/nonstrict, distinct/order by

select aggfstr(a,b,c)
  from (values (1,3,'foo'),(0,null,null),(2,2,'bar'),(3,1,'baz')) v(a,b,c);
select aggfns(a,b,c)
  from (values (1,3,'foo'),(0,null,null),(2,2,'bar'),(3,1,'baz')) v(a,b,c);

select aggfstr(distinct a,b,c)
  from (values (1,3,'foo'),(0,null,null),(2,2,'bar'),(3,1,'baz')) v(a,b,c),
       generate_series(1,3) i;
select aggfns(distinct a,b,c)
  from (values (1,3,'foo'),(0,null,null),(2,2,'bar'),(3,1,'baz')) v(a,b,c),
       generate_series(1,3) i;

select aggfstr(distinct a,b,c order by b)
  from (values (1,3,'foo'),(0,null,null),(2,2,'bar'),(3,1,'baz')) v(a,b,c),
       generate_series(1,3) i;
select aggfns(distinct a,b,c order by b)
  from (values (1,3,'foo'),(0,null,null),(2,2,'bar'),(3,1,'baz')) v(a,b,c),
       generate_series(1,3) i;

-- test specific code paths

select aggfns(distinct a,a,c order by c using ~<~,a)
  from (values (1,3,'foo'),(0,null,null),(2,2,'bar'),(3,1,'baz')) v(a,b,c),
       generate_series(1,2) i;
select aggfns(distinct a,a,c order by c using ~<~)
  from (values (1,3,'foo'),(0,null,null),(2,2,'bar'),(3,1,'baz')) v(a,b,c),
       generate_series(1,2) i;
select aggfns(distinct a,a,c order by a)
  from (values (1,3,'foo'),(0,null,null),(2,2,'bar'),(3,1,'baz')) v(a,b,c),
       generate_series(1,2) i;
select aggfns(distinct a,b,c order by a,c using ~<~,b)
  from (values (1,3,'foo'),(0,null,null),(2,2,'bar'),(3,1,'baz')) v(a,b,c),
       generate_series(1,2) i;

-- check node I/O via view creation and usage, also deparsing logic

-- start_ignore
-- pg_get_viewdef() runs some internal queries on catalogs, and we don't want
-- fallback notices about those.
reset optimizer_trace_fallback;
-- end_ignore

create view agg_view1 as
  select aggfns(a,b,c)
    from (values (1,3,'foo'),(0,null,null),(2,2,'bar'),(3,1,'baz')) v(a,b,c);

select * from agg_view1;
select pg_get_viewdef('agg_view1'::regclass);

create or replace view agg_view1 as
  select aggfns(distinct a,b,c)
    from (values (1,3,'foo'),(0,null,null),(2,2,'bar'),(3,1,'baz')) v(a,b,c),
         generate_series(1,3) i;

select * from agg_view1;
select pg_get_viewdef('agg_view1'::regclass);

create or replace view agg_view1 as
  select aggfns(distinct a,b,c order by b)
    from (values (1,3,'foo'),(0,null,null),(2,2,'bar'),(3,1,'baz')) v(a,b,c),
         generate_series(1,3) i;

select * from agg_view1;
select pg_get_viewdef('agg_view1'::regclass);

create or replace view agg_view1 as
  select aggfns(a,b,c order by b+1)
    from (values (1,3,'foo'),(0,null,null),(2,2,'bar'),(3,1,'baz')) v(a,b,c);

select * from agg_view1;
select pg_get_viewdef('agg_view1'::regclass);

create or replace view agg_view1 as
  select aggfns(a,a,c order by b)
    from (values (1,3,'foo'),(0,null,null),(2,2,'bar'),(3,1,'baz')) v(a,b,c);

select * from agg_view1;
select pg_get_viewdef('agg_view1'::regclass);

create or replace view agg_view1 as
  select aggfns(a,b,c order by c using ~<~)
    from (values (1,3,'foo'),(0,null,null),(2,2,'bar'),(3,1,'baz')) v(a,b,c);

select * from agg_view1;
select pg_get_viewdef('agg_view1'::regclass);

create or replace view agg_view1 as
  select aggfns(distinct a,b,c order by a,c using ~<~,b)
    from (values (1,3,'foo'),(0,null,null),(2,2,'bar'),(3,1,'baz')) v(a,b,c),
         generate_series(1,2) i;

select * from agg_view1;
select pg_get_viewdef('agg_view1'::regclass);

drop view agg_view1;

-- start_ignore
SET optimizer_trace_fallback to on;
-- end_ignore

-- incorrect DISTINCT usage errors

select aggfns(distinct a,b,c order by i)
  from (values (1,1,'foo')) v(a,b,c), generate_series(1,2) i;
select aggfns(distinct a,b,c order by a,b+1)
  from (values (1,1,'foo')) v(a,b,c), generate_series(1,2) i;
select aggfns(distinct a,b,c order by a,b,i,c)
  from (values (1,1,'foo')) v(a,b,c), generate_series(1,2) i;
select aggfns(distinct a,a,c order by a,b)
  from (values (1,1,'foo')) v(a,b,c), generate_series(1,2) i;

-- string_agg tests
select string_agg(a,',') from (values('aaaa'),('bbbb'),('cccc')) g(a);
select string_agg(a,',') from (values('aaaa'),(null),('bbbb'),('cccc')) g(a);
select string_agg(a,'AB') from (values(null),(null),('bbbb'),('cccc')) g(a);
select string_agg(a,',') from (values(null),(null)) g(a);

-- check some implicit casting cases, as per bug #5564
select string_agg(distinct f1, ',' order by f1) from varchar_tbl;  -- ok
select string_agg(distinct f1::text, ',' order by f1) from varchar_tbl;  -- not ok
select string_agg(distinct f1, ',' order by f1::text) from varchar_tbl;  -- not ok
select string_agg(distinct f1::text, ',' order by f1::text) from varchar_tbl;  -- ok

<<<<<<< HEAD
-- FILTER tests

select min(unique1) filter (where unique1 > 100) from tenk1;

select ten, sum(distinct four) filter (where four::text ~ '123') from onek a
group by ten;

select ten, sum(distinct four) filter (where four > 10) from onek a
group by ten
having exists (select 1 from onek b where sum(distinct a.four) = b.four);

select max(foo COLLATE "C") filter (where (bar collate "POSIX") > '0')
from (values ('a', 'b')) AS v(foo,bar);

-- outer reference in FILTER (PostgreSQL extension)
select (select count(*)
        from (values (1)) t0(inner_c))
from (values (2),(3)) t1(outer_c); -- inner query is aggregation query
select (select count(*) filter (where outer_c <> 0)
        from (values (1)) t0(inner_c))
from (values (2),(3)) t1(outer_c); -- outer query is aggregation query
select (select count(inner_c) filter (where outer_c <> 0)
        from (values (1)) t0(inner_c))
from (values (2),(3)) t1(outer_c); -- inner query is aggregation query
select
  (select max((select i.unique2 from tenk1 i where i.unique1 = o.unique1))
     filter (where o.unique1 < 10))
from tenk1 o;					-- outer query is aggregation query

-- subquery in FILTER clause (PostgreSQL extension)
select sum(unique1) FILTER (WHERE
  unique1 IN (SELECT unique1 FROM onek where unique1 < 100)) FROM tenk1;

-- exercise lots of aggregate parts with FILTER
select aggfns(distinct a,b,c order by a,c using ~<~,b) filter (where a > 1)
    from (values (1,3,'foo'),(0,null,null),(2,2,'bar'),(3,1,'baz')) v(a,b,c),
    generate_series(1,2) i;

-- ordered-set aggregates

select p, percentile_cont(p) within group (order by x::float8)
from generate_series(1,5) x,
     (values (0::float8),(0.1),(0.25),(0.4),(0.5),(0.6),(0.75),(0.9),(1)) v(p)
group by p order by p;

select p, percentile_cont(p order by p) within group (order by x)  -- error
from generate_series(1,5) x,
     (values (0::float8),(0.1),(0.25),(0.4),(0.5),(0.6),(0.75),(0.9),(1)) v(p)
group by p order by p;

select p, sum() within group (order by x::float8)  -- error
from generate_series(1,5) x,
     (values (0::float8),(0.1),(0.25),(0.4),(0.5),(0.6),(0.75),(0.9),(1)) v(p)
group by p order by p;

select p, percentile_cont(p,p)  -- error
from generate_series(1,5) x,
     (values (0::float8),(0.1),(0.25),(0.4),(0.5),(0.6),(0.75),(0.9),(1)) v(p)
group by p order by p;

select percentile_cont(0.5) within group (order by b) from aggtest;
select percentile_cont(0.5) within group (order by b), sum(b) from aggtest;
select percentile_cont(0.5) within group (order by thousand) from tenk1;
select percentile_disc(0.5) within group (order by thousand) from tenk1;
select rank(3) within group (order by x)
from (values (1),(1),(2),(2),(3),(3),(4)) v(x);
select cume_dist(3) within group (order by x)
from (values (1),(1),(2),(2),(3),(3),(4)) v(x);
select percent_rank(3) within group (order by x)
from (values (1),(1),(2),(2),(3),(3),(4),(5)) v(x);
select dense_rank(3) within group (order by x)
from (values (1),(1),(2),(2),(3),(3),(4)) v(x);

select percentile_disc(array[0,0.1,0.25,0.5,0.75,0.9,1]) within group (order by thousand)
from tenk1;
select percentile_cont(array[0,0.25,0.5,0.75,1]) within group (order by thousand)
from tenk1;
select percentile_disc(array[[null,1,0.5],[0.75,0.25,null]]) within group (order by thousand)
from tenk1;
select percentile_cont(array[0,1,0.25,0.75,0.5,1]) within group (order by x)
from generate_series(1,6) x;

select ten, mode() within group (order by string4) from tenk1 group by ten order by ten;

select percentile_disc(array[0.25,0.5,0.75]) within group (order by x)
from unnest('{fred,jim,fred,jack,jill,fred,jill,jim,jim,sheila,jim,sheila}'::text[]) u(x);

-- start_ignore
-- GPDB_92_MERGE_FIXME: We don't have pg_collation_for yet. Will get it in 9.2.
-- check collation propagates up in suitable cases:
select pg_collation_for(percentile_disc(1) within group (order by x collate "POSIX"))
  from (values ('fred'),('jim')) v(x);
-- end_ignore

-- ordered-set aggs created with CREATE AGGREGATE
select test_rank(3) within group (order by x)
from (values (1),(1),(2),(2),(3),(3),(4)) v(x);
select test_percentile_disc(0.5) within group (order by thousand) from tenk1;

-- ordered-set aggs can't use ungrouped vars in direct args:
select rank(x) within group (order by x) from generate_series(1,5) x;

-- outer-level agg can't use a grouped arg of a lower level, either:
select array(select percentile_disc(a) within group (order by x)
               from (values (0.3),(0.7)) v(a) group by a)
  from generate_series(1,5) g(x);

-- agg in the direct args is a grouping violation, too:
select rank(sum(x)) within group (order by x) from generate_series(1,5) x;

-- hypothetical-set type unification and argument-count failures:
select rank(3) within group (order by x) from (values ('fred'),('jim')) v(x);
select rank(3) within group (order by stringu1,stringu2) from tenk1;
select rank('fred') within group (order by x) from generate_series(1,5) x;
select rank('adam'::text collate "C") within group (order by x collate "POSIX")
  from (values ('fred'),('jim')) v(x);
-- hypothetical-set type unification successes:
select rank('adam'::varchar) within group (order by x) from (values ('fred'),('jim')) v(x);
select rank('3') within group (order by x) from generate_series(1,5) x;

-- divide by zero check
select percent_rank(0) within group (order by x) from generate_series(1,0) x;

-- deparse and multiple features:
create view aggordview1 as
select ten,
       percentile_disc(0.5) within group (order by thousand) as p50,
       percentile_disc(0.5) within group (order by thousand) filter (where hundred=1) as px,
       rank(5,'AZZZZ',50) within group (order by hundred, string4 desc, hundred)
  from tenk1
 group by ten order by ten;

-- start_ignore
-- pg_get_viewdef() runs some internal queries on catalogs, and we don't want
-- fallback notices about those.
reset optimizer_trace_fallback;
-- end_ignore

select pg_get_viewdef('aggordview1');
-- start_ignore
SET optimizer_trace_fallback to on;
-- end_ignore
select * from aggordview1 order by ten;
drop view aggordview1;


-- variadic aggregates
select least_agg(q1,q2) from int8_tbl;
select least_agg(variadic array[q1,q2]) from int8_tbl;
=======
-- string_agg bytea tests
create table bytea_test_table(v bytea);

select string_agg(v, '') from bytea_test_table;

insert into bytea_test_table values(decode('ff','hex'));

select string_agg(v, '') from bytea_test_table;

insert into bytea_test_table values(decode('aa','hex'));

select string_agg(v, '') from bytea_test_table;
select string_agg(v, NULL) from bytea_test_table;
select string_agg(v, decode('ee', 'hex')) from bytea_test_table;

drop table bytea_test_table;
>>>>>>> 80edfd76
<|MERGE_RESOLUTION|>--- conflicted
+++ resolved
@@ -442,7 +442,6 @@
 select string_agg(distinct f1, ',' order by f1::text) from varchar_tbl;  -- not ok
 select string_agg(distinct f1::text, ',' order by f1::text) from varchar_tbl;  -- ok
 
-<<<<<<< HEAD
 -- FILTER tests
 
 select min(unique1) filter (where unique1 > 100) from tenk1;
@@ -592,21 +591,20 @@
 -- variadic aggregates
 select least_agg(q1,q2) from int8_tbl;
 select least_agg(variadic array[q1,q2]) from int8_tbl;
-=======
+
 -- string_agg bytea tests
-create table bytea_test_table(v bytea);
+create table bytea_test_table(gpDistKey int, v bytea);
 
 select string_agg(v, '') from bytea_test_table;
 
-insert into bytea_test_table values(decode('ff','hex'));
+insert into bytea_test_table(v) values(decode('ff','hex'));
 
 select string_agg(v, '') from bytea_test_table;
 
-insert into bytea_test_table values(decode('aa','hex'));
+insert into bytea_test_table(v) values(decode('aa','hex'));
 
 select string_agg(v, '') from bytea_test_table;
 select string_agg(v, NULL) from bytea_test_table;
 select string_agg(v, decode('ee', 'hex')) from bytea_test_table;
 
-drop table bytea_test_table;
->>>>>>> 80edfd76
+drop table bytea_test_table;