--- conflicted
+++ resolved
@@ -155,7 +155,7 @@
 
 DISCARD SEQUENCES;
 SELECT currval('sequence_test'::regclass);
-ERROR:  currval of sequence "sequence_test" is not yet defined in this session
+ERROR:  currval() not supported
 DROP SEQUENCE sequence_test;
 -- renaming sequences
 CREATE SEQUENCE foo_seq;
@@ -316,26 +316,19 @@
        1
 (1 row)
 
---SELECT lastval();
+SELECT lastval();
+ERROR:  lastval() not supported
 SELECT setval('seq', 99);
  setval 
 --------
      99
 (1 row)
 
-<<<<<<< HEAD
---SELECT lastval();
-=======
 SELECT lastval();
- lastval 
----------
-      99
-(1 row)
-
+ERROR:  lastval() not supported
 DISCARD SEQUENCES;
 SELECT lastval();
-ERROR:  lastval is not yet defined in this session
->>>>>>> ab76208e
+ERROR:  lastval() not supported
 CREATE SEQUENCE seq2;
 SELECT nextval('seq2');
  nextval 
