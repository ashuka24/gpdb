--- conflicted
+++ resolved
@@ -1,33 +1,8 @@
-<<<<<<< HEAD
-SELECT name, setting FROM pg_settings WHERE name LIKE 'enable%';
-         name         | setting 
-----------------------+---------
- enable_bitmapscan    | on
- enable_groupagg      | on
- enable_hashagg       | on
- enable_hashjoin      | on
- enable_indexonlyscan | on
- enable_indexscan     | on
- enable_material      | on
- enable_mergejoin     | off
- enable_nestloop      | off
- enable_seqscan       | on
- enable_sort          | on
- enable_tidscan       | on
-(12 rows)
-
-CREATE TABLE foo2(fooid int, f2 int);
-INSERT INTO foo2 VALUES(1, 11);
-INSERT INTO foo2 VALUES(2, 22);
-INSERT INTO foo2 VALUES(1, 111);
-CREATE FUNCTION foot(int) returns setof foo2 as 'SELECT * FROM foo2 WHERE fooid = $1 ORDER BY f2;' LANGUAGE SQL;
-=======
 CREATE TABLE rngfunc2(rngfuncid int, f2 int);
 INSERT INTO rngfunc2 VALUES(1, 11);
 INSERT INTO rngfunc2 VALUES(2, 22);
 INSERT INTO rngfunc2 VALUES(1, 111);
 CREATE FUNCTION rngfunct(int) returns setof rngfunc2 as 'SELECT * FROM rngfunc2 WHERE rngfuncid = $1 ORDER BY f2;' LANGUAGE SQL;
->>>>>>> 9e1c9f95
 -- function with ORDINALITY
 select * from rngfunct(1) with ordinality as z(a,b,ord);
  a |  b  | ord 
@@ -232,22 +207,8 @@
  5 |   | 5
 (5 rows)
 
-<<<<<<< HEAD
---fetch backward all from foo;
-fetch all from foo;
-=======
-fetch backward all from rf_cur;
- i | j | o 
----+---+---
- 5 |   | 5
- 4 |   | 4
- 3 |   | 3
- 2 | 2 | 2
- 1 | 1 | 1
-(5 rows)
-
+--fetch backward all from rf_cur;
 fetch all from rf_cur;
->>>>>>> 9e1c9f95
  i | j | o 
 ---+---+---
 (0 rows)
@@ -262,29 +223,8 @@
 ---+---+---
 (0 rows)
 
-<<<<<<< HEAD
---fetch prior from foo;
---fetch absolute 1 from foo;
-fetch next from foo;
-=======
-fetch prior from rf_cur;
- i | j | o 
----+---+---
- 5 |   | 5
-(1 row)
-
-fetch absolute 1 from rf_cur;
- i | j | o 
----+---+---
- 1 | 1 | 1
-(1 row)
-
-fetch next from rf_cur;
->>>>>>> 9e1c9f95
- i | j | o 
----+---+---
-(0 rows)
-
+--fetch prior from rf_cur;
+--fetch absolute 1 from rf_cur;
 fetch next from rf_cur;
  i | j | o 
 ---+---+---
@@ -293,102 +233,39 @@
 fetch next from rf_cur;
  i | j | o 
 ---+---+---
-<<<<<<< HEAD
 (0 rows)
-=======
- 4 |   | 4
-(1 row)
-
-fetch prior from rf_cur;
+
+fetch next from rf_cur;
  i | j | o 
 ---+---+---
- 3 |   | 3
-(1 row)
-
-fetch prior from rf_cur;
- i | j | o 
----+---+---
- 2 | 2 | 2
-(1 row)
-
-fetch prior from rf_cur;
- i | j | o 
----+---+---
- 1 | 1 | 1
-(1 row)
->>>>>>> 9e1c9f95
-
---fetch prior from foo;
---fetch prior from foo;
---fetch prior from foo;
+(0 rows)
+
+--fetch prior from rf_cur;
+--fetch prior from rf_cur;
+--fetch prior from rf_cur;
 commit;
 -- function with implicit LATERAL
-<<<<<<< HEAD
-select * from foo2, foot(foo2.fooid) z where foo2.f2 = z.f2;
+select * from rngfunc2, rngfunct(rngfunc2.rngfuncid) z where rngfunc2.f2 = z.f2;
 ERROR:  query plan with multiple segworker groups is not supported
 HINT:  likely caused by a function that reads or modifies data in a distributed table
-CONTEXT:  SQL function "foot" statement 1
+CONTEXT:  SQL function "rngfunct" statement 1
 -- function with implicit LATERAL and explicit ORDINALITY
-select * from foo2, foot(foo2.fooid) with ordinality as z(fooid,f2,ord) where foo2.f2 = z.f2;
+select * from rngfunc2, rngfunct(rngfunc2.rngfuncid) with ordinality as z(rngfuncid,f2,ord) where rngfunc2.f2 = z.f2;
 ERROR:  query plan with multiple segworker groups is not supported
 HINT:  likely caused by a function that reads or modifies data in a distributed table
-CONTEXT:  SQL function "foot" statement 1
--- function in subselect
-select * from foo2 where f2 in (select f2 from foot(foo2.fooid) z where z.fooid = foo2.fooid) ORDER BY 1,2;
-ERROR:  function cannot execute on a QE slice because it accesses relation "public.foo2"
-CONTEXT:  SQL function "foot" during startup
--- function in subselect
-select * from foo2 where f2 in (select f2 from foot(1) z where z.fooid = foo2.fooid) ORDER BY 1,2;
-ERROR:  function cannot execute on a QE slice because it accesses relation "public.foo2"
-CONTEXT:  SQL function "foot" during startup
--- function in subselect
-select * from foo2 where f2 in (select f2 from foot(foo2.fooid) z where z.fooid = 1) ORDER BY 1,2;
-ERROR:  function cannot execute on a QE slice because it accesses relation "public.foo2"
-CONTEXT:  SQL function "foot" during startup
-=======
-select * from rngfunc2, rngfunct(rngfunc2.rngfuncid) z where rngfunc2.f2 = z.f2;
- rngfuncid | f2  | rngfuncid | f2  
------------+-----+-----------+-----
-         1 |  11 |         1 |  11
-         2 |  22 |         2 |  22
-         1 | 111 |         1 | 111
-(3 rows)
-
--- function with implicit LATERAL and explicit ORDINALITY
-select * from rngfunc2, rngfunct(rngfunc2.rngfuncid) with ordinality as z(rngfuncid,f2,ord) where rngfunc2.f2 = z.f2;
- rngfuncid | f2  | rngfuncid | f2  | ord 
------------+-----+-----------+-----+-----
-         1 |  11 |         1 |  11 |   1
-         2 |  22 |         2 |  22 |   1
-         1 | 111 |         1 | 111 |   2
-(3 rows)
-
+CONTEXT:  SQL function "rngfunct" statement 1
 -- function in subselect
 select * from rngfunc2 where f2 in (select f2 from rngfunct(rngfunc2.rngfuncid) z where z.rngfuncid = rngfunc2.rngfuncid) ORDER BY 1,2;
- rngfuncid | f2  
------------+-----
-         1 |  11
-         1 | 111
-         2 |  22
-(3 rows)
-
+ERROR:  function cannot execute on a QE slice because it accesses relation "public.rngfunc2"
+CONTEXT:  SQL function "rngfunct" during startup
 -- function in subselect
 select * from rngfunc2 where f2 in (select f2 from rngfunct(1) z where z.rngfuncid = rngfunc2.rngfuncid) ORDER BY 1,2;
- rngfuncid | f2  
------------+-----
-         1 |  11
-         1 | 111
-(2 rows)
-
+ERROR:  function cannot execute on a QE slice because it accesses relation "public.rngfunc2"
+CONTEXT:  SQL function "rngfunct" during startup
 -- function in subselect
 select * from rngfunc2 where f2 in (select f2 from rngfunct(rngfunc2.rngfuncid) z where z.rngfuncid = 1) ORDER BY 1,2;
- rngfuncid | f2  
------------+-----
-         1 |  11
-         1 | 111
-(2 rows)
-
->>>>>>> 9e1c9f95
+ERROR:  function cannot execute on a QE slice because it accesses relation "public.rngfunc2"
+CONTEXT:  SQL function "rngfunct" during startup
 -- nested functions
 select rngfunct.rngfuncid, rngfunct.f2 from rngfunct(sin(pi()/2)::int) ORDER BY 1,2;
  rngfuncid | f2  
@@ -466,13 +343,8 @@
 
 DROP VIEW vw_getrngfunc;
 -- sql, proretset = t, prorettype = b
-<<<<<<< HEAD
-CREATE FUNCTION getfoo3(int) RETURNS setof text AS 'SELECT fooname FROM foo WHERE fooid = $1 ORDER BY fooname DESC /* ORDER BY to force the Joe row to be returned */ ;' LANGUAGE SQL;
-SELECT * FROM getfoo3(1) AS t1;
-=======
-CREATE FUNCTION getrngfunc3(int) RETURNS setof text AS 'SELECT rngfuncname FROM rngfunc WHERE rngfuncid = $1;' LANGUAGE SQL;
+CREATE FUNCTION getrngfunc3(int) RETURNS setof text AS 'SELECT rngfuncname FROM rngfunc WHERE rngfuncid = $1 ORDER BY rngfuncname DESC /* ORDER BY to force the Joe row to be returned */ ;' LANGUAGE SQL;
 SELECT * FROM getrngfunc3(1) AS t1;
->>>>>>> 9e1c9f95
  t1  
 -----
  Joe
@@ -505,19 +377,11 @@
 
 DROP VIEW vw_getrngfunc;
 -- sql, proretset = f, prorettype = c
-<<<<<<< HEAD
-CREATE FUNCTION getfoo4(int) RETURNS foo AS 'SELECT * FROM foo WHERE fooid = $1 ORDER BY fooname DESC /* ORDER BY to force the Joe row to be returned */ ;' LANGUAGE SQL;
-SELECT * FROM getfoo4(1) AS t1;
- fooid | foosubid | fooname 
--------+----------+---------
-     1 |        1 | Joe
-=======
-CREATE FUNCTION getrngfunc4(int) RETURNS rngfunc AS 'SELECT * FROM rngfunc WHERE rngfuncid = $1;' LANGUAGE SQL;
+CREATE FUNCTION getrngfunc4(int) RETURNS rngfunc AS 'SELECT * FROM rngfunc WHERE rngfuncid = $1 ORDER BY rngfuncname DESC /* ORDER BY to force the Joe row to be returned */ ;' LANGUAGE SQL;
 SELECT * FROM getrngfunc4(1) AS t1;
  rngfuncid | rngfuncsubid | rngfuncname 
 -----------+--------------+-------------
          1 |            1 | Joe
->>>>>>> 9e1c9f95
 (1 row)
 
 SELECT * FROM getrngfunc4(1) WITH ORDINALITY AS t1(a,b,c,o);
@@ -543,21 +407,12 @@
 
 DROP VIEW vw_getrngfunc;
 -- sql, proretset = t, prorettype = c
-<<<<<<< HEAD
-CREATE FUNCTION getfoo5(int) RETURNS setof foo AS 'SELECT * FROM foo WHERE fooid = $1 ORDER BY fooname DESC /* ORDER BY to force the Joe row to be returned */ ;' LANGUAGE SQL;
-SELECT * FROM getfoo5(1) AS t1;
- fooid | foosubid | fooname 
--------+----------+---------
-     1 |        1 | Joe
-     1 |        2 | Ed
-=======
-CREATE FUNCTION getrngfunc5(int) RETURNS setof rngfunc AS 'SELECT * FROM rngfunc WHERE rngfuncid = $1;' LANGUAGE SQL;
+CREATE FUNCTION getrngfunc5(int) RETURNS setof rngfunc AS 'SELECT * FROM rngfunc WHERE rngfuncid = $1 ORDER BY rngfuncname DESC /* ORDER BY to force the Joe row to be returned */ ;' LANGUAGE SQL;
 SELECT * FROM getrngfunc5(1) AS t1;
  rngfuncid | rngfuncsubid | rngfuncname 
 -----------+--------------+-------------
          1 |            1 | Joe
          1 |            2 | Ed
->>>>>>> 9e1c9f95
 (2 rows)
 
 SELECT * FROM getrngfunc5(1) WITH ORDINALITY AS t1(a,b,c,o);
@@ -586,19 +441,11 @@
 
 DROP VIEW vw_getrngfunc;
 -- sql, proretset = f, prorettype = record
-<<<<<<< HEAD
-CREATE FUNCTION getfoo6(int) RETURNS RECORD AS 'SELECT * FROM foo WHERE fooid = $1 ORDER BY fooname DESC /* ORDER BY to force the Joe row to be returned */ ;' LANGUAGE SQL;
-SELECT * FROM getfoo6(1) AS t1(fooid int, foosubid int, fooname text);
- fooid | foosubid | fooname 
--------+----------+---------
-     1 |        1 | Joe
-=======
-CREATE FUNCTION getrngfunc6(int) RETURNS RECORD AS 'SELECT * FROM rngfunc WHERE rngfuncid = $1;' LANGUAGE SQL;
+CREATE FUNCTION getrngfunc6(int) RETURNS RECORD AS 'SELECT * FROM rngfunc WHERE rngfuncid = $1 ORDER BY rngfuncname DESC /* ORDER BY to force the Joe row to be returned */ ;' LANGUAGE SQL;
 SELECT * FROM getrngfunc6(1) AS t1(rngfuncid int, rngfuncsubid int, rngfuncname text);
  rngfuncid | rngfuncsubid | rngfuncname 
 -----------+--------------+-------------
          1 |            1 | Joe
->>>>>>> 9e1c9f95
 (1 row)
 
 SELECT * FROM ROWS FROM( getrngfunc6(1) AS (rngfuncid int, rngfuncsubid int, rngfuncname text) ) WITH ORDINALITY;
@@ -627,21 +474,12 @@
 
 DROP VIEW vw_getrngfunc;
 -- sql, proretset = t, prorettype = record
-<<<<<<< HEAD
-CREATE FUNCTION getfoo7(int) RETURNS setof record AS 'SELECT * FROM foo WHERE fooid = $1 ORDER BY fooname DESC /* ORDER BY to force the Joe row to be returned */ ;' LANGUAGE SQL;
-SELECT * FROM getfoo7(1) AS t1(fooid int, foosubid int, fooname text);
- fooid | foosubid | fooname 
--------+----------+---------
-     1 |        1 | Joe
-     1 |        2 | Ed
-=======
-CREATE FUNCTION getrngfunc7(int) RETURNS setof record AS 'SELECT * FROM rngfunc WHERE rngfuncid = $1;' LANGUAGE SQL;
+CREATE FUNCTION getrngfunc7(int) RETURNS setof record AS 'SELECT * FROM rngfunc WHERE rngfuncid = $1 ORDER BY rngfuncname DESC /* ORDER BY to force the Joe row to be returned */ ;' LANGUAGE SQL;
 SELECT * FROM getrngfunc7(1) AS t1(rngfuncid int, rngfuncsubid int, rngfuncname text);
  rngfuncid | rngfuncsubid | rngfuncname 
 -----------+--------------+-------------
          1 |            1 | Joe
          1 |            2 | Ed
->>>>>>> 9e1c9f95
 (2 rows)
 
 SELECT * FROM ROWS FROM( getrngfunc7(1) AS (rngfuncid int, rngfuncsubid int, rngfuncname text) ) WITH ORDINALITY;
@@ -703,19 +541,11 @@
 
 DROP VIEW vw_getrngfunc;
 -- plpgsql, proretset = f, prorettype = c
-<<<<<<< HEAD
-CREATE FUNCTION getfoo9(int) RETURNS foo AS 'DECLARE footup foo%ROWTYPE; BEGIN SELECT * into footup FROM foo WHERE fooid = $1 ORDER BY fooname DESC /* ORDER BY to force the Joe row to be returned */ ; RETURN footup; END;' LANGUAGE plpgsql;
-SELECT * FROM getfoo9(1) AS t1;
- fooid | foosubid | fooname 
--------+----------+---------
-     1 |        1 | Joe
-=======
-CREATE FUNCTION getrngfunc9(int) RETURNS rngfunc AS 'DECLARE rngfunctup rngfunc%ROWTYPE; BEGIN SELECT * into rngfunctup FROM rngfunc WHERE rngfuncid = $1; RETURN rngfunctup; END;' LANGUAGE plpgsql;
+CREATE FUNCTION getrngfunc9(int) RETURNS rngfunc AS 'DECLARE rngfunctup rngfunc%ROWTYPE; BEGIN SELECT * into rngfunctup FROM rngfunc WHERE rngfuncid = $1 ORDER BY rngfuncname DESC /* ORDER BY to force the Joe row to be returned */ ; RETURN rngfunctup; END;' LANGUAGE plpgsql;
 SELECT * FROM getrngfunc9(1) AS t1;
  rngfuncid | rngfuncsubid | rngfuncname 
 -----------+--------------+-------------
          1 |            1 | Joe
->>>>>>> 9e1c9f95
 (1 row)
 
 SELECT * FROM getrngfunc9(1) WITH ORDINALITY AS t1(a,b,c,o);
@@ -1905,24 +1735,16 @@
   language sql
   as $$ select 'foo ' || i, 'bar ' || i from generate_series(1,$1) i $$;
 set work_mem='64kB';
-<<<<<<< HEAD
 WARNING:  "work_mem": setting is deprecated, and may be removed in a future release.
-select t.a, t, t.a from foo1(10000) t limit 1;
-=======
 select t.a, t, t.a from rngfunc1(10000) t limit 1;
->>>>>>> 9e1c9f95
    a   |         t         |   a   
 -------+-------------------+-------
  foo 1 | ("foo 1","bar 1") | foo 1
 (1 row)
 
 reset work_mem;
-<<<<<<< HEAD
 WARNING:  "work_mem": setting is deprecated, and may be removed in a future release.
-select t.a, t, t.a from foo1(10000) t limit 1;
-=======
 select t.a, t, t.a from rngfunc1(10000) t limit 1;
->>>>>>> 9e1c9f95
    a   |         t         |   a   
 -------+-------------------+-------
  foo 1 | ("foo 1","bar 1") | foo 1
