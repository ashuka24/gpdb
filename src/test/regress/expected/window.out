--- conflicted
+++ resolved
@@ -410,12 +410,8 @@
            |   3 |    3
 (10 rows)
 
-<<<<<<< HEAD
 reset search_path;
-SELECT ten, two, sum(hundred) AS gsum, sum(sum(hundred)) OVER (PARTITION BY two ORDER BY ten) AS wsum 
-=======
 SELECT ten, two, sum(hundred) AS gsum, sum(sum(hundred)) OVER (PARTITION BY two ORDER BY ten) AS wsum
->>>>>>> a4bebdd9
 FROM tenk1 GROUP BY ten, two;
  ten | two | gsum  |  wsum  
 -----+-----+-------+--------
