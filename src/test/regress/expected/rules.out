--
-- RULES
-- From Jan's original setup_ruletest.sql and run_ruletest.sql
-- - thomas 1998-09-13
--
--
-- Tables and rules for the view test
--
create table rtest_t1 (a int4, b int4);
create table rtest_t2 (a int4, b int4);
create table rtest_t3 (a int4, b int4);
create view rtest_v1 as select * from rtest_t1;
create rule rtest_v1_ins as on insert to rtest_v1 do instead
	insert into rtest_t1 values (new.a, new.b);
create rule rtest_v1_upd as on update to rtest_v1 do instead
	update rtest_t1 set a = new.a, b = new.b
	where a = old.a;
create rule rtest_v1_del as on delete to rtest_v1 do instead
	delete from rtest_t1 where a = old.a;
-- Test comments
COMMENT ON RULE rtest_v1_bad ON rtest_v1 IS 'bad rule';
ERROR:  rule "rtest_v1_bad" for relation "rtest_v1" does not exist
COMMENT ON RULE rtest_v1_del ON rtest_v1 IS 'delete rule';
COMMENT ON RULE rtest_v1_del ON rtest_v1 IS NULL;
--
-- Tables and rules for the constraint update/delete test
--
-- Note:
-- 	Now that we have multiple action rule support, we check
-- 	both possible syntaxes to define them (The last action
--  can but must not have a semicolon at the end).
--
create table rtest_system (sysname text, sysdesc text);
create table rtest_interface (sysname text, ifname text);
create table rtest_person (pname text, pdesc text);
create table rtest_admin (pname text, sysname text);
create rule rtest_sys_upd as on update to rtest_system do also (
	update rtest_interface set sysname = new.sysname
		where sysname = old.sysname;
	update rtest_admin set sysname = new.sysname
		where sysname = old.sysname
	);
create rule rtest_sys_del as on delete to rtest_system do also (
	delete from rtest_interface where sysname = old.sysname;
	delete from rtest_admin where sysname = old.sysname;
	);
create rule rtest_pers_upd as on update to rtest_person do also
	update rtest_admin set pname = new.pname where pname = old.pname;
create rule rtest_pers_del as on delete to rtest_person do also
	delete from rtest_admin where pname = old.pname;
--
-- Tables and rules for the logging test
--
create table rtest_emp (ename char(20), salary money);
create table rtest_emplog (ename char(20), who name, action char(10), newsal money, oldsal money);
create table rtest_empmass (ename char(20), salary money);
create rule rtest_emp_ins as on insert to rtest_emp do
	insert into rtest_emplog values (new.ename, current_user,
			'hired', new.salary, '0.00');
create rule rtest_emp_upd as on update to rtest_emp where new.salary != old.salary do
	insert into rtest_emplog values (new.ename, current_user,
			'honored', new.salary, old.salary);
create rule rtest_emp_del as on delete to rtest_emp do
	insert into rtest_emplog values (old.ename, current_user,
			'fired', '0.00', old.salary);
--
-- Tables and rules for the multiple cascaded qualified instead
-- rule test
--
create table rtest_t4 (a int4, b text);
create table rtest_t5 (a int4, b text);
create table rtest_t6 (a int4, b text);
create table rtest_t7 (a int4, b text);
create table rtest_t8 (a int4, b text);
create table rtest_t9 (a int4, b text);
create rule rtest_t4_ins1 as on insert to rtest_t4
		where new.a >= 10 and new.a < 20 do instead
	insert into rtest_t5 values (new.a, new.b);
create rule rtest_t4_ins2 as on insert to rtest_t4
		where new.a >= 20 and new.a < 30 do
	insert into rtest_t6 values (new.a, new.b);
create rule rtest_t5_ins as on insert to rtest_t5
		where new.a > 15 do
	insert into rtest_t7 values (new.a, new.b);
create rule rtest_t6_ins as on insert to rtest_t6
		where new.a > 25 do instead
	insert into rtest_t8 values (new.a, new.b);
--
-- Tables and rules for the rule fire order test
--
-- As of PG 7.3, the rules should fire in order by name, regardless
-- of INSTEAD attributes or creation order.
--
create table rtest_order1 (a int4);
create table rtest_order2 (a int4, b int4, c text);
create sequence rtest_seq;
create rule rtest_order_r3 as on insert to rtest_order1 do instead
	insert into rtest_order2 values (new.a, nextval('rtest_seq'),
		'rule 3 - this should run 3rd');
create rule rtest_order_r4 as on insert to rtest_order1
		where a < 100 do instead
	insert into rtest_order2 values (new.a, nextval('rtest_seq'),
		'rule 4 - this should run 4th');
create rule rtest_order_r2 as on insert to rtest_order1 do
	insert into rtest_order2 values (new.a, nextval('rtest_seq'),
		'rule 2 - this should run 2nd');
create rule rtest_order_r1 as on insert to rtest_order1 do instead
	insert into rtest_order2 values (new.a, nextval('rtest_seq'),
		'rule 1 - this should run 1st');
--
-- Tables and rules for the instead nothing test
--
create table rtest_nothn1 (a int4, b text);
create table rtest_nothn2 (a int4, b text);
create table rtest_nothn3 (a int4, b text);
create table rtest_nothn4 (a int4, b text);
create rule rtest_nothn_r1 as on insert to rtest_nothn1
	where new.a >= 10 and new.a < 20 do instead nothing;
create rule rtest_nothn_r2 as on insert to rtest_nothn1
	where new.a >= 30 and new.a < 40 do instead nothing;
create rule rtest_nothn_r3 as on insert to rtest_nothn2
	where new.a >= 100 do instead
	insert into rtest_nothn3 values (new.a, new.b);
create rule rtest_nothn_r4 as on insert to rtest_nothn2
	do instead nothing;
--
-- Tests on a view that is select * of a table
-- and has insert/update/delete instead rules to
-- behave close like the real table.
--
--
-- We need test date later
--
insert into rtest_t2 values (1, 21);
insert into rtest_t2 values (2, 22);
insert into rtest_t2 values (3, 23);
insert into rtest_t3 values (1, 31);
insert into rtest_t3 values (2, 32);
insert into rtest_t3 values (3, 33);
insert into rtest_t3 values (4, 34);
insert into rtest_t3 values (5, 35);
-- insert values
insert into rtest_v1 values (1, 11);
insert into rtest_v1 values (2, 12);
select * from rtest_v1;
 a | b  
---+----
 1 | 11
 2 | 12
(2 rows)

-- delete with constant expression
delete from rtest_v1 where a = 1;
select * from rtest_v1;
 a | b  
---+----
 2 | 12
(1 row)

insert into rtest_v1 values (1, 11);
delete from rtest_v1 where b = 12;
select * from rtest_v1;
 a | b  
---+----
 1 | 11
(1 row)

insert into rtest_v1 values (2, 12);
insert into rtest_v1 values (2, 13);
select * from rtest_v1;
 a | b  
---+----
 1 | 11
 2 | 12
 2 | 13
(3 rows)

** Remember the delete rule on rtest_v1: It says
** DO INSTEAD DELETE FROM rtest_t1 WHERE a = old.a
** So this time both rows with a = 2 must get deleted
\p
** Remember the delete rule on rtest_v1: It says
** DO INSTEAD DELETE FROM rtest_t1 WHERE a = old.a
** So this time both rows with a = 2 must get deleted
\r
delete from rtest_v1 where b = 12;
select * from rtest_v1;
 a | b  
---+----
 1 | 11
(1 row)

delete from rtest_v1;
-- insert select
insert into rtest_v1 select * from rtest_t2;
select * from rtest_v1;
 a | b  
---+----
 1 | 21
 2 | 22
 3 | 23
(3 rows)

delete from rtest_v1;
-- same with swapped targetlist
insert into rtest_v1 (b, a) select b, a from rtest_t2;
select * from rtest_v1;
 a | b  
---+----
 1 | 21
 2 | 22
 3 | 23
(3 rows)

-- now with only one target attribute
insert into rtest_v1 (a) select a from rtest_t3;
select * from rtest_v1;
 a | b  
---+----
 1 | 21
 2 | 22
 3 | 23
 1 |   
 2 |   
 3 |   
 4 |   
 5 |   
(8 rows)

select * from rtest_v1 where b isnull;
 a | b 
---+---
 1 |  
 2 |  
 3 |  
 4 |  
 5 |  
(5 rows)

-- let attribute a differ (must be done on rtest_t1 - see above)
update rtest_t1 set a = a + 10 where b isnull;
delete from rtest_v1 where b isnull;
select * from rtest_v1;
 a | b
---+----
 1 | 21
 2 | 22
 3 | 23
(3 rows)

-- now updates with constant expression
update rtest_v1 set b = 42 where a = 2;
select * from rtest_v1;
 a | b
---+----
 1 | 21
 3 | 23
 2 | 42
(3 rows)

update rtest_v1 set b = 99 where b = 42;
select * from rtest_v1;
 a | b
---+----
 1 | 21
 3 | 23
 2 | 99
(3 rows)

update rtest_v1 set b = 88 where b < 50;
select * from rtest_v1;
 a | b
---+----
 2 | 99
 1 | 88
 3 | 88
(3 rows)

delete from rtest_v1;
insert into rtest_v1 select rtest_t2.a, rtest_t3.b
    from rtest_t2, rtest_t3
    where rtest_t2.a = rtest_t3.a;
select * from rtest_v1;
 a | b  
---+----
 1 | 31
 2 | 32
 3 | 33
(3 rows)

-- updates in a mergejoin
update rtest_v1 set b = rtest_t2.b from rtest_t2 where rtest_v1.a = rtest_t2.a;
select * from rtest_v1;
 a | b  
---+----
 1 | 21
 2 | 22
 3 | 23
(3 rows)

insert into rtest_v1 select * from rtest_t3;
select * from rtest_v1;
 a | b  
---+----
 1 | 21
 2 | 22
 3 | 23
 1 | 31
 2 | 32
 3 | 33
 4 | 34
 5 | 35
(8 rows)

update rtest_t1 set a = a + 10 where b > 30;
select * from rtest_v1;
 a  | b  
----+----
  1 | 21
  2 | 22
  3 | 23
 11 | 31
 12 | 32
 13 | 33
 14 | 34
 15 | 35
(8 rows)

update rtest_v1 set a = rtest_t3.a + 20 from rtest_t3 where rtest_v1.b = rtest_t3.b;
select * from rtest_v1;
 a  | b  
----+----
  1 | 21
  2 | 22
  3 | 23
 21 | 31
 22 | 32
 23 | 33
 24 | 34
 25 | 35
(8 rows)

--
-- Test for constraint updates/deletes
--
insert into rtest_system values ('orion', 'Linux Jan Wieck');
insert into rtest_system values ('notjw', 'WinNT Jan Wieck (notebook)');
insert into rtest_system values ('neptun', 'Fileserver');
insert into rtest_interface values ('orion', 'eth0');
insert into rtest_interface values ('orion', 'eth1');
insert into rtest_interface values ('notjw', 'eth0');
insert into rtest_interface values ('neptun', 'eth0');
insert into rtest_person values ('jw', 'Jan Wieck');
insert into rtest_person values ('bm', 'Bruce Momjian');
insert into rtest_admin values ('jw', 'orion');
insert into rtest_admin values ('jw', 'notjw');
insert into rtest_admin values ('bm', 'neptun');
update rtest_system set sysname = 'pluto' where sysname = 'neptun';
select * from rtest_interface;
 sysname | ifname 
---------+--------
 orion   | eth0
 orion   | eth1
 notjw   | eth0
 pluto   | eth0
(4 rows)

select * from rtest_admin;
 pname | sysname 
-------+---------
 jw    | orion
 jw    | notjw
 bm    | pluto
(3 rows)

update rtest_person set pname = 'jwieck' where pdesc = 'Jan Wieck';
-- Note: use ORDER BY here to ensure consistent output across all systems.
-- The above UPDATE affects two rows with equal keys, so they could be
-- updated in either order depending on the whim of the local qsort().
select * from rtest_admin order by pname, sysname;
 pname  | sysname 
--------+---------
 bm     | pluto
 jwieck | notjw
 jwieck | orion
(3 rows)

delete from rtest_system where sysname = 'orion';
select * from rtest_interface;
 sysname | ifname 
---------+--------
 notjw   | eth0
 pluto   | eth0
(2 rows)

select * from rtest_admin;
 pname | sysname 
-------+---------
 bm    | neptun
 jw    | notjw
 jw    | orion
(3 rows)

--
-- Rule qualification test
--
insert into rtest_emp values ('wiecc', '5000.00');
insert into rtest_emp values ('gates', '80000.00');
update rtest_emp set ename = 'wiecx' where ename = 'wiecc';
update rtest_emp set ename = 'wieck', salary = '6000.00' where ename = 'wiecx';
update rtest_emp set salary = '7000.00' where ename = 'wieck';
delete from rtest_emp where ename = 'gates';
select ename, who = current_user as "matches user", action, newsal, oldsal from rtest_emplog order by ename, action, newsal;
        ename         | matches user |   action   |   newsal   |   oldsal   
----------------------+--------------+------------+------------+------------
 gates                | t            | fired      |      $0.00 | $80,000.00
 gates                | t            | hired      | $80,000.00 |      $0.00
 wiecc                | t            | hired      |  $5,000.00 |      $0.00
 wieck                | t            | honored    |  $6,000.00 |  $5,000.00
 wieck                | t            | honored    |  $7,000.00 |  $6,000.00
(5 rows)

insert into rtest_empmass values ('meyer', '4000.00');
insert into rtest_empmass values ('maier', '5000.00');
insert into rtest_empmass values ('mayr', '6000.00');
insert into rtest_emp select * from rtest_empmass;
select ename, who = current_user as "matches user", action, newsal, oldsal from rtest_emplog order by ename, action, newsal;
        ename         | matches user |   action   |   newsal   |   oldsal   
----------------------+--------------+------------+------------+------------
 gates                | t            | fired      |      $0.00 | $80,000.00
 gates                | t            | hired      | $80,000.00 |      $0.00
 maier                | t            | hired      |  $5,000.00 |      $0.00
 mayr                 | t            | hired      |  $6,000.00 |      $0.00
 meyer                | t            | hired      |  $4,000.00 |      $0.00
 wiecc                | t            | hired      |  $5,000.00 |      $0.00
(6 rows)

update rtest_empmass set salary = salary + '1000.00';
update rtest_emp set salary = rtest_empmass.salary from rtest_empmass where rtest_emp.ename = rtest_empmass.ename;
select ename, who = current_user as "matches user", action, newsal, oldsal from rtest_emplog order by ename, action, newsal;
        ename         | matches user |   action   |   newsal   |   oldsal   
----------------------+--------------+------------+------------+------------
 gates                | t            | fired      |      $0.00 | $80,000.00
 gates                | t            | hired      | $80,000.00 |      $0.00
 maier                | t            | hired      |  $5,000.00 |      $0.00
 maier                | t            | honored    |  $6,000.00 |  $5,000.00
 mayr                 | t            | hired      |  $6,000.00 |      $0.00
 mayr                 | t            | honored    |  $7,000.00 |  $6,000.00
 meyer                | t            | hired      |  $4,000.00 |      $0.00
 meyer                | t            | honored    |  $5,000.00 |  $4,000.00
 wiecc                | t            | hired      |  $5,000.00 |      $0.00
(9 rows)

delete from rtest_emp using rtest_empmass where rtest_emp.ename = rtest_empmass.ename;
select ename, who = current_user as "matches user", action, newsal, oldsal from rtest_emplog order by ename, action, newsal;
        ename         | matches user |   action   |   newsal   |   oldsal   
----------------------+--------------+------------+------------+------------
 gates                | t            | fired      |      $0.00 | $80,000.00
 gates                | t            | hired      | $80,000.00 |      $0.00
 maier                | t            | fired      |      $0.00 |  $6,000.00
 maier                | t            | hired      |  $5,000.00 |      $0.00
 maier                | t            | honored    |  $6,000.00 |  $5,000.00
 mayr                 | t            | fired      |      $0.00 |  $7,000.00
 mayr                 | t            | hired      |  $6,000.00 |      $0.00
 mayr                 | t            | honored    |  $7,000.00 |  $6,000.00
 meyer                | t            | fired      |      $0.00 |  $5,000.00
 meyer                | t            | hired      |  $4,000.00 |      $0.00
 meyer                | t            | honored    |  $5,000.00 |  $4,000.00
 wiecc                | t            | hired      |  $5,000.00 |      $0.00
(12 rows)

--
-- Multiple cascaded qualified instead rule test
--
insert into rtest_t4 values (1, 'Record should go to rtest_t4');
insert into rtest_t4 values (2, 'Record should go to rtest_t4');
insert into rtest_t4 values (10, 'Record should go to rtest_t5');
insert into rtest_t4 values (15, 'Record should go to rtest_t5');
insert into rtest_t4 values (19, 'Record should go to rtest_t5 and t7');
insert into rtest_t4 values (20, 'Record should go to rtest_t4 and t6');
insert into rtest_t4 values (26, 'Record should go to rtest_t4 and t8');
insert into rtest_t4 values (28, 'Record should go to rtest_t4 and t8');
insert into rtest_t4 values (30, 'Record should go to rtest_t4');
insert into rtest_t4 values (40, 'Record should go to rtest_t4');
select * from rtest_t4;
 a  |                  b                  
----+-------------------------------------
  1 | Record should go to rtest_t4
  2 | Record should go to rtest_t4
 20 | Record should go to rtest_t4 and t6
 26 | Record should go to rtest_t4 and t8
 28 | Record should go to rtest_t4 and t8
 30 | Record should go to rtest_t4
 40 | Record should go to rtest_t4
(7 rows)

select * from rtest_t5;
 a  |                  b                  
----+-------------------------------------
 10 | Record should go to rtest_t5
 15 | Record should go to rtest_t5
 19 | Record should go to rtest_t5 and t7
(3 rows)

select * from rtest_t6;
 a  |                  b                  
----+-------------------------------------
 20 | Record should go to rtest_t4 and t6
(1 row)

select * from rtest_t7;
 a  |                  b                  
----+-------------------------------------
 19 | Record should go to rtest_t5 and t7
(1 row)

select * from rtest_t8;
 a  |                  b                  
----+-------------------------------------
 26 | Record should go to rtest_t4 and t8
 28 | Record should go to rtest_t4 and t8
(2 rows)

delete from rtest_t4;
delete from rtest_t5;
delete from rtest_t6;
delete from rtest_t7;
delete from rtest_t8;
insert into rtest_t9 values (1, 'Record should go to rtest_t4');
insert into rtest_t9 values (2, 'Record should go to rtest_t4');
insert into rtest_t9 values (10, 'Record should go to rtest_t5');
insert into rtest_t9 values (15, 'Record should go to rtest_t5');
insert into rtest_t9 values (19, 'Record should go to rtest_t5 and t7');
insert into rtest_t9 values (20, 'Record should go to rtest_t4 and t6');
insert into rtest_t9 values (26, 'Record should go to rtest_t4 and t8');
insert into rtest_t9 values (28, 'Record should go to rtest_t4 and t8');
insert into rtest_t9 values (30, 'Record should go to rtest_t4');
insert into rtest_t9 values (40, 'Record should go to rtest_t4');
insert into rtest_t4 select * from rtest_t9 where a < 20;
select * from rtest_t4;
 a |              b               
---+------------------------------
 1 | Record should go to rtest_t4
 2 | Record should go to rtest_t4
(2 rows)

select * from rtest_t5;
 a  |                  b                  
----+-------------------------------------
 10 | Record should go to rtest_t5
 15 | Record should go to rtest_t5
 19 | Record should go to rtest_t5 and t7
(3 rows)

select * from rtest_t6;
 a | b 
---+---
(0 rows)

select * from rtest_t7;
 a  |                  b                  
----+-------------------------------------
 19 | Record should go to rtest_t5 and t7
(1 row)

select * from rtest_t8;
 a | b 
---+---
(0 rows)

insert into rtest_t4 select * from rtest_t9 where b ~ 'and t8';
select * from rtest_t4;
 a  |                  b                  
----+-------------------------------------
  1 | Record should go to rtest_t4
  2 | Record should go to rtest_t4
 26 | Record should go to rtest_t4 and t8
 28 | Record should go to rtest_t4 and t8
(4 rows)

select * from rtest_t5;
 a  |                  b                  
----+-------------------------------------
 10 | Record should go to rtest_t5
 15 | Record should go to rtest_t5
 19 | Record should go to rtest_t5 and t7
(3 rows)

select * from rtest_t6;
 a | b 
---+---
(0 rows)

select * from rtest_t7;
 a  |                  b                  
----+-------------------------------------
 19 | Record should go to rtest_t5 and t7
(1 row)

select * from rtest_t8;
 a  |                  b                  
----+-------------------------------------
 26 | Record should go to rtest_t4 and t8
 28 | Record should go to rtest_t4 and t8
(2 rows)

insert into rtest_t4 select a + 1, b from rtest_t9 where a in (20, 30, 40);
select * from rtest_t4;
 a  |                  b                  
----+-------------------------------------
  1 | Record should go to rtest_t4
  2 | Record should go to rtest_t4
 26 | Record should go to rtest_t4 and t8
 28 | Record should go to rtest_t4 and t8
 21 | Record should go to rtest_t4 and t6
 31 | Record should go to rtest_t4
 41 | Record should go to rtest_t4
(7 rows)

select * from rtest_t5;
 a  |                  b                  
----+-------------------------------------
 10 | Record should go to rtest_t5
 15 | Record should go to rtest_t5
 19 | Record should go to rtest_t5 and t7
(3 rows)

select * from rtest_t6;
 a  |                  b                  
----+-------------------------------------
 21 | Record should go to rtest_t4 and t6
(1 row)

select * from rtest_t7;
 a  |                  b                  
----+-------------------------------------
 19 | Record should go to rtest_t5 and t7
(1 row)

select * from rtest_t8;
 a  |                  b                  
----+-------------------------------------
 26 | Record should go to rtest_t4 and t8
 28 | Record should go to rtest_t4 and t8
(2 rows)

--
-- Check that the ordering of rules fired is correct
--
insert into rtest_order1 values (1);
select * from rtest_order2;
 a | b |              c               
---+---+------------------------------
 1 | 1 | rule 1 - this should run 1st
 1 | 2 | rule 2 - this should run 2nd
 1 | 3 | rule 3 - this should run 3rd
 1 | 4 | rule 4 - this should run 4th
(4 rows)

--
-- Check if instead nothing w/without qualification works
--
insert into rtest_nothn1 values (1, 'want this');
insert into rtest_nothn1 values (2, 'want this');
insert into rtest_nothn1 values (10, 'don''t want this');
insert into rtest_nothn1 values (19, 'don''t want this');
insert into rtest_nothn1 values (20, 'want this');
insert into rtest_nothn1 values (29, 'want this');
insert into rtest_nothn1 values (30, 'don''t want this');
insert into rtest_nothn1 values (39, 'don''t want this');
insert into rtest_nothn1 values (40, 'want this');
insert into rtest_nothn1 values (50, 'want this');
insert into rtest_nothn1 values (60, 'want this');
select * from rtest_nothn1;
 a  |     b     
----+-----------
  1 | want this
  2 | want this
 20 | want this
 29 | want this
 40 | want this
 50 | want this
 60 | want this
(7 rows)

insert into rtest_nothn2 values (10, 'too small');
insert into rtest_nothn2 values (50, 'too small');
insert into rtest_nothn2 values (100, 'OK');
insert into rtest_nothn2 values (200, 'OK');
select * from rtest_nothn2;
 a | b 
---+---
(0 rows)

select * from rtest_nothn3;
  a  | b  
-----+----
 100 | OK
 200 | OK
(2 rows)

delete from rtest_nothn1;
delete from rtest_nothn2;
delete from rtest_nothn3;
insert into rtest_nothn4 values (1, 'want this');
insert into rtest_nothn4 values (2, 'want this');
insert into rtest_nothn4 values (10, 'don''t want this');
insert into rtest_nothn4 values (19, 'don''t want this');
insert into rtest_nothn4 values (20, 'want this');
insert into rtest_nothn4 values (29, 'want this');
insert into rtest_nothn4 values (30, 'don''t want this');
insert into rtest_nothn4 values (39, 'don''t want this');
insert into rtest_nothn4 values (40, 'want this');
insert into rtest_nothn4 values (50, 'want this');
insert into rtest_nothn4 values (60, 'want this');
insert into rtest_nothn1 select * from rtest_nothn4;
select * from rtest_nothn1;
 a  |     b     
----+-----------
  1 | want this
  2 | want this
 20 | want this
 29 | want this
 40 | want this
 50 | want this
 60 | want this
(7 rows)

delete from rtest_nothn4;
insert into rtest_nothn4 values (10, 'too small');
insert into rtest_nothn4 values (50, 'too small');
insert into rtest_nothn4 values (100, 'OK');
insert into rtest_nothn4 values (200, 'OK');
insert into rtest_nothn2 select * from rtest_nothn4;
select * from rtest_nothn2;
 a | b 
---+---
(0 rows)

select * from rtest_nothn3;
  a  | b  
-----+----
 100 | OK
 200 | OK
(2 rows)

create table rtest_view1 (a int4, b text, v bool);
create table rtest_view2 (a int4);
create table rtest_view3 (a int4, b text);
create table rtest_view4 (a int4, b text, c int4);
create view rtest_vview1 as select a, b from rtest_view1 X
	where 0 < (select count(*) from rtest_view2 Y where Y.a = X.a);
create view rtest_vview2 as select a, b from rtest_view1 where v;
create view rtest_vview3 as select a, b from rtest_vview2 X
	where 0 < (select count(*) from rtest_view2 Y where Y.a = X.a);
create view rtest_vview4 as select X.a, X.b, count(Y.a) as refcount
	from rtest_view1 X, rtest_view2 Y
	where X.a = Y.a
	group by X.a, X.b;
create function rtest_viewfunc1(int4) returns int4 as
	'select count(*)::int4 from rtest_view2 where a = $1'
	language sql;
create view rtest_vview5 as select a, b, rtest_viewfunc1(a) as refcount
	from rtest_view1;
insert into rtest_view1 values (1, 'item 1', 't');
insert into rtest_view1 values (2, 'item 2', 't');
insert into rtest_view1 values (3, 'item 3', 't');
insert into rtest_view1 values (4, 'item 4', 'f');
insert into rtest_view1 values (5, 'item 5', 't');
insert into rtest_view1 values (6, 'item 6', 'f');
insert into rtest_view1 values (7, 'item 7', 't');
insert into rtest_view1 values (8, 'item 8', 't');
insert into rtest_view2 values (2);
insert into rtest_view2 values (2);
insert into rtest_view2 values (4);
insert into rtest_view2 values (5);
insert into rtest_view2 values (7);
insert into rtest_view2 values (7);
insert into rtest_view2 values (7);
insert into rtest_view2 values (7);
select * from rtest_vview1;
 a |   b    
---+--------
 2 | item 2
 4 | item 4
 5 | item 5
 7 | item 7
(4 rows)

select * from rtest_vview2 ORDER BY 1;
 a |   b    
---+--------
 1 | item 1
 2 | item 2
 3 | item 3
 5 | item 5
 7 | item 7
 8 | item 8
(6 rows)

select * from rtest_vview3 ORDER BY 1;
 a |   b    
---+--------
 2 | item 2
 5 | item 5
 7 | item 7
(3 rows)

select * from rtest_vview4 order by a, b;
 a |   b    | refcount 
---+--------+----------
 2 | item 2 |        2
 4 | item 4 |        1
 5 | item 5 |        1
 7 | item 7 |        4
(4 rows)

select * from rtest_vview5;
 a |   b    | refcount 
---+--------+----------
 1 | item 1 |        0
 2 | item 2 |        2
 3 | item 3 |        0
 4 | item 4 |        1
 5 | item 5 |        1
 6 | item 6 |        0
 7 | item 7 |        4
 8 | item 8 |        0
(8 rows)

insert into rtest_view3 select * from rtest_vview1 where a < 7;
select * from rtest_view3;
 a |   b    
---+--------
 2 | item 2
 4 | item 4
 5 | item 5
(3 rows)

delete from rtest_view3;
insert into rtest_view3 select * from rtest_vview2 where a != 5 and b !~ '2';
select * from rtest_view3;
 a |   b    
---+--------
 1 | item 1
 3 | item 3
 7 | item 7
 8 | item 8
(4 rows)

delete from rtest_view3;
insert into rtest_view3 select * from rtest_vview3;
select * from rtest_view3;
 a |   b    
---+--------
 2 | item 2
 5 | item 5
 7 | item 7
(3 rows)

delete from rtest_view3;
insert into rtest_view4 select * from rtest_vview4 where 3 > refcount;
select * from rtest_view4 order by a, b;
 a |   b    | c 
---+--------+---
 2 | item 2 | 2
 4 | item 4 | 1
 5 | item 5 | 1
(3 rows)

delete from rtest_view4;
insert into rtest_view4 select * from rtest_vview5 where a > 2 and refcount = 0;
select * from rtest_view4;
 a |   b    | c 
---+--------+---
 3 | item 3 | 0
 6 | item 6 | 0
 8 | item 8 | 0
(3 rows)

delete from rtest_view4;
--
-- Test for computations in views
--
create table rtest_comp (
	part	text,
	unit	char(4),
	size	float
);
create table rtest_unitfact (
	unit	char(4),
	factor	float
);
create view rtest_vcomp as
	select X.part, (X.size * Y.factor) as size_in_cm
			from rtest_comp X, rtest_unitfact Y
			where X.unit = Y.unit;
insert into rtest_unitfact values ('m', 100.0);
insert into rtest_unitfact values ('cm', 1.0);
insert into rtest_unitfact values ('inch', 2.54);
insert into rtest_comp values ('p1', 'm', 5.0);
insert into rtest_comp values ('p2', 'm', 3.0);
insert into rtest_comp values ('p3', 'cm', 5.0);
insert into rtest_comp values ('p4', 'cm', 15.0);
insert into rtest_comp values ('p5', 'inch', 7.0);
insert into rtest_comp values ('p6', 'inch', 4.4);
select * from rtest_vcomp order by part;
 part |     size_in_cm     
------+--------------------
 p1   |                500
 p2   |                300
 p3   |                  5
 p4   |                 15
 p5   |              17.78
 p6   | 11.176000000000002
(6 rows)

select * from rtest_vcomp where size_in_cm > 10.0 order by size_in_cm using >;
 part |     size_in_cm     
------+--------------------
 p1   |                500
 p2   |                300
 p5   |              17.78
 p4   |                 15
 p6   | 11.176000000000002
(5 rows)

--
-- In addition run the (slightly modified) queries from the
-- programmers manual section on the rule system.
--
CREATE TABLE shoe_data (
	shoename   char(10),      -- primary key
	sh_avail   integer,       -- available # of pairs
	slcolor    char(10),      -- preferred shoelace color
	slminlen   float,         -- minimum shoelace length
	slmaxlen   float,         -- maximum shoelace length
	slunit     char(8)        -- length unit
);
CREATE TABLE shoelace_data (
	sl_name    char(10),      -- primary key
	sl_avail   integer,       -- available # of pairs
	sl_color   char(10),      -- shoelace color
	sl_len     float,         -- shoelace length
	sl_unit    char(8)        -- length unit
);
CREATE TABLE unit (
	un_name    char(8),       -- the primary key
	un_fact    float          -- factor to transform to cm
);
CREATE VIEW shoe AS
	SELECT sh.shoename,
		   sh.sh_avail,
		   sh.slcolor,
		   sh.slminlen,
		   sh.slminlen * un.un_fact AS slminlen_cm,
		   sh.slmaxlen,
		   sh.slmaxlen * un.un_fact AS slmaxlen_cm,
		   sh.slunit
	  FROM shoe_data sh, unit un
	 WHERE sh.slunit = un.un_name;
CREATE VIEW shoelace AS
	SELECT s.sl_name,
		   s.sl_avail,
		   s.sl_color,
		   s.sl_len,
		   s.sl_unit,
		   s.sl_len * u.un_fact AS sl_len_cm
	  FROM shoelace_data s, unit u
	 WHERE s.sl_unit = u.un_name;
CREATE VIEW shoe_ready AS
	SELECT rsh.shoename,
		   rsh.sh_avail,
		   rsl.sl_name,
		   rsl.sl_avail,
		   int4smaller(rsh.sh_avail, rsl.sl_avail) AS total_avail
	  FROM shoe rsh, shoelace rsl
	 WHERE rsl.sl_color = rsh.slcolor
	   AND rsl.sl_len_cm >= rsh.slminlen_cm
	   AND rsl.sl_len_cm <= rsh.slmaxlen_cm;
INSERT INTO unit VALUES ('cm', 1.0);
INSERT INTO unit VALUES ('m', 100.0);
INSERT INTO unit VALUES ('inch', 2.54);
INSERT INTO shoe_data VALUES ('sh1', 2, 'black', 70.0, 90.0, 'cm');
INSERT INTO shoe_data VALUES ('sh2', 0, 'black', 30.0, 40.0, 'inch');
INSERT INTO shoe_data VALUES ('sh3', 4, 'brown', 50.0, 65.0, 'cm');
INSERT INTO shoe_data VALUES ('sh4', 3, 'brown', 40.0, 50.0, 'inch');
INSERT INTO shoelace_data VALUES ('sl1', 5, 'black', 80.0, 'cm');
INSERT INTO shoelace_data VALUES ('sl2', 6, 'black', 100.0, 'cm');
INSERT INTO shoelace_data VALUES ('sl3', 0, 'black', 35.0 , 'inch');
INSERT INTO shoelace_data VALUES ('sl4', 8, 'black', 40.0 , 'inch');
INSERT INTO shoelace_data VALUES ('sl5', 4, 'brown', 1.0 , 'm');
INSERT INTO shoelace_data VALUES ('sl6', 0, 'brown', 0.9 , 'm');
INSERT INTO shoelace_data VALUES ('sl7', 7, 'brown', 60 , 'cm');
INSERT INTO shoelace_data VALUES ('sl8', 1, 'brown', 40 , 'inch');
-- SELECTs in doc
SELECT * FROM shoelace ORDER BY sl_name;
  sl_name   | sl_avail |  sl_color  | sl_len | sl_unit  | sl_len_cm 
------------+----------+------------+--------+----------+-----------
 sl1        |        5 | black      |     80 | cm       |        80
 sl2        |        6 | black      |    100 | cm       |       100
 sl3        |        0 | black      |     35 | inch     |      88.9
 sl4        |        8 | black      |     40 | inch     |     101.6
 sl5        |        4 | brown      |      1 | m        |       100
 sl6        |        0 | brown      |    0.9 | m        |        90
 sl7        |        7 | brown      |     60 | cm       |        60
 sl8        |        1 | brown      |     40 | inch     |     101.6
(8 rows)

SELECT * FROM shoe_ready WHERE total_avail >= 2 ORDER BY 1;
  shoename  | sh_avail |  sl_name   | sl_avail | total_avail 
------------+----------+------------+----------+-------------
 sh1        |        2 | sl1        |        5 |           2
 sh3        |        4 | sl7        |        7 |           4
(2 rows)

    CREATE TABLE shoelace_log (
        sl_name    char(10),      -- shoelace changed
        sl_avail   integer,       -- new available value
        log_who    name,          -- who did it
        log_when   timestamp      -- when
    );
-- Want "log_who" to be CURRENT_USER,
-- but that is non-portable for the regression test
-- - thomas 1999-02-21
    CREATE RULE log_shoelace AS ON UPDATE TO shoelace_data
        WHERE NEW.sl_avail != OLD.sl_avail
        DO INSERT INTO shoelace_log VALUES (
                                        NEW.sl_name,
                                        NEW.sl_avail,
                                        'Al Bundy',
                                        'epoch'
                                    );
UPDATE shoelace_data SET sl_avail = 6 WHERE  sl_name = 'sl7';
SELECT * FROM shoelace_log;
  sl_name   | sl_avail | log_who  |         log_when         
------------+----------+----------+--------------------------
 sl7        |        6 | Al Bundy | Thu Jan 01 00:00:00 1970
(1 row)

    CREATE RULE shoelace_ins AS ON INSERT TO shoelace
        DO INSTEAD
        INSERT INTO shoelace_data VALUES (
               NEW.sl_name,
               NEW.sl_avail,
               NEW.sl_color,
               NEW.sl_len,
               NEW.sl_unit);
    CREATE RULE shoelace_upd AS ON UPDATE TO shoelace
        DO INSTEAD
        UPDATE shoelace_data SET
               sl_name = NEW.sl_name,
               sl_avail = NEW.sl_avail,
               sl_color = NEW.sl_color,
               sl_len = NEW.sl_len,
               sl_unit = NEW.sl_unit
         WHERE sl_name = OLD.sl_name;
    CREATE RULE shoelace_del AS ON DELETE TO shoelace
        DO INSTEAD
        DELETE FROM shoelace_data
         WHERE sl_name = OLD.sl_name;
    CREATE TABLE shoelace_arrive (
        arr_name    char(10),
        arr_quant   integer
    );
    CREATE TABLE shoelace_ok (
        ok_name     char(10),
        ok_quant    integer
    );
    CREATE RULE shoelace_ok_ins AS ON INSERT TO shoelace_ok
        DO INSTEAD
        UPDATE shoelace SET
               sl_avail = sl_avail + NEW.ok_quant
         WHERE sl_name = NEW.ok_name;
INSERT INTO shoelace_arrive VALUES ('sl3', 10);
INSERT INTO shoelace_arrive VALUES ('sl6', 20);
INSERT INTO shoelace_arrive VALUES ('sl8', 20);
SELECT * FROM shoelace ORDER BY sl_name;
  sl_name   | sl_avail |  sl_color  | sl_len | sl_unit  | sl_len_cm 
------------+----------+------------+--------+----------+-----------
 sl1        |        5 | black      |     80 | cm       |        80
 sl2        |        6 | black      |    100 | cm       |       100
 sl3        |        0 | black      |     35 | inch     |      88.9
 sl4        |        8 | black      |     40 | inch     |     101.6
 sl5        |        4 | brown      |      1 | m        |       100
 sl6        |        0 | brown      |    0.9 | m        |        90
 sl7        |        6 | brown      |     60 | cm       |        60
 sl8        |        1 | brown      |     40 | inch     |     101.6
(8 rows)

insert into shoelace_ok select * from shoelace_arrive;
SELECT * FROM shoelace ORDER BY sl_name;
  sl_name   | sl_avail |  sl_color  | sl_len | sl_unit  | sl_len_cm 
------------+----------+------------+--------+----------+-----------
 sl1        |        5 | black      |     80 | cm       |        80
 sl2        |        6 | black      |    100 | cm       |       100
 sl3        |       10 | black      |     35 | inch     |      88.9
 sl4        |        8 | black      |     40 | inch     |     101.6
 sl5        |        4 | brown      |      1 | m        |       100
 sl6        |       20 | brown      |    0.9 | m        |        90
 sl7        |        6 | brown      |     60 | cm       |        60
 sl8        |       21 | brown      |     40 | inch     |     101.6
(8 rows)

SELECT * FROM shoelace_log ORDER BY sl_name;
  sl_name   | sl_avail | log_who  |         log_when         
------------+----------+----------+--------------------------
 sl3        |       10 | Al Bundy | Thu Jan 01 00:00:00 1970
 sl6        |       20 | Al Bundy | Thu Jan 01 00:00:00 1970
 sl7        |        6 | Al Bundy | Thu Jan 01 00:00:00 1970
 sl8        |       21 | Al Bundy | Thu Jan 01 00:00:00 1970
(4 rows)

    CREATE VIEW shoelace_obsolete AS
	SELECT * FROM shoelace WHERE NOT EXISTS
	    (SELECT shoename FROM shoe WHERE slcolor = sl_color);
    CREATE VIEW shoelace_candelete AS
	SELECT * FROM shoelace_obsolete WHERE sl_avail = 0;
insert into shoelace values ('sl9', 0, 'pink', 35.0, 'inch', 0.0);
insert into shoelace values ('sl10', 1000, 'magenta', 40.0, 'inch', 0.0);
-- Unsupported (even though a similar updatable view construct is)
insert into shoelace values ('sl10', 1000, 'magenta', 40.0, 'inch', 0.0)
  on conflict do nothing;
ERROR:  INSERT with ON CONFLICT clause cannot be used with table that has INSERT or UPDATE rules
SELECT * FROM shoelace_obsolete ORDER BY sl_len_cm;
  sl_name   | sl_avail |  sl_color  | sl_len | sl_unit  | sl_len_cm 
------------+----------+------------+--------+----------+-----------
 sl9        |        0 | pink       |     35 | inch     |      88.9
 sl10       |     1000 | magenta    |     40 | inch     |     101.6
(2 rows)

SELECT * FROM shoelace_candelete;
  sl_name   | sl_avail |  sl_color  | sl_len | sl_unit  | sl_len_cm 
------------+----------+------------+--------+----------+-----------
 sl9        |        0 | pink       |     35 | inch     |      88.9
(1 row)

DELETE FROM shoelace WHERE EXISTS
    (SELECT * FROM shoelace_candelete
             WHERE sl_name = shoelace.sl_name);
SELECT * FROM shoelace ORDER BY sl_name;
  sl_name   | sl_avail |  sl_color  | sl_len | sl_unit  | sl_len_cm 
------------+----------+------------+--------+----------+-----------
 sl1        |        5 | black      |     80 | cm       |        80
 sl10       |     1000 | magenta    |     40 | inch     |     101.6
 sl2        |        6 | black      |    100 | cm       |       100
 sl3        |       10 | black      |     35 | inch     |      88.9
 sl4        |        8 | black      |     40 | inch     |     101.6
 sl5        |        4 | brown      |      1 | m        |       100
 sl6        |       20 | brown      |    0.9 | m        |        90
 sl7        |        6 | brown      |     60 | cm       |        60
 sl8        |       21 | brown      |     40 | inch     |     101.6
(9 rows)

SELECT * FROM shoe ORDER BY shoename;
  shoename  | sh_avail |  slcolor   | slminlen | slminlen_cm | slmaxlen | slmaxlen_cm |  slunit  
------------+----------+------------+----------+-------------+----------+-------------+----------
 sh1        |        2 | black      |       70 |          70 |       90 |          90 | cm      
 sh2        |        0 | black      |       30 |        76.2 |       40 |       101.6 | inch    
 sh3        |        4 | brown      |       50 |          50 |       65 |          65 | cm      
 sh4        |        3 | brown      |       40 |       101.6 |       50 |         127 | inch    
(4 rows)

SELECT count(*) FROM shoe;
 count 
-------
     4
(1 row)

--
-- Simple test of qualified ON INSERT ... this did not work in 7.0 ...
--
create table rules_foo (f1 int);
create table rules_foo2 (f1 int);
create rule rules_foorule as on insert to rules_foo where f1 < 100
do instead nothing;
insert into rules_foo values(1);
insert into rules_foo values(1001);
select * from rules_foo;
  f1  
------
 1001
(1 row)

drop rule rules_foorule on rules_foo;
-- this should fail because f1 is not exposed for unqualified reference:
create rule rules_foorule as on insert to rules_foo where f1 < 100
do instead insert into rules_foo2 values (f1);
ERROR:  column "f1" does not exist
LINE 2: do instead insert into rules_foo2 values (f1);
                                                  ^
HINT:  There is a column named "f1" in table "old", but it cannot be referenced from this part of the query.
-- this is the correct way:
create rule rules_foorule as on insert to rules_foo where f1 < 100
do instead insert into rules_foo2 values (new.f1);
insert into rules_foo values(2);
insert into rules_foo values(100);
select * from rules_foo;
  f1  
------
 1001
  100
(2 rows)

select * from rules_foo2;
 f1 
----
  2
(1 row)

drop rule rules_foorule on rules_foo;
drop table rules_foo;
drop table rules_foo2;
--
-- Test rules containing INSERT ... SELECT, which is a very ugly special
-- case as of 7.1.  Example is based on bug report from Joel Burton.
--
create table pparent (pid int, txt text);
insert into pparent values (1,'parent1');
insert into pparent values (2,'parent2');
create table cchild (pid int, descrip text);
insert into cchild values (1,'descrip1');
create view vview as
  select pparent.pid, txt, descrip from
    pparent left join cchild using (pid);
create rule rrule as
  on update to vview do instead
(
  insert into cchild (pid, descrip)
    select old.pid, new.descrip where old.descrip isnull;
  update cchild set descrip = new.descrip where cchild.pid = old.pid;
);
select * from vview;
 pid |   txt   | descrip  
-----+---------+----------
   1 | parent1 | descrip1
   2 | parent2 | 
(2 rows)

update vview set descrip='test1' where pid=1;
select * from vview;
 pid |   txt   | descrip 
-----+---------+---------
   1 | parent1 | test1
   2 | parent2 | 
(2 rows)

update vview set descrip='test2' where pid=2;
select * from vview;
 pid |   txt   | descrip 
-----+---------+---------
   1 | parent1 | test1
   2 | parent2 | test2
(2 rows)

update vview set descrip='test3' where pid=3;
select * from vview;
 pid |   txt   | descrip 
-----+---------+---------
   1 | parent1 | test1
   2 | parent2 | test2
(2 rows)

select * from cchild;
 pid | descrip 
-----+---------
   1 | test1
   2 | test2
(2 rows)

drop rule rrule on vview;
drop view vview;
drop table pparent;
drop table cchild;
--
-- Check that ruleutils are working
--
-- GPDB_84_MERGE_FIXME: fix this test and re-enable in parallel_schedule
-- temporarily disable fancy output, so view changes create less diff noise
\a\t
SELECT viewname, definition FROM pg_views
WHERE schemaname IN ('pg_catalog', 'public')
ORDER BY viewname;
iexit| SELECT ih.name,
    ih.thepath,
    interpt_pp(ih.thepath, r.thepath) AS exit
   FROM ihighway ih,
    ramp r
  WHERE (ih.thepath ## r.thepath);
key_dependent_view| SELECT view_base_table.key,
    view_base_table.data
   FROM view_base_table
  GROUP BY view_base_table.key;
key_dependent_view_no_cols| SELECT
   FROM view_base_table
  GROUP BY view_base_table.key
 HAVING (length((view_base_table.data)::text) > 0);
mvtest_tv| SELECT mvtest_t.type,
    sum(mvtest_t.amt) AS totamt
   FROM mvtest_t
  GROUP BY mvtest_t.type;
mvtest_tvv| SELECT sum(mvtest_tv.totamt) AS grandtot
   FROM mvtest_tv;
mvtest_tvvmv| SELECT mvtest_tvvm.grandtot
   FROM mvtest_tvvm;
pg_available_extension_versions| SELECT e.name,
    e.version,
    (x.extname IS NOT NULL) AS installed,
    e.superuser,
    e.relocatable,
    e.schema,
    e.requires,
    e.comment
   FROM (pg_available_extension_versions() e(name, version, superuser, relocatable, schema, requires, comment)
     LEFT JOIN pg_extension x ON (((e.name = x.extname) AND (e.version = x.extversion))));
pg_available_extensions| SELECT e.name,
    e.default_version,
    x.extversion AS installed_version,
    e.comment
   FROM (pg_available_extensions() e(name, default_version, comment)
     LEFT JOIN pg_extension x ON ((e.name = x.extname)));
pg_config| SELECT pg_config.name,
    pg_config.setting
   FROM pg_config() pg_config(name, setting);
pg_cursors| SELECT c.name,
    c.statement,
    c.is_holdable,
    c.is_binary,
    c.is_scrollable,
    c.creation_time
   FROM pg_cursor() c(name, statement, is_holdable, is_binary, is_scrollable, creation_time);
pg_file_settings| SELECT a.sourcefile,
    a.sourceline,
    a.seqno,
    a.name,
    a.setting,
    a.applied,
    a.error
   FROM pg_show_all_file_settings() a(sourcefile, sourceline, seqno, name, setting, applied, error);
pg_group| SELECT pg_authid.rolname AS groname,
    pg_authid.oid AS grosysid,
    ARRAY( SELECT pg_auth_members.member
           FROM pg_auth_members
          WHERE (pg_auth_members.roleid = pg_authid.oid)) AS grolist
   FROM pg_authid
  WHERE (NOT pg_authid.rolcanlogin);
pg_hba_file_rules| SELECT a.line_number,
    a.type,
    a.database,
    a.user_name,
    a.address,
    a.netmask,
    a.auth_method,
    a.options,
    a.error
   FROM pg_hba_file_rules() a(line_number, type, database, user_name, address, netmask, auth_method, options, error);
pg_indexes| SELECT n.nspname AS schemaname,
    c.relname AS tablename,
    i.relname AS indexname,
    t.spcname AS tablespace,
    pg_get_indexdef(i.oid) AS indexdef
   FROM ((((pg_index x
     JOIN pg_class c ON ((c.oid = x.indrelid)))
     JOIN pg_class i ON ((i.oid = x.indexrelid)))
     LEFT JOIN pg_namespace n ON ((n.oid = c.relnamespace)))
     LEFT JOIN pg_tablespace t ON ((t.oid = i.reltablespace)))
  WHERE ((c.relkind = ANY (ARRAY['r'::"char", 'm'::"char", 'p'::"char"])) AND (i.relkind = ANY (ARRAY['i'::"char", 'I'::"char"])));
pg_locks| SELECT l.locktype,
    l.database,
    l.relation,
    l.page,
    l.tuple,
    l.virtualxid,
    l.transactionid,
    l.classid,
    l.objid,
    l.objsubid,
    l.virtualtransaction,
    l.pid,
    l.mode,
    l.granted,
    l.fastpath
   FROM pg_lock_status() l(locktype, database, relation, page, tuple, virtualxid, transactionid, classid, objid, objsubid, virtualtransaction, pid, mode, granted, fastpath);
pg_matviews| SELECT n.nspname AS schemaname,
    c.relname AS matviewname,
    pg_get_userbyid(c.relowner) AS matviewowner,
    t.spcname AS tablespace,
    c.relhasindex AS hasindexes,
    c.relispopulated AS ispopulated,
    pg_get_viewdef(c.oid) AS definition
   FROM ((pg_class c
     LEFT JOIN pg_namespace n ON ((n.oid = c.relnamespace)))
     LEFT JOIN pg_tablespace t ON ((t.oid = c.reltablespace)))
  WHERE (c.relkind = 'm'::"char");
pg_policies| SELECT n.nspname AS schemaname,
    c.relname AS tablename,
    pol.polname AS policyname,
        CASE
            WHEN pol.polpermissive THEN 'PERMISSIVE'::text
            ELSE 'RESTRICTIVE'::text
        END AS permissive,
        CASE
            WHEN (pol.polroles = '{0}'::oid[]) THEN (string_to_array('public'::text, ''::text))::name[]
            ELSE ARRAY( SELECT pg_authid.rolname
               FROM pg_authid
              WHERE (pg_authid.oid = ANY (pol.polroles))
              ORDER BY pg_authid.rolname)
        END AS roles,
        CASE pol.polcmd
            WHEN 'r'::"char" THEN 'SELECT'::text
            WHEN 'a'::"char" THEN 'INSERT'::text
            WHEN 'w'::"char" THEN 'UPDATE'::text
            WHEN 'd'::"char" THEN 'DELETE'::text
            WHEN '*'::"char" THEN 'ALL'::text
            ELSE NULL::text
        END AS cmd,
    pg_get_expr(pol.polqual, pol.polrelid) AS qual,
    pg_get_expr(pol.polwithcheck, pol.polrelid) AS with_check
   FROM ((pg_policy pol
     JOIN pg_class c ON ((c.oid = pol.polrelid)))
     LEFT JOIN pg_namespace n ON ((n.oid = c.relnamespace)));
pg_prepared_statements| SELECT p.name,
    p.statement,
    p.prepare_time,
    p.parameter_types,
    p.from_sql
   FROM pg_prepared_statement() p(name, statement, prepare_time, parameter_types, from_sql);
pg_prepared_xacts| SELECT p.transaction,
    p.gid,
    p.prepared,
    u.rolname AS owner,
    d.datname AS database
   FROM ((pg_prepared_xact() p(transaction, gid, prepared, ownerid, dbid)
     LEFT JOIN pg_authid u ON ((p.ownerid = u.oid)))
     LEFT JOIN pg_database d ON ((p.dbid = d.oid)));
pg_publication_tables| SELECT p.pubname,
    n.nspname AS schemaname,
    c.relname AS tablename
   FROM pg_publication p,
    LATERAL pg_get_publication_tables((p.pubname)::text) gpt(relid),
    (pg_class c
     JOIN pg_namespace n ON ((n.oid = c.relnamespace)))
  WHERE (c.oid = gpt.relid);
pg_replication_origin_status| SELECT pg_show_replication_origin_status.local_id,
    pg_show_replication_origin_status.external_id,
    pg_show_replication_origin_status.remote_lsn,
    pg_show_replication_origin_status.local_lsn
   FROM pg_show_replication_origin_status() pg_show_replication_origin_status(local_id, external_id, remote_lsn, local_lsn);
pg_replication_slots| SELECT l.slot_name,
    l.plugin,
    l.slot_type,
    l.datoid,
    d.datname AS database,
    l.temporary,
    l.active,
    l.active_pid,
    l.xmin,
    l.catalog_xmin,
    l.restart_lsn,
    l.confirmed_flush_lsn
   FROM (pg_get_replication_slots() l(slot_name, plugin, slot_type, datoid, temporary, active, active_pid, xmin, catalog_xmin, restart_lsn, confirmed_flush_lsn)
     LEFT JOIN pg_database d ON ((l.datoid = d.oid)));
pg_roles| SELECT pg_authid.rolname,
    pg_authid.rolsuper,
    pg_authid.rolinherit,
    pg_authid.rolcreaterole,
    pg_authid.rolcreatedb,
    pg_authid.rolcanlogin,
    pg_authid.rolreplication,
    pg_authid.rolconnlimit,
    '********'::text AS rolpassword,
    pg_authid.rolvaliduntil,
    pg_authid.rolbypassrls,
    s.setconfig AS rolconfig,
    pg_authid.oid
   FROM (pg_authid
     LEFT JOIN pg_db_role_setting s ON (((pg_authid.oid = s.setrole) AND (s.setdatabase = (0)::oid))));
pg_rules| SELECT n.nspname AS schemaname,
    c.relname AS tablename,
    r.rulename,
    pg_get_ruledef(r.oid) AS definition
   FROM ((pg_rewrite r
     JOIN pg_class c ON ((c.oid = r.ev_class)))
     LEFT JOIN pg_namespace n ON ((n.oid = c.relnamespace)))
  WHERE (r.rulename <> '_RETURN'::name);
pg_seclabels| SELECT l.objoid,
    l.classoid,
    l.objsubid,
        CASE
            WHEN (rel.relkind = ANY (ARRAY['r'::"char", 'p'::"char"])) THEN 'table'::text
            WHEN (rel.relkind = 'v'::"char") THEN 'view'::text
            WHEN (rel.relkind = 'm'::"char") THEN 'materialized view'::text
            WHEN (rel.relkind = 'S'::"char") THEN 'sequence'::text
            WHEN (rel.relkind = 'f'::"char") THEN 'foreign table'::text
            ELSE NULL::text
        END AS objtype,
    rel.relnamespace AS objnamespace,
        CASE
            WHEN pg_table_is_visible(rel.oid) THEN quote_ident((rel.relname)::text)
            ELSE ((quote_ident((nsp.nspname)::text) || '.'::text) || quote_ident((rel.relname)::text))
        END AS objname,
    l.provider,
    l.label
   FROM ((pg_seclabel l
     JOIN pg_class rel ON (((l.classoid = rel.tableoid) AND (l.objoid = rel.oid))))
     JOIN pg_namespace nsp ON ((rel.relnamespace = nsp.oid)))
  WHERE (l.objsubid = 0)
UNION ALL
 SELECT l.objoid,
    l.classoid,
    l.objsubid,
    'column'::text AS objtype,
    rel.relnamespace AS objnamespace,
    ((
        CASE
            WHEN pg_table_is_visible(rel.oid) THEN quote_ident((rel.relname)::text)
            ELSE ((quote_ident((nsp.nspname)::text) || '.'::text) || quote_ident((rel.relname)::text))
        END || '.'::text) || (att.attname)::text) AS objname,
    l.provider,
    l.label
   FROM (((pg_seclabel l
     JOIN pg_class rel ON (((l.classoid = rel.tableoid) AND (l.objoid = rel.oid))))
     JOIN pg_attribute att ON (((rel.oid = att.attrelid) AND (l.objsubid = att.attnum))))
     JOIN pg_namespace nsp ON ((rel.relnamespace = nsp.oid)))
  WHERE (l.objsubid <> 0)
UNION ALL
 SELECT l.objoid,
    l.classoid,
    l.objsubid,
        CASE pro.prokind
            WHEN 'a'::"char" THEN 'aggregate'::text
            WHEN 'f'::"char" THEN 'function'::text
            WHEN 'p'::"char" THEN 'procedure'::text
            WHEN 'w'::"char" THEN 'window'::text
            ELSE NULL::text
        END AS objtype,
    pro.pronamespace AS objnamespace,
    (((
        CASE
            WHEN pg_function_is_visible(pro.oid) THEN quote_ident((pro.proname)::text)
            ELSE ((quote_ident((nsp.nspname)::text) || '.'::text) || quote_ident((pro.proname)::text))
        END || '('::text) || pg_get_function_arguments(pro.oid)) || ')'::text) AS objname,
    l.provider,
    l.label
   FROM ((pg_seclabel l
     JOIN pg_proc pro ON (((l.classoid = pro.tableoid) AND (l.objoid = pro.oid))))
     JOIN pg_namespace nsp ON ((pro.pronamespace = nsp.oid)))
  WHERE (l.objsubid = 0)
UNION ALL
 SELECT l.objoid,
    l.classoid,
    l.objsubid,
        CASE
            WHEN (typ.typtype = 'd'::"char") THEN 'domain'::text
            ELSE 'type'::text
        END AS objtype,
    typ.typnamespace AS objnamespace,
        CASE
            WHEN pg_type_is_visible(typ.oid) THEN quote_ident((typ.typname)::text)
            ELSE ((quote_ident((nsp.nspname)::text) || '.'::text) || quote_ident((typ.typname)::text))
        END AS objname,
    l.provider,
    l.label
   FROM ((pg_seclabel l
     JOIN pg_type typ ON (((l.classoid = typ.tableoid) AND (l.objoid = typ.oid))))
     JOIN pg_namespace nsp ON ((typ.typnamespace = nsp.oid)))
  WHERE (l.objsubid = 0)
UNION ALL
 SELECT l.objoid,
    l.classoid,
    l.objsubid,
    'large object'::text AS objtype,
    NULL::oid AS objnamespace,
    (l.objoid)::text AS objname,
    l.provider,
    l.label
   FROM (pg_seclabel l
     JOIN pg_largeobject_metadata lom ON ((l.objoid = lom.oid)))
  WHERE ((l.classoid = ('pg_largeobject'::regclass)::oid) AND (l.objsubid = 0))
UNION ALL
 SELECT l.objoid,
    l.classoid,
    l.objsubid,
    'language'::text AS objtype,
    NULL::oid AS objnamespace,
    quote_ident((lan.lanname)::text) AS objname,
    l.provider,
    l.label
   FROM (pg_seclabel l
     JOIN pg_language lan ON (((l.classoid = lan.tableoid) AND (l.objoid = lan.oid))))
  WHERE (l.objsubid = 0)
UNION ALL
 SELECT l.objoid,
    l.classoid,
    l.objsubid,
    'schema'::text AS objtype,
    nsp.oid AS objnamespace,
    quote_ident((nsp.nspname)::text) AS objname,
    l.provider,
    l.label
   FROM (pg_seclabel l
     JOIN pg_namespace nsp ON (((l.classoid = nsp.tableoid) AND (l.objoid = nsp.oid))))
  WHERE (l.objsubid = 0)
UNION ALL
 SELECT l.objoid,
    l.classoid,
    l.objsubid,
    'event trigger'::text AS objtype,
    NULL::oid AS objnamespace,
    quote_ident((evt.evtname)::text) AS objname,
    l.provider,
    l.label
   FROM (pg_seclabel l
     JOIN pg_event_trigger evt ON (((l.classoid = evt.tableoid) AND (l.objoid = evt.oid))))
  WHERE (l.objsubid = 0)
UNION ALL
 SELECT l.objoid,
    l.classoid,
    l.objsubid,
    'publication'::text AS objtype,
    NULL::oid AS objnamespace,
    quote_ident((p.pubname)::text) AS objname,
    l.provider,
    l.label
   FROM (pg_seclabel l
     JOIN pg_publication p ON (((l.classoid = p.tableoid) AND (l.objoid = p.oid))))
  WHERE (l.objsubid = 0)
UNION ALL
 SELECT l.objoid,
    l.classoid,
    0 AS objsubid,
    'subscription'::text AS objtype,
    NULL::oid AS objnamespace,
    quote_ident((s.subname)::text) AS objname,
    l.provider,
    l.label
   FROM (pg_shseclabel l
     JOIN pg_subscription s ON (((l.classoid = s.tableoid) AND (l.objoid = s.oid))))
UNION ALL
 SELECT l.objoid,
    l.classoid,
    0 AS objsubid,
    'database'::text AS objtype,
    NULL::oid AS objnamespace,
    quote_ident((dat.datname)::text) AS objname,
    l.provider,
    l.label
   FROM (pg_shseclabel l
     JOIN pg_database dat ON (((l.classoid = dat.tableoid) AND (l.objoid = dat.oid))))
UNION ALL
 SELECT l.objoid,
    l.classoid,
    0 AS objsubid,
    'tablespace'::text AS objtype,
    NULL::oid AS objnamespace,
    quote_ident((spc.spcname)::text) AS objname,
    l.provider,
    l.label
   FROM (pg_shseclabel l
     JOIN pg_tablespace spc ON (((l.classoid = spc.tableoid) AND (l.objoid = spc.oid))))
UNION ALL
 SELECT l.objoid,
    l.classoid,
    0 AS objsubid,
    'role'::text AS objtype,
    NULL::oid AS objnamespace,
    quote_ident((rol.rolname)::text) AS objname,
    l.provider,
    l.label
   FROM (pg_shseclabel l
     JOIN pg_authid rol ON (((l.classoid = rol.tableoid) AND (l.objoid = rol.oid))));
pg_sequences| SELECT n.nspname AS schemaname,
    c.relname AS sequencename,
    pg_get_userbyid(c.relowner) AS sequenceowner,
    (s.seqtypid)::regtype AS data_type,
    s.seqstart AS start_value,
    s.seqmin AS min_value,
    s.seqmax AS max_value,
    s.seqincrement AS increment_by,
    s.seqcycle AS cycle,
    s.seqcache AS cache_size,
        CASE
            WHEN has_sequence_privilege(c.oid, 'SELECT,USAGE'::text) THEN pg_sequence_last_value((c.oid)::regclass)
            ELSE NULL::bigint
        END AS last_value
   FROM ((pg_sequence s
     JOIN pg_class c ON ((c.oid = s.seqrelid)))
     LEFT JOIN pg_namespace n ON ((n.oid = c.relnamespace)))
  WHERE ((NOT pg_is_other_temp_schema(n.oid)) AND (c.relkind = 'S'::"char"));
pg_settings| SELECT a.name,
    a.setting,
    a.unit,
    a.category,
    a.short_desc,
    a.extra_desc,
    a.context,
    a.vartype,
    a.source,
    a.min_val,
    a.max_val,
    a.enumvals,
    a.boot_val,
    a.reset_val,
    a.sourcefile,
    a.sourceline,
    a.pending_restart
   FROM pg_show_all_settings() a(name, setting, unit, category, short_desc, extra_desc, context, vartype, source, min_val, max_val, enumvals, boot_val, reset_val, sourcefile, sourceline, pending_restart);
pg_shadow| SELECT pg_authid.rolname AS usename,
    pg_authid.oid AS usesysid,
    pg_authid.rolcreatedb AS usecreatedb,
    pg_authid.rolsuper AS usesuper,
    pg_authid.rolreplication AS userepl,
    pg_authid.rolbypassrls AS usebypassrls,
    pg_authid.rolpassword AS passwd,
    pg_authid.rolvaliduntil AS valuntil,
    s.setconfig AS useconfig
   FROM (pg_authid
     LEFT JOIN pg_db_role_setting s ON (((pg_authid.oid = s.setrole) AND (s.setdatabase = (0)::oid))))
  WHERE pg_authid.rolcanlogin;
pg_stat_activity| SELECT s.datid,
    d.datname,
    s.pid,
    s.usesysid,
    u.rolname AS usename,
    s.application_name,
    s.client_addr,
    s.client_hostname,
    s.client_port,
    s.backend_start,
    s.xact_start,
    s.query_start,
    s.state_change,
    s.wait_event_type,
    s.wait_event,
    s.state,
    s.backend_xid,
    s.backend_xmin,
    s.query,
    s.backend_type
   FROM ((pg_stat_get_activity(NULL::integer) s(datid, pid, usesysid, application_name, state, query, wait_event_type, wait_event, xact_start, query_start, backend_start, state_change, client_addr, client_hostname, client_port, backend_xid, backend_xmin, backend_type, ssl, sslversion, sslcipher, sslbits, sslcompression, ssl_client_dn, ssl_client_serial, ssl_issuer_dn, gss_auth, gss_princ, gss_enc)
     LEFT JOIN pg_database d ON ((s.datid = d.oid)))
     LEFT JOIN pg_authid u ON ((s.usesysid = u.oid)));
pg_stat_all_indexes| SELECT c.oid AS relid,
    i.oid AS indexrelid,
    n.nspname AS schemaname,
    c.relname,
    i.relname AS indexrelname,
    pg_stat_get_numscans(i.oid) AS idx_scan,
    pg_stat_get_tuples_returned(i.oid) AS idx_tup_read,
    pg_stat_get_tuples_fetched(i.oid) AS idx_tup_fetch
   FROM (((pg_class c
     JOIN pg_index x ON ((c.oid = x.indrelid)))
     JOIN pg_class i ON ((i.oid = x.indexrelid)))
     LEFT JOIN pg_namespace n ON ((n.oid = c.relnamespace)))
  WHERE (c.relkind = ANY (ARRAY['r'::"char", 't'::"char", 'm'::"char"]));
pg_stat_all_tables| SELECT c.oid AS relid,
    n.nspname AS schemaname,
    c.relname,
    pg_stat_get_numscans(c.oid) AS seq_scan,
    pg_stat_get_tuples_returned(c.oid) AS seq_tup_read,
    (sum(pg_stat_get_numscans(i.indexrelid)))::bigint AS idx_scan,
    ((sum(pg_stat_get_tuples_fetched(i.indexrelid)))::bigint + pg_stat_get_tuples_fetched(c.oid)) AS idx_tup_fetch,
    pg_stat_get_tuples_inserted(c.oid) AS n_tup_ins,
    pg_stat_get_tuples_updated(c.oid) AS n_tup_upd,
    pg_stat_get_tuples_deleted(c.oid) AS n_tup_del,
    pg_stat_get_tuples_hot_updated(c.oid) AS n_tup_hot_upd,
    pg_stat_get_live_tuples(c.oid) AS n_live_tup,
    pg_stat_get_dead_tuples(c.oid) AS n_dead_tup,
    pg_stat_get_mod_since_analyze(c.oid) AS n_mod_since_analyze,
    pg_stat_get_last_vacuum_time(c.oid) AS last_vacuum,
    pg_stat_get_last_autovacuum_time(c.oid) AS last_autovacuum,
    pg_stat_get_last_analyze_time(c.oid) AS last_analyze,
    pg_stat_get_last_autoanalyze_time(c.oid) AS last_autoanalyze,
    pg_stat_get_vacuum_count(c.oid) AS vacuum_count,
    pg_stat_get_autovacuum_count(c.oid) AS autovacuum_count,
    pg_stat_get_analyze_count(c.oid) AS analyze_count,
    pg_stat_get_autoanalyze_count(c.oid) AS autoanalyze_count
   FROM ((pg_class c
     LEFT JOIN pg_index i ON ((c.oid = i.indrelid)))
     LEFT JOIN pg_namespace n ON ((n.oid = c.relnamespace)))
  WHERE (c.relkind = ANY (ARRAY['r'::"char", 't'::"char", 'm'::"char"]))
  GROUP BY c.oid, n.nspname, c.relname;
pg_stat_archiver| SELECT s.archived_count,
    s.last_archived_wal,
    s.last_archived_time,
    s.failed_count,
    s.last_failed_wal,
    s.last_failed_time,
    s.stats_reset
   FROM pg_stat_get_archiver() s(archived_count, last_archived_wal, last_archived_time, failed_count, last_failed_wal, last_failed_time, stats_reset);
pg_stat_bgwriter| SELECT pg_stat_get_bgwriter_timed_checkpoints() AS checkpoints_timed,
    pg_stat_get_bgwriter_requested_checkpoints() AS checkpoints_req,
    pg_stat_get_checkpoint_write_time() AS checkpoint_write_time,
    pg_stat_get_checkpoint_sync_time() AS checkpoint_sync_time,
    pg_stat_get_bgwriter_buf_written_checkpoints() AS buffers_checkpoint,
    pg_stat_get_bgwriter_buf_written_clean() AS buffers_clean,
    pg_stat_get_bgwriter_maxwritten_clean() AS maxwritten_clean,
    pg_stat_get_buf_written_backend() AS buffers_backend,
    pg_stat_get_buf_fsync_backend() AS buffers_backend_fsync,
    pg_stat_get_buf_alloc() AS buffers_alloc,
    pg_stat_get_bgwriter_stat_reset_time() AS stats_reset;
pg_stat_database| SELECT d.oid AS datid,
    d.datname,
        CASE
            WHEN (d.oid = (0)::oid) THEN 0
            ELSE pg_stat_get_db_numbackends(d.oid)
        END AS numbackends,
    pg_stat_get_db_xact_commit(d.oid) AS xact_commit,
    pg_stat_get_db_xact_rollback(d.oid) AS xact_rollback,
    (pg_stat_get_db_blocks_fetched(d.oid) - pg_stat_get_db_blocks_hit(d.oid)) AS blks_read,
    pg_stat_get_db_blocks_hit(d.oid) AS blks_hit,
    pg_stat_get_db_tuples_returned(d.oid) AS tup_returned,
    pg_stat_get_db_tuples_fetched(d.oid) AS tup_fetched,
    pg_stat_get_db_tuples_inserted(d.oid) AS tup_inserted,
    pg_stat_get_db_tuples_updated(d.oid) AS tup_updated,
    pg_stat_get_db_tuples_deleted(d.oid) AS tup_deleted,
    pg_stat_get_db_conflict_all(d.oid) AS conflicts,
    pg_stat_get_db_temp_files(d.oid) AS temp_files,
    pg_stat_get_db_temp_bytes(d.oid) AS temp_bytes,
    pg_stat_get_db_deadlocks(d.oid) AS deadlocks,
    pg_stat_get_db_checksum_failures(d.oid) AS checksum_failures,
    pg_stat_get_db_checksum_last_failure(d.oid) AS checksum_last_failure,
    pg_stat_get_db_blk_read_time(d.oid) AS blk_read_time,
    pg_stat_get_db_blk_write_time(d.oid) AS blk_write_time,
    pg_stat_get_db_stat_reset_time(d.oid) AS stats_reset
   FROM ( SELECT 0 AS oid,
            NULL::name AS datname
        UNION ALL
         SELECT pg_database.oid,
            pg_database.datname
           FROM pg_database) d;
pg_stat_database_conflicts| SELECT d.oid AS datid,
    d.datname,
    pg_stat_get_db_conflict_tablespace(d.oid) AS confl_tablespace,
    pg_stat_get_db_conflict_lock(d.oid) AS confl_lock,
    pg_stat_get_db_conflict_snapshot(d.oid) AS confl_snapshot,
    pg_stat_get_db_conflict_bufferpin(d.oid) AS confl_bufferpin,
    pg_stat_get_db_conflict_startup_deadlock(d.oid) AS confl_deadlock
   FROM pg_database d;
pg_stat_gssapi| SELECT s.pid,
    s.gss_auth AS gss_authenticated,
    s.gss_princ AS principal,
    s.gss_enc AS encrypted
   FROM pg_stat_get_activity(NULL::integer) s(datid, pid, usesysid, application_name, state, query, wait_event_type, wait_event, xact_start, query_start, backend_start, state_change, client_addr, client_hostname, client_port, backend_xid, backend_xmin, backend_type, ssl, sslversion, sslcipher, sslbits, sslcompression, ssl_client_dn, ssl_client_serial, ssl_issuer_dn, gss_auth, gss_princ, gss_enc);
pg_stat_progress_cluster| SELECT s.pid,
    s.datid,
    d.datname,
    s.relid,
        CASE s.param1
            WHEN 1 THEN 'CLUSTER'::text
            WHEN 2 THEN 'VACUUM FULL'::text
            ELSE NULL::text
        END AS command,
        CASE s.param2
            WHEN 0 THEN 'initializing'::text
            WHEN 1 THEN 'seq scanning heap'::text
            WHEN 2 THEN 'index scanning heap'::text
            WHEN 3 THEN 'sorting tuples'::text
            WHEN 4 THEN 'writing new heap'::text
            WHEN 5 THEN 'swapping relation files'::text
            WHEN 6 THEN 'rebuilding index'::text
            WHEN 7 THEN 'performing final cleanup'::text
            ELSE NULL::text
        END AS phase,
    (s.param3)::oid AS cluster_index_relid,
    s.param4 AS heap_tuples_scanned,
    s.param5 AS heap_tuples_written,
    s.param6 AS heap_blks_total,
    s.param7 AS heap_blks_scanned,
    s.param8 AS index_rebuild_count
   FROM (pg_stat_get_progress_info('CLUSTER'::text) s(pid, datid, relid, param1, param2, param3, param4, param5, param6, param7, param8, param9, param10, param11, param12, param13, param14, param15, param16, param17, param18, param19, param20)
     LEFT JOIN pg_database d ON ((s.datid = d.oid)));
pg_stat_progress_create_index| SELECT s.pid,
    s.datid,
    d.datname,
    s.relid,
    (s.param7)::oid AS index_relid,
        CASE s.param1
            WHEN 1 THEN 'CREATE INDEX'::text
            WHEN 2 THEN 'CREATE INDEX CONCURRENTLY'::text
            WHEN 3 THEN 'REINDEX'::text
            WHEN 4 THEN 'REINDEX CONCURRENTLY'::text
            ELSE NULL::text
        END AS command,
        CASE s.param10
            WHEN 0 THEN 'initializing'::text
            WHEN 1 THEN 'waiting for writers before build'::text
            WHEN 2 THEN ('building index'::text || COALESCE((': '::text || pg_indexam_progress_phasename((s.param9)::oid, s.param11)), ''::text))
            WHEN 3 THEN 'waiting for writers before validation'::text
            WHEN 4 THEN 'index validation: scanning index'::text
            WHEN 5 THEN 'index validation: sorting tuples'::text
            WHEN 6 THEN 'index validation: scanning table'::text
            WHEN 7 THEN 'waiting for old snapshots'::text
            WHEN 8 THEN 'waiting for readers before marking dead'::text
            WHEN 9 THEN 'waiting for readers before dropping'::text
            ELSE NULL::text
        END AS phase,
    s.param4 AS lockers_total,
    s.param5 AS lockers_done,
    s.param6 AS current_locker_pid,
    s.param16 AS blocks_total,
    s.param17 AS blocks_done,
    s.param12 AS tuples_total,
    s.param13 AS tuples_done,
    s.param14 AS partitions_total,
    s.param15 AS partitions_done
   FROM (pg_stat_get_progress_info('CREATE INDEX'::text) s(pid, datid, relid, param1, param2, param3, param4, param5, param6, param7, param8, param9, param10, param11, param12, param13, param14, param15, param16, param17, param18, param19, param20)
     LEFT JOIN pg_database d ON ((s.datid = d.oid)));
pg_stat_progress_vacuum| SELECT s.pid,
    s.datid,
    d.datname,
    s.relid,
        CASE s.param1
            WHEN 0 THEN 'initializing'::text
            WHEN 1 THEN 'scanning heap'::text
            WHEN 2 THEN 'vacuuming indexes'::text
            WHEN 3 THEN 'vacuuming heap'::text
            WHEN 4 THEN 'cleaning up indexes'::text
            WHEN 5 THEN 'truncating heap'::text
            WHEN 6 THEN 'performing final cleanup'::text
            ELSE NULL::text
        END AS phase,
    s.param2 AS heap_blks_total,
    s.param3 AS heap_blks_scanned,
    s.param4 AS heap_blks_vacuumed,
    s.param5 AS index_vacuum_count,
    s.param6 AS max_dead_tuples,
    s.param7 AS num_dead_tuples
   FROM (pg_stat_get_progress_info('VACUUM'::text) s(pid, datid, relid, param1, param2, param3, param4, param5, param6, param7, param8, param9, param10, param11, param12, param13, param14, param15, param16, param17, param18, param19, param20)
     LEFT JOIN pg_database d ON ((s.datid = d.oid)));
pg_stat_replication| SELECT s.pid,
    s.usesysid,
    u.rolname AS usename,
    s.application_name,
    s.client_addr,
    s.client_hostname,
    s.client_port,
    s.backend_start,
    s.backend_xmin,
    w.state,
    w.sent_lsn,
    w.write_lsn,
    w.flush_lsn,
    w.replay_lsn,
    w.write_lag,
    w.flush_lag,
    w.replay_lag,
    w.sync_priority,
    w.sync_state,
    w.reply_time
   FROM ((pg_stat_get_activity(NULL::integer) s(datid, pid, usesysid, application_name, state, query, wait_event_type, wait_event, xact_start, query_start, backend_start, state_change, client_addr, client_hostname, client_port, backend_xid, backend_xmin, backend_type, ssl, sslversion, sslcipher, sslbits, sslcompression, ssl_client_dn, ssl_client_serial, ssl_issuer_dn, gss_auth, gss_princ, gss_enc)
     JOIN pg_stat_get_wal_senders() w(pid, state, sent_lsn, write_lsn, flush_lsn, replay_lsn, write_lag, flush_lag, replay_lag, sync_priority, sync_state, reply_time) ON ((s.pid = w.pid)))
     LEFT JOIN pg_authid u ON ((s.usesysid = u.oid)));
pg_stat_ssl| SELECT s.pid,
    s.ssl,
    s.sslversion AS version,
    s.sslcipher AS cipher,
    s.sslbits AS bits,
    s.sslcompression AS compression,
    s.ssl_client_dn AS client_dn,
    s.ssl_client_serial AS client_serial,
    s.ssl_issuer_dn AS issuer_dn
   FROM pg_stat_get_activity(NULL::integer) s(datid, pid, usesysid, application_name, state, query, wait_event_type, wait_event, xact_start, query_start, backend_start, state_change, client_addr, client_hostname, client_port, backend_xid, backend_xmin, backend_type, ssl, sslversion, sslcipher, sslbits, sslcompression, ssl_client_dn, ssl_client_serial, ssl_issuer_dn, gss_auth, gss_princ, gss_enc);
pg_stat_subscription| SELECT su.oid AS subid,
    su.subname,
    st.pid,
    st.relid,
    st.received_lsn,
    st.last_msg_send_time,
    st.last_msg_receipt_time,
    st.latest_end_lsn,
    st.latest_end_time
   FROM (pg_subscription su
     LEFT JOIN pg_stat_get_subscription(NULL::oid) st(subid, relid, pid, received_lsn, last_msg_send_time, last_msg_receipt_time, latest_end_lsn, latest_end_time) ON ((st.subid = su.oid)));
pg_stat_sys_indexes| SELECT pg_stat_all_indexes.relid,
    pg_stat_all_indexes.indexrelid,
    pg_stat_all_indexes.schemaname,
    pg_stat_all_indexes.relname,
    pg_stat_all_indexes.indexrelname,
    pg_stat_all_indexes.idx_scan,
    pg_stat_all_indexes.idx_tup_read,
    pg_stat_all_indexes.idx_tup_fetch
   FROM pg_stat_all_indexes
  WHERE ((pg_stat_all_indexes.schemaname = ANY (ARRAY['pg_catalog'::name, 'information_schema'::name])) OR (pg_stat_all_indexes.schemaname ~ '^pg_toast'::text));
pg_stat_sys_tables| SELECT pg_stat_all_tables.relid,
    pg_stat_all_tables.schemaname,
    pg_stat_all_tables.relname,
    pg_stat_all_tables.seq_scan,
    pg_stat_all_tables.seq_tup_read,
    pg_stat_all_tables.idx_scan,
    pg_stat_all_tables.idx_tup_fetch,
    pg_stat_all_tables.n_tup_ins,
    pg_stat_all_tables.n_tup_upd,
    pg_stat_all_tables.n_tup_del,
    pg_stat_all_tables.n_tup_hot_upd,
    pg_stat_all_tables.n_live_tup,
    pg_stat_all_tables.n_dead_tup,
    pg_stat_all_tables.n_mod_since_analyze,
    pg_stat_all_tables.last_vacuum,
    pg_stat_all_tables.last_autovacuum,
    pg_stat_all_tables.last_analyze,
    pg_stat_all_tables.last_autoanalyze,
    pg_stat_all_tables.vacuum_count,
    pg_stat_all_tables.autovacuum_count,
    pg_stat_all_tables.analyze_count,
    pg_stat_all_tables.autoanalyze_count
   FROM pg_stat_all_tables
  WHERE ((pg_stat_all_tables.schemaname = ANY (ARRAY['pg_catalog'::name, 'information_schema'::name])) OR (pg_stat_all_tables.schemaname ~ '^pg_toast'::text));
pg_stat_user_functions| SELECT p.oid AS funcid,
    n.nspname AS schemaname,
    p.proname AS funcname,
    pg_stat_get_function_calls(p.oid) AS calls,
    pg_stat_get_function_total_time(p.oid) AS total_time,
    pg_stat_get_function_self_time(p.oid) AS self_time
   FROM (pg_proc p
     LEFT JOIN pg_namespace n ON ((n.oid = p.pronamespace)))
  WHERE ((p.prolang <> (12)::oid) AND (pg_stat_get_function_calls(p.oid) IS NOT NULL));
pg_stat_user_indexes| SELECT pg_stat_all_indexes.relid,
    pg_stat_all_indexes.indexrelid,
    pg_stat_all_indexes.schemaname,
    pg_stat_all_indexes.relname,
    pg_stat_all_indexes.indexrelname,
    pg_stat_all_indexes.idx_scan,
    pg_stat_all_indexes.idx_tup_read,
    pg_stat_all_indexes.idx_tup_fetch
   FROM pg_stat_all_indexes
  WHERE ((pg_stat_all_indexes.schemaname <> ALL (ARRAY['pg_catalog'::name, 'information_schema'::name])) AND (pg_stat_all_indexes.schemaname !~ '^pg_toast'::text));
pg_stat_user_tables| SELECT pg_stat_all_tables.relid,
    pg_stat_all_tables.schemaname,
    pg_stat_all_tables.relname,
    pg_stat_all_tables.seq_scan,
    pg_stat_all_tables.seq_tup_read,
    pg_stat_all_tables.idx_scan,
    pg_stat_all_tables.idx_tup_fetch,
    pg_stat_all_tables.n_tup_ins,
    pg_stat_all_tables.n_tup_upd,
    pg_stat_all_tables.n_tup_del,
    pg_stat_all_tables.n_tup_hot_upd,
    pg_stat_all_tables.n_live_tup,
    pg_stat_all_tables.n_dead_tup,
    pg_stat_all_tables.n_mod_since_analyze,
    pg_stat_all_tables.last_vacuum,
    pg_stat_all_tables.last_autovacuum,
    pg_stat_all_tables.last_analyze,
    pg_stat_all_tables.last_autoanalyze,
    pg_stat_all_tables.vacuum_count,
    pg_stat_all_tables.autovacuum_count,
    pg_stat_all_tables.analyze_count,
    pg_stat_all_tables.autoanalyze_count
   FROM pg_stat_all_tables
  WHERE ((pg_stat_all_tables.schemaname <> ALL (ARRAY['pg_catalog'::name, 'information_schema'::name])) AND (pg_stat_all_tables.schemaname !~ '^pg_toast'::text));
pg_stat_wal_receiver| SELECT s.pid,
    s.status,
    s.receive_start_lsn,
    s.receive_start_tli,
    s.received_lsn,
    s.received_tli,
    s.last_msg_send_time,
    s.last_msg_receipt_time,
    s.latest_end_lsn,
    s.latest_end_time,
    s.slot_name,
    s.sender_host,
    s.sender_port,
    s.conninfo
   FROM pg_stat_get_wal_receiver() s(pid, status, receive_start_lsn, receive_start_tli, received_lsn, received_tli, last_msg_send_time, last_msg_receipt_time, latest_end_lsn, latest_end_time, slot_name, sender_host, sender_port, conninfo)
  WHERE (s.pid IS NOT NULL);
pg_stat_xact_all_tables| SELECT c.oid AS relid,
    n.nspname AS schemaname,
    c.relname,
    pg_stat_get_xact_numscans(c.oid) AS seq_scan,
    pg_stat_get_xact_tuples_returned(c.oid) AS seq_tup_read,
    (sum(pg_stat_get_xact_numscans(i.indexrelid)))::bigint AS idx_scan,
    ((sum(pg_stat_get_xact_tuples_fetched(i.indexrelid)))::bigint + pg_stat_get_xact_tuples_fetched(c.oid)) AS idx_tup_fetch,
    pg_stat_get_xact_tuples_inserted(c.oid) AS n_tup_ins,
    pg_stat_get_xact_tuples_updated(c.oid) AS n_tup_upd,
    pg_stat_get_xact_tuples_deleted(c.oid) AS n_tup_del,
    pg_stat_get_xact_tuples_hot_updated(c.oid) AS n_tup_hot_upd
   FROM ((pg_class c
     LEFT JOIN pg_index i ON ((c.oid = i.indrelid)))
     LEFT JOIN pg_namespace n ON ((n.oid = c.relnamespace)))
  WHERE (c.relkind = ANY (ARRAY['r'::"char", 't'::"char", 'm'::"char"]))
  GROUP BY c.oid, n.nspname, c.relname;
pg_stat_xact_sys_tables| SELECT pg_stat_xact_all_tables.relid,
    pg_stat_xact_all_tables.schemaname,
    pg_stat_xact_all_tables.relname,
    pg_stat_xact_all_tables.seq_scan,
    pg_stat_xact_all_tables.seq_tup_read,
    pg_stat_xact_all_tables.idx_scan,
    pg_stat_xact_all_tables.idx_tup_fetch,
    pg_stat_xact_all_tables.n_tup_ins,
    pg_stat_xact_all_tables.n_tup_upd,
    pg_stat_xact_all_tables.n_tup_del,
    pg_stat_xact_all_tables.n_tup_hot_upd
   FROM pg_stat_xact_all_tables
  WHERE ((pg_stat_xact_all_tables.schemaname = ANY (ARRAY['pg_catalog'::name, 'information_schema'::name])) OR (pg_stat_xact_all_tables.schemaname ~ '^pg_toast'::text));
pg_stat_xact_user_functions| SELECT p.oid AS funcid,
    n.nspname AS schemaname,
    p.proname AS funcname,
    pg_stat_get_xact_function_calls(p.oid) AS calls,
    pg_stat_get_xact_function_total_time(p.oid) AS total_time,
    pg_stat_get_xact_function_self_time(p.oid) AS self_time
   FROM (pg_proc p
     LEFT JOIN pg_namespace n ON ((n.oid = p.pronamespace)))
  WHERE ((p.prolang <> (12)::oid) AND (pg_stat_get_xact_function_calls(p.oid) IS NOT NULL));
pg_stat_xact_user_tables| SELECT pg_stat_xact_all_tables.relid,
    pg_stat_xact_all_tables.schemaname,
    pg_stat_xact_all_tables.relname,
    pg_stat_xact_all_tables.seq_scan,
    pg_stat_xact_all_tables.seq_tup_read,
    pg_stat_xact_all_tables.idx_scan,
    pg_stat_xact_all_tables.idx_tup_fetch,
    pg_stat_xact_all_tables.n_tup_ins,
    pg_stat_xact_all_tables.n_tup_upd,
    pg_stat_xact_all_tables.n_tup_del,
    pg_stat_xact_all_tables.n_tup_hot_upd
   FROM pg_stat_xact_all_tables
  WHERE ((pg_stat_xact_all_tables.schemaname <> ALL (ARRAY['pg_catalog'::name, 'information_schema'::name])) AND (pg_stat_xact_all_tables.schemaname !~ '^pg_toast'::text));
pg_statio_all_indexes| SELECT c.oid AS relid,
    i.oid AS indexrelid,
    n.nspname AS schemaname,
    c.relname,
    i.relname AS indexrelname,
    (pg_stat_get_blocks_fetched(i.oid) - pg_stat_get_blocks_hit(i.oid)) AS idx_blks_read,
    pg_stat_get_blocks_hit(i.oid) AS idx_blks_hit
   FROM (((pg_class c
     JOIN pg_index x ON ((c.oid = x.indrelid)))
     JOIN pg_class i ON ((i.oid = x.indexrelid)))
     LEFT JOIN pg_namespace n ON ((n.oid = c.relnamespace)))
  WHERE (c.relkind = ANY (ARRAY['r'::"char", 't'::"char", 'm'::"char"]));
pg_statio_all_sequences| SELECT c.oid AS relid,
    n.nspname AS schemaname,
    c.relname,
    (pg_stat_get_blocks_fetched(c.oid) - pg_stat_get_blocks_hit(c.oid)) AS blks_read,
    pg_stat_get_blocks_hit(c.oid) AS blks_hit
   FROM (pg_class c
     LEFT JOIN pg_namespace n ON ((n.oid = c.relnamespace)))
  WHERE (c.relkind = 'S'::"char");
pg_statio_all_tables| SELECT c.oid AS relid,
    n.nspname AS schemaname,
    c.relname,
    (pg_stat_get_blocks_fetched(c.oid) - pg_stat_get_blocks_hit(c.oid)) AS heap_blks_read,
    pg_stat_get_blocks_hit(c.oid) AS heap_blks_hit,
    (sum((pg_stat_get_blocks_fetched(i.indexrelid) - pg_stat_get_blocks_hit(i.indexrelid))))::bigint AS idx_blks_read,
    (sum(pg_stat_get_blocks_hit(i.indexrelid)))::bigint AS idx_blks_hit,
    (pg_stat_get_blocks_fetched(t.oid) - pg_stat_get_blocks_hit(t.oid)) AS toast_blks_read,
    pg_stat_get_blocks_hit(t.oid) AS toast_blks_hit,
    (sum((pg_stat_get_blocks_fetched(x.indexrelid) - pg_stat_get_blocks_hit(x.indexrelid))))::bigint AS tidx_blks_read,
    (sum(pg_stat_get_blocks_hit(x.indexrelid)))::bigint AS tidx_blks_hit
   FROM ((((pg_class c
     LEFT JOIN pg_index i ON ((c.oid = i.indrelid)))
     LEFT JOIN pg_class t ON ((c.reltoastrelid = t.oid)))
     LEFT JOIN pg_index x ON ((t.oid = x.indrelid)))
     LEFT JOIN pg_namespace n ON ((n.oid = c.relnamespace)))
  WHERE (c.relkind = ANY (ARRAY['r'::"char", 't'::"char", 'm'::"char"]))
  GROUP BY c.oid, n.nspname, c.relname, t.oid, x.indrelid;
pg_statio_sys_indexes| SELECT pg_statio_all_indexes.relid,
    pg_statio_all_indexes.indexrelid,
    pg_statio_all_indexes.schemaname,
    pg_statio_all_indexes.relname,
    pg_statio_all_indexes.indexrelname,
    pg_statio_all_indexes.idx_blks_read,
    pg_statio_all_indexes.idx_blks_hit
   FROM pg_statio_all_indexes
  WHERE ((pg_statio_all_indexes.schemaname = ANY (ARRAY['pg_catalog'::name, 'information_schema'::name])) OR (pg_statio_all_indexes.schemaname ~ '^pg_toast'::text));
pg_statio_sys_sequences| SELECT pg_statio_all_sequences.relid,
    pg_statio_all_sequences.schemaname,
    pg_statio_all_sequences.relname,
    pg_statio_all_sequences.blks_read,
    pg_statio_all_sequences.blks_hit
   FROM pg_statio_all_sequences
  WHERE ((pg_statio_all_sequences.schemaname = ANY (ARRAY['pg_catalog'::name, 'information_schema'::name])) OR (pg_statio_all_sequences.schemaname ~ '^pg_toast'::text));
pg_statio_sys_tables| SELECT pg_statio_all_tables.relid,
    pg_statio_all_tables.schemaname,
    pg_statio_all_tables.relname,
    pg_statio_all_tables.heap_blks_read,
    pg_statio_all_tables.heap_blks_hit,
    pg_statio_all_tables.idx_blks_read,
    pg_statio_all_tables.idx_blks_hit,
    pg_statio_all_tables.toast_blks_read,
    pg_statio_all_tables.toast_blks_hit,
    pg_statio_all_tables.tidx_blks_read,
    pg_statio_all_tables.tidx_blks_hit
   FROM pg_statio_all_tables
  WHERE ((pg_statio_all_tables.schemaname = ANY (ARRAY['pg_catalog'::name, 'information_schema'::name])) OR (pg_statio_all_tables.schemaname ~ '^pg_toast'::text));
pg_statio_user_indexes| SELECT pg_statio_all_indexes.relid,
    pg_statio_all_indexes.indexrelid,
    pg_statio_all_indexes.schemaname,
    pg_statio_all_indexes.relname,
    pg_statio_all_indexes.indexrelname,
    pg_statio_all_indexes.idx_blks_read,
    pg_statio_all_indexes.idx_blks_hit
   FROM pg_statio_all_indexes
  WHERE ((pg_statio_all_indexes.schemaname <> ALL (ARRAY['pg_catalog'::name, 'information_schema'::name])) AND (pg_statio_all_indexes.schemaname !~ '^pg_toast'::text));
pg_statio_user_sequences| SELECT pg_statio_all_sequences.relid,
    pg_statio_all_sequences.schemaname,
    pg_statio_all_sequences.relname,
    pg_statio_all_sequences.blks_read,
    pg_statio_all_sequences.blks_hit
   FROM pg_statio_all_sequences
  WHERE ((pg_statio_all_sequences.schemaname <> ALL (ARRAY['pg_catalog'::name, 'information_schema'::name])) AND (pg_statio_all_sequences.schemaname !~ '^pg_toast'::text));
pg_statio_user_tables| SELECT pg_statio_all_tables.relid,
    pg_statio_all_tables.schemaname,
    pg_statio_all_tables.relname,
    pg_statio_all_tables.heap_blks_read,
    pg_statio_all_tables.heap_blks_hit,
    pg_statio_all_tables.idx_blks_read,
    pg_statio_all_tables.idx_blks_hit,
    pg_statio_all_tables.toast_blks_read,
    pg_statio_all_tables.toast_blks_hit,
    pg_statio_all_tables.tidx_blks_read,
    pg_statio_all_tables.tidx_blks_hit
   FROM pg_statio_all_tables
  WHERE ((pg_statio_all_tables.schemaname <> ALL (ARRAY['pg_catalog'::name, 'information_schema'::name])) AND (pg_statio_all_tables.schemaname !~ '^pg_toast'::text));
pg_stats| SELECT n.nspname AS schemaname,
    c.relname AS tablename,
    a.attname,
    s.stainherit AS inherited,
    s.stanullfrac AS null_frac,
    s.stawidth AS avg_width,
    s.stadistinct AS n_distinct,
        CASE
            WHEN (s.stakind1 = 1) THEN s.stavalues1
            WHEN (s.stakind2 = 1) THEN s.stavalues2
            WHEN (s.stakind3 = 1) THEN s.stavalues3
            WHEN (s.stakind4 = 1) THEN s.stavalues4
            WHEN (s.stakind5 = 1) THEN s.stavalues5
            ELSE NULL::anyarray
        END AS most_common_vals,
        CASE
            WHEN (s.stakind1 = 1) THEN s.stanumbers1
            WHEN (s.stakind2 = 1) THEN s.stanumbers2
            WHEN (s.stakind3 = 1) THEN s.stanumbers3
            WHEN (s.stakind4 = 1) THEN s.stanumbers4
            WHEN (s.stakind5 = 1) THEN s.stanumbers5
            ELSE NULL::real[]
        END AS most_common_freqs,
        CASE
            WHEN (s.stakind1 = 2) THEN s.stavalues1
            WHEN (s.stakind2 = 2) THEN s.stavalues2
            WHEN (s.stakind3 = 2) THEN s.stavalues3
            WHEN (s.stakind4 = 2) THEN s.stavalues4
            WHEN (s.stakind5 = 2) THEN s.stavalues5
            ELSE NULL::anyarray
        END AS histogram_bounds,
        CASE
            WHEN (s.stakind1 = 3) THEN s.stanumbers1[1]
            WHEN (s.stakind2 = 3) THEN s.stanumbers2[1]
            WHEN (s.stakind3 = 3) THEN s.stanumbers3[1]
            WHEN (s.stakind4 = 3) THEN s.stanumbers4[1]
            WHEN (s.stakind5 = 3) THEN s.stanumbers5[1]
            ELSE NULL::real
        END AS correlation,
        CASE
            WHEN (s.stakind1 = 4) THEN s.stavalues1
            WHEN (s.stakind2 = 4) THEN s.stavalues2
            WHEN (s.stakind3 = 4) THEN s.stavalues3
            WHEN (s.stakind4 = 4) THEN s.stavalues4
            WHEN (s.stakind5 = 4) THEN s.stavalues5
            ELSE NULL::anyarray
        END AS most_common_elems,
        CASE
            WHEN (s.stakind1 = 4) THEN s.stanumbers1
            WHEN (s.stakind2 = 4) THEN s.stanumbers2
            WHEN (s.stakind3 = 4) THEN s.stanumbers3
            WHEN (s.stakind4 = 4) THEN s.stanumbers4
            WHEN (s.stakind5 = 4) THEN s.stanumbers5
            ELSE NULL::real[]
        END AS most_common_elem_freqs,
        CASE
            WHEN (s.stakind1 = 5) THEN s.stanumbers1
            WHEN (s.stakind2 = 5) THEN s.stanumbers2
            WHEN (s.stakind3 = 5) THEN s.stanumbers3
            WHEN (s.stakind4 = 5) THEN s.stanumbers4
            WHEN (s.stakind5 = 5) THEN s.stanumbers5
            ELSE NULL::real[]
        END AS elem_count_histogram
   FROM (((pg_statistic s
     JOIN pg_class c ON ((c.oid = s.starelid)))
     JOIN pg_attribute a ON (((c.oid = a.attrelid) AND (a.attnum = s.staattnum))))
     LEFT JOIN pg_namespace n ON ((n.oid = c.relnamespace)))
  WHERE ((NOT a.attisdropped) AND has_column_privilege(c.oid, a.attnum, 'select'::text) AND ((c.relrowsecurity = false) OR (NOT row_security_active(c.oid))));
pg_stats_ext| SELECT cn.nspname AS schemaname,
    c.relname AS tablename,
    sn.nspname AS statistics_schemaname,
    s.stxname AS statistics_name,
    pg_get_userbyid(s.stxowner) AS statistics_owner,
    ( SELECT array_agg(a.attname ORDER BY a.attnum) AS array_agg
           FROM (unnest(s.stxkeys) k(k)
             JOIN pg_attribute a ON (((a.attrelid = s.stxrelid) AND (a.attnum = k.k))))) AS attnames,
    s.stxkind AS kinds,
    sd.stxdndistinct AS n_distinct,
    sd.stxddependencies AS dependencies,
    m.most_common_vals,
    m.most_common_val_nulls,
    m.most_common_freqs,
    m.most_common_base_freqs
   FROM (((((pg_statistic_ext s
     JOIN pg_class c ON ((c.oid = s.stxrelid)))
     JOIN pg_statistic_ext_data sd ON ((s.oid = sd.stxoid)))
     LEFT JOIN pg_namespace cn ON ((cn.oid = c.relnamespace)))
     LEFT JOIN pg_namespace sn ON ((sn.oid = s.stxnamespace)))
     LEFT JOIN LATERAL ( SELECT array_agg(pg_mcv_list_items."values") AS most_common_vals,
            array_agg(pg_mcv_list_items.nulls) AS most_common_val_nulls,
            array_agg(pg_mcv_list_items.frequency) AS most_common_freqs,
            array_agg(pg_mcv_list_items.base_frequency) AS most_common_base_freqs
           FROM pg_mcv_list_items(sd.stxdmcv) pg_mcv_list_items(index, "values", nulls, frequency, base_frequency)) m ON ((sd.stxdmcv IS NOT NULL)))
  WHERE ((NOT (EXISTS ( SELECT 1
           FROM (unnest(s.stxkeys) k(k)
             JOIN pg_attribute a ON (((a.attrelid = s.stxrelid) AND (a.attnum = k.k))))
          WHERE (NOT has_column_privilege(c.oid, a.attnum, 'select'::text))))) AND ((c.relrowsecurity = false) OR (NOT row_security_active(c.oid))));
pg_tables| SELECT n.nspname AS schemaname,
    c.relname AS tablename,
    pg_get_userbyid(c.relowner) AS tableowner,
    t.spcname AS tablespace,
    c.relhasindex AS hasindexes,
    c.relhasrules AS hasrules,
    c.relhastriggers AS hastriggers,
    c.relrowsecurity AS rowsecurity
   FROM ((pg_class c
     LEFT JOIN pg_namespace n ON ((n.oid = c.relnamespace)))
     LEFT JOIN pg_tablespace t ON ((t.oid = c.reltablespace)))
  WHERE (c.relkind = ANY (ARRAY['r'::"char", 'p'::"char"]));
pg_timezone_abbrevs| SELECT pg_timezone_abbrevs.abbrev,
    pg_timezone_abbrevs.utc_offset,
    pg_timezone_abbrevs.is_dst
   FROM pg_timezone_abbrevs() pg_timezone_abbrevs(abbrev, utc_offset, is_dst);
pg_timezone_names| SELECT pg_timezone_names.name,
    pg_timezone_names.abbrev,
    pg_timezone_names.utc_offset,
    pg_timezone_names.is_dst
   FROM pg_timezone_names() pg_timezone_names(name, abbrev, utc_offset, is_dst);
pg_user| SELECT pg_shadow.usename,
    pg_shadow.usesysid,
    pg_shadow.usecreatedb,
    pg_shadow.usesuper,
    pg_shadow.userepl,
    pg_shadow.usebypassrls,
    '********'::text AS passwd,
    pg_shadow.valuntil,
    pg_shadow.useconfig
   FROM pg_shadow;
pg_user_mappings| SELECT u.oid AS umid,
    s.oid AS srvid,
    s.srvname,
    u.umuser,
        CASE
            WHEN (u.umuser = (0)::oid) THEN 'public'::name
            ELSE a.rolname
        END AS usename,
        CASE
<<<<<<< HEAD
            WHEN (((((u.umuser <> (0)::oid) AND (a.rolname = "current_user"())) AND (pg_has_role(s.srvowner, 'USAGE'::text) OR has_server_privilege(s.oid, 'USAGE'::text))) OR ((u.umuser = (0)::oid) AND pg_has_role(s.srvowner, 'USAGE'::text))) OR ( SELECT pg_authid.rolsuper
               FROM pg_authid
              WHERE (pg_authid.rolname = "current_user"()))) THEN u.umoptions
=======
            WHEN (((u.umuser <> (0)::oid) AND (a.rolname = CURRENT_USER) AND (pg_has_role(s.srvowner, 'USAGE'::text) OR has_server_privilege(s.oid, 'USAGE'::text))) OR ((u.umuser = (0)::oid) AND pg_has_role(s.srvowner, 'USAGE'::text)) OR ( SELECT pg_authid.rolsuper
               FROM pg_authid
              WHERE (pg_authid.rolname = CURRENT_USER))) THEN u.umoptions
>>>>>>> 9e1c9f95
            ELSE NULL::text[]
        END AS umoptions
   FROM ((pg_user_mapping u
     JOIN pg_foreign_server s ON ((u.umserver = s.oid)))
     LEFT JOIN pg_authid a ON ((a.oid = u.umuser)));
pg_views| SELECT n.nspname AS schemaname,
    c.relname AS viewname,
    pg_get_userbyid(c.relowner) AS viewowner,
    pg_get_viewdef(c.oid) AS definition
   FROM (pg_class c
     LEFT JOIN pg_namespace n ON ((n.oid = c.relnamespace)))
  WHERE (c.relkind = 'v'::"char");
rtest_v1| SELECT rtest_t1.a,
    rtest_t1.b
   FROM rtest_t1;
rtest_vcomp| SELECT x.part,
    (x.size * y.factor) AS size_in_cm
   FROM rtest_comp x,
    rtest_unitfact y
  WHERE (x.unit = y.unit);
rtest_vview1| SELECT x.a,
    x.b
   FROM rtest_view1 x
  WHERE (0 < ( SELECT count(*) AS count
           FROM rtest_view2 y
          WHERE (y.a = x.a)));
rtest_vview2| SELECT rtest_view1.a,
    rtest_view1.b
   FROM rtest_view1
  WHERE rtest_view1.v;
rtest_vview3| SELECT x.a,
    x.b
   FROM rtest_vview2 x
  WHERE (0 < ( SELECT count(*) AS count
           FROM rtest_view2 y
          WHERE (y.a = x.a)));
rtest_vview4| SELECT x.a,
    x.b,
    count(y.a) AS refcount
   FROM rtest_view1 x,
    rtest_view2 y
  WHERE (x.a = y.a)
  GROUP BY x.a, x.b;
rtest_vview5| SELECT rtest_view1.a,
    rtest_view1.b,
    rtest_viewfunc1(rtest_view1.a) AS refcount
   FROM rtest_view1;
shoe| SELECT sh.shoename,
    sh.sh_avail,
    sh.slcolor,
    sh.slminlen,
    (sh.slminlen * un.un_fact) AS slminlen_cm,
    sh.slmaxlen,
    (sh.slmaxlen * un.un_fact) AS slmaxlen_cm,
    sh.slunit
   FROM shoe_data sh,
    unit un
  WHERE (sh.slunit = un.un_name);
shoe_ready| SELECT rsh.shoename,
    rsh.sh_avail,
    rsl.sl_name,
    rsl.sl_avail,
    int4smaller(rsh.sh_avail, rsl.sl_avail) AS total_avail
   FROM shoe rsh,
    shoelace rsl
  WHERE ((rsl.sl_color = rsh.slcolor) AND (rsl.sl_len_cm >= rsh.slminlen_cm) AND (rsl.sl_len_cm <= rsh.slmaxlen_cm));
shoelace| SELECT s.sl_name,
    s.sl_avail,
    s.sl_color,
    s.sl_len,
    s.sl_unit,
    (s.sl_len * u.un_fact) AS sl_len_cm
   FROM shoelace_data s,
    unit u
  WHERE (s.sl_unit = u.un_name);
shoelace_candelete| SELECT shoelace_obsolete.sl_name,
    shoelace_obsolete.sl_avail,
    shoelace_obsolete.sl_color,
    shoelace_obsolete.sl_len,
    shoelace_obsolete.sl_unit,
    shoelace_obsolete.sl_len_cm
   FROM shoelace_obsolete
  WHERE (shoelace_obsolete.sl_avail = 0);
shoelace_obsolete| SELECT shoelace.sl_name,
    shoelace.sl_avail,
    shoelace.sl_color,
    shoelace.sl_len,
    shoelace.sl_unit,
    shoelace.sl_len_cm
   FROM shoelace
  WHERE (NOT (EXISTS ( SELECT shoe.shoename
           FROM shoe
          WHERE (shoe.slcolor = shoelace.sl_color))));
street| SELECT r.name,
    r.thepath,
    c.cname
   FROM ONLY road r,
    real_city c
  WHERE (c.outline ## r.thepath);
test_tablesample_v1| SELECT test_tablesample.id
   FROM test_tablesample TABLESAMPLE system ((10 * 2)) REPEATABLE (2);
test_tablesample_v2| SELECT test_tablesample.id
   FROM test_tablesample TABLESAMPLE system (99);
toyemp| SELECT emp.name,
    emp.age,
    emp.location,
    (12 * emp.salary) AS annualsal
   FROM emp;
SELECT tablename, rulename, definition FROM pg_rules
WHERE schemaname IN ('pg_catalog', 'public')
ORDER BY tablename, rulename;
pg_settings|pg_settings_n|CREATE RULE pg_settings_n AS
    ON UPDATE TO pg_catalog.pg_settings DO INSTEAD NOTHING;
pg_settings|pg_settings_u|CREATE RULE pg_settings_u AS
    ON UPDATE TO pg_catalog.pg_settings
   WHERE (new.name = old.name) DO  SELECT set_config(old.name, new.setting, false) AS set_config;
rtest_emp|rtest_emp_del|CREATE RULE rtest_emp_del AS
    ON DELETE TO public.rtest_emp DO  INSERT INTO rtest_emplog (ename, who, action, newsal, oldsal)
<<<<<<< HEAD
  VALUES (old.ename, "current_user"(), 'fired'::bpchar, '$0.00'::money, old.salary);
rtest_emp|rtest_emp_ins|CREATE RULE rtest_emp_ins AS
    ON INSERT TO public.rtest_emp DO  INSERT INTO rtest_emplog (ename, who, action, newsal, oldsal)
  VALUES (new.ename, "current_user"(), 'hired'::bpchar, new.salary, '$0.00'::money);
=======
  VALUES (old.ename, CURRENT_USER, 'fired'::bpchar, '$0.00'::money, old.salary);
rtest_emp|rtest_emp_ins|CREATE RULE rtest_emp_ins AS
    ON INSERT TO public.rtest_emp DO  INSERT INTO rtest_emplog (ename, who, action, newsal, oldsal)
  VALUES (new.ename, CURRENT_USER, 'hired'::bpchar, new.salary, '$0.00'::money);
>>>>>>> 9e1c9f95
rtest_emp|rtest_emp_upd|CREATE RULE rtest_emp_upd AS
    ON UPDATE TO public.rtest_emp
   WHERE (new.salary <> old.salary) DO  INSERT INTO rtest_emplog (ename, who, action, newsal, oldsal)
  VALUES (new.ename, CURRENT_USER, 'honored'::bpchar, new.salary, old.salary);
rtest_nothn1|rtest_nothn_r1|CREATE RULE rtest_nothn_r1 AS
    ON INSERT TO public.rtest_nothn1
   WHERE ((new.a >= 10) AND (new.a < 20)) DO INSTEAD NOTHING;
rtest_nothn1|rtest_nothn_r2|CREATE RULE rtest_nothn_r2 AS
    ON INSERT TO public.rtest_nothn1
   WHERE ((new.a >= 30) AND (new.a < 40)) DO INSTEAD NOTHING;
rtest_nothn2|rtest_nothn_r3|CREATE RULE rtest_nothn_r3 AS
    ON INSERT TO public.rtest_nothn2
   WHERE (new.a >= 100) DO INSTEAD  INSERT INTO rtest_nothn3 (a, b)
  VALUES (new.a, new.b);
rtest_nothn2|rtest_nothn_r4|CREATE RULE rtest_nothn_r4 AS
    ON INSERT TO public.rtest_nothn2 DO INSTEAD NOTHING;
rtest_order1|rtest_order_r1|CREATE RULE rtest_order_r1 AS
    ON INSERT TO public.rtest_order1 DO INSTEAD  INSERT INTO rtest_order2 (a, b, c)
  VALUES (new.a, nextval('rtest_seq'::regclass), 'rule 1 - this should run 1st'::text);
rtest_order1|rtest_order_r2|CREATE RULE rtest_order_r2 AS
    ON INSERT TO public.rtest_order1 DO  INSERT INTO rtest_order2 (a, b, c)
  VALUES (new.a, nextval('rtest_seq'::regclass), 'rule 2 - this should run 2nd'::text);
rtest_order1|rtest_order_r3|CREATE RULE rtest_order_r3 AS
    ON INSERT TO public.rtest_order1 DO INSTEAD  INSERT INTO rtest_order2 (a, b, c)
  VALUES (new.a, nextval('rtest_seq'::regclass), 'rule 3 - this should run 3rd'::text);
rtest_order1|rtest_order_r4|CREATE RULE rtest_order_r4 AS
    ON INSERT TO public.rtest_order1
   WHERE (new.a < 100) DO INSTEAD  INSERT INTO rtest_order2 (a, b, c)
  VALUES (new.a, nextval('rtest_seq'::regclass), 'rule 4 - this should run 4th'::text);
rtest_person|rtest_pers_del|CREATE RULE rtest_pers_del AS
    ON DELETE TO public.rtest_person DO  DELETE FROM rtest_admin
  WHERE (rtest_admin.pname = old.pname);
rtest_person|rtest_pers_upd|CREATE RULE rtest_pers_upd AS
    ON UPDATE TO public.rtest_person DO  UPDATE rtest_admin SET pname = new.pname
  WHERE (rtest_admin.pname = old.pname);
rtest_system|rtest_sys_del|CREATE RULE rtest_sys_del AS
    ON DELETE TO public.rtest_system DO ( DELETE FROM rtest_interface
  WHERE (rtest_interface.sysname = old.sysname);
 DELETE FROM rtest_admin
  WHERE (rtest_admin.sysname = old.sysname);
);
rtest_system|rtest_sys_upd|CREATE RULE rtest_sys_upd AS
    ON UPDATE TO public.rtest_system DO ( UPDATE rtest_interface SET sysname = new.sysname
  WHERE (rtest_interface.sysname = old.sysname);
 UPDATE rtest_admin SET sysname = new.sysname
  WHERE (rtest_admin.sysname = old.sysname);
);
rtest_t4|rtest_t4_ins1|CREATE RULE rtest_t4_ins1 AS
    ON INSERT TO public.rtest_t4
   WHERE ((new.a >= 10) AND (new.a < 20)) DO INSTEAD  INSERT INTO rtest_t5 (a, b)
  VALUES (new.a, new.b);
rtest_t4|rtest_t4_ins2|CREATE RULE rtest_t4_ins2 AS
    ON INSERT TO public.rtest_t4
   WHERE ((new.a >= 20) AND (new.a < 30)) DO  INSERT INTO rtest_t6 (a, b)
  VALUES (new.a, new.b);
rtest_t5|rtest_t5_ins|CREATE RULE rtest_t5_ins AS
    ON INSERT TO public.rtest_t5
   WHERE (new.a > 15) DO  INSERT INTO rtest_t7 (a, b)
  VALUES (new.a, new.b);
rtest_t6|rtest_t6_ins|CREATE RULE rtest_t6_ins AS
    ON INSERT TO public.rtest_t6
   WHERE (new.a > 25) DO INSTEAD  INSERT INTO rtest_t8 (a, b)
  VALUES (new.a, new.b);
rtest_v1|rtest_v1_del|CREATE RULE rtest_v1_del AS
    ON DELETE TO public.rtest_v1 DO INSTEAD  DELETE FROM rtest_t1
  WHERE (rtest_t1.a = old.a);
rtest_v1|rtest_v1_ins|CREATE RULE rtest_v1_ins AS
    ON INSERT TO public.rtest_v1 DO INSTEAD  INSERT INTO rtest_t1 (a, b)
  VALUES (new.a, new.b);
rtest_v1|rtest_v1_upd|CREATE RULE rtest_v1_upd AS
    ON UPDATE TO public.rtest_v1 DO INSTEAD  UPDATE rtest_t1 SET a = new.a, b = new.b
  WHERE (rtest_t1.a = old.a);
shoelace|shoelace_del|CREATE RULE shoelace_del AS
    ON DELETE TO public.shoelace DO INSTEAD  DELETE FROM shoelace_data
  WHERE (shoelace_data.sl_name = old.sl_name);
shoelace|shoelace_ins|CREATE RULE shoelace_ins AS
    ON INSERT TO public.shoelace DO INSTEAD  INSERT INTO shoelace_data (sl_name, sl_avail, sl_color, sl_len, sl_unit)
  VALUES (new.sl_name, new.sl_avail, new.sl_color, new.sl_len, new.sl_unit);
shoelace|shoelace_upd|CREATE RULE shoelace_upd AS
    ON UPDATE TO public.shoelace DO INSTEAD  UPDATE shoelace_data SET sl_name = new.sl_name, sl_avail = new.sl_avail, sl_color = new.sl_color, sl_len = new.sl_len, sl_unit = new.sl_unit
  WHERE (shoelace_data.sl_name = old.sl_name);
shoelace_data|log_shoelace|CREATE RULE log_shoelace AS
    ON UPDATE TO public.shoelace_data
   WHERE (new.sl_avail <> old.sl_avail) DO  INSERT INTO shoelace_log (sl_name, sl_avail, log_who, log_when)
  VALUES (new.sl_name, new.sl_avail, 'Al Bundy'::name, 'Thu Jan 01 00:00:00 1970'::timestamp without time zone);
shoelace_ok|shoelace_ok_ins|CREATE RULE shoelace_ok_ins AS
    ON INSERT TO public.shoelace_ok DO INSTEAD  UPDATE shoelace SET sl_avail = (shoelace.sl_avail + new.ok_quant)
  WHERE (shoelace.sl_name = new.ok_name);
-- restore normal output mode
\a\t
--
-- CREATE OR REPLACE RULE
--
CREATE TABLE ruletest_tbl (a int, b int);
CREATE TABLE ruletest_tbl2 (a int, b int);
CREATE OR REPLACE RULE myrule AS ON INSERT TO ruletest_tbl
	DO INSTEAD INSERT INTO ruletest_tbl2 VALUES (10, 10);
INSERT INTO ruletest_tbl VALUES (99, 99);
CREATE OR REPLACE RULE myrule AS ON INSERT TO ruletest_tbl
	DO INSTEAD INSERT INTO ruletest_tbl2 VALUES (1000, 1000);
INSERT INTO ruletest_tbl VALUES (99, 99);
SELECT * FROM ruletest_tbl2;
  a   |  b   
------+------
   10 |   10
 1000 | 1000
(2 rows)

-- Check that rewrite rules splitting one INSERT into multiple
-- conditional statements does not disable FK checking.
create table rule_and_refint_t1 (
	id1a integer,
	id1b integer,
	primary key (id1a, id1b)
);
create table rule_and_refint_t2 (
	id2a integer,
	id2c integer,
	primary key (id2a, id2c)
);
create table rule_and_refint_t3 (
	id3a integer,
	id3b integer,
	id3c integer,
	data text,
	primary key (id3a, id3b, id3c),
	foreign key (id3a, id3b) references rule_and_refint_t1 (id1a, id1b),
	foreign key (id3a, id3c) references rule_and_refint_t2 (id2a, id2c)
);
insert into rule_and_refint_t1 values (1, 11);
insert into rule_and_refint_t1 values (1, 12);
insert into rule_and_refint_t1 values (2, 21);
insert into rule_and_refint_t1 values (2, 22);
insert into rule_and_refint_t2 values (1, 11);
insert into rule_and_refint_t2 values (1, 12);
insert into rule_and_refint_t2 values (2, 21);
insert into rule_and_refint_t2 values (2, 22);
insert into rule_and_refint_t3 values (1, 11, 11, 'row1');
insert into rule_and_refint_t3 values (1, 11, 12, 'row2');
insert into rule_and_refint_t3 values (1, 12, 11, 'row3');
insert into rule_and_refint_t3 values (1, 12, 12, 'row4');
insert into rule_and_refint_t3 values (1, 11, 13, 'row5');
ERROR:  insert or update on table "rule_and_refint_t3" violates foreign key constraint "rule_and_refint_t3_id3a_id3c_fkey"
DETAIL:  Key (id3a, id3c)=(1, 13) is not present in table "rule_and_refint_t2".
insert into rule_and_refint_t3 values (1, 13, 11, 'row6');
ERROR:  insert or update on table "rule_and_refint_t3" violates foreign key constraint "rule_and_refint_t3_id3a_id3b_fkey"
DETAIL:  Key (id3a, id3b)=(1, 13) is not present in table "rule_and_refint_t1".
-- Ordinary table
insert into rule_and_refint_t3 values (1, 13, 11, 'row6')
  on conflict do nothing;
ERROR:  insert or update on table "rule_and_refint_t3" violates foreign key constraint "rule_and_refint_t3_id3a_id3b_fkey"
DETAIL:  Key (id3a, id3b)=(1, 13) is not present in table "rule_and_refint_t1".
-- rule not fired, so fk violation
insert into rule_and_refint_t3 values (1, 13, 11, 'row6')
  on conflict (id3a, id3b, id3c) do update
  set id3b = excluded.id3b;
ERROR:  insert or update on table "rule_and_refint_t3" violates foreign key constraint "rule_and_refint_t3_id3a_id3b_fkey"
DETAIL:  Key (id3a, id3b)=(1, 13) is not present in table "rule_and_refint_t1".
-- rule fired, so unsupported
insert into shoelace values ('sl9', 0, 'pink', 35.0, 'inch', 0.0)
  on conflict (sl_name) do update
  set sl_avail = excluded.sl_avail;
ERROR:  INSERT with ON CONFLICT clause cannot be used with table that has INSERT or UPDATE rules
create rule rule_and_refint_t3_ins as on insert to rule_and_refint_t3
	where (exists (select 1 from rule_and_refint_t3
			where (((rule_and_refint_t3.id3a = new.id3a)
			and (rule_and_refint_t3.id3b = new.id3b))
			and (rule_and_refint_t3.id3c = new.id3c))))
	do instead update rule_and_refint_t3 set data = new.data
	where (((rule_and_refint_t3.id3a = new.id3a)
	and (rule_and_refint_t3.id3b = new.id3b))
	and (rule_and_refint_t3.id3c = new.id3c));
insert into rule_and_refint_t3 values (1, 11, 13, 'row7');
ERROR:  insert or update on table "rule_and_refint_t3" violates foreign key constraint "rule_and_refint_t3_id3a_id3c_fkey"
DETAIL:  Key (id3a, id3c)=(1, 13) is not present in table "rule_and_refint_t2".
insert into rule_and_refint_t3 values (1, 13, 11, 'row8');
ERROR:  insert or update on table "rule_and_refint_t3" violates foreign key constraint "rule_and_refint_t3_id3a_id3b_fkey"
DETAIL:  Key (id3a, id3b)=(1, 13) is not present in table "rule_and_refint_t1".
--
-- disallow dropping a view's rule (bug #5072)
--
create view rules_fooview as select 'rules_foo'::text;
drop rule "_RETURN" on rules_fooview;
ERROR:  cannot drop rule _RETURN on view rules_fooview because view rules_fooview requires it
HINT:  You can drop view rules_fooview instead.
drop view rules_fooview;
--
-- test conversion of table to view (needed to load some pg_dump files)
--
create table rules_fooview (x int, y text);
select xmin, * from rules_fooview;
 xmin | x | y 
------+---+---
(0 rows)

create rule "_RETURN" as on select to rules_fooview do instead
  select 1 as x, 'aaa'::text as y;
select * from rules_fooview;
 x |  y  
---+-----
 1 | aaa
(1 row)

select xmin, * from rules_fooview;  -- fail, views don't have such a column
ERROR:  column "xmin" does not exist
LINE 1: select xmin, * from rules_fooview;
               ^
select reltoastrelid, relkind, relfrozenxid
  from pg_class where oid = 'rules_fooview'::regclass;
 reltoastrelid | relkind | relfrozenxid 
---------------+---------+--------------
             0 | v       |            0
(1 row)

drop view rules_fooview;
-- trying to convert a partitioned table to view is not allowed
create table rules_fooview (x int, y text) partition by list (x);
create rule "_RETURN" as on select to rules_fooview do instead
  select 1 as x, 'aaa'::text as y;
ERROR:  cannot convert partitioned table "rules_fooview" to a view
-- nor can one convert a partition to view
create table rules_fooview_part partition of rules_fooview for values in (1);
create rule "_RETURN" as on select to rules_fooview_part do instead
  select 1 as x, 'aaa'::text as y;
ERROR:  cannot convert partition "rules_fooview_part" to a view
--
-- check for planner problems with complex inherited UPDATES
--
create table id (id serial primary key, name text);
-- currently, must respecify PKEY for each inherited subtable
create table test_1 (id integer primary key) inherits (id);
NOTICE:  merging column "id" with inherited definition
create table test_2 (id integer primary key) inherits (id);
NOTICE:  merging column "id" with inherited definition
create table test_3 (id integer primary key) inherits (id);
NOTICE:  merging column "id" with inherited definition
insert into test_1 (name) values ('Test 1');
insert into test_1 (name) values ('Test 2');
insert into test_2 (name) values ('Test 3');
insert into test_2 (name) values ('Test 4');
insert into test_3 (name) values ('Test 5');
insert into test_3 (name) values ('Test 6');
create view id_ordered as select * from id order by id;
create rule update_id_ordered as on update to id_ordered
	do instead update id set name = new.name where id = old.id;
select * from id_ordered;
 id |  name  
----+--------
  1 | Test 1
  2 | Test 2
  3 | Test 3
  4 | Test 4
  5 | Test 5
  6 | Test 6
(6 rows)

update id_ordered set name = 'update 2' where id = 2;
update id_ordered set name = 'update 4' where id = 4;
update id_ordered set name = 'update 5' where id = 5;
select * from id_ordered;
 id |   name   
----+----------
  1 | Test 1
  2 | update 2
  3 | Test 3
  4 | update 4
  5 | update 5
  6 | Test 6
(6 rows)

drop table id cascade;
NOTICE:  drop cascades to 4 other objects
DETAIL:  drop cascades to table test_1
drop cascades to table test_2
drop cascades to table test_3
drop cascades to view id_ordered
--
-- check corner case where an entirely-dummy subplan is created by
-- constraint exclusion
--
create temp table t1 (a integer primary key);
create temp table t1_1 (check (a >= 0 and a < 10)) inherits (t1);
create temp table t1_2 (check (a >= 10 and a < 20)) inherits (t1);
create rule t1_ins_1 as on insert to t1
	where new.a >= 0 and new.a < 10
	do instead
	insert into t1_1 values (new.a);
create rule t1_ins_2 as on insert to t1
	where new.a >= 10 and new.a < 20
	do instead
	insert into t1_2 values (new.a);
create rule t1_upd_1 as on update to t1
	where old.a >= 0 and old.a < 10
	do instead
	update t1_1 set a = new.a where a = old.a;
create rule t1_upd_2 as on update to t1
	where old.a >= 10 and old.a < 20
	do instead
	update t1_2 set a = new.a where a = old.a;
set constraint_exclusion = on;
insert into t1 select * from generate_series(5,19,1) g;
update t1 set a = 4 where a = 5;
select * from only t1;
 a 
---
(0 rows)

select * from only t1_1;
 a 
---
 6
 7
 8
 9
 4
(5 rows)

select * from only t1_2;
 a  
----
 10
 11
 12
 13
 14
 15
 16
 17
 18
 19
(10 rows)

reset constraint_exclusion;
-- test various flavors of pg_get_viewdef()
select pg_get_viewdef('shoe'::regclass) as unpretty;
                    unpretty                    
------------------------------------------------
  SELECT sh.shoename,                          +
     sh.sh_avail,                              +
     sh.slcolor,                               +
     sh.slminlen,                              +
     (sh.slminlen * un.un_fact) AS slminlen_cm,+
     sh.slmaxlen,                              +
     (sh.slmaxlen * un.un_fact) AS slmaxlen_cm,+
     sh.slunit                                 +
    FROM shoe_data sh,                         +
     unit un                                   +
   WHERE (sh.slunit = un.un_name);
(1 row)

select pg_get_viewdef('shoe'::regclass,true) as pretty;
                    pretty                    
----------------------------------------------
  SELECT sh.shoename,                        +
     sh.sh_avail,                            +
     sh.slcolor,                             +
     sh.slminlen,                            +
     sh.slminlen * un.un_fact AS slminlen_cm,+
     sh.slmaxlen,                            +
     sh.slmaxlen * un.un_fact AS slmaxlen_cm,+
     sh.slunit                               +
    FROM shoe_data sh,                       +
     unit un                                 +
   WHERE sh.slunit = un.un_name;
(1 row)

select pg_get_viewdef('shoe'::regclass,0) as prettier;
                   prettier                   
----------------------------------------------
  SELECT sh.shoename,                        +
     sh.sh_avail,                            +
     sh.slcolor,                             +
     sh.slminlen,                            +
     sh.slminlen * un.un_fact AS slminlen_cm,+
     sh.slmaxlen,                            +
     sh.slmaxlen * un.un_fact AS slmaxlen_cm,+
     sh.slunit                               +
    FROM shoe_data sh,                       +
     unit un                                 +
   WHERE sh.slunit = un.un_name;
(1 row)

--
-- check multi-row VALUES in rules
--
create table rules_src(f1 int, f2 int);
create table rules_log(f1 int, f2 int, tag text);
insert into rules_src values(1,2), (11,12);
create rule r1 as on update to rules_src do also
  insert into rules_log values(old.*, 'old'), (new.*, 'new');
update rules_src set f2 = f2 + 1;
update rules_src set f2 = f2 * 10;
select * from rules_src;
 f1 | f2  
----+-----
  1 |  30
 11 | 130
(2 rows)

select * from rules_log;
 f1 | f2  | tag 
----+-----+-----
  1 |   2 | old
  1 |   3 | new
 11 |  12 | old
 11 |  13 | new
  1 |   3 | old
  1 |  30 | new
 11 |  13 | old
 11 | 130 | new
(8 rows)

create rule r2 as on update to rules_src do also
  values(old.*, 'old'), (new.*, 'new');
update rules_src set f2 = f2 / 10;
 column1 | column2 | column3 
---------+---------+---------
       1 |      30 | old
       1 |       3 | new
      11 |     130 | old
      11 |      13 | new
(4 rows)

select * from rules_src;
 f1 | f2 
----+----
  1 |  3
 11 | 13
(2 rows)

select * from rules_log;
 f1 | f2  | tag 
----+-----+-----
  1 |   2 | old
  1 |   3 | new
 11 |  12 | old
 11 |  13 | new
  1 |   3 | old
  1 |  30 | new
 11 |  13 | old
 11 | 130 | new
  1 |  30 | old
  1 |   3 | new
 11 | 130 | old
 11 |  13 | new
(12 rows)

create rule r3 as on delete to rules_src do notify rules_src_deletion;
\d+ rules_src
                                 Table "public.rules_src"
 Column |  Type   | Collation | Nullable | Default | Storage | Stats target | Description 
--------+---------+-----------+----------+---------+---------+--------------+-------------
 f1     | integer |           |          |         | plain   |              | 
 f2     | integer |           |          |         | plain   |              | 
Rules:
    r1 AS
    ON UPDATE TO rules_src DO  INSERT INTO rules_log (f1, f2, tag) VALUES (old.f1,old.f2,'old'::text), (new.f1,new.f2,'new'::text)
    r2 AS
    ON UPDATE TO rules_src DO  VALUES (old.f1,old.f2,'old'::text), (new.f1,new.f2,'new'::text)
    r3 AS
    ON DELETE TO rules_src DO
 NOTIFY rules_src_deletion

--
-- Ensure an aliased target relation for insert is correctly deparsed.
--
create rule r4 as on insert to rules_src do instead insert into rules_log AS trgt SELECT NEW.* RETURNING trgt.f1, trgt.f2;
create rule r5 as on update to rules_src do instead UPDATE rules_log AS trgt SET tag = 'updated' WHERE trgt.f1 = new.f1;
\d+ rules_src
                                 Table "public.rules_src"
 Column |  Type   | Collation | Nullable | Default | Storage | Stats target | Description 
--------+---------+-----------+----------+---------+---------+--------------+-------------
 f1     | integer |           |          |         | plain   |              | 
 f2     | integer |           |          |         | plain   |              | 
Rules:
    r1 AS
    ON UPDATE TO rules_src DO  INSERT INTO rules_log (f1, f2, tag) VALUES (old.f1,old.f2,'old'::text), (new.f1,new.f2,'new'::text)
    r2 AS
    ON UPDATE TO rules_src DO  VALUES (old.f1,old.f2,'old'::text), (new.f1,new.f2,'new'::text)
    r3 AS
    ON DELETE TO rules_src DO
 NOTIFY rules_src_deletion
    r4 AS
    ON INSERT TO rules_src DO INSTEAD  INSERT INTO rules_log AS trgt (f1, f2)  SELECT new.f1,
            new.f2
  RETURNING trgt.f1,
    trgt.f2
    r5 AS
    ON UPDATE TO rules_src DO INSTEAD  UPDATE rules_log trgt SET tag = 'updated'::text
  WHERE trgt.f1 = new.f1

--
-- check alter rename rule
--
CREATE TABLE rule_t1 (a INT);
CREATE VIEW rule_v1 AS SELECT * FROM rule_t1;
CREATE RULE InsertRule AS
    ON INSERT TO rule_v1
    DO INSTEAD
        INSERT INTO rule_t1 VALUES(new.a);
ALTER RULE InsertRule ON rule_v1 RENAME to NewInsertRule;
INSERT INTO rule_v1 VALUES(1);
SELECT * FROM rule_v1;
 a 
---
 1
(1 row)

\d+ rule_v1
                           View "public.rule_v1"
 Column |  Type   | Collation | Nullable | Default | Storage | Description 
--------+---------+-----------+----------+---------+---------+-------------
 a      | integer |           |          |         | plain   | 
View definition:
 SELECT rule_t1.a
   FROM rule_t1;
Rules:
 newinsertrule AS
    ON INSERT TO rule_v1 DO INSTEAD  INSERT INTO rule_t1 (a)
  VALUES (new.a)

--
-- error conditions for alter rename rule
--
ALTER RULE InsertRule ON rule_v1 RENAME TO NewInsertRule; -- doesn't exist
ERROR:  rule "insertrule" for relation "rule_v1" does not exist
ALTER RULE NewInsertRule ON rule_v1 RENAME TO "_RETURN"; -- already exists
ERROR:  rule "_RETURN" for relation "rule_v1" already exists
ALTER RULE "_RETURN" ON rule_v1 RENAME TO abc; -- ON SELECT rule cannot be renamed
ERROR:  renaming an ON SELECT rule is not allowed
DROP VIEW rule_v1;
DROP TABLE rule_t1;
--
-- check display of VALUES in view definitions
--
create view rule_v1 as values(1,2);
\d+ rule_v1
                           View "public.rule_v1"
 Column  |  Type   | Collation | Nullable | Default | Storage | Description 
---------+---------+-----------+----------+---------+---------+-------------
 column1 | integer |           |          |         | plain   | 
 column2 | integer |           |          |         | plain   | 
View definition:
 VALUES (1,2);

drop view rule_v1;
create view rule_v1(x) as values(1,2);
\d+ rule_v1
                           View "public.rule_v1"
 Column  |  Type   | Collation | Nullable | Default | Storage | Description 
---------+---------+-----------+----------+---------+---------+-------------
 x       | integer |           |          |         | plain   | 
 column2 | integer |           |          |         | plain   | 
View definition:
 SELECT "*VALUES*".column1 AS x,
    "*VALUES*".column2
   FROM (VALUES (1,2)) "*VALUES*";

drop view rule_v1;
create view rule_v1(x) as select * from (values(1,2)) v;
\d+ rule_v1
                           View "public.rule_v1"
 Column  |  Type   | Collation | Nullable | Default | Storage | Description 
---------+---------+-----------+----------+---------+---------+-------------
 x       | integer |           |          |         | plain   | 
 column2 | integer |           |          |         | plain   | 
View definition:
 SELECT v.column1 AS x,
    v.column2
   FROM ( VALUES (1,2)) v;

drop view rule_v1;
create view rule_v1(x) as select * from (values(1,2)) v(q,w);
\d+ rule_v1
                           View "public.rule_v1"
 Column |  Type   | Collation | Nullable | Default | Storage | Description 
--------+---------+-----------+----------+---------+---------+-------------
 x      | integer |           |          |         | plain   | 
 w      | integer |           |          |         | plain   | 
View definition:
 SELECT v.q AS x,
    v.w
   FROM ( VALUES (1,2)) v(q, w);

drop view rule_v1;
-- test for pg_get_functiondef properly regurgitating SET parameters
-- Note that the function is kept around to stress pg_dump.
CREATE FUNCTION func_with_set_params() RETURNS integer
    AS 'select 1;'
    LANGUAGE SQL
    SET extra_float_digits TO 2
    SET work_mem TO '4MB'
    SET datestyle to iso, mdy
    SET search_path TO PG_CATALOG, "Mixed/Case", 'c:/''a"/path', '', '0123456789012345678901234567890123456789012345678901234567890123456789012345678901234567890123456789'
    IMMUTABLE STRICT;
SELECT pg_get_functiondef('func_with_set_params()'::regprocedure);
                                                                             pg_get_functiondef                                                                             
----------------------------------------------------------------------------------------------------------------------------------------------------------------------------
 CREATE OR REPLACE FUNCTION public.func_with_set_params()                                                                                                                  +
  RETURNS integer                                                                                                                                                          +
  LANGUAGE sql                                                                                                                                                             +
  IMMUTABLE STRICT                                                                                                                                                         +
  SET extra_float_digits TO '2'                                                                                                                                            +
  SET work_mem TO '4MB'                                                                                                                                                    +
  SET "DateStyle" TO 'iso, mdy'                                                                                                                                            +
  SET search_path TO 'pg_catalog', 'Mixed/Case', 'c:/''a"/path', '', '0123456789012345678901234567890123456789012345678901234567890123456789012345678901234567890123456789'+
 AS $function$select 1;$function$                                                                                                                                          +
 
(1 row)

--
-- Check DO INSTEAD rules with ON CONFLICT
--
CREATE TABLE hats (
	hat_name    char(10) primary key,
	hat_color   char(10)      -- hat color
);
CREATE TABLE hat_data (
	hat_name    char(10),
	hat_color   char(10)      -- hat color
);
create unique index hat_data_unique_idx
  on hat_data (hat_name COLLATE "C" bpchar_pattern_ops);
-- DO NOTHING with ON CONFLICT
CREATE RULE hat_nosert AS ON INSERT TO hats
    DO INSTEAD
    INSERT INTO hat_data VALUES (
           NEW.hat_name,
           NEW.hat_color)
        ON CONFLICT (hat_name COLLATE "C" bpchar_pattern_ops) WHERE hat_color = 'green'
        DO NOTHING
        RETURNING *;
SELECT definition FROM pg_rules WHERE tablename = 'hats' ORDER BY rulename;
                                         definition                                          
---------------------------------------------------------------------------------------------
 CREATE RULE hat_nosert AS                                                                  +
     ON INSERT TO public.hats DO INSTEAD  INSERT INTO hat_data (hat_name, hat_color)        +
   VALUES (new.hat_name, new.hat_color) ON CONFLICT(hat_name COLLATE "C" bpchar_pattern_ops)+
   WHERE (hat_color = 'green'::bpchar) DO NOTHING                                           +
   RETURNING hat_data.hat_name,                                                             +
     hat_data.hat_color;
(1 row)

-- Works (projects row)
INSERT INTO hats VALUES ('h7', 'black') RETURNING *;
  hat_name  | hat_color  
------------+------------
 h7         | black     
(1 row)

-- Works (does nothing)
INSERT INTO hats VALUES ('h7', 'black') RETURNING *;
 hat_name | hat_color 
----------+-----------
(0 rows)

SELECT tablename, rulename, definition FROM pg_rules
	WHERE tablename = 'hats';
 tablename |  rulename  |                                         definition                                          
-----------+------------+---------------------------------------------------------------------------------------------
 hats      | hat_nosert | CREATE RULE hat_nosert AS                                                                  +
           |            |     ON INSERT TO public.hats DO INSTEAD  INSERT INTO hat_data (hat_name, hat_color)        +
           |            |   VALUES (new.hat_name, new.hat_color) ON CONFLICT(hat_name COLLATE "C" bpchar_pattern_ops)+
           |            |   WHERE (hat_color = 'green'::bpchar) DO NOTHING                                           +
           |            |   RETURNING hat_data.hat_name,                                                             +
           |            |     hat_data.hat_color;
(1 row)

DROP RULE hat_nosert ON hats;
-- DO NOTHING without ON CONFLICT
CREATE RULE hat_nosert_all AS ON INSERT TO hats
    DO INSTEAD
    INSERT INTO hat_data VALUES (
           NEW.hat_name,
           NEW.hat_color)
        ON CONFLICT
        DO NOTHING
        RETURNING *;
SELECT definition FROM pg_rules WHERE tablename = 'hats' ORDER BY rulename;
                                     definition                                      
-------------------------------------------------------------------------------------
 CREATE RULE hat_nosert_all AS                                                      +
     ON INSERT TO public.hats DO INSTEAD  INSERT INTO hat_data (hat_name, hat_color)+
   VALUES (new.hat_name, new.hat_color) ON CONFLICT DO NOTHING                      +
   RETURNING hat_data.hat_name,                                                     +
     hat_data.hat_color;
(1 row)

DROP RULE hat_nosert_all ON hats;
-- Works (does nothing)
INSERT INTO hats VALUES ('h7', 'black') RETURNING *;
  hat_name  | hat_color  
------------+------------
 h7         | black     
(1 row)

-- DO UPDATE with a WHERE clause
CREATE RULE hat_upsert AS ON INSERT TO hats
    DO INSTEAD
    INSERT INTO hat_data VALUES (
           NEW.hat_name,
           NEW.hat_color)
        ON CONFLICT (hat_name)
        DO UPDATE
           SET hat_name = hat_data.hat_name, hat_color = excluded.hat_color
           WHERE excluded.hat_color <>  'forbidden' AND hat_data.* != excluded.*
        RETURNING *;
SELECT definition FROM pg_rules WHERE tablename = 'hats' ORDER BY rulename;
                                                               definition                                                                
-----------------------------------------------------------------------------------------------------------------------------------------
 CREATE RULE hat_upsert AS                                                                                                              +
     ON INSERT TO public.hats DO INSTEAD  INSERT INTO hat_data (hat_name, hat_color)                                                    +
   VALUES (new.hat_name, new.hat_color) ON CONFLICT(hat_name) DO UPDATE SET hat_name = hat_data.hat_name, hat_color = excluded.hat_color+
   WHERE ((excluded.hat_color <> 'forbidden'::bpchar) AND (hat_data.* <> excluded.*))                                                   +
   RETURNING hat_data.hat_name,                                                                                                         +
     hat_data.hat_color;
(1 row)

-- Works (does upsert)
INSERT INTO hats VALUES ('h8', 'black') RETURNING *;
  hat_name  | hat_color  
------------+------------
 h8         | black     
(1 row)

SELECT * FROM hat_data WHERE hat_name = 'h8';
  hat_name  | hat_color  
------------+------------
 h8         | black     
(1 row)

INSERT INTO hats VALUES ('h8', 'white') RETURNING *;
  hat_name  | hat_color  
------------+------------
 h8         | white     
(1 row)

SELECT * FROM hat_data WHERE hat_name = 'h8';
  hat_name  | hat_color  
------------+------------
 h8         | white     
(1 row)

INSERT INTO hats VALUES ('h8', 'forbidden') RETURNING *;
 hat_name | hat_color 
----------+-----------
(0 rows)

SELECT * FROM hat_data WHERE hat_name = 'h8';
  hat_name  | hat_color  
------------+------------
 h8         | white     
(1 row)

SELECT tablename, rulename, definition FROM pg_rules
	WHERE tablename = 'hats';
 tablename |  rulename  |                                                               definition                                                                
-----------+------------+-----------------------------------------------------------------------------------------------------------------------------------------
 hats      | hat_upsert | CREATE RULE hat_upsert AS                                                                                                              +
           |            |     ON INSERT TO public.hats DO INSTEAD  INSERT INTO hat_data (hat_name, hat_color)                                                    +
           |            |   VALUES (new.hat_name, new.hat_color) ON CONFLICT(hat_name) DO UPDATE SET hat_name = hat_data.hat_name, hat_color = excluded.hat_color+
           |            |   WHERE ((excluded.hat_color <> 'forbidden'::bpchar) AND (hat_data.* <> excluded.*))                                                   +
           |            |   RETURNING hat_data.hat_name,                                                                                                         +
           |            |     hat_data.hat_color;
(1 row)

-- ensure explain works for on insert conflict rules
explain (costs off) INSERT INTO hats VALUES ('h8', 'forbidden') RETURNING *;
                                           QUERY PLAN                                            
-------------------------------------------------------------------------------------------------
 Insert on hat_data
   Conflict Resolution: UPDATE
   Conflict Arbiter Indexes: hat_data_unique_idx
   Conflict Filter: ((excluded.hat_color <> 'forbidden'::bpchar) AND (hat_data.* <> excluded.*))
   ->  Result
(5 rows)

-- ensure upserting into a rule, with a CTE (different offsets!) works
WITH data(hat_name, hat_color) AS MATERIALIZED (
    VALUES ('h8', 'green'),
        ('h9', 'blue'),
        ('h7', 'forbidden')
)
INSERT INTO hats
    SELECT * FROM data
RETURNING *;
  hat_name  | hat_color  
------------+------------
 h8         | green     
 h9         | blue      
(2 rows)

EXPLAIN (costs off)
WITH data(hat_name, hat_color) AS MATERIALIZED (
    VALUES ('h8', 'green'),
        ('h9', 'blue'),
        ('h7', 'forbidden')
)
INSERT INTO hats
    SELECT * FROM data
RETURNING *;
                                           QUERY PLAN                                            
-------------------------------------------------------------------------------------------------
 Insert on hat_data
   Conflict Resolution: UPDATE
   Conflict Arbiter Indexes: hat_data_unique_idx
   Conflict Filter: ((excluded.hat_color <> 'forbidden'::bpchar) AND (hat_data.* <> excluded.*))
   CTE data
     ->  Values Scan on "*VALUES*"
   ->  CTE Scan on data
(7 rows)

SELECT * FROM hat_data WHERE hat_name IN ('h8', 'h9', 'h7') ORDER BY hat_name;
  hat_name  | hat_color  
------------+------------
 h7         | black     
 h8         | green     
 h9         | blue      
(3 rows)

DROP RULE hat_upsert ON hats;
drop table hats;
drop table hat_data;
-- test for pg_get_functiondef properly regurgitating SET parameters
-- Note that the function is kept around to stress pg_dump.
CREATE FUNCTION func_with_set_params() RETURNS integer
    AS 'select 1;'
    LANGUAGE SQL
    SET search_path TO PG_CATALOG
    SET extra_float_digits TO 2
    SET work_mem TO '4MB'
    SET datestyle to iso, mdy
    SET local_preload_libraries TO "Mixed/Case", 'c:/''a"/path', '', '0123456789012345678901234567890123456789012345678901234567890123456789012345678901234567890123456789'
    IMMUTABLE STRICT;
SELECT pg_get_functiondef('func_with_set_params()'::regprocedure);
                                                                            pg_get_functiondef                                                                            
--------------------------------------------------------------------------------------------------------------------------------------------------------------------------
 CREATE OR REPLACE FUNCTION public.func_with_set_params()                                                                                                                +
  RETURNS integer                                                                                                                                                        +
  LANGUAGE sql                                                                                                                                                           +
  IMMUTABLE STRICT                                                                                                                                                       +
  SET search_path TO 'pg_catalog'                                                                                                                                        +
  SET extra_float_digits TO '2'                                                                                                                                          +
  SET work_mem TO '4MB'                                                                                                                                                  +
  SET "DateStyle" TO 'iso, mdy'                                                                                                                                          +
  SET local_preload_libraries TO 'Mixed/Case', 'c:/''a"/path', '', '0123456789012345678901234567890123456789012345678901234567890123456789012345678901234567890123456789'+
 AS $function$select 1;$function$                                                                                                                                        +
 
(1 row)

-- tests for pg_get_*def with invalid objects
SELECT pg_get_constraintdef(0);
 pg_get_constraintdef 
----------------------
 
(1 row)

SELECT pg_get_functiondef(0);
 pg_get_functiondef 
--------------------
 
(1 row)

SELECT pg_get_indexdef(0);
 pg_get_indexdef 
-----------------
 
(1 row)

SELECT pg_get_ruledef(0);
 pg_get_ruledef 
----------------
 
(1 row)

SELECT pg_get_statisticsobjdef(0);
 pg_get_statisticsobjdef 
-------------------------
 
(1 row)

SELECT pg_get_triggerdef(0);
 pg_get_triggerdef 
-------------------
 
(1 row)

SELECT pg_get_viewdef(0);
 pg_get_viewdef 
----------------
 
(1 row)

SELECT pg_get_function_arguments(0);
 pg_get_function_arguments 
---------------------------
 
(1 row)

SELECT pg_get_function_identity_arguments(0);
 pg_get_function_identity_arguments 
------------------------------------
 
(1 row)

SELECT pg_get_function_result(0);
 pg_get_function_result 
------------------------
 
(1 row)

SELECT pg_get_function_arg_default(0, 0);
 pg_get_function_arg_default 
-----------------------------
 
(1 row)

SELECT pg_get_function_arg_default('pg_class'::regclass, 0);
 pg_get_function_arg_default 
-----------------------------
 
(1 row)

<<<<<<< HEAD
-- test rule for select-for-update
create table t_test_rules_select_for_update (c int) distributed randomly;
create rule myrule as on insert to t_test_rules_select_for_update
do instead select * from t_test_rules_select_for_update for update;
=======
SELECT pg_get_partkeydef(0);
 pg_get_partkeydef 
-------------------
 
(1 row)

-- test rename for a rule defined on a partitioned table
CREATE TABLE rules_parted_table (a int) PARTITION BY LIST (a);
CREATE TABLE rules_parted_table_1 PARTITION OF rules_parted_table FOR VALUES IN (1);
CREATE RULE rules_parted_table_insert AS ON INSERT to rules_parted_table
    DO INSTEAD INSERT INTO rules_parted_table_1 VALUES (NEW.*);
ALTER RULE rules_parted_table_insert ON rules_parted_table RENAME TO rules_parted_table_insert_redirect;
DROP TABLE rules_parted_table;
--
-- Test enabling/disabling
--
CREATE TABLE ruletest1 (a int);
CREATE TABLE ruletest2 (b int);
CREATE RULE rule1 AS ON INSERT TO ruletest1
    DO INSTEAD INSERT INTO ruletest2 VALUES (NEW.*);
INSERT INTO ruletest1 VALUES (1);
ALTER TABLE ruletest1 DISABLE RULE rule1;
INSERT INTO ruletest1 VALUES (2);
ALTER TABLE ruletest1 ENABLE RULE rule1;
SET session_replication_role = replica;
INSERT INTO ruletest1 VALUES (3);
ALTER TABLE ruletest1 ENABLE REPLICA RULE rule1;
INSERT INTO ruletest1 VALUES (4);
RESET session_replication_role;
INSERT INTO ruletest1 VALUES (5);
SELECT * FROM ruletest1;
 a 
---
 2
 3
 5
(3 rows)

SELECT * FROM ruletest2;
 b 
---
 1
 4
(2 rows)

DROP TABLE ruletest1;
DROP TABLE ruletest2;
>>>>>>> 9e1c9f95
<|MERGE_RESOLUTION|>--- conflicted
+++ resolved
@@ -2349,15 +2349,9 @@
             ELSE a.rolname
         END AS usename,
         CASE
-<<<<<<< HEAD
-            WHEN (((((u.umuser <> (0)::oid) AND (a.rolname = "current_user"())) AND (pg_has_role(s.srvowner, 'USAGE'::text) OR has_server_privilege(s.oid, 'USAGE'::text))) OR ((u.umuser = (0)::oid) AND pg_has_role(s.srvowner, 'USAGE'::text))) OR ( SELECT pg_authid.rolsuper
-               FROM pg_authid
-              WHERE (pg_authid.rolname = "current_user"()))) THEN u.umoptions
-=======
             WHEN (((u.umuser <> (0)::oid) AND (a.rolname = CURRENT_USER) AND (pg_has_role(s.srvowner, 'USAGE'::text) OR has_server_privilege(s.oid, 'USAGE'::text))) OR ((u.umuser = (0)::oid) AND pg_has_role(s.srvowner, 'USAGE'::text)) OR ( SELECT pg_authid.rolsuper
                FROM pg_authid
               WHERE (pg_authid.rolname = CURRENT_USER))) THEN u.umoptions
->>>>>>> 9e1c9f95
             ELSE NULL::text[]
         END AS umoptions
    FROM ((pg_user_mapping u
@@ -2476,17 +2470,10 @@
    WHERE (new.name = old.name) DO  SELECT set_config(old.name, new.setting, false) AS set_config;
 rtest_emp|rtest_emp_del|CREATE RULE rtest_emp_del AS
     ON DELETE TO public.rtest_emp DO  INSERT INTO rtest_emplog (ename, who, action, newsal, oldsal)
-<<<<<<< HEAD
-  VALUES (old.ename, "current_user"(), 'fired'::bpchar, '$0.00'::money, old.salary);
-rtest_emp|rtest_emp_ins|CREATE RULE rtest_emp_ins AS
-    ON INSERT TO public.rtest_emp DO  INSERT INTO rtest_emplog (ename, who, action, newsal, oldsal)
-  VALUES (new.ename, "current_user"(), 'hired'::bpchar, new.salary, '$0.00'::money);
-=======
   VALUES (old.ename, CURRENT_USER, 'fired'::bpchar, '$0.00'::money, old.salary);
 rtest_emp|rtest_emp_ins|CREATE RULE rtest_emp_ins AS
     ON INSERT TO public.rtest_emp DO  INSERT INTO rtest_emplog (ename, who, action, newsal, oldsal)
   VALUES (new.ename, CURRENT_USER, 'hired'::bpchar, new.salary, '$0.00'::money);
->>>>>>> 9e1c9f95
 rtest_emp|rtest_emp_upd|CREATE RULE rtest_emp_upd AS
     ON UPDATE TO public.rtest_emp
    WHERE (new.salary <> old.salary) DO  INSERT INTO rtest_emplog (ename, who, action, newsal, oldsal)
@@ -3410,12 +3397,6 @@
  
 (1 row)
 
-<<<<<<< HEAD
--- test rule for select-for-update
-create table t_test_rules_select_for_update (c int) distributed randomly;
-create rule myrule as on insert to t_test_rules_select_for_update
-do instead select * from t_test_rules_select_for_update for update;
-=======
 SELECT pg_get_partkeydef(0);
  pg_get_partkeydef 
 -------------------
@@ -3463,4 +3444,7 @@
 
 DROP TABLE ruletest1;
 DROP TABLE ruletest2;
->>>>>>> 9e1c9f95
+-- test rule for select-for-update
+create table t_test_rules_select_for_update (c int) distributed randomly;
+create rule myrule as on insert to t_test_rules_select_for_update
+do instead select * from t_test_rules_select_for_update for update;