--- conflicted
+++ resolved
@@ -1271,12 +1271,9 @@
 --
 -- Check that ruleutils are working
 --
-<<<<<<< HEAD
 -- GPDB_84_MERGE_FIXME: fix this test and re-enable in parallel_schedule
-=======
 -- temporarily disable fancy output, so view changes create less diff noise
 \a\t
->>>>>>> ab76208e
 SELECT viewname, definition FROM pg_views WHERE schemaname <> 'information_schema' ORDER BY viewname;
 iexit| SELECT ih.name,
     ih.thepath,
