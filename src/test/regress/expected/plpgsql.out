--
-- PLPGSQL
--
-- Scenario:
-- 
--     A building with a modern TP cable installation where any
--     of the wall connectors can be used to plug in phones,
--     ethernet interfaces or local office hubs. The backside
--     of the wall connectors is wired to one of several patch-
--     fields in the building.
-- 
--     In the patchfields, there are hubs and all the slots
--     representing the wall connectors. In addition there are
--     slots that can represent a phone line from the central
--     phone system.
-- 
--     Triggers ensure consistency of the patching information.
-- 
--     Functions are used to build up powerful views that let
--     you look behind the wall when looking at a patchfield
--     or into a room.
-- 
set log_statement='all';
create table Room (
    roomno	char(8),
    comment	text
);
create unique index Room_rno on Room using btree (roomno bpchar_ops);
create table WSlot (
    slotname	char(20),
    roomno	char(8),
    slotlink	char(20),
    backlink	char(20)
);
create unique index WSlot_name on WSlot using btree (slotname bpchar_ops);
create table PField (
    name	text,
    comment	text
);
create unique index PField_name on PField using btree (name text_ops);
create table PSlot (
    slotname	char(20),
    pfname	text,
    slotlink	char(20),
    backlink	char(20)
);
create unique index PSlot_name on PSlot using btree (slotname bpchar_ops);
create table PLine (
    slotname	char(20),
    phonenumber	char(20),
    comment	text,
    backlink	char(20)
);
create unique index PLine_name on PLine using btree (slotname bpchar_ops);
create table Hub (
    name	char(14),
    comment	text,
    nslots	integer
);
create unique index Hub_name on Hub using btree (name bpchar_ops);
create table HSlot (
    slotname	char(20),
    hubname	char(14),
    slotno	integer,
    slotlink	char(20)
);
create unique index HSlot_name on HSlot using btree (slotname bpchar_ops);
create index HSlot_hubname on HSlot using btree (hubname bpchar_ops);
create table System (
    name	text,
    comment	text
);
create unique index System_name on System using btree (name text_ops);
create table IFace (
    slotname	char(20),
    sysname	text,
    ifname	text,
    slotlink	char(20)
);
create unique index IFace_name on IFace using btree (slotname bpchar_ops);
create table PHone (
    slotname	char(20),
    comment	text,
    slotlink	char(20)
);
create unique index PHone_name on PHone using btree (slotname bpchar_ops);
-- ************************************************************
-- * 
-- * Trigger procedures and functions for the patchfield
-- * test of PL/pgSQL
-- * 
-- ************************************************************
-- ************************************************************
-- * AFTER UPDATE on Room
-- *	- If room no changes let wall slots follow
-- ************************************************************
create function tg_room_au() returns trigger as '
begin
    if new.roomno != old.roomno then
        update WSlot set roomno = new.roomno where roomno = old.roomno;
    end if;
    return new;
end;
' language plpgsql;
create trigger tg_room_au after update
    on Room for each row execute procedure tg_room_au();
-- ************************************************************
-- * AFTER DELETE on Room
-- *	- delete wall slots in this room
-- ************************************************************
create function tg_room_ad() returns trigger as '
begin
    delete from WSlot where roomno = old.roomno;
    return old;
end;
' language plpgsql;
create trigger tg_room_ad after delete
    on Room for each row execute procedure tg_room_ad();
-- ************************************************************
-- * BEFORE INSERT or UPDATE on WSlot
-- *	- Check that room exists
-- ************************************************************
create function tg_wslot_biu() returns trigger as $$
begin
    if count(*) = 0 from Room where roomno = new.roomno then
        raise exception 'Room % does not exist', new.roomno;
    end if;
    return new;
end;
$$ language plpgsql;
create trigger tg_wslot_biu before insert or update
    on WSlot for each row execute procedure tg_wslot_biu();
-- ************************************************************
-- * AFTER UPDATE on PField
-- *	- Let PSlots of this field follow
-- ************************************************************
create function tg_pfield_au() returns trigger as '
begin
    if new.name != old.name then
        update PSlot set pfname = new.name where pfname = old.name;
    end if;
    return new;
end;
' language plpgsql;
create trigger tg_pfield_au after update
    on PField for each row execute procedure tg_pfield_au();
-- ************************************************************
-- * AFTER DELETE on PField
-- *	- Remove all slots of this patchfield
-- ************************************************************
create function tg_pfield_ad() returns trigger as '
begin
    delete from PSlot where pfname = old.name;
    return old;
end;
' language plpgsql;
create trigger tg_pfield_ad after delete
    on PField for each row execute procedure tg_pfield_ad();
-- ************************************************************
-- * BEFORE INSERT or UPDATE on PSlot
-- *	- Ensure that our patchfield does exist
-- ************************************************************
create function tg_pslot_biu() returns trigger as $proc$
declare
    pfrec	record;
    rename new to ps;
begin
    select into pfrec * from PField where name = ps.pfname;
    if not found then
        raise exception $$Patchfield "%" does not exist$$, ps.pfname;
    end if;
    return ps;
end;
$proc$ language plpgsql;
create trigger tg_pslot_biu before insert or update
    on PSlot for each row execute procedure tg_pslot_biu();
-- ************************************************************
-- * AFTER UPDATE on System
-- *	- If system name changes let interfaces follow
-- ************************************************************
create function tg_system_au() returns trigger as '
begin
    if new.name != old.name then
        update IFace set sysname = new.name where sysname = old.name;
    end if;
    return new;
end;
' language plpgsql;
create trigger tg_system_au after update
    on System for each row execute procedure tg_system_au();
-- ************************************************************
-- * BEFORE INSERT or UPDATE on IFace
-- *	- set the slotname to IF.sysname.ifname
-- ************************************************************
create function tg_iface_biu() returns trigger as $$
declare
    sname	text;
    sysrec	record;
begin
    select into sysrec * from system where name = new.sysname;
    if not found then
        raise exception $q$system "%" does not exist$q$, new.sysname;
    end if;
    sname := 'IF.' || new.sysname;
    sname := sname || '.';
    sname := sname || new.ifname;
    if length(sname) > 20 then
        raise exception 'IFace slotname "%" too long (20 char max)', sname;
    end if;
    new.slotname := sname;
    return new;
end;
$$ language plpgsql;
create trigger tg_iface_biu before insert or update
    on IFace for each row execute procedure tg_iface_biu();
-- ************************************************************
-- * AFTER INSERT or UPDATE or DELETE on Hub
-- *	- insert/delete/rename slots as required
-- ************************************************************
create function tg_hub_a() returns trigger as '
declare
    hname	text;
    dummy	integer;
begin
    if tg_op = ''INSERT'' then
	dummy := tg_hub_adjustslots(new.name, 0, new.nslots);
	return new;
    end if;
    if tg_op = ''UPDATE'' then
	if new.name != old.name then
	    update HSlot set hubname = new.name where hubname = old.name;
	end if;
	dummy := tg_hub_adjustslots(new.name, old.nslots, new.nslots);
	return new;
    end if;
    if tg_op = ''DELETE'' then
	dummy := tg_hub_adjustslots(old.name, old.nslots, 0);
	return old;
    end if;
end;
' language plpgsql;
create trigger tg_hub_a after insert or update or delete
    on Hub for each row execute procedure tg_hub_a();
-- ************************************************************
-- * Support function to add/remove slots of Hub
-- ************************************************************
create function tg_hub_adjustslots(hname bpchar,
                                   oldnslots integer,
                                   newnslots integer)
returns integer as '
begin
    if newnslots = oldnslots then
        return 0;
    end if;
    if newnslots < oldnslots then
        delete from HSlot where hubname = hname and slotno > newnslots;
	return 0;
    end if;
    for i in oldnslots + 1 .. newnslots loop
        insert into HSlot (slotname, hubname, slotno, slotlink)
		values (''HS.dummy'', hname, i, '''');
    end loop;
    return 0;
end
' language plpgsql;
-- Test comments
COMMENT ON FUNCTION tg_hub_adjustslots_wrong(bpchar, integer, integer) IS 'function with args';
ERROR:  function tg_hub_adjustslots_wrong(character, integer, integer) does not exist
COMMENT ON FUNCTION tg_hub_adjustslots(bpchar, integer, integer) IS 'function with args';
COMMENT ON FUNCTION tg_hub_adjustslots(bpchar, integer, integer) IS NULL;
-- ************************************************************
-- * BEFORE INSERT or UPDATE on HSlot
-- *	- prevent from manual manipulation
-- *	- set the slotname to HS.hubname.slotno
-- ************************************************************
create function tg_hslot_biu() returns trigger as '
declare
    sname	text;
    xname	HSlot.slotname%TYPE;
    hubrec	record;
begin
    select into hubrec * from Hub where name = new.hubname;
    if not found then
        raise exception ''no manual manipulation of HSlot'';
    end if;
    if new.slotno < 1 or new.slotno > hubrec.nslots then
        raise exception ''no manual manipulation of HSlot'';
    end if;
    if tg_op = ''UPDATE'' then
	if new.hubname != old.hubname then
	    if count(*) > 0 from Hub where name = old.hubname then
		raise exception ''no manual manipulation of HSlot'';
	    end if;
	end if;
    end if;
    sname := ''HS.'' || trim(new.hubname);
    sname := sname || ''.'';
    sname := sname || new.slotno::text;
    if length(sname) > 20 then
        raise exception ''HSlot slotname "%" too long (20 char max)'', sname;
    end if;
    new.slotname := sname;
    return new;
end;
' language plpgsql;
create trigger tg_hslot_biu before insert or update
    on HSlot for each row execute procedure tg_hslot_biu();
-- ************************************************************
-- * BEFORE DELETE on HSlot
-- *	- prevent from manual manipulation
-- ************************************************************
create function tg_hslot_bd() returns trigger as '
declare
    hubrec	record;
begin
    select into hubrec * from Hub where name = old.hubname;
    if not found then
        return old;
    end if;
    if old.slotno > hubrec.nslots then
        return old;
    end if;
    raise exception ''no manual manipulation of HSlot'';
end;
' language plpgsql;
create trigger tg_hslot_bd before delete
    on HSlot for each row execute procedure tg_hslot_bd();
-- ************************************************************
-- * BEFORE INSERT on all slots
-- *	- Check name prefix
-- ************************************************************
create function tg_chkslotname() returns trigger as '
begin
    if substr(new.slotname, 1, 2) != tg_argv[0] then
        raise exception ''slotname must begin with %'', tg_argv[0];
    end if;
    return new;
end;
' language plpgsql;
create trigger tg_chkslotname before insert
    on PSlot for each row execute procedure tg_chkslotname('PS');
create trigger tg_chkslotname before insert
    on WSlot for each row execute procedure tg_chkslotname('WS');
create trigger tg_chkslotname before insert
    on PLine for each row execute procedure tg_chkslotname('PL');
create trigger tg_chkslotname before insert
    on IFace for each row execute procedure tg_chkslotname('IF');
create trigger tg_chkslotname before insert
    on PHone for each row execute procedure tg_chkslotname('PH');
-- ************************************************************
-- * BEFORE INSERT or UPDATE on all slots with slotlink
-- *	- Set slotlink to empty string if NULL value given
-- ************************************************************
create function tg_chkslotlink() returns trigger as '
begin
    if new.slotlink isnull then
        new.slotlink := '''';
    end if;
    return new;
end;
' language plpgsql;
create trigger tg_chkslotlink before insert or update
    on PSlot for each row execute procedure tg_chkslotlink();
create trigger tg_chkslotlink before insert or update
    on WSlot for each row execute procedure tg_chkslotlink();
create trigger tg_chkslotlink before insert or update
    on IFace for each row execute procedure tg_chkslotlink();
create trigger tg_chkslotlink before insert or update
    on HSlot for each row execute procedure tg_chkslotlink();
create trigger tg_chkslotlink before insert or update
    on PHone for each row execute procedure tg_chkslotlink();
-- ************************************************************
-- * BEFORE INSERT or UPDATE on all slots with backlink
-- *	- Set backlink to empty string if NULL value given
-- ************************************************************
create function tg_chkbacklink() returns trigger as '
begin
    if new.backlink isnull then
        new.backlink := '''';
    end if;
    return new;
end;
' language plpgsql;
create trigger tg_chkbacklink before insert or update
    on PSlot for each row execute procedure tg_chkbacklink();
create trigger tg_chkbacklink before insert or update
    on WSlot for each row execute procedure tg_chkbacklink();
create trigger tg_chkbacklink before insert or update
    on PLine for each row execute procedure tg_chkbacklink();
-- ************************************************************
-- * BEFORE UPDATE on PSlot
-- *	- do delete/insert instead of update if name changes
-- ************************************************************
create function tg_pslot_bu() returns trigger as '
begin
    if new.slotname != old.slotname then
        delete from PSlot where slotname = old.slotname;
	insert into PSlot (
		    slotname,
		    pfname,
		    slotlink,
		    backlink
		) values (
		    new.slotname,
		    new.pfname,
		    new.slotlink,
		    new.backlink
		);
        return null;
    end if;
    return new;
end;
' language plpgsql;
create trigger tg_pslot_bu before update
    on PSlot for each row execute procedure tg_pslot_bu();
-- ************************************************************
-- * BEFORE UPDATE on WSlot
-- *	- do delete/insert instead of update if name changes
-- ************************************************************
create function tg_wslot_bu() returns trigger as '
begin
    if new.slotname != old.slotname then
        delete from WSlot where slotname = old.slotname;
	insert into WSlot (
		    slotname,
		    roomno,
		    slotlink,
		    backlink
		) values (
		    new.slotname,
		    new.roomno,
		    new.slotlink,
		    new.backlink
		);
        return null;
    end if;
    return new;
end;
' language plpgsql;
create trigger tg_wslot_bu before update
    on WSlot for each row execute procedure tg_Wslot_bu();
-- ************************************************************
-- * BEFORE UPDATE on PLine
-- *	- do delete/insert instead of update if name changes
-- ************************************************************
create function tg_pline_bu() returns trigger as '
begin
    if new.slotname != old.slotname then
        delete from PLine where slotname = old.slotname;
	insert into PLine (
		    slotname,
		    phonenumber,
		    comment,
		    backlink
		) values (
		    new.slotname,
		    new.phonenumber,
		    new.comment,
		    new.backlink
		);
        return null;
    end if;
    return new;
end;
' language plpgsql;
create trigger tg_pline_bu before update
    on PLine for each row execute procedure tg_pline_bu();
-- ************************************************************
-- * BEFORE UPDATE on IFace
-- *	- do delete/insert instead of update if name changes
-- ************************************************************
create function tg_iface_bu() returns trigger as '
begin
    if new.slotname != old.slotname then
        delete from IFace where slotname = old.slotname;
	insert into IFace (
		    slotname,
		    sysname,
		    ifname,
		    slotlink
		) values (
		    new.slotname,
		    new.sysname,
		    new.ifname,
		    new.slotlink
		);
        return null;
    end if;
    return new;
end;
' language plpgsql;
create trigger tg_iface_bu before update
    on IFace for each row execute procedure tg_iface_bu();
-- ************************************************************
-- * BEFORE UPDATE on HSlot
-- *	- do delete/insert instead of update if name changes
-- ************************************************************
create function tg_hslot_bu() returns trigger as '
begin
    if new.slotname != old.slotname or new.hubname != old.hubname then
        delete from HSlot where slotname = old.slotname;
	insert into HSlot (
		    slotname,
		    hubname,
		    slotno,
		    slotlink
		) values (
		    new.slotname,
		    new.hubname,
		    new.slotno,
		    new.slotlink
		);
        return null;
    end if;
    return new;
end;
' language plpgsql;
create trigger tg_hslot_bu before update
    on HSlot for each row execute procedure tg_hslot_bu();
-- ************************************************************
-- * BEFORE UPDATE on PHone
-- *	- do delete/insert instead of update if name changes
-- ************************************************************
create function tg_phone_bu() returns trigger as '
begin
    if new.slotname != old.slotname then
        delete from PHone where slotname = old.slotname;
	insert into PHone (
		    slotname,
		    comment,
		    slotlink
		) values (
		    new.slotname,
		    new.comment,
		    new.slotlink
		);
        return null;
    end if;
    return new;
end;
' language plpgsql;
create trigger tg_phone_bu before update
    on PHone for each row execute procedure tg_phone_bu();
-- ************************************************************
-- * AFTER INSERT or UPDATE or DELETE on slot with backlink
-- *	- Ensure that the opponent correctly points back to us
-- ************************************************************
create function tg_backlink_a() returns trigger as '
declare
    dummy	integer;
begin
    if tg_op = ''INSERT'' then
        if new.backlink != '''' then
	    dummy := tg_backlink_set(new.backlink, new.slotname);
	end if;
	return new;
    end if;
    if tg_op = ''UPDATE'' then
        if new.backlink != old.backlink then
	    if old.backlink != '''' then
	        dummy := tg_backlink_unset(old.backlink, old.slotname);
	    end if;
	    if new.backlink != '''' then
	        dummy := tg_backlink_set(new.backlink, new.slotname);
	    end if;
	else
	    if new.slotname != old.slotname and new.backlink != '''' then
	        dummy := tg_slotlink_set(new.backlink, new.slotname);
	    end if;
	end if;
	return new;
    end if;
    if tg_op = ''DELETE'' then
        if old.backlink != '''' then
	    dummy := tg_backlink_unset(old.backlink, old.slotname);
	end if;
	return old;
    end if;
end;
' language plpgsql;
create trigger tg_backlink_a after insert or update or delete
    on PSlot for each row execute procedure tg_backlink_a('PS');
create trigger tg_backlink_a after insert or update or delete
    on WSlot for each row execute procedure tg_backlink_a('WS');
create trigger tg_backlink_a after insert or update or delete
    on PLine for each row execute procedure tg_backlink_a('PL');
-- ************************************************************
-- * Support function to set the opponents backlink field
-- * if it does not already point to the requested slot
-- ************************************************************
create function tg_backlink_set(myname bpchar, blname bpchar)
returns integer as '
declare
    mytype	char(2);
    link	char(4);
    rec		record;
begin
    mytype := substr(myname, 1, 2);
    link := mytype || substr(blname, 1, 2);
    if link = ''PLPL'' then
        raise exception 
		''backlink between two phone lines does not make sense'';
    end if;
    if link in (''PLWS'', ''WSPL'') then
        raise exception 
		''direct link of phone line to wall slot not permitted'';
    end if;
    if mytype = ''PS'' then
        select into rec * from PSlot where slotname = myname;
	if not found then
	    raise exception ''% does not exist'', myname;
	end if;
	if rec.backlink != blname then
	    update PSlot set backlink = blname where slotname = myname;
	end if;
	return 0;
    end if;
    if mytype = ''WS'' then
        select into rec * from WSlot where slotname = myname;
	if not found then
	    raise exception ''% does not exist'', myname;
	end if;
	if rec.backlink != blname then
	    update WSlot set backlink = blname where slotname = myname;
	end if;
	return 0;
    end if;
    if mytype = ''PL'' then
        select into rec * from PLine where slotname = myname;
	if not found then
	    raise exception ''% does not exist'', myname;
	end if;
	if rec.backlink != blname then
	    update PLine set backlink = blname where slotname = myname;
	end if;
	return 0;
    end if;
    raise exception ''illegal backlink beginning with %'', mytype;
end;
' language plpgsql;
-- ************************************************************
-- * Support function to clear out the backlink field if
-- * it still points to specific slot
-- ************************************************************
create function tg_backlink_unset(bpchar, bpchar)
returns integer as '
declare
    myname	alias for $1;
    blname	alias for $2;
    mytype	char(2);
    rec		record;
begin
    mytype := substr(myname, 1, 2);
    if mytype = ''PS'' then
        select into rec * from PSlot where slotname = myname;
	if not found then
	    return 0;
	end if;
	if rec.backlink = blname then
	    update PSlot set backlink = '''' where slotname = myname;
	end if;
	return 0;
    end if;
    if mytype = ''WS'' then
        select into rec * from WSlot where slotname = myname;
	if not found then
	    return 0;
	end if;
	if rec.backlink = blname then
	    update WSlot set backlink = '''' where slotname = myname;
	end if;
	return 0;
    end if;
    if mytype = ''PL'' then
        select into rec * from PLine where slotname = myname;
	if not found then
	    return 0;
	end if;
	if rec.backlink = blname then
	    update PLine set backlink = '''' where slotname = myname;
	end if;
	return 0;
    end if;
end
' language plpgsql;
-- ************************************************************
-- * AFTER INSERT or UPDATE or DELETE on slot with slotlink
-- *	- Ensure that the opponent correctly points back to us
-- ************************************************************
create function tg_slotlink_a() returns trigger as '
declare
    dummy	integer;
begin
    if tg_op = ''INSERT'' then
        if new.slotlink != '''' then
	    dummy := tg_slotlink_set(new.slotlink, new.slotname);
	end if;
	return new;
    end if;
    if tg_op = ''UPDATE'' then
        if new.slotlink != old.slotlink then
	    if old.slotlink != '''' then
	        dummy := tg_slotlink_unset(old.slotlink, old.slotname);
	    end if;
	    if new.slotlink != '''' then
	        dummy := tg_slotlink_set(new.slotlink, new.slotname);
	    end if;
	else
	    if new.slotname != old.slotname and new.slotlink != '''' then
	        dummy := tg_slotlink_set(new.slotlink, new.slotname);
	    end if;
	end if;
	return new;
    end if;
    if tg_op = ''DELETE'' then
        if old.slotlink != '''' then
	    dummy := tg_slotlink_unset(old.slotlink, old.slotname);
	end if;
	return old;
    end if;
end;
' language plpgsql;
create trigger tg_slotlink_a after insert or update or delete
    on PSlot for each row execute procedure tg_slotlink_a('PS');
create trigger tg_slotlink_a after insert or update or delete
    on WSlot for each row execute procedure tg_slotlink_a('WS');
create trigger tg_slotlink_a after insert or update or delete
    on IFace for each row execute procedure tg_slotlink_a('IF');
create trigger tg_slotlink_a after insert or update or delete
    on HSlot for each row execute procedure tg_slotlink_a('HS');
create trigger tg_slotlink_a after insert or update or delete
    on PHone for each row execute procedure tg_slotlink_a('PH');
-- ************************************************************
-- * Support function to set the opponents slotlink field
-- * if it does not already point to the requested slot
-- ************************************************************
create function tg_slotlink_set(bpchar, bpchar)
returns integer as '
declare
    myname	alias for $1;
    blname	alias for $2;
    mytype	char(2);
    link	char(4);
    rec		record;
begin
    mytype := substr(myname, 1, 2);
    link := mytype || substr(blname, 1, 2);
    if link = ''PHPH'' then
        raise exception 
		''slotlink between two phones does not make sense'';
    end if;
    if link in (''PHHS'', ''HSPH'') then
        raise exception 
		''link of phone to hub does not make sense'';
    end if;
    if link in (''PHIF'', ''IFPH'') then
        raise exception 
		''link of phone to hub does not make sense'';
    end if;
    if link in (''PSWS'', ''WSPS'') then
        raise exception 
		''slotlink from patchslot to wallslot not permitted'';
    end if;
    if mytype = ''PS'' then
        select into rec * from PSlot where slotname = myname;
	if not found then
	    raise exception ''% does not exist'', myname;
	end if;
	if rec.slotlink != blname then
	    update PSlot set slotlink = blname where slotname = myname;
	end if;
	return 0;
    end if;
    if mytype = ''WS'' then
        select into rec * from WSlot where slotname = myname;
	if not found then
	    raise exception ''% does not exist'', myname;
	end if;
	if rec.slotlink != blname then
	    update WSlot set slotlink = blname where slotname = myname;
	end if;
	return 0;
    end if;
    if mytype = ''IF'' then
        select into rec * from IFace where slotname = myname;
	if not found then
	    raise exception ''% does not exist'', myname;
	end if;
	if rec.slotlink != blname then
	    update IFace set slotlink = blname where slotname = myname;
	end if;
	return 0;
    end if;
    if mytype = ''HS'' then
        select into rec * from HSlot where slotname = myname;
	if not found then
	    raise exception ''% does not exist'', myname;
	end if;
	if rec.slotlink != blname then
	    update HSlot set slotlink = blname where slotname = myname;
	end if;
	return 0;
    end if;
    if mytype = ''PH'' then
        select into rec * from PHone where slotname = myname;
	if not found then
	    raise exception ''% does not exist'', myname;
	end if;
	if rec.slotlink != blname then
	    update PHone set slotlink = blname where slotname = myname;
	end if;
	return 0;
    end if;
    raise exception ''illegal slotlink beginning with %'', mytype;
end;
' language plpgsql;
-- ************************************************************
-- * Support function to clear out the slotlink field if
-- * it still points to specific slot
-- ************************************************************
create function tg_slotlink_unset(bpchar, bpchar)
returns integer as '
declare
    myname	alias for $1;
    blname	alias for $2;
    mytype	char(2);
    rec		record;
begin
    mytype := substr(myname, 1, 2);
    if mytype = ''PS'' then
        select into rec * from PSlot where slotname = myname;
	if not found then
	    return 0;
	end if;
	if rec.slotlink = blname then
	    update PSlot set slotlink = '''' where slotname = myname;
	end if;
	return 0;
    end if;
    if mytype = ''WS'' then
        select into rec * from WSlot where slotname = myname;
	if not found then
	    return 0;
	end if;
	if rec.slotlink = blname then
	    update WSlot set slotlink = '''' where slotname = myname;
	end if;
	return 0;
    end if;
    if mytype = ''IF'' then
        select into rec * from IFace where slotname = myname;
	if not found then
	    return 0;
	end if;
	if rec.slotlink = blname then
	    update IFace set slotlink = '''' where slotname = myname;
	end if;
	return 0;
    end if;
    if mytype = ''HS'' then
        select into rec * from HSlot where slotname = myname;
	if not found then
	    return 0;
	end if;
	if rec.slotlink = blname then
	    update HSlot set slotlink = '''' where slotname = myname;
	end if;
	return 0;
    end if;
    if mytype = ''PH'' then
        select into rec * from PHone where slotname = myname;
	if not found then
	    return 0;
	end if;
	if rec.slotlink = blname then
	    update PHone set slotlink = '''' where slotname = myname;
	end if;
	return 0;
    end if;
end;
' language plpgsql;
-- ************************************************************
-- * Describe the backside of a patchfield slot
-- ************************************************************
create function pslot_backlink_view(bpchar)
returns text as '
<<outer>>
declare
    rec		record;
    bltype	char(2);
    retval	text;
begin
    select into rec * from PSlot where slotname = $1;
    if not found then
        return '''';
    end if;
    if rec.backlink = '''' then
        return ''-'';
    end if;
    bltype := substr(rec.backlink, 1, 2);
    if bltype = ''PL'' then
        declare
	    rec		record;
	begin
	    select into rec * from PLine where slotname = outer.rec.backlink;
	    retval := ''Phone line '' || trim(rec.phonenumber);
	    if rec.comment != '''' then
	        retval := retval || '' ('';
		retval := retval || rec.comment;
		retval := retval || '')'';
	    end if;
	    return retval;
	end;
    end if;
    if bltype = ''WS'' then
        select into rec * from WSlot where slotname = rec.backlink;
	retval := trim(rec.slotname) || '' in room '';
	retval := retval || trim(rec.roomno);
	retval := retval || '' -> '';
	return retval || wslot_slotlink_view(rec.slotname);
    end if;
    return rec.backlink;
end;
' language plpgsql;
-- ************************************************************
-- * Describe the front of a patchfield slot
-- ************************************************************
create function pslot_slotlink_view(bpchar)
returns text as '
declare
    psrec	record;
    sltype	char(2);
    retval	text;
begin
    select into psrec * from PSlot where slotname = $1;
    if not found then
        return '''';
    end if;
    if psrec.slotlink = '''' then
        return ''-'';
    end if;
    sltype := substr(psrec.slotlink, 1, 2);
    if sltype = ''PS'' then
	retval := trim(psrec.slotlink) || '' -> '';
	return retval || pslot_backlink_view(psrec.slotlink);
    end if;
    if sltype = ''HS'' then
        retval := comment from Hub H, HSlot HS
			where HS.slotname = psrec.slotlink
			  and H.name = HS.hubname;
        retval := retval || '' slot '';
	retval := retval || slotno::text from HSlot
			where slotname = psrec.slotlink;
	return retval;
    end if;
    return psrec.slotlink;
end;
' language plpgsql;
-- ************************************************************
-- * Describe the front of a wall connector slot
-- ************************************************************
create function wslot_slotlink_view(bpchar)
returns text as '
declare
    rec		record;
    sltype	char(2);
    retval	text;
begin
    select into rec * from WSlot where slotname = $1;
    if not found then
        return '''';
    end if;
    if rec.slotlink = '''' then
        return ''-'';
    end if;
    sltype := substr(rec.slotlink, 1, 2);
    if sltype = ''PH'' then
        select into rec * from PHone where slotname = rec.slotlink;
	retval := ''Phone '' || trim(rec.slotname);
	if rec.comment != '''' then
	    retval := retval || '' ('';
	    retval := retval || rec.comment;
	    retval := retval || '')'';
	end if;
	return retval;
    end if;
    if sltype = ''IF'' then
	declare
	    syrow	System%RowType;
	    ifrow	IFace%ROWTYPE;
        begin
	    select into ifrow * from IFace where slotname = rec.slotlink;
	    select into syrow * from System where name = ifrow.sysname;
	    retval := syrow.name || '' IF '';
	    retval := retval || ifrow.ifname;
	    if syrow.comment != '''' then
	        retval := retval || '' ('';
		retval := retval || syrow.comment;
		retval := retval || '')'';
	    end if;
	    return retval;
	end;
    end if;
    return rec.slotlink;
end;
' language plpgsql;
-- ************************************************************
-- * View of a patchfield describing backside and patches
-- ************************************************************
create view Pfield_v1 as select PF.pfname, PF.slotname,
	pslot_backlink_view(PF.slotname) as backside,
	pslot_slotlink_view(PF.slotname) as patch
    from PSlot PF;
--
-- First we build the house - so we create the rooms
--
insert into Room values ('001', 'Entrance');
insert into Room values ('002', 'Office');
insert into Room values ('003', 'Office');
insert into Room values ('004', 'Technical');
insert into Room values ('101', 'Office');
insert into Room values ('102', 'Conference');
insert into Room values ('103', 'Restroom');
insert into Room values ('104', 'Technical');
insert into Room values ('105', 'Office');
insert into Room values ('106', 'Office');
--
-- Second we install the wall connectors
--
insert into WSlot values ('WS.001.1a', '001', '', '');
insert into WSlot values ('WS.001.1b', '001', '', '');
insert into WSlot values ('WS.001.2a', '001', '', '');
insert into WSlot values ('WS.001.2b', '001', '', '');
insert into WSlot values ('WS.001.3a', '001', '', '');
insert into WSlot values ('WS.001.3b', '001', '', '');
insert into WSlot values ('WS.002.1a', '002', '', '');
insert into WSlot values ('WS.002.1b', '002', '', '');
insert into WSlot values ('WS.002.2a', '002', '', '');
insert into WSlot values ('WS.002.2b', '002', '', '');
insert into WSlot values ('WS.002.3a', '002', '', '');
insert into WSlot values ('WS.002.3b', '002', '', '');
insert into WSlot values ('WS.003.1a', '003', '', '');
insert into WSlot values ('WS.003.1b', '003', '', '');
insert into WSlot values ('WS.003.2a', '003', '', '');
insert into WSlot values ('WS.003.2b', '003', '', '');
insert into WSlot values ('WS.003.3a', '003', '', '');
insert into WSlot values ('WS.003.3b', '003', '', '');
insert into WSlot values ('WS.101.1a', '101', '', '');
insert into WSlot values ('WS.101.1b', '101', '', '');
insert into WSlot values ('WS.101.2a', '101', '', '');
insert into WSlot values ('WS.101.2b', '101', '', '');
insert into WSlot values ('WS.101.3a', '101', '', '');
insert into WSlot values ('WS.101.3b', '101', '', '');
insert into WSlot values ('WS.102.1a', '102', '', '');
insert into WSlot values ('WS.102.1b', '102', '', '');
insert into WSlot values ('WS.102.2a', '102', '', '');
insert into WSlot values ('WS.102.2b', '102', '', '');
insert into WSlot values ('WS.102.3a', '102', '', '');
insert into WSlot values ('WS.102.3b', '102', '', '');
insert into WSlot values ('WS.105.1a', '105', '', '');
insert into WSlot values ('WS.105.1b', '105', '', '');
insert into WSlot values ('WS.105.2a', '105', '', '');
insert into WSlot values ('WS.105.2b', '105', '', '');
insert into WSlot values ('WS.105.3a', '105', '', '');
insert into WSlot values ('WS.105.3b', '105', '', '');
insert into WSlot values ('WS.106.1a', '106', '', '');
insert into WSlot values ('WS.106.1b', '106', '', '');
insert into WSlot values ('WS.106.2a', '106', '', '');
insert into WSlot values ('WS.106.2b', '106', '', '');
insert into WSlot values ('WS.106.3a', '106', '', '');
insert into WSlot values ('WS.106.3b', '106', '', '');
--
-- Now create the patch fields and their slots
--
insert into PField values ('PF0_1', 'Wallslots basement');
--
-- The cables for these will be made later, so they are unconnected for now
--
insert into PSlot values ('PS.base.a1', 'PF0_1', '', '');
insert into PSlot values ('PS.base.a2', 'PF0_1', '', '');
insert into PSlot values ('PS.base.a3', 'PF0_1', '', '');
insert into PSlot values ('PS.base.a4', 'PF0_1', '', '');
insert into PSlot values ('PS.base.a5', 'PF0_1', '', '');
insert into PSlot values ('PS.base.a6', 'PF0_1', '', '');
--
-- These are already wired to the wall connectors
--
insert into PSlot values ('PS.base.b1', 'PF0_1', '', 'WS.002.1a');
insert into PSlot values ('PS.base.b2', 'PF0_1', '', 'WS.002.1b');
insert into PSlot values ('PS.base.b3', 'PF0_1', '', 'WS.002.2a');
insert into PSlot values ('PS.base.b4', 'PF0_1', '', 'WS.002.2b');
insert into PSlot values ('PS.base.b5', 'PF0_1', '', 'WS.002.3a');
insert into PSlot values ('PS.base.b6', 'PF0_1', '', 'WS.002.3b');
insert into PSlot values ('PS.base.c1', 'PF0_1', '', 'WS.003.1a');
insert into PSlot values ('PS.base.c2', 'PF0_1', '', 'WS.003.1b');
insert into PSlot values ('PS.base.c3', 'PF0_1', '', 'WS.003.2a');
insert into PSlot values ('PS.base.c4', 'PF0_1', '', 'WS.003.2b');
insert into PSlot values ('PS.base.c5', 'PF0_1', '', 'WS.003.3a');
insert into PSlot values ('PS.base.c6', 'PF0_1', '', 'WS.003.3b');
--
-- This patchfield will be renamed later into PF0_2 - so its
-- slots references in pfname should follow
--
insert into PField values ('PF0_X', 'Phonelines basement');
insert into PSlot values ('PS.base.ta1', 'PF0_X', '', '');
insert into PSlot values ('PS.base.ta2', 'PF0_X', '', '');
insert into PSlot values ('PS.base.ta3', 'PF0_X', '', '');
insert into PSlot values ('PS.base.ta4', 'PF0_X', '', '');
insert into PSlot values ('PS.base.ta5', 'PF0_X', '', '');
insert into PSlot values ('PS.base.ta6', 'PF0_X', '', '');
insert into PSlot values ('PS.base.tb1', 'PF0_X', '', '');
insert into PSlot values ('PS.base.tb2', 'PF0_X', '', '');
insert into PSlot values ('PS.base.tb3', 'PF0_X', '', '');
insert into PSlot values ('PS.base.tb4', 'PF0_X', '', '');
insert into PSlot values ('PS.base.tb5', 'PF0_X', '', '');
insert into PSlot values ('PS.base.tb6', 'PF0_X', '', '');
insert into PField values ('PF1_1', 'Wallslots 1st floor');
insert into PSlot values ('PS.1st.a1', 'PF1_1', '', 'WS.101.1a');
insert into PSlot values ('PS.1st.a2', 'PF1_1', '', 'WS.101.1b');
insert into PSlot values ('PS.1st.a3', 'PF1_1', '', 'WS.101.2a');
insert into PSlot values ('PS.1st.a4', 'PF1_1', '', 'WS.101.2b');
insert into PSlot values ('PS.1st.a5', 'PF1_1', '', 'WS.101.3a');
insert into PSlot values ('PS.1st.a6', 'PF1_1', '', 'WS.101.3b');
insert into PSlot values ('PS.1st.b1', 'PF1_1', '', 'WS.102.1a');
insert into PSlot values ('PS.1st.b2', 'PF1_1', '', 'WS.102.1b');
insert into PSlot values ('PS.1st.b3', 'PF1_1', '', 'WS.102.2a');
insert into PSlot values ('PS.1st.b4', 'PF1_1', '', 'WS.102.2b');
insert into PSlot values ('PS.1st.b5', 'PF1_1', '', 'WS.102.3a');
insert into PSlot values ('PS.1st.b6', 'PF1_1', '', 'WS.102.3b');
insert into PSlot values ('PS.1st.c1', 'PF1_1', '', 'WS.105.1a');
insert into PSlot values ('PS.1st.c2', 'PF1_1', '', 'WS.105.1b');
insert into PSlot values ('PS.1st.c3', 'PF1_1', '', 'WS.105.2a');
insert into PSlot values ('PS.1st.c4', 'PF1_1', '', 'WS.105.2b');
insert into PSlot values ('PS.1st.c5', 'PF1_1', '', 'WS.105.3a');
insert into PSlot values ('PS.1st.c6', 'PF1_1', '', 'WS.105.3b');
insert into PSlot values ('PS.1st.d1', 'PF1_1', '', 'WS.106.1a');
insert into PSlot values ('PS.1st.d2', 'PF1_1', '', 'WS.106.1b');
insert into PSlot values ('PS.1st.d3', 'PF1_1', '', 'WS.106.2a');
insert into PSlot values ('PS.1st.d4', 'PF1_1', '', 'WS.106.2b');
insert into PSlot values ('PS.1st.d5', 'PF1_1', '', 'WS.106.3a');
insert into PSlot values ('PS.1st.d6', 'PF1_1', '', 'WS.106.3b');
--
-- Now we wire the wall connectors 1a-2a in room 001 to the
-- patchfield. In the second update we make an error, and
-- correct it after
--
update PSlot set backlink = 'WS.001.1a' where slotname = 'PS.base.a1';
update PSlot set backlink = 'WS.001.1b' where slotname = 'PS.base.a3';
select * from WSlot where roomno = '001' order by slotname;
       slotname       |  roomno  |       slotlink       |       backlink       
----------------------+----------+----------------------+----------------------
 WS.001.1a            | 001      |                      | PS.base.a1          
 WS.001.1b            | 001      |                      | PS.base.a3          
 WS.001.2a            | 001      |                      |                     
 WS.001.2b            | 001      |                      |                     
 WS.001.3a            | 001      |                      |                     
 WS.001.3b            | 001      |                      |                     
(6 rows)

select * from PSlot where slotname ~ 'PS.base.a' order by slotname;
       slotname       | pfname |       slotlink       |       backlink       
----------------------+--------+----------------------+----------------------
 PS.base.a1           | PF0_1  |                      | WS.001.1a           
 PS.base.a2           | PF0_1  |                      |                     
 PS.base.a3           | PF0_1  |                      | WS.001.1b           
 PS.base.a4           | PF0_1  |                      |                     
 PS.base.a5           | PF0_1  |                      |                     
 PS.base.a6           | PF0_1  |                      |                     
(6 rows)

update PSlot set backlink = 'WS.001.2a' where slotname = 'PS.base.a3';
select * from WSlot where roomno = '001' order by slotname;
       slotname       |  roomno  |       slotlink       |       backlink       
----------------------+----------+----------------------+----------------------
 WS.001.1a            | 001      |                      | PS.base.a1          
 WS.001.1b            | 001      |                      |                     
 WS.001.2a            | 001      |                      | PS.base.a3          
 WS.001.2b            | 001      |                      |                     
 WS.001.3a            | 001      |                      |                     
 WS.001.3b            | 001      |                      |                     
(6 rows)

select * from PSlot where slotname ~ 'PS.base.a' order by slotname;
       slotname       | pfname |       slotlink       |       backlink       
----------------------+--------+----------------------+----------------------
 PS.base.a1           | PF0_1  |                      | WS.001.1a           
 PS.base.a2           | PF0_1  |                      |                     
 PS.base.a3           | PF0_1  |                      | WS.001.2a           
 PS.base.a4           | PF0_1  |                      |                     
 PS.base.a5           | PF0_1  |                      |                     
 PS.base.a6           | PF0_1  |                      |                     
(6 rows)

update PSlot set backlink = 'WS.001.1b' where slotname = 'PS.base.a2';
select * from WSlot where roomno = '001' order by slotname;
       slotname       |  roomno  |       slotlink       |       backlink       
----------------------+----------+----------------------+----------------------
 WS.001.1a            | 001      |                      | PS.base.a1          
 WS.001.1b            | 001      |                      | PS.base.a2          
 WS.001.2a            | 001      |                      | PS.base.a3          
 WS.001.2b            | 001      |                      |                     
 WS.001.3a            | 001      |                      |                     
 WS.001.3b            | 001      |                      |                     
(6 rows)

select * from PSlot where slotname ~ 'PS.base.a' order by slotname;
       slotname       | pfname |       slotlink       |       backlink       
----------------------+--------+----------------------+----------------------
 PS.base.a1           | PF0_1  |                      | WS.001.1a           
 PS.base.a2           | PF0_1  |                      | WS.001.1b           
 PS.base.a3           | PF0_1  |                      | WS.001.2a           
 PS.base.a4           | PF0_1  |                      |                     
 PS.base.a5           | PF0_1  |                      |                     
 PS.base.a6           | PF0_1  |                      |                     
(6 rows)

--
-- Same procedure for 2b-3b but this time updating the WSlot instead
-- of the PSlot. Due to the triggers the result is the same:
-- WSlot and corresponding PSlot point to each other.
--
update WSlot set backlink = 'PS.base.a4' where slotname = 'WS.001.2b';
update WSlot set backlink = 'PS.base.a6' where slotname = 'WS.001.3a';
select * from WSlot where roomno = '001' order by slotname;
       slotname       |  roomno  |       slotlink       |       backlink       
----------------------+----------+----------------------+----------------------
 WS.001.1a            | 001      |                      | PS.base.a1          
 WS.001.1b            | 001      |                      | PS.base.a2          
 WS.001.2a            | 001      |                      | PS.base.a3          
 WS.001.2b            | 001      |                      | PS.base.a4          
 WS.001.3a            | 001      |                      | PS.base.a6          
 WS.001.3b            | 001      |                      |                     
(6 rows)

select * from PSlot where slotname ~ 'PS.base.a' order by slotname;
       slotname       | pfname |       slotlink       |       backlink       
----------------------+--------+----------------------+----------------------
 PS.base.a1           | PF0_1  |                      | WS.001.1a           
 PS.base.a2           | PF0_1  |                      | WS.001.1b           
 PS.base.a3           | PF0_1  |                      | WS.001.2a           
 PS.base.a4           | PF0_1  |                      | WS.001.2b           
 PS.base.a5           | PF0_1  |                      |                     
 PS.base.a6           | PF0_1  |                      | WS.001.3a           
(6 rows)

update WSlot set backlink = 'PS.base.a6' where slotname = 'WS.001.3b';
select * from WSlot where roomno = '001' order by slotname;
       slotname       |  roomno  |       slotlink       |       backlink       
----------------------+----------+----------------------+----------------------
 WS.001.1a            | 001      |                      | PS.base.a1          
 WS.001.1b            | 001      |                      | PS.base.a2          
 WS.001.2a            | 001      |                      | PS.base.a3          
 WS.001.2b            | 001      |                      | PS.base.a4          
 WS.001.3a            | 001      |                      |                     
 WS.001.3b            | 001      |                      | PS.base.a6          
(6 rows)

select * from PSlot where slotname ~ 'PS.base.a' order by slotname;
       slotname       | pfname |       slotlink       |       backlink       
----------------------+--------+----------------------+----------------------
 PS.base.a1           | PF0_1  |                      | WS.001.1a           
 PS.base.a2           | PF0_1  |                      | WS.001.1b           
 PS.base.a3           | PF0_1  |                      | WS.001.2a           
 PS.base.a4           | PF0_1  |                      | WS.001.2b           
 PS.base.a5           | PF0_1  |                      |                     
 PS.base.a6           | PF0_1  |                      | WS.001.3b           
(6 rows)

update WSlot set backlink = 'PS.base.a5' where slotname = 'WS.001.3a';
select * from WSlot where roomno = '001' order by slotname;
       slotname       |  roomno  |       slotlink       |       backlink       
----------------------+----------+----------------------+----------------------
 WS.001.1a            | 001      |                      | PS.base.a1          
 WS.001.1b            | 001      |                      | PS.base.a2          
 WS.001.2a            | 001      |                      | PS.base.a3          
 WS.001.2b            | 001      |                      | PS.base.a4          
 WS.001.3a            | 001      |                      | PS.base.a5          
 WS.001.3b            | 001      |                      | PS.base.a6          
(6 rows)

select * from PSlot where slotname ~ 'PS.base.a' order by slotname;
       slotname       | pfname |       slotlink       |       backlink       
----------------------+--------+----------------------+----------------------
 PS.base.a1           | PF0_1  |                      | WS.001.1a           
 PS.base.a2           | PF0_1  |                      | WS.001.1b           
 PS.base.a3           | PF0_1  |                      | WS.001.2a           
 PS.base.a4           | PF0_1  |                      | WS.001.2b           
 PS.base.a5           | PF0_1  |                      | WS.001.3a           
 PS.base.a6           | PF0_1  |                      | WS.001.3b           
(6 rows)

insert into PField values ('PF1_2', 'Phonelines 1st floor');
insert into PSlot values ('PS.1st.ta1', 'PF1_2', '', '');
insert into PSlot values ('PS.1st.ta2', 'PF1_2', '', '');
insert into PSlot values ('PS.1st.ta3', 'PF1_2', '', '');
insert into PSlot values ('PS.1st.ta4', 'PF1_2', '', '');
insert into PSlot values ('PS.1st.ta5', 'PF1_2', '', '');
insert into PSlot values ('PS.1st.ta6', 'PF1_2', '', '');
insert into PSlot values ('PS.1st.tb1', 'PF1_2', '', '');
insert into PSlot values ('PS.1st.tb2', 'PF1_2', '', '');
insert into PSlot values ('PS.1st.tb3', 'PF1_2', '', '');
insert into PSlot values ('PS.1st.tb4', 'PF1_2', '', '');
insert into PSlot values ('PS.1st.tb5', 'PF1_2', '', '');
insert into PSlot values ('PS.1st.tb6', 'PF1_2', '', '');
--
-- Fix the wrong name for patchfield PF0_2
--
update PField set name = 'PF0_2' where name = 'PF0_X';
select * from PSlot order by slotname;
       slotname       | pfname |       slotlink       |       backlink       
----------------------+--------+----------------------+----------------------
 PS.1st.a1            | PF1_1  |                      | WS.101.1a           
 PS.1st.a2            | PF1_1  |                      | WS.101.1b           
 PS.1st.a3            | PF1_1  |                      | WS.101.2a           
 PS.1st.a4            | PF1_1  |                      | WS.101.2b           
 PS.1st.a5            | PF1_1  |                      | WS.101.3a           
 PS.1st.a6            | PF1_1  |                      | WS.101.3b           
 PS.1st.b1            | PF1_1  |                      | WS.102.1a           
 PS.1st.b2            | PF1_1  |                      | WS.102.1b           
 PS.1st.b3            | PF1_1  |                      | WS.102.2a           
 PS.1st.b4            | PF1_1  |                      | WS.102.2b           
 PS.1st.b5            | PF1_1  |                      | WS.102.3a           
 PS.1st.b6            | PF1_1  |                      | WS.102.3b           
 PS.1st.c1            | PF1_1  |                      | WS.105.1a           
 PS.1st.c2            | PF1_1  |                      | WS.105.1b           
 PS.1st.c3            | PF1_1  |                      | WS.105.2a           
 PS.1st.c4            | PF1_1  |                      | WS.105.2b           
 PS.1st.c5            | PF1_1  |                      | WS.105.3a           
 PS.1st.c6            | PF1_1  |                      | WS.105.3b           
 PS.1st.d1            | PF1_1  |                      | WS.106.1a           
 PS.1st.d2            | PF1_1  |                      | WS.106.1b           
 PS.1st.d3            | PF1_1  |                      | WS.106.2a           
 PS.1st.d4            | PF1_1  |                      | WS.106.2b           
 PS.1st.d5            | PF1_1  |                      | WS.106.3a           
 PS.1st.d6            | PF1_1  |                      | WS.106.3b           
 PS.1st.ta1           | PF1_2  |                      |                     
 PS.1st.ta2           | PF1_2  |                      |                     
 PS.1st.ta3           | PF1_2  |                      |                     
 PS.1st.ta4           | PF1_2  |                      |                     
 PS.1st.ta5           | PF1_2  |                      |                     
 PS.1st.ta6           | PF1_2  |                      |                     
 PS.1st.tb1           | PF1_2  |                      |                     
 PS.1st.tb2           | PF1_2  |                      |                     
 PS.1st.tb3           | PF1_2  |                      |                     
 PS.1st.tb4           | PF1_2  |                      |                     
 PS.1st.tb5           | PF1_2  |                      |                     
 PS.1st.tb6           | PF1_2  |                      |                     
 PS.base.a1           | PF0_1  |                      | WS.001.1a           
 PS.base.a2           | PF0_1  |                      | WS.001.1b           
 PS.base.a3           | PF0_1  |                      | WS.001.2a           
 PS.base.a4           | PF0_1  |                      | WS.001.2b           
 PS.base.a5           | PF0_1  |                      | WS.001.3a           
 PS.base.a6           | PF0_1  |                      | WS.001.3b           
 PS.base.b1           | PF0_1  |                      | WS.002.1a           
 PS.base.b2           | PF0_1  |                      | WS.002.1b           
 PS.base.b3           | PF0_1  |                      | WS.002.2a           
 PS.base.b4           | PF0_1  |                      | WS.002.2b           
 PS.base.b5           | PF0_1  |                      | WS.002.3a           
 PS.base.b6           | PF0_1  |                      | WS.002.3b           
 PS.base.c1           | PF0_1  |                      | WS.003.1a           
 PS.base.c2           | PF0_1  |                      | WS.003.1b           
 PS.base.c3           | PF0_1  |                      | WS.003.2a           
 PS.base.c4           | PF0_1  |                      | WS.003.2b           
 PS.base.c5           | PF0_1  |                      | WS.003.3a           
 PS.base.c6           | PF0_1  |                      | WS.003.3b           
 PS.base.ta1          | PF0_2  |                      |                     
 PS.base.ta2          | PF0_2  |                      |                     
 PS.base.ta3          | PF0_2  |                      |                     
 PS.base.ta4          | PF0_2  |                      |                     
 PS.base.ta5          | PF0_2  |                      |                     
 PS.base.ta6          | PF0_2  |                      |                     
 PS.base.tb1          | PF0_2  |                      |                     
 PS.base.tb2          | PF0_2  |                      |                     
 PS.base.tb3          | PF0_2  |                      |                     
 PS.base.tb4          | PF0_2  |                      |                     
 PS.base.tb5          | PF0_2  |                      |                     
 PS.base.tb6          | PF0_2  |                      |                     
(66 rows)

select * from WSlot order by slotname;
       slotname       |  roomno  |       slotlink       |       backlink       
----------------------+----------+----------------------+----------------------
 WS.001.1a            | 001      |                      | PS.base.a1          
 WS.001.1b            | 001      |                      | PS.base.a2          
 WS.001.2a            | 001      |                      | PS.base.a3          
 WS.001.2b            | 001      |                      | PS.base.a4          
 WS.001.3a            | 001      |                      | PS.base.a5          
 WS.001.3b            | 001      |                      | PS.base.a6          
 WS.002.1a            | 002      |                      | PS.base.b1          
 WS.002.1b            | 002      |                      | PS.base.b2          
 WS.002.2a            | 002      |                      | PS.base.b3          
 WS.002.2b            | 002      |                      | PS.base.b4          
 WS.002.3a            | 002      |                      | PS.base.b5          
 WS.002.3b            | 002      |                      | PS.base.b6          
 WS.003.1a            | 003      |                      | PS.base.c1          
 WS.003.1b            | 003      |                      | PS.base.c2          
 WS.003.2a            | 003      |                      | PS.base.c3          
 WS.003.2b            | 003      |                      | PS.base.c4          
 WS.003.3a            | 003      |                      | PS.base.c5          
 WS.003.3b            | 003      |                      | PS.base.c6          
 WS.101.1a            | 101      |                      | PS.1st.a1           
 WS.101.1b            | 101      |                      | PS.1st.a2           
 WS.101.2a            | 101      |                      | PS.1st.a3           
 WS.101.2b            | 101      |                      | PS.1st.a4           
 WS.101.3a            | 101      |                      | PS.1st.a5           
 WS.101.3b            | 101      |                      | PS.1st.a6           
 WS.102.1a            | 102      |                      | PS.1st.b1           
 WS.102.1b            | 102      |                      | PS.1st.b2           
 WS.102.2a            | 102      |                      | PS.1st.b3           
 WS.102.2b            | 102      |                      | PS.1st.b4           
 WS.102.3a            | 102      |                      | PS.1st.b5           
 WS.102.3b            | 102      |                      | PS.1st.b6           
 WS.105.1a            | 105      |                      | PS.1st.c1           
 WS.105.1b            | 105      |                      | PS.1st.c2           
 WS.105.2a            | 105      |                      | PS.1st.c3           
 WS.105.2b            | 105      |                      | PS.1st.c4           
 WS.105.3a            | 105      |                      | PS.1st.c5           
 WS.105.3b            | 105      |                      | PS.1st.c6           
 WS.106.1a            | 106      |                      | PS.1st.d1           
 WS.106.1b            | 106      |                      | PS.1st.d2           
 WS.106.2a            | 106      |                      | PS.1st.d3           
 WS.106.2b            | 106      |                      | PS.1st.d4           
 WS.106.3a            | 106      |                      | PS.1st.d5           
 WS.106.3b            | 106      |                      | PS.1st.d6           
(42 rows)

--
-- Install the central phone system and create the phone numbers.
-- They are weired on insert to the patchfields. Again the
-- triggers automatically tell the PSlots to update their
-- backlink field.
--
insert into PLine values ('PL.001', '-0', 'Central call', 'PS.base.ta1');
insert into PLine values ('PL.002', '-101', '', 'PS.base.ta2');
insert into PLine values ('PL.003', '-102', '', 'PS.base.ta3');
insert into PLine values ('PL.004', '-103', '', 'PS.base.ta5');
insert into PLine values ('PL.005', '-104', '', 'PS.base.ta6');
insert into PLine values ('PL.006', '-106', '', 'PS.base.tb2');
insert into PLine values ('PL.007', '-108', '', 'PS.base.tb3');
insert into PLine values ('PL.008', '-109', '', 'PS.base.tb4');
insert into PLine values ('PL.009', '-121', '', 'PS.base.tb5');
insert into PLine values ('PL.010', '-122', '', 'PS.base.tb6');
insert into PLine values ('PL.015', '-134', '', 'PS.1st.ta1');
insert into PLine values ('PL.016', '-137', '', 'PS.1st.ta3');
insert into PLine values ('PL.017', '-139', '', 'PS.1st.ta4');
insert into PLine values ('PL.018', '-362', '', 'PS.1st.tb1');
insert into PLine values ('PL.019', '-363', '', 'PS.1st.tb2');
insert into PLine values ('PL.020', '-364', '', 'PS.1st.tb3');
insert into PLine values ('PL.021', '-365', '', 'PS.1st.tb5');
insert into PLine values ('PL.022', '-367', '', 'PS.1st.tb6');
insert into PLine values ('PL.028', '-501', 'Fax entrance', 'PS.base.ta2');
insert into PLine values ('PL.029', '-502', 'Fax 1st floor', 'PS.1st.ta1');
--
-- Buy some phones, plug them into the wall and patch the
-- phone lines to the corresponding patchfield slots.
--
insert into PHone values ('PH.hc001', 'Hicom standard', 'WS.001.1a');
update PSlot set slotlink = 'PS.base.ta1' where slotname = 'PS.base.a1';
insert into PHone values ('PH.hc002', 'Hicom standard', 'WS.002.1a');
update PSlot set slotlink = 'PS.base.ta5' where slotname = 'PS.base.b1';
insert into PHone values ('PH.hc003', 'Hicom standard', 'WS.002.2a');
update PSlot set slotlink = 'PS.base.tb2' where slotname = 'PS.base.b3';
insert into PHone values ('PH.fax001', 'Canon fax', 'WS.001.2a');
update PSlot set slotlink = 'PS.base.ta2' where slotname = 'PS.base.a3';
--
-- Install a hub at one of the patchfields, plug a computers
-- ethernet interface into the wall and patch it to the hub.
--
insert into Hub values ('base.hub1', 'Patchfield PF0_1 hub', 16);
insert into System values ('orion', 'PC');
insert into IFace values ('IF', 'orion', 'eth0', 'WS.002.1b');
update PSlot set slotlink = 'HS.base.hub1.1' where slotname = 'PS.base.b2';
--
-- Now we take a look at the patchfield
--
select * from PField_v1 where pfname = 'PF0_1' order by slotname;
 pfname |       slotname       |                         backside                         |                     patch                     
--------+----------------------+----------------------------------------------------------+-----------------------------------------------
 PF0_1  | PS.base.a1           | WS.001.1a in room 001 -> Phone PH.hc001 (Hicom standard) | PS.base.ta1 -> Phone line -0 (Central call)
 PF0_1  | PS.base.a2           | WS.001.1b in room 001 -> -                               | -
 PF0_1  | PS.base.a3           | WS.001.2a in room 001 -> Phone PH.fax001 (Canon fax)     | PS.base.ta2 -> Phone line -501 (Fax entrance)
 PF0_1  | PS.base.a4           | WS.001.2b in room 001 -> -                               | -
 PF0_1  | PS.base.a5           | WS.001.3a in room 001 -> -                               | -
 PF0_1  | PS.base.a6           | WS.001.3b in room 001 -> -                               | -
 PF0_1  | PS.base.b1           | WS.002.1a in room 002 -> Phone PH.hc002 (Hicom standard) | PS.base.ta5 -> Phone line -103
 PF0_1  | PS.base.b2           | WS.002.1b in room 002 -> orion IF eth0 (PC)              | Patchfield PF0_1 hub slot 1
 PF0_1  | PS.base.b3           | WS.002.2a in room 002 -> Phone PH.hc003 (Hicom standard) | PS.base.tb2 -> Phone line -106
 PF0_1  | PS.base.b4           | WS.002.2b in room 002 -> -                               | -
 PF0_1  | PS.base.b5           | WS.002.3a in room 002 -> -                               | -
 PF0_1  | PS.base.b6           | WS.002.3b in room 002 -> -                               | -
 PF0_1  | PS.base.c1           | WS.003.1a in room 003 -> -                               | -
 PF0_1  | PS.base.c2           | WS.003.1b in room 003 -> -                               | -
 PF0_1  | PS.base.c3           | WS.003.2a in room 003 -> -                               | -
 PF0_1  | PS.base.c4           | WS.003.2b in room 003 -> -                               | -
 PF0_1  | PS.base.c5           | WS.003.3a in room 003 -> -                               | -
 PF0_1  | PS.base.c6           | WS.003.3b in room 003 -> -                               | -
(18 rows)

select * from PField_v1 where pfname = 'PF0_2' order by slotname;
 pfname |       slotname       |            backside            |                                 patch                                  
--------+----------------------+--------------------------------+------------------------------------------------------------------------
 PF0_2  | PS.base.ta1          | Phone line -0 (Central call)   | PS.base.a1 -> WS.001.1a in room 001 -> Phone PH.hc001 (Hicom standard)
 PF0_2  | PS.base.ta2          | Phone line -501 (Fax entrance) | PS.base.a3 -> WS.001.2a in room 001 -> Phone PH.fax001 (Canon fax)
 PF0_2  | PS.base.ta3          | Phone line -102                | -
 PF0_2  | PS.base.ta4          | -                              | -
 PF0_2  | PS.base.ta5          | Phone line -103                | PS.base.b1 -> WS.002.1a in room 002 -> Phone PH.hc002 (Hicom standard)
 PF0_2  | PS.base.ta6          | Phone line -104                | -
 PF0_2  | PS.base.tb1          | -                              | -
 PF0_2  | PS.base.tb2          | Phone line -106                | PS.base.b3 -> WS.002.2a in room 002 -> Phone PH.hc003 (Hicom standard)
 PF0_2  | PS.base.tb3          | Phone line -108                | -
 PF0_2  | PS.base.tb4          | Phone line -109                | -
 PF0_2  | PS.base.tb5          | Phone line -121                | -
 PF0_2  | PS.base.tb6          | Phone line -122                | -
(12 rows)

--
-- Finally we want errors
--
insert into PField values ('PF1_1', 'should fail due to unique index');
ERROR:  duplicate key value violates unique constraint "pfield_name"
<<<<<<< HEAD
DETAIL:  Key (name)=(PF1_1) already exists.
=======
>>>>>>> d13f41d2
update PSlot set backlink = 'WS.not.there' where slotname = 'PS.base.a1';
ERROR:  WS.not.there         does not exist
CONTEXT:  PL/pgSQL function "tg_backlink_a" line 16 at assignment
update PSlot set backlink = 'XX.illegal' where slotname = 'PS.base.a1';
ERROR:  illegal backlink beginning with XX
CONTEXT:  PL/pgSQL function "tg_backlink_a" line 16 at assignment
update PSlot set slotlink = 'PS.not.there' where slotname = 'PS.base.a1';
ERROR:  PS.not.there         does not exist
CONTEXT:  PL/pgSQL function "tg_slotlink_a" line 16 at assignment
update PSlot set slotlink = 'XX.illegal' where slotname = 'PS.base.a1';
ERROR:  illegal slotlink beginning with XX
CONTEXT:  PL/pgSQL function "tg_slotlink_a" line 16 at assignment
insert into HSlot values ('HS', 'base.hub1', 1, '');
ERROR:  duplicate key value violates unique constraint "hslot_name"
<<<<<<< HEAD
DETAIL:  Key (slotname)=(HS.base.hub1.1      ) already exists.
=======
>>>>>>> d13f41d2
insert into HSlot values ('HS', 'base.hub1', 20, '');
ERROR:  no manual manipulation of HSlot
delete from HSlot;
ERROR:  no manual manipulation of HSlot
insert into IFace values ('IF', 'notthere', 'eth0', '');
ERROR:  system "notthere" does not exist
insert into IFace values ('IF', 'orion', 'ethernet_interface_name_too_long', '');
ERROR:  IFace slotname "IF.orion.ethernet_interface_name_too_long" too long (20 char max)
--
-- The following tests are unrelated to the scenario outlined above;
-- they merely exercise specific parts of PL/PgSQL
--
--
-- Test recursion, per bug report 7-Sep-01
--
CREATE FUNCTION recursion_test(int,int) RETURNS text AS '
DECLARE rslt text;
BEGIN
    IF $1 <= 0 THEN
        rslt = CAST($2 AS TEXT);
    ELSE
        rslt = CAST($1 AS TEXT) || '','' || recursion_test($1 - 1, $2);
    END IF;
    RETURN rslt;
END;' LANGUAGE plpgsql;
SELECT recursion_test(4,3);
 recursion_test 
----------------
 4,3,2,1,3
(1 row)

--
-- Test the FOUND magic variable
--
CREATE TABLE found_test_tbl (a int);
create function test_found()
  returns boolean as '
  declare
  begin
  insert into found_test_tbl values (1);
  if FOUND then
     insert into found_test_tbl values (2);
  end if;

  update found_test_tbl set a = 100 where a = 1;
  if FOUND then
    insert into found_test_tbl values (3);
  end if;

  delete from found_test_tbl where a = 9999; -- matches no rows
  if not FOUND then
    insert into found_test_tbl values (4);
  end if;

  for i in 1 .. 10 loop
    -- no need to do anything
  end loop;
  if FOUND then
    insert into found_test_tbl values (5);
  end if;

  -- never executes the loop
  for i in 2 .. 1 loop
    -- no need to do anything
  end loop;
  if not FOUND then
    insert into found_test_tbl values (6);
  end if;
  return true;
  end;' language plpgsql;
select test_found();
 test_found 
------------
 t
(1 row)

select * from found_test_tbl;
  a  
-----
   2
 100
   3
   4
   5
   6
(6 rows)

--
-- Test set-returning functions for PL/pgSQL
--
create function test_table_func_rec() returns setof found_test_tbl as '
DECLARE
	rec RECORD;
BEGIN
	FOR rec IN select * from found_test_tbl LOOP
		RETURN NEXT rec;
	END LOOP;
	RETURN;
END;' language plpgsql;
select * from test_table_func_rec();
  a  
-----
   2
 100
   3
   4
   5
   6
(6 rows)

create function test_table_func_row() returns setof found_test_tbl as '
DECLARE
	row found_test_tbl%ROWTYPE;
BEGIN
	FOR row IN select * from found_test_tbl LOOP
		RETURN NEXT row;
	END LOOP;
	RETURN;
END;' language plpgsql;
select * from test_table_func_row();
  a  
-----
   2
 100
   3
   4
   5
   6
(6 rows)

create function test_ret_set_scalar(int,int) returns setof int as '
DECLARE
	i int;
BEGIN
	FOR i IN $1 .. $2 LOOP
		RETURN NEXT i + 1;
	END LOOP;
	RETURN;
END;' language plpgsql;
select * from test_ret_set_scalar(1,10);
 test_ret_set_scalar 
---------------------
                   2
                   3
                   4
                   5
                   6
                   7
                   8
                   9
                  10
                  11
(10 rows)

create function test_ret_set_rec_dyn(int) returns setof record as '
DECLARE
	retval RECORD;
BEGIN
	IF $1 > 10 THEN
		SELECT INTO retval 5, 10, 15;
		RETURN NEXT retval;
		RETURN NEXT retval;
	ELSE
		SELECT INTO retval 50, 5::numeric, ''xxx''::text;
		RETURN NEXT retval;
		RETURN NEXT retval;
	END IF;
	RETURN;
END;' language plpgsql;
SELECT * FROM test_ret_set_rec_dyn(1500) AS (a int, b int, c int);
 a | b  | c  
---+----+----
 5 | 10 | 15
 5 | 10 | 15
(2 rows)

SELECT * FROM test_ret_set_rec_dyn(5) AS (a int, b numeric, c text);
 a  | b |  c  
----+---+-----
 50 | 5 | xxx
 50 | 5 | xxx
(2 rows)

create function test_ret_rec_dyn(int) returns record as '
DECLARE
	retval RECORD;
BEGIN
	IF $1 > 10 THEN
		SELECT INTO retval 5, 10, 15;
		RETURN retval;
	ELSE
		SELECT INTO retval 50, 5::numeric, ''xxx''::text;
		RETURN retval;
	END IF;
END;' language plpgsql;
SELECT * FROM test_ret_rec_dyn(1500) AS (a int, b int, c int);
 a | b  | c  
---+----+----
 5 | 10 | 15
(1 row)

SELECT * FROM test_ret_rec_dyn(5) AS (a int, b numeric, c text);
 a  | b |  c  
----+---+-----
 50 | 5 | xxx
(1 row)

--
-- Test handling of OUT parameters, including polymorphic cases.
-- Note that RETURN is optional with OUT params; we try both ways.
--
-- wrong way to do it:
create function f1(in i int, out j int) returns int as $$
begin
  return i+1;
end$$ language plpgsql;
ERROR:  RETURN cannot have a parameter in function with OUT parameters at or near "i"
LINE 3:   return i+1;
                 ^
create function f1(in i int, out j int) as $$
begin
  j := i+1;
  return;
end$$ language plpgsql;
select f1(42);
 f1 
----
 43
(1 row)

select * from f1(42);
 j  
----
 43
(1 row)

create or replace function f1(inout i int) as $$
begin
  i := i+1;
end$$ language plpgsql;
select f1(42);
 f1 
----
 43
(1 row)

select * from f1(42);
 i  
----
 43
(1 row)

drop function f1(int);
create function f1(in i int, out j int) returns setof int as $$
begin
  j := i+1;
  return next;
  j := i+2;
  return next;
  return;
end$$ language plpgsql;
select * from f1(42);
 j  
----
 43
 44
(2 rows)

drop function f1(int);
create function f1(in i int, out j int, out k text) as $$
begin
  j := i;
  j := j+1;
  k := 'foo';
end$$ language plpgsql;
select f1(42);
    f1    
----------
 (43,foo)
(1 row)

select * from f1(42);
 j  |  k  
----+-----
 43 | foo
(1 row)

drop function f1(int);
create function f1(in i int, out j int, out k text) returns setof record as $$
begin
  j := i+1;
  k := 'foo';
  return next;
  j := j+1;
  k := 'foot';
  return next;
end$$ language plpgsql;
select * from f1(42);
 j  |  k   
----+------
 43 | foo
 44 | foot
(2 rows)

drop function f1(int);
create function duplic(in i anyelement, out j anyelement, out k anyarray) as $$
begin
  j := i;
  k := array[j,j];
  return;
end$$ language plpgsql;
select * from duplic(42);
 j  |    k    
----+---------
 42 | {42,42}
(1 row)

select * from duplic('foo'::text);
  j  |     k     
-----+-----------
 foo | {foo,foo}
(1 row)

drop function duplic(anyelement);
--
-- test PERFORM
--
create table perform_test (
	a	INT,
	b	INT
);
create function simple_func(int) returns boolean as '
BEGIN
	IF $1 < 20 THEN
		INSERT INTO perform_test VALUES ($1, $1 + 10);
		RETURN TRUE;
	ELSE
		RETURN FALSE;
	END IF;
END;' language plpgsql;
create function perform_test_func() returns void as '
BEGIN
	IF FOUND then
		INSERT INTO perform_test VALUES (100, 100);
	END IF;

	PERFORM simple_func(5);

	IF FOUND then
		INSERT INTO perform_test VALUES (100, 100);
	END IF;

	PERFORM simple_func(50);

	IF FOUND then
		INSERT INTO perform_test VALUES (100, 100);
	END IF;

	RETURN;
END;' language plpgsql;
SELECT perform_test_func();
 perform_test_func 
-------------------
 
(1 row)

SELECT * FROM perform_test;
  a  |  b  
-----+-----
   5 |  15
 100 | 100
 100 | 100
(3 rows)

drop table perform_test;
--
-- Test error trapping
--
create function trap_zero_divide(int) returns int as $$
declare x int;
	sx smallint;
begin
	begin	-- start a subtransaction
		raise notice 'should see this';
		x := 100 / $1;
		raise notice 'should see this only if % <> 0', $1;
		sx := $1;
		raise notice 'should see this only if % fits in smallint', $1;
		if $1 < 0 then
			raise exception '% is less than zero', $1;
		end if;
	exception
		when division_by_zero then
			raise notice 'caught division_by_zero';
			x := -1;
		when NUMERIC_VALUE_OUT_OF_RANGE then
			raise notice 'caught numeric_value_out_of_range';
			x := -2;
	end;
	return x;
end$$ language plpgsql;
select trap_zero_divide(50);
NOTICE:  should see this
NOTICE:  should see this only if 50 <> 0
NOTICE:  should see this only if 50 fits in smallint
 trap_zero_divide 
------------------
                2
(1 row)

select trap_zero_divide(0);
NOTICE:  should see this
NOTICE:  caught division_by_zero
 trap_zero_divide 
------------------
               -1
(1 row)

select trap_zero_divide(100000);
NOTICE:  should see this
NOTICE:  should see this only if 100000 <> 0
NOTICE:  caught numeric_value_out_of_range
 trap_zero_divide 
------------------
               -2
(1 row)

select trap_zero_divide(-100);
NOTICE:  should see this
NOTICE:  should see this only if -100 <> 0
NOTICE:  should see this only if -100 fits in smallint
ERROR:  -100 is less than zero
create function trap_matching_test(int) returns int as $$
declare x int;
	sx smallint;
	y int;
begin
	begin	-- start a subtransaction
		x := 100 / $1;
		sx := $1;
		select into y unique1 from tenk1 where unique2 =
			(select unique2 from tenk1 b where ten = $1);
	exception
		when data_exception then  -- category match
			raise notice 'caught data_exception';
			x := -1;
		when NUMERIC_VALUE_OUT_OF_RANGE OR CARDINALITY_VIOLATION then
			raise notice 'caught numeric_value_out_of_range or cardinality_violation';
			x := -2;
	end;
	return x;
end$$ language plpgsql;
select trap_matching_test(50);
 trap_matching_test 
--------------------
                  2
(1 row)

select trap_matching_test(0);
NOTICE:  caught data_exception
 trap_matching_test 
--------------------
                 -1
(1 row)

select trap_matching_test(100000);
NOTICE:  caught data_exception
 trap_matching_test 
--------------------
                 -1
(1 row)

select trap_matching_test(1);
NOTICE:  caught numeric_value_out_of_range or cardinality_violation
 trap_matching_test 
--------------------
                 -2
(1 row)

create temp table foo (f1 int);
create function blockme() returns int as $$
declare x int;
begin
  x := 1;
  insert into foo values(x);
  begin
    x := x + 1;
    insert into foo values(x);
    -- we assume this will take longer than 2 seconds:
    select count(*) into x from tenk1 a, tenk1 b, tenk1 c;
  exception
    when others then
      raise notice 'caught others?';
      return -1;
    when query_canceled then
      raise notice 'nyeah nyeah, can''t stop me';
      x := x * 10;
  end;
  insert into foo values(x);
  return x;
end$$ language plpgsql;
set statement_timeout to 2000;
select blockme();
NOTICE:  nyeah nyeah, can't stop me
 blockme 
---------
      20
(1 row)

reset statement_timeout;
select * from foo;
 f1 
----
  1
 20
(2 rows)

drop table foo;
-- Test for pass-by-ref values being stored in proper context
create function test_variable_storage() returns text as $$
declare x text;
begin
  x := '1234';
  begin
    x := x || '5678';
    -- force error inside subtransaction SPI context
    perform trap_zero_divide(-100);
  exception
    when others then
      x := x || '9012';
  end;
  return x;
end$$ language plpgsql;
select test_variable_storage();
NOTICE:  should see this
CONTEXT:  SQL statement "SELECT  trap_zero_divide(-100)"
PL/pgSQL function "test_variable_storage" line 7 at PERFORM
NOTICE:  should see this only if -100 <> 0
CONTEXT:  SQL statement "SELECT  trap_zero_divide(-100)"
PL/pgSQL function "test_variable_storage" line 7 at PERFORM
NOTICE:  should see this only if -100 fits in smallint
CONTEXT:  SQL statement "SELECT  trap_zero_divide(-100)"
PL/pgSQL function "test_variable_storage" line 7 at PERFORM
 test_variable_storage 
-----------------------
 123456789012
(1 row)

--
-- test foreign key error trapping
--
create temp table master(f1 int primary key);
NOTICE:  CREATE TABLE / PRIMARY KEY will create implicit index "master_pkey" for table "master"
create temp table slave(f1 int references master deferrable);
insert into master values(1);
insert into slave values(1);
insert into slave values(2);	-- fails
ERROR:  insert or update on table "slave" violates foreign key constraint "slave_f1_fkey"
DETAIL:  Key (f1)=(2) is not present in table "master".
create function trap_foreign_key(int) returns int as $$
begin
	begin	-- start a subtransaction
		insert into slave values($1);
	exception
		when foreign_key_violation then
			raise notice 'caught foreign_key_violation';
			return 0;
	end;
	return 1;
end$$ language plpgsql;
create function trap_foreign_key_2() returns int as $$
begin
	begin	-- start a subtransaction
		set constraints all immediate;
	exception
		when foreign_key_violation then
			raise notice 'caught foreign_key_violation';
			return 0;
	end;
	return 1;
end$$ language plpgsql;
select trap_foreign_key(1);
 trap_foreign_key 
------------------
                1
(1 row)

select trap_foreign_key(2);	-- detects FK violation
NOTICE:  caught foreign_key_violation
 trap_foreign_key 
------------------
                0
(1 row)

begin;
  set constraints all deferred;
  select trap_foreign_key(2);	-- should not detect FK violation
 trap_foreign_key 
------------------
                1
(1 row)

  savepoint x;
    set constraints all immediate; -- fails
ERROR:  insert or update on table "slave" violates foreign key constraint "slave_f1_fkey"
DETAIL:  Key (f1)=(2) is not present in table "master".
  rollback to x;
  select trap_foreign_key_2();  -- detects FK violation
NOTICE:  caught foreign_key_violation
 trap_foreign_key_2 
--------------------
                  0
(1 row)

commit;				-- still fails
ERROR:  insert or update on table "slave" violates foreign key constraint "slave_f1_fkey"
DETAIL:  Key (f1)=(2) is not present in table "master".
drop function trap_foreign_key(int);
drop function trap_foreign_key_2();
--
-- Test proper snapshot handling in simple expressions
--
create temp table users(login text, id serial);
NOTICE:  CREATE TABLE will create implicit sequence "users_id_seq" for serial column "users.id"
create function sp_id_user(a_login text) returns int as $$
declare x int;
begin
  select into x id from users where login = a_login;
  if found then return x; end if;
  return 0;
end$$ language plpgsql stable;
insert into users values('user1');
select sp_id_user('user1');
 sp_id_user 
------------
          1
(1 row)

select sp_id_user('userx');
 sp_id_user 
------------
          0
(1 row)

create function sp_add_user(a_login text) returns int as $$
declare my_id_user int;
begin
  my_id_user = sp_id_user( a_login );
  IF  my_id_user > 0 THEN
    RETURN -1;  -- error code for existing user
  END IF;
  INSERT INTO users ( login ) VALUES ( a_login );
  my_id_user = sp_id_user( a_login );
  IF  my_id_user = 0 THEN
    RETURN -2;  -- error code for insertion failure
  END IF;
  RETURN my_id_user;
end$$ language plpgsql;
select sp_add_user('user1');
 sp_add_user 
-------------
          -1
(1 row)

select sp_add_user('user2');
 sp_add_user 
-------------
           2
(1 row)

select sp_add_user('user2');
 sp_add_user 
-------------
          -1
(1 row)

select sp_add_user('user3');
 sp_add_user 
-------------
           3
(1 row)

select sp_add_user('user3');
 sp_add_user 
-------------
          -1
(1 row)

drop function sp_add_user(text);
drop function sp_id_user(text);
--
-- tests for refcursors
--
create table rc_test (a int, b int);
copy rc_test from stdin;
create function return_refcursor(rc refcursor) returns refcursor as $$
begin
    open rc for select a from rc_test;
    return rc;
end
$$ language plpgsql;
create function refcursor_test1(refcursor) returns refcursor as $$
begin
    perform return_refcursor($1);
    return $1;
end
$$ language plpgsql;
begin;
<<<<<<< HEAD
--select refcursor_test1('test1');
--fetch next from test1;
--select refcursor_test1('test2');
--fetch all from test2;
=======
select refcursor_test1('test1');
 refcursor_test1 
-----------------
 test1
(1 row)

fetch next in test1;
 a 
---
 5
(1 row)

select refcursor_test1('test2');
 refcursor_test1 
-----------------
 test2
(1 row)

fetch all from test2;
  a  
-----
   5
  50
 500
(3 rows)

>>>>>>> d13f41d2
commit;
-- should fail
fetch next from test1;
ERROR:  cursor "test1" does not exist
create function refcursor_test2(int, int) returns boolean as $$
declare
    c1 cursor (param1 int, param2 int) for select * from rc_test where a > param1 and b > param2;
    nonsense record;
begin
    open c1($1, $2);
    fetch c1 into nonsense;
    close c1;
    if found then
        return true;
    else
        return false;
    end if;
end
$$ language 'plpgsql';
--select refcursor_test2(20000, 20000) as "Should be false",
--       refcursor_test2(20, 20) as "Should be true";
--
-- tests for "raise" processing
--
create function raise_test1(int) returns int as $$
begin
    raise notice 'This message has too many parameters!', $1;
    return $1;
end;
$$ language plpgsql;
select raise_test1(5);
ERROR:  too many parameters specified for RAISE
CONTEXT:  PL/pgSQL function "raise_test1" line 2 at RAISE
create function raise_test2(int) returns int as $$
begin
    raise notice 'This message has too few parameters: %, %, %', $1, $1;
    return $1;
end;
$$ language plpgsql;
select raise_test2(10);
ERROR:  too few parameters specified for RAISE
CONTEXT:  PL/pgSQL function "raise_test2" line 2 at RAISE
--
-- reject function definitions that contain malformed SQL queries at
-- compile-time, where possible
--
create function bad_sql1() returns int as $$
declare a int;
begin
    a := 5;
    Johnny Yuma;
    a := 10;
    return a;
end$$ language plpgsql;
ERROR:  syntax error at or near "Johnny"
LINE 1: Johnny Yuma
        ^
QUERY:  Johnny Yuma
CONTEXT:  SQL statement in PL/PgSQL function "bad_sql1" near line 4
create function bad_sql2() returns int as $$
declare r record;
begin
    for r in select I fought the law, the law won LOOP
        raise notice 'in loop';
    end loop;
    return 5;
end;$$ language plpgsql;
ERROR:  syntax error at or near "fought"
LINE 1:  select I fought the law, the law won
                  ^
QUERY:   select I fought the law, the law won
CONTEXT:  SQL statement in PL/PgSQL function "bad_sql2" near line 3
-- a RETURN expression is mandatory, except for void-returning
-- functions, where it is not allowed
create function missing_return_expr() returns int as $$
begin
    return ;
end;$$ language plpgsql;
ERROR:  syntax error at end of input
LINE 1: SELECT 
               ^
QUERY:  SELECT 
CONTEXT:  SQL statement in PL/PgSQL function "missing_return_expr" near line 2
create function void_return_expr() returns void as $$
begin
    return 5;
end;$$ language plpgsql;
ERROR:  RETURN cannot have a parameter in function returning void at or near "5"
LINE 3:     return 5;
                   ^
-- VOID functions are allowed to omit RETURN
create function void_return_expr() returns void as $$
begin
    perform 2+2;
end;$$ language plpgsql;
select void_return_expr();
 void_return_expr 
------------------
 
(1 row)

-- but ordinary functions are not
create function missing_return_expr() returns int as $$
begin
    perform 2+2;
end;$$ language plpgsql;
select missing_return_expr();
ERROR:  control reached end of function without RETURN
CONTEXT:  PL/pgSQL function "missing_return_expr"
drop function void_return_expr();
drop function missing_return_expr();
--
-- EXECUTE ... INTO test
--
create table eifoo (i integer, y integer);
create type eitype as (i integer, y integer);
create or replace function execute_into_test(varchar) returns record as $$
declare
    _r record;
    _rt eifoo%rowtype;
    _v eitype;
    i int;
    j int;
    k int;
begin
    execute 'insert into '||$1||' values(10,15)';
    execute 'select (row).* from (select row(10,1)::eifoo) s' into _r;
    raise notice '% %', _r.i, _r.y;
    execute 'select * from '||$1||' limit 1' into _rt;
    raise notice '% %', _rt.i, _rt.y;
    execute 'select *, 20 from '||$1||' limit 1' into i, j, k;
    raise notice '% % %', i, j, k;
    execute 'select 1,2' into _v;
    return _v;
end; $$ language plpgsql;
select execute_into_test('eifoo');
NOTICE:  10 1
NOTICE:  10 15
NOTICE:  10 15 20
 execute_into_test 
-------------------
 (1,2)
(1 row)

drop table eifoo cascade;
drop type eitype cascade;
--
-- SQLSTATE and SQLERRM test
--
create function excpt_test1() returns void as $$
begin
    raise notice '% %', sqlstate, sqlerrm;
end; $$ language plpgsql;
-- should fail: SQLSTATE and SQLERRM are only in defined EXCEPTION
-- blocks
select excpt_test1();
ERROR:  column "sqlstate" does not exist
LINE 1: SELECT  sqlstate
                ^
QUERY:  SELECT  sqlstate
CONTEXT:  PL/pgSQL function "excpt_test1" line 2 at RAISE
create function excpt_test2() returns void as $$
begin
    begin
        begin
    	    raise notice '% %', sqlstate, sqlerrm;
        end;
    end;
end; $$ language plpgsql;
-- should fail
select excpt_test2();
ERROR:  column "sqlstate" does not exist
LINE 1: SELECT  sqlstate
                ^
QUERY:  SELECT  sqlstate
CONTEXT:  PL/pgSQL function "excpt_test2" line 4 at RAISE
create function excpt_test3() returns void as $$
begin
    begin
    	raise exception 'user exception';
    exception when others then
	    raise notice 'caught exception % %', sqlstate, sqlerrm;
	    begin
	        raise notice '% %', sqlstate, sqlerrm;
	        perform 10/0;
        exception
            when substring_error then
                -- this exception handler shouldn't be invoked
                raise notice 'unexpected exception: % %', sqlstate, sqlerrm;
	        when division_by_zero then
	            raise notice 'caught exception % %', sqlstate, sqlerrm;
	    end;
	    raise notice '% %', sqlstate, sqlerrm;
    end;
end; $$ language plpgsql;
select excpt_test3();
NOTICE:  caught exception P0001 user exception
NOTICE:  P0001 user exception
NOTICE:  caught exception 22012 division by zero
NOTICE:  P0001 user exception
 excpt_test3 
-------------
 
(1 row)

drop function excpt_test1();
drop function excpt_test2();
drop function excpt_test3();
-- parameters of raise stmt can be expressions
create function raise_exprs() returns void as $$
declare
    a integer[] = '{10,20,30}';
    c varchar = 'xyz';
    i integer;
begin
    i := 2;
    raise notice '%; %; %; %; %; %', a, a[i], c, (select c || 'abc'), row(10,'aaa',NULL,30), NULL;
end;$$ language plpgsql;
select raise_exprs();
NOTICE:  {10,20,30}; 20; xyz; xyzabc; (10,aaa,,30); <NULL>
 raise_exprs 
-------------
 
(1 row)

drop function raise_exprs();
-- continue statement
create table conttesttbl(idx serial, v integer);
NOTICE:  CREATE TABLE will create implicit sequence "conttesttbl_idx_seq" for serial column "conttesttbl.idx"
insert into conttesttbl(v) values(10);
insert into conttesttbl(v) values(20);
insert into conttesttbl(v) values(30);
insert into conttesttbl(v) values(40);
create function continue_test1() returns void as $$
declare _i integer = 0; _r record;
begin
  raise notice '---1---';
  loop
    _i := _i + 1;
    raise notice '%', _i;
    continue when _i < 10;
    exit;
  end loop;

  raise notice '---2---';
  <<lbl>>
  loop
    _i := _i - 1;
    loop
      raise notice '%', _i;
      continue lbl when _i > 0;
      exit lbl;
    end loop;
  end loop;

  raise notice '---3---';
  <<the_loop>>
  while _i < 10 loop
    _i := _i + 1;
    continue the_loop when _i % 2 = 0;
    raise notice '%', _i;
  end loop;

  raise notice '---4---';
  for _i in 1..10 loop
    begin
      -- applies to outer loop, not the nested begin block
      continue when _i < 5;
      raise notice '%', _i;
    end;
  end loop;

  raise notice '---5---';
  for _r in select * from conttesttbl loop
    continue when _r.v <= 20;
    raise notice '%', _r.v;
  end loop;

  raise notice '---6---';
  for _r in execute 'select * from conttesttbl' loop
    continue when _r.v <= 20;
    raise notice '%', _r.v;
  end loop;

  raise notice '---7---';
  for _i in 1..3 loop
    raise notice '%', _i;
    continue when _i = 3;
  end loop;

  raise notice '---8---';
  _i := 1;
  while _i <= 3 loop
    raise notice '%', _i;
    _i := _i + 1;
    continue when _i = 3;
  end loop;

  raise notice '---9---';
  for _r in select * from conttesttbl order by v limit 1 loop
    raise notice '%', _r.v;
    continue;
  end loop;

  raise notice '---10---';
  for _r in execute 'select * from conttesttbl order by v limit 1' loop
    raise notice '%', _r.v;
    continue;
  end loop;
end; $$ language plpgsql;
select continue_test1();
NOTICE:  ---1---
NOTICE:  1
NOTICE:  2
NOTICE:  3
NOTICE:  4
NOTICE:  5
NOTICE:  6
NOTICE:  7
NOTICE:  8
NOTICE:  9
NOTICE:  10
NOTICE:  ---2---
NOTICE:  9
NOTICE:  8
NOTICE:  7
NOTICE:  6
NOTICE:  5
NOTICE:  4
NOTICE:  3
NOTICE:  2
NOTICE:  1
NOTICE:  0
NOTICE:  ---3---
NOTICE:  1
NOTICE:  3
NOTICE:  5
NOTICE:  7
NOTICE:  9
NOTICE:  ---4---
NOTICE:  5
NOTICE:  6
NOTICE:  7
NOTICE:  8
NOTICE:  9
NOTICE:  10
NOTICE:  ---5---
NOTICE:  30
NOTICE:  40
NOTICE:  ---6---
NOTICE:  30
NOTICE:  40
NOTICE:  ---7---
NOTICE:  1
NOTICE:  2
NOTICE:  3
NOTICE:  ---8---
NOTICE:  1
NOTICE:  2
NOTICE:  3
NOTICE:  ---9---
NOTICE:  10
NOTICE:  ---10---
NOTICE:  10
 continue_test1 
----------------
 
(1 row)

-- CONTINUE is only legal inside a loop
create function continue_test2() returns void as $$
begin
    begin
        continue;
    end;
    return;
end;
$$ language plpgsql;
-- should fail
select continue_test2();
ERROR:  CONTINUE cannot be used outside a loop
CONTEXT:  PL/pgSQL function "continue_test2"
-- CONTINUE can't reference the label of a named block
create function continue_test3() returns void as $$
begin
    <<begin_block1>>
    begin
        loop
            continue begin_block1;
        end loop;
    end;
end;
$$ language plpgsql;
-- should fail
select continue_test3();
ERROR:  CONTINUE cannot be used outside a loop
CONTEXT:  PL/pgSQL function "continue_test3"
drop function continue_test1();
drop function continue_test2();
drop function continue_test3();
drop table conttesttbl;
-- verbose end block and end loop
create function end_label1() returns void as $$
<<blbl>>
begin
  <<flbl1>>
  for _i in 1 .. 10 loop
    exit flbl1;
  end loop flbl1;
  <<flbl2>>
  for _i in 1 .. 10 loop
    exit flbl2;
  end loop;
end blbl;
$$ language plpgsql;
select end_label1();
 end_label1 
------------
 
(1 row)

drop function end_label1();
-- should fail: undefined end label
create function end_label2() returns void as $$
begin
  for _i in 1 .. 10 loop
    exit;
  end loop flbl1;
end;
$$ language plpgsql;
ERROR:  no such label at or near "flbl1"
LINE 5:   end loop flbl1;
                   ^
-- should fail: end label does not match start label
create function end_label3() returns void as $$
<<outer_label>>
begin
  <<inner_label>>
  for _i in 1 .. 10 loop
    exit;
  end loop outer_label;
end;
$$ language plpgsql;
ERROR:  end label "outer_label" differs from block's label "inner_label"
CONTEXT:  compile of PL/pgSQL function "end_label3" near line 6
-- should fail: end label on a block without a start label
create function end_label4() returns void as $$
<<outer_label>>
begin
  for _i in 1 .. 10 loop
    exit;
  end loop outer_label;
end;
$$ language plpgsql;
ERROR:  end label "outer_label" specified for unlabelled block
CONTEXT:  compile of PL/pgSQL function "end_label4" near line 5
-- using list of scalars in fori and fore stmts
create function for_vect() returns void as $proc$
<<lbl>>declare a integer; b varchar; c varchar; r record;
begin
  -- fori
  for i in 1 .. 3 loop
    raise notice '%', i;
  end loop;
  -- fore with record var
  for r in select gs as aa, 'BB' as bb, 'CC' as cc from generate_series(1,4) gs loop
    raise notice '% % %', r.aa, r.bb, r.cc;
  end loop;
  -- fore with single scalar
  for a in select gs from generate_series(1,4) gs loop
    raise notice '%', a;
  end loop;
  -- fore with multiple scalars
  for a,b,c in select gs, 'BB','CC' from generate_series(1,4) gs loop
    raise notice '% % %', a, b, c;
  end loop;
  -- using qualified names in fors, fore is enabled, disabled only for fori
  for lbl.a, lbl.b, lbl.c in execute $$select gs, 'bb','cc' from generate_series(1,4) gs$$ loop
    raise notice '% % %', a, b, c;
  end loop;
end;
$proc$ language plpgsql;
select for_vect();
NOTICE:  1
NOTICE:  2
NOTICE:  3
NOTICE:  1 BB CC
NOTICE:  2 BB CC
NOTICE:  3 BB CC
NOTICE:  4 BB CC
NOTICE:  1
NOTICE:  2
NOTICE:  3
NOTICE:  4
NOTICE:  1 BB CC
NOTICE:  2 BB CC
NOTICE:  3 BB CC
NOTICE:  4 BB CC
NOTICE:  1 bb cc
NOTICE:  2 bb cc
NOTICE:  3 bb cc
NOTICE:  4 bb cc
 for_vect 
----------
 
(1 row)

-- regression test: verify that multiple uses of same plpgsql datum within
-- a SQL command all get mapped to the same $n parameter.  The return value
-- of the SELECT is not important, we only care that it doesn't fail with
-- a complaint about an ungrouped column reference.
create function multi_datum_use(p1 int) returns bool as $$
declare
  x int;
  y int;
begin
  select into x,y unique1/p1, unique1/$1 from tenk1 group by unique1/p1;
  return x = y;
end$$ language plpgsql;
select multi_datum_use(42);
 multi_datum_use 
-----------------
 t
(1 row)

--
-- Test STRICT limiter in both planned and EXECUTE invocations.
-- Note that a data-modifying query is quasi strict (disallow multi rows)
-- by default in the planned case, but not in EXECUTE.
--
create temp table foo (f1 int, f2 int);
insert into foo values (1,2), (3,4);
create or replace function footest() returns void as $$
declare x record;
begin
  -- should work
  insert into foo values(5,6) returning * into x;
  raise notice 'x.f1 = %, x.f2 = %', x.f1, x.f2;
end$$ language plpgsql;
select footest();
NOTICE:  x.f1 = 5, x.f2 = 6
 footest 
---------
 
(1 row)

create or replace function footest() returns void as $$
declare x record;
begin
  -- should fail due to implicit strict
  insert into foo values(7,8),(9,10) returning * into x;
  raise notice 'x.f1 = %, x.f2 = %', x.f1, x.f2;
end$$ language plpgsql;
select footest();
ERROR:  query returned more than one row
CONTEXT:  PL/pgSQL function "footest" line 4 at SQL statement
create or replace function footest() returns void as $$
declare x record;
begin
  -- should work
  execute 'insert into foo values(5,6) returning *' into x;
  raise notice 'x.f1 = %, x.f2 = %', x.f1, x.f2;
end$$ language plpgsql;
select footest();
NOTICE:  x.f1 = 5, x.f2 = 6
 footest 
---------
 
(1 row)

create or replace function footest() returns void as $$
declare x record;
begin
  -- this should work since EXECUTE isn't as picky
  execute 'insert into foo values(7,8),(9,10) returning *' into x;
  raise notice 'x.f1 = %, x.f2 = %', x.f1, x.f2;
end$$ language plpgsql;
select footest();
NOTICE:  x.f1 = 7, x.f2 = 8
 footest 
---------
 
(1 row)

select * from foo;
 f1 | f2 
----+----
  1 |  2
  3 |  4
  5 |  6
  5 |  6
  7 |  8
  9 | 10
(6 rows)

create or replace function footest() returns void as $$
declare x record;
begin
  -- should work
  select * from foo where f1 = 3 into strict x;
  raise notice 'x.f1 = %, x.f2 = %', x.f1, x.f2;
end$$ language plpgsql;
select footest();
NOTICE:  x.f1 = 3, x.f2 = 4
 footest 
---------
 
(1 row)

create or replace function footest() returns void as $$
declare x record;
begin
  -- should fail, no rows
  select * from foo where f1 = 0 into strict x;
  raise notice 'x.f1 = %, x.f2 = %', x.f1, x.f2;
end$$ language plpgsql;
select footest();
ERROR:  query returned no rows
CONTEXT:  PL/pgSQL function "footest" line 4 at SQL statement
create or replace function footest() returns void as $$
declare x record;
begin
  -- should fail, too many rows
  select * from foo where f1 > 3 into strict x;
  raise notice 'x.f1 = %, x.f2 = %', x.f1, x.f2;
end$$ language plpgsql;
select footest();
ERROR:  query returned more than one row
CONTEXT:  PL/pgSQL function "footest" line 4 at SQL statement
create or replace function footest() returns void as $$
declare x record;
begin
  -- should work
  execute 'select * from foo where f1 = 3' into strict x;
  raise notice 'x.f1 = %, x.f2 = %', x.f1, x.f2;
end$$ language plpgsql;
select footest();
NOTICE:  x.f1 = 3, x.f2 = 4
 footest 
---------
 
(1 row)

create or replace function footest() returns void as $$
declare x record;
begin
  -- should fail, no rows
  execute 'select * from foo where f1 = 0' into strict x;
  raise notice 'x.f1 = %, x.f2 = %', x.f1, x.f2;
end$$ language plpgsql;
select footest();
ERROR:  query returned no rows
CONTEXT:  PL/pgSQL function "footest" line 4 at EXECUTE statement
create or replace function footest() returns void as $$
declare x record;
begin
  -- should fail, too many rows
  execute 'select * from foo where f1 > 3' into strict x;
  raise notice 'x.f1 = %, x.f2 = %', x.f1, x.f2;
end$$ language plpgsql;
select footest();
ERROR:  query returned more than one row
<<<<<<< HEAD
CONTEXT:  PL/pgSQL function "footest" line 4 at execute statement
drop function footest();

-- Test anonymous code blocks.
DO $$
DECLARE r record;
BEGIN
    FOR r IN SELECT rtrim(roomno) AS roomno, comment FROM Room ORDER BY roomno
    LOOP
        RAISE NOTICE '%, %', r.roomno, r.comment;
    END LOOP;
END$$;
NOTICE:  001, Entrance
NOTICE:  002, Office
NOTICE:  003, Office
NOTICE:  004, Technical
NOTICE:  101, Office
NOTICE:  102, Conference
NOTICE:  103, Restroom
NOTICE:  104, Technical
NOTICE:  105, Office
NOTICE:  106, Office
-- these are to check syntax error reporting
DO LANGUAGE plpgsql $$begin return 1; end$$;
ERROR:  RETURN cannot have a parameter in function returning void
LINE 1: DO LANGUAGE plpgsql $$begin return 1; end$$;
                                           ^
DO $$
DECLARE r record;
BEGIN
    FOR r IN SELECT rtrim(roomno) AS roomno, foo FROM Room ORDER BY roomno
    LOOP
        RAISE NOTICE '%, %', r.roomno, r.comment;
    END LOOP;
END$$;
ERROR:  column "foo" does not exist
LINE 1: SELECT rtrim(roomno) AS roomno, foo FROM Room ORDER BY roomn...
                                        ^
QUERY:  SELECT rtrim(roomno) AS roomno, foo FROM Room ORDER BY roomno
CONTEXT:  PL/pgSQL function inline_code_block line 4 at FOR over SELECT rows
-- Check handling of errors thrown from/into anonymous code blocks.
do $outer$
begin
  for i in 1..10 loop
   begin
    execute $ex$
      do $$
      declare x int = 0;
      begin
        x := 1 / x;
      end;
      $$;
    $ex$;
  exception when division_by_zero then
    raise notice 'caught division by zero';
  end;
  end loop;
end;
$outer$;
NOTICE:  caught division by zero
NOTICE:  caught division by zero
NOTICE:  caught division by zero
NOTICE:  caught division by zero
NOTICE:  caught division by zero
NOTICE:  caught division by zero
NOTICE:  caught division by zero
NOTICE:  caught division by zero
NOTICE:  caught division by zero
NOTICE:  caught division by zero
=======
CONTEXT:  PL/pgSQL function "footest" line 4 at EXECUTE statement
drop function footest();
-- test scrollable cursor support
create function sc_test() returns setof integer as $$
declare 
  c scroll cursor for select f1 from int4_tbl;
  x integer;
begin
  open c;
  fetch last from c into x;
  while found loop
    return next x;
    fetch prior from c into x;
  end loop;
  close c;
end;
$$ language plpgsql;
select * from sc_test();
   sc_test   
-------------
 -2147483647
  2147483647
     -123456
      123456
           0
(5 rows)

create or replace function sc_test() returns setof integer as $$
declare 
  c no scroll cursor for select f1 from int4_tbl;
  x integer;
begin
  open c;
  fetch last from c into x;
  while found loop
    return next x;
    fetch prior from c into x;
  end loop;
  close c;
end;
$$ language plpgsql;
select * from sc_test();  -- fails because of NO SCROLL specification
ERROR:  cursor can only scan forward
HINT:  Declare it with SCROLL option to enable backward scan.
CONTEXT:  PL/pgSQL function "sc_test" line 6 at FETCH
create or replace function sc_test() returns setof integer as $$
declare 
  c refcursor;
  x integer;
begin
  open c scroll for select f1 from int4_tbl;
  fetch last from c into x;
  while found loop
    return next x;
    fetch prior from c into x;
  end loop;
  close c;
end;
$$ language plpgsql;
select * from sc_test();
   sc_test   
-------------
 -2147483647
  2147483647
     -123456
      123456
           0
(5 rows)

create or replace function sc_test() returns setof integer as $$
declare 
  c refcursor;
  x integer;
begin
  open c scroll for execute 'select f1 from int4_tbl';
  fetch last from c into x;
  while found loop
    return next x;
    fetch relative -2 from c into x;
  end loop;
  close c;
end;
$$ language plpgsql;
select * from sc_test();
   sc_test   
-------------
 -2147483647
     -123456
           0
(3 rows)

create or replace function sc_test() returns setof integer as $$
declare
  c cursor for select * from generate_series(1, 10);
  x integer;
begin
  open c;
  loop
      move relative 2 in c;
      if not found then
          exit;
      end if;
      fetch next from c into x;
      if found then
          return next x;
      end if;
  end loop;
  close c;
end;
$$ language plpgsql;
select * from sc_test();
 sc_test 
---------
       3
       6
       9
(3 rows)

drop function sc_test();
-- test qualified variable names
create function pl_qual_names (param1 int) returns void as $$
<<outerblock>>
declare
  param1 int := 1;
begin
  <<innerblock>>
  declare
    param1 int := 2;
  begin
    raise notice 'param1 = %', param1;
    raise notice 'pl_qual_names.param1 = %', pl_qual_names.param1;
    raise notice 'outerblock.param1 = %', outerblock.param1;
    raise notice 'innerblock.param1 = %', innerblock.param1;
  end;
end;
$$ language plpgsql;
select pl_qual_names(42);
NOTICE:  param1 = 2
NOTICE:  pl_qual_names.param1 = 42
NOTICE:  outerblock.param1 = 1
NOTICE:  innerblock.param1 = 2
 pl_qual_names 
---------------
 
(1 row)

drop function pl_qual_names(int);
>>>>>>> d13f41d2
-- tests for RETURN QUERY
create function ret_query1(out int, out int) returns setof record as $$
begin
    $1 := -1;
    $2 := -2;
    return next;
    return query select x + 1, x * 10 from generate_series(0, 10) s (x);
    return next;
end;
$$ language plpgsql;
select * from ret_query1();
<<<<<<< HEAD
 column1 | column2
=======
 column1 | column2 
>>>>>>> d13f41d2
---------+---------
      -1 |      -2
       1 |       0
       2 |      10
       3 |      20
       4 |      30
       5 |      40
       6 |      50
       7 |      60
       8 |      70
       9 |      80
      10 |      90
      11 |     100
      -1 |      -2
(13 rows)

create type record_type as (x text, y int, z boolean);
create or replace function ret_query2(lim int) returns setof record_type as $$
begin
    return query select md5(s.x::text), s.x, s.x > 0
                 from generate_series(-8, lim) s (x) where s.x % 2 = 0;
end;
$$ language plpgsql;
select * from ret_query2(8);
<<<<<<< HEAD
                x                 | y  | z
=======
                x                 | y  | z 
>>>>>>> d13f41d2
----------------------------------+----+---
 a8d2ec85eaf98407310b72eb73dda247 | -8 | f
 596a3d04481816330f07e4f97510c28f | -6 | f
 0267aaf632e87a63288a08331f22c7c3 | -4 | f
 5d7b9adcbe1c629ec722529dd12e5129 | -2 | f
 cfcd208495d565ef66e7dff9f98764da |  0 | f
 c81e728d9d4c2f636f067f89cc14862c |  2 | t
 a87ff679a2f3e71d9181a67b7542122c |  4 | t
 1679091c5a880faf6fb5e6087eb1b2dc |  6 | t
 c9f0f895fb98ab9159f51fd0297e236d |  8 | t
(9 rows)
<<<<<<< HEAD
=======

-- Test for appropriate cleanup of non-simple expression evaluations
-- (bug in all versions prior to August 2010)
CREATE FUNCTION nonsimple_expr_test() RETURNS text[] AS $$
DECLARE
  arr text[];
  lr text;
  i integer;
BEGIN
  arr := array[array['foo','bar'], array['baz', 'quux']];
  lr := 'fool';
  i := 1;
  -- use sub-SELECTs to make expressions non-simple
  arr[(SELECT i)][(SELECT i+1)] := (SELECT lr);
  RETURN arr;
END;
$$ LANGUAGE plpgsql;
SELECT nonsimple_expr_test();
   nonsimple_expr_test   
-------------------------
 {{foo,fool},{baz,quux}}
(1 row)

DROP FUNCTION nonsimple_expr_test();
CREATE FUNCTION nonsimple_expr_test() RETURNS integer AS $$
declare
   i integer NOT NULL := 0;
begin
  begin
    i := (SELECT NULL::integer);  -- should throw error
  exception
    WHEN OTHERS THEN
      i := (SELECT 1::integer);
  end;
  return i;
end;
$$ LANGUAGE plpgsql;
SELECT nonsimple_expr_test();
 nonsimple_expr_test 
---------------------
                   1
(1 row)

DROP FUNCTION nonsimple_expr_test();
--
-- Test cases involving recursion and error recovery in simple expressions
-- (bugs in all versions before October 2010).  The problems are most
-- easily exposed by mutual recursion between plpgsql and sql functions.
--
create function recurse(float8) returns float8 as
$$
begin
  if ($1 > 0) then
    return sql_recurse($1 - 1);
  else
    return $1;
  end if;
end;
$$ language plpgsql;
-- "limit" is to prevent this from being inlined
create function sql_recurse(float8) returns float8 as
$$ select recurse($1) limit 1; $$ language sql;
select recurse(5);
 recurse 
---------
       0
(1 row)

create function error1(text) returns text language sql as
$$ SELECT relname::text FROM pg_class c WHERE c.oid = $1::regclass $$;
create function error2(p_name_table text) returns text language plpgsql as $$
begin
  return error1(p_name_table);
end$$;
BEGIN;
create table public.stuffs (stuff text);
SAVEPOINT a;
select error2('nonexistent.stuffs');
ERROR:  schema "nonexistent" does not exist
CONTEXT:  SQL function "error1" statement 1
PL/pgSQL function "error2" line 2 at RETURN
ROLLBACK TO a;
select error2('public.stuffs');
 error2 
--------
 stuffs
(1 row)

rollback;
drop function error2(p_name_table text);
drop function error1(text);
>>>>>>> d13f41d2
<|MERGE_RESOLUTION|>--- conflicted
+++ resolved
@@ -1518,10 +1518,7 @@
 --
 insert into PField values ('PF1_1', 'should fail due to unique index');
 ERROR:  duplicate key value violates unique constraint "pfield_name"
-<<<<<<< HEAD
 DETAIL:  Key (name)=(PF1_1) already exists.
-=======
->>>>>>> d13f41d2
 update PSlot set backlink = 'WS.not.there' where slotname = 'PS.base.a1';
 ERROR:  WS.not.there         does not exist
 CONTEXT:  PL/pgSQL function "tg_backlink_a" line 16 at assignment
@@ -1536,10 +1533,7 @@
 CONTEXT:  PL/pgSQL function "tg_slotlink_a" line 16 at assignment
 insert into HSlot values ('HS', 'base.hub1', 1, '');
 ERROR:  duplicate key value violates unique constraint "hslot_name"
-<<<<<<< HEAD
 DETAIL:  Key (slotname)=(HS.base.hub1.1      ) already exists.
-=======
->>>>>>> d13f41d2
 insert into HSlot values ('HS', 'base.hub1', 20, '');
 ERROR:  no manual manipulation of HSlot
 delete from HSlot;
@@ -2248,12 +2242,6 @@
 end
 $$ language plpgsql;
 begin;
-<<<<<<< HEAD
---select refcursor_test1('test1');
---fetch next from test1;
---select refcursor_test1('test2');
---fetch all from test2;
-=======
 select refcursor_test1('test1');
  refcursor_test1 
 -----------------
@@ -2280,7 +2268,6 @@
  500
 (3 rows)
 
->>>>>>> d13f41d2
 commit;
 -- should fail
 fetch next from test1;
@@ -2943,9 +2930,292 @@
 end$$ language plpgsql;
 select footest();
 ERROR:  query returned more than one row
-<<<<<<< HEAD
-CONTEXT:  PL/pgSQL function "footest" line 4 at execute statement
+CONTEXT:  PL/pgSQL function "footest" line 4 at EXECUTE statement
 drop function footest();
+-- test scrollable cursor support
+create function sc_test() returns setof integer as $$
+declare 
+  c scroll cursor for select f1 from int4_tbl;
+  x integer;
+begin
+  open c;
+  fetch last from c into x;
+  while found loop
+    return next x;
+    fetch prior from c into x;
+  end loop;
+  close c;
+end;
+$$ language plpgsql;
+select * from sc_test();
+   sc_test   
+-------------
+ -2147483647
+  2147483647
+     -123456
+      123456
+           0
+(5 rows)
+
+create or replace function sc_test() returns setof integer as $$
+declare 
+  c no scroll cursor for select f1 from int4_tbl;
+  x integer;
+begin
+  open c;
+  fetch last from c into x;
+  while found loop
+    return next x;
+    fetch prior from c into x;
+  end loop;
+  close c;
+end;
+$$ language plpgsql;
+select * from sc_test();  -- fails because of NO SCROLL specification
+ERROR:  cursor can only scan forward
+HINT:  Declare it with SCROLL option to enable backward scan.
+CONTEXT:  PL/pgSQL function "sc_test" line 6 at FETCH
+create or replace function sc_test() returns setof integer as $$
+declare 
+  c refcursor;
+  x integer;
+begin
+  open c scroll for select f1 from int4_tbl;
+  fetch last from c into x;
+  while found loop
+    return next x;
+    fetch prior from c into x;
+  end loop;
+  close c;
+end;
+$$ language plpgsql;
+select * from sc_test();
+   sc_test   
+-------------
+ -2147483647
+  2147483647
+     -123456
+      123456
+           0
+(5 rows)
+
+create or replace function sc_test() returns setof integer as $$
+declare 
+  c refcursor;
+  x integer;
+begin
+  open c scroll for execute 'select f1 from int4_tbl';
+  fetch last from c into x;
+  while found loop
+    return next x;
+    fetch relative -2 from c into x;
+  end loop;
+  close c;
+end;
+$$ language plpgsql;
+select * from sc_test();
+   sc_test   
+-------------
+ -2147483647
+     -123456
+           0
+(3 rows)
+
+create or replace function sc_test() returns setof integer as $$
+declare
+  c cursor for select * from generate_series(1, 10);
+  x integer;
+begin
+  open c;
+  loop
+      move relative 2 in c;
+      if not found then
+          exit;
+      end if;
+      fetch next from c into x;
+      if found then
+          return next x;
+      end if;
+  end loop;
+  close c;
+end;
+$$ language plpgsql;
+select * from sc_test();
+ sc_test 
+---------
+       3
+       6
+       9
+(3 rows)
+
+drop function sc_test();
+-- test qualified variable names
+create function pl_qual_names (param1 int) returns void as $$
+<<outerblock>>
+declare
+  param1 int := 1;
+begin
+  <<innerblock>>
+  declare
+    param1 int := 2;
+  begin
+    raise notice 'param1 = %', param1;
+    raise notice 'pl_qual_names.param1 = %', pl_qual_names.param1;
+    raise notice 'outerblock.param1 = %', outerblock.param1;
+    raise notice 'innerblock.param1 = %', innerblock.param1;
+  end;
+end;
+$$ language plpgsql;
+select pl_qual_names(42);
+NOTICE:  param1 = 2
+NOTICE:  pl_qual_names.param1 = 42
+NOTICE:  outerblock.param1 = 1
+NOTICE:  innerblock.param1 = 2
+ pl_qual_names 
+---------------
+ 
+(1 row)
+
+drop function pl_qual_names(int);
+-- tests for RETURN QUERY
+create function ret_query1(out int, out int) returns setof record as $$
+begin
+    $1 := -1;
+    $2 := -2;
+    return next;
+    return query select x + 1, x * 10 from generate_series(0, 10) s (x);
+    return next;
+end;
+$$ language plpgsql;
+select * from ret_query1();
+ column1 | column2 
+---------+---------
+      -1 |      -2
+       1 |       0
+       2 |      10
+       3 |      20
+       4 |      30
+       5 |      40
+       6 |      50
+       7 |      60
+       8 |      70
+       9 |      80
+      10 |      90
+      11 |     100
+      -1 |      -2
+(13 rows)
+
+create type record_type as (x text, y int, z boolean);
+create or replace function ret_query2(lim int) returns setof record_type as $$
+begin
+    return query select md5(s.x::text), s.x, s.x > 0
+                 from generate_series(-8, lim) s (x) where s.x % 2 = 0;
+end;
+$$ language plpgsql;
+select * from ret_query2(8);
+                x                 | y  | z 
+----------------------------------+----+---
+ a8d2ec85eaf98407310b72eb73dda247 | -8 | f
+ 596a3d04481816330f07e4f97510c28f | -6 | f
+ 0267aaf632e87a63288a08331f22c7c3 | -4 | f
+ 5d7b9adcbe1c629ec722529dd12e5129 | -2 | f
+ cfcd208495d565ef66e7dff9f98764da |  0 | f
+ c81e728d9d4c2f636f067f89cc14862c |  2 | t
+ a87ff679a2f3e71d9181a67b7542122c |  4 | t
+ 1679091c5a880faf6fb5e6087eb1b2dc |  6 | t
+ c9f0f895fb98ab9159f51fd0297e236d |  8 | t
+(9 rows)
+
+-- Test for appropriate cleanup of non-simple expression evaluations
+-- (bug in all versions prior to August 2010)
+CREATE FUNCTION nonsimple_expr_test() RETURNS text[] AS $$
+DECLARE
+  arr text[];
+  lr text;
+  i integer;
+BEGIN
+  arr := array[array['foo','bar'], array['baz', 'quux']];
+  lr := 'fool';
+  i := 1;
+  -- use sub-SELECTs to make expressions non-simple
+  arr[(SELECT i)][(SELECT i+1)] := (SELECT lr);
+  RETURN arr;
+END;
+$$ LANGUAGE plpgsql;
+SELECT nonsimple_expr_test();
+   nonsimple_expr_test   
+-------------------------
+ {{foo,fool},{baz,quux}}
+(1 row)
+
+DROP FUNCTION nonsimple_expr_test();
+CREATE FUNCTION nonsimple_expr_test() RETURNS integer AS $$
+declare
+   i integer NOT NULL := 0;
+begin
+  begin
+    i := (SELECT NULL::integer);  -- should throw error
+  exception
+    WHEN OTHERS THEN
+      i := (SELECT 1::integer);
+  end;
+  return i;
+end;
+$$ LANGUAGE plpgsql;
+SELECT nonsimple_expr_test();
+ nonsimple_expr_test 
+---------------------
+                   1
+(1 row)
+
+DROP FUNCTION nonsimple_expr_test();
+--
+-- Test cases involving recursion and error recovery in simple expressions
+-- (bugs in all versions before October 2010).  The problems are most
+-- easily exposed by mutual recursion between plpgsql and sql functions.
+--
+create function recurse(float8) returns float8 as
+$$
+begin
+  if ($1 > 0) then
+    return sql_recurse($1 - 1);
+  else
+    return $1;
+  end if;
+end;
+$$ language plpgsql;
+-- "limit" is to prevent this from being inlined
+create function sql_recurse(float8) returns float8 as
+$$ select recurse($1) limit 1; $$ language sql;
+select recurse(5);
+ recurse 
+---------
+       0
+(1 row)
+
+create function error1(text) returns text language sql as
+$$ SELECT relname::text FROM pg_class c WHERE c.oid = $1::regclass $$;
+create function error2(p_name_table text) returns text language plpgsql as $$
+begin
+  return error1(p_name_table);
+end$$;
+BEGIN;
+create table public.stuffs (stuff text);
+SAVEPOINT a;
+select error2('nonexistent.stuffs');
+ERROR:  schema "nonexistent" does not exist
+CONTEXT:  SQL function "error1" statement 1
+PL/pgSQL function "error2" line 2 at RETURN
+ROLLBACK TO a;
+select error2('public.stuffs');
+ error2 
+--------
+ stuffs
+(1 row)
+
+rollback;
+drop function error2(p_name_table text);
+drop function error1(text);
 
 -- Test anonymous code blocks.
 DO $$
@@ -3013,155 +3283,6 @@
 NOTICE:  caught division by zero
 NOTICE:  caught division by zero
 NOTICE:  caught division by zero
-=======
-CONTEXT:  PL/pgSQL function "footest" line 4 at EXECUTE statement
-drop function footest();
--- test scrollable cursor support
-create function sc_test() returns setof integer as $$
-declare 
-  c scroll cursor for select f1 from int4_tbl;
-  x integer;
-begin
-  open c;
-  fetch last from c into x;
-  while found loop
-    return next x;
-    fetch prior from c into x;
-  end loop;
-  close c;
-end;
-$$ language plpgsql;
-select * from sc_test();
-   sc_test   
--------------
- -2147483647
-  2147483647
-     -123456
-      123456
-           0
-(5 rows)
-
-create or replace function sc_test() returns setof integer as $$
-declare 
-  c no scroll cursor for select f1 from int4_tbl;
-  x integer;
-begin
-  open c;
-  fetch last from c into x;
-  while found loop
-    return next x;
-    fetch prior from c into x;
-  end loop;
-  close c;
-end;
-$$ language plpgsql;
-select * from sc_test();  -- fails because of NO SCROLL specification
-ERROR:  cursor can only scan forward
-HINT:  Declare it with SCROLL option to enable backward scan.
-CONTEXT:  PL/pgSQL function "sc_test" line 6 at FETCH
-create or replace function sc_test() returns setof integer as $$
-declare 
-  c refcursor;
-  x integer;
-begin
-  open c scroll for select f1 from int4_tbl;
-  fetch last from c into x;
-  while found loop
-    return next x;
-    fetch prior from c into x;
-  end loop;
-  close c;
-end;
-$$ language plpgsql;
-select * from sc_test();
-   sc_test   
--------------
- -2147483647
-  2147483647
-     -123456
-      123456
-           0
-(5 rows)
-
-create or replace function sc_test() returns setof integer as $$
-declare 
-  c refcursor;
-  x integer;
-begin
-  open c scroll for execute 'select f1 from int4_tbl';
-  fetch last from c into x;
-  while found loop
-    return next x;
-    fetch relative -2 from c into x;
-  end loop;
-  close c;
-end;
-$$ language plpgsql;
-select * from sc_test();
-   sc_test   
--------------
- -2147483647
-     -123456
-           0
-(3 rows)
-
-create or replace function sc_test() returns setof integer as $$
-declare
-  c cursor for select * from generate_series(1, 10);
-  x integer;
-begin
-  open c;
-  loop
-      move relative 2 in c;
-      if not found then
-          exit;
-      end if;
-      fetch next from c into x;
-      if found then
-          return next x;
-      end if;
-  end loop;
-  close c;
-end;
-$$ language plpgsql;
-select * from sc_test();
- sc_test 
----------
-       3
-       6
-       9
-(3 rows)
-
-drop function sc_test();
--- test qualified variable names
-create function pl_qual_names (param1 int) returns void as $$
-<<outerblock>>
-declare
-  param1 int := 1;
-begin
-  <<innerblock>>
-  declare
-    param1 int := 2;
-  begin
-    raise notice 'param1 = %', param1;
-    raise notice 'pl_qual_names.param1 = %', pl_qual_names.param1;
-    raise notice 'outerblock.param1 = %', outerblock.param1;
-    raise notice 'innerblock.param1 = %', innerblock.param1;
-  end;
-end;
-$$ language plpgsql;
-select pl_qual_names(42);
-NOTICE:  param1 = 2
-NOTICE:  pl_qual_names.param1 = 42
-NOTICE:  outerblock.param1 = 1
-NOTICE:  innerblock.param1 = 2
- pl_qual_names 
----------------
- 
-(1 row)
-
-drop function pl_qual_names(int);
->>>>>>> d13f41d2
 -- tests for RETURN QUERY
 create function ret_query1(out int, out int) returns setof record as $$
 begin
@@ -3173,11 +3294,7 @@
 end;
 $$ language plpgsql;
 select * from ret_query1();
-<<<<<<< HEAD
  column1 | column2
-=======
- column1 | column2 
->>>>>>> d13f41d2
 ---------+---------
       -1 |      -2
        1 |       0
@@ -3202,11 +3319,7 @@
 end;
 $$ language plpgsql;
 select * from ret_query2(8);
-<<<<<<< HEAD
                 x                 | y  | z
-=======
-                x                 | y  | z 
->>>>>>> d13f41d2
 ----------------------------------+----+---
  a8d2ec85eaf98407310b72eb73dda247 | -8 | f
  596a3d04481816330f07e4f97510c28f | -6 | f
@@ -3218,97 +3331,3 @@
  1679091c5a880faf6fb5e6087eb1b2dc |  6 | t
  c9f0f895fb98ab9159f51fd0297e236d |  8 | t
 (9 rows)
-<<<<<<< HEAD
-=======
-
--- Test for appropriate cleanup of non-simple expression evaluations
--- (bug in all versions prior to August 2010)
-CREATE FUNCTION nonsimple_expr_test() RETURNS text[] AS $$
-DECLARE
-  arr text[];
-  lr text;
-  i integer;
-BEGIN
-  arr := array[array['foo','bar'], array['baz', 'quux']];
-  lr := 'fool';
-  i := 1;
-  -- use sub-SELECTs to make expressions non-simple
-  arr[(SELECT i)][(SELECT i+1)] := (SELECT lr);
-  RETURN arr;
-END;
-$$ LANGUAGE plpgsql;
-SELECT nonsimple_expr_test();
-   nonsimple_expr_test   
--------------------------
- {{foo,fool},{baz,quux}}
-(1 row)
-
-DROP FUNCTION nonsimple_expr_test();
-CREATE FUNCTION nonsimple_expr_test() RETURNS integer AS $$
-declare
-   i integer NOT NULL := 0;
-begin
-  begin
-    i := (SELECT NULL::integer);  -- should throw error
-  exception
-    WHEN OTHERS THEN
-      i := (SELECT 1::integer);
-  end;
-  return i;
-end;
-$$ LANGUAGE plpgsql;
-SELECT nonsimple_expr_test();
- nonsimple_expr_test 
----------------------
-                   1
-(1 row)
-
-DROP FUNCTION nonsimple_expr_test();
---
--- Test cases involving recursion and error recovery in simple expressions
--- (bugs in all versions before October 2010).  The problems are most
--- easily exposed by mutual recursion between plpgsql and sql functions.
---
-create function recurse(float8) returns float8 as
-$$
-begin
-  if ($1 > 0) then
-    return sql_recurse($1 - 1);
-  else
-    return $1;
-  end if;
-end;
-$$ language plpgsql;
--- "limit" is to prevent this from being inlined
-create function sql_recurse(float8) returns float8 as
-$$ select recurse($1) limit 1; $$ language sql;
-select recurse(5);
- recurse 
----------
-       0
-(1 row)
-
-create function error1(text) returns text language sql as
-$$ SELECT relname::text FROM pg_class c WHERE c.oid = $1::regclass $$;
-create function error2(p_name_table text) returns text language plpgsql as $$
-begin
-  return error1(p_name_table);
-end$$;
-BEGIN;
-create table public.stuffs (stuff text);
-SAVEPOINT a;
-select error2('nonexistent.stuffs');
-ERROR:  schema "nonexistent" does not exist
-CONTEXT:  SQL function "error1" statement 1
-PL/pgSQL function "error2" line 2 at RETURN
-ROLLBACK TO a;
-select error2('public.stuffs');
- error2 
---------
- stuffs
-(1 row)
-
-rollback;
-drop function error2(p_name_table text);
-drop function error1(text);
->>>>>>> d13f41d2
