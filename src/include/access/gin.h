/*--------------------------------------------------------------------------
 * gin.h
 *	  header file for postgres inverted index access method implementation.
 *
 *	Copyright (c) 2006-2008, PostgreSQL Global Development Group
 *
<<<<<<< HEAD
 *	$PostgreSQL: pgsql/src/include/access/gin.h,v 1.16.2.3 2009/06/05 18:50:52 tgl Exp $
=======
 *	$PostgreSQL: pgsql/src/include/access/gin.h,v 1.17 2008/04/10 22:25:25 tgl Exp $
>>>>>>> 4e82a954
 *--------------------------------------------------------------------------
 */


#ifndef GIN_H
#define GIN_H

#include "access/relscan.h"
#include "access/sdir.h"
#include "access/xlog.h"
#include "access/xlogdefs.h"
#include "storage/bufpage.h"
#include "storage/off.h"
#include "utils/rel.h"
#include "access/itup.h"
#include "fmgr.h"


/*
 * amproc indexes for inverted indexes.
 */
#define GIN_COMPARE_PROC			   1
#define GIN_EXTRACTVALUE_PROC		   2
#define GIN_EXTRACTQUERY_PROC		   3
#define GIN_CONSISTENT_PROC			   4
#define GINNProcs					   4

/*
 * Max depth allowed in search tree during bulk inserts.  This is to keep from
 * degenerating to O(N^2) behavior when the tree is unbalanced due to sorted
 * or nearly-sorted input.  (Perhaps it would be better to use a balanced-tree
 * algorithm, but in common cases that would only add useless overhead.)
 */
#define GIN_MAX_TREE_DEPTH 100

/*
 * Page opaque data in a inverted index page.
 *
 * Note: GIN does not include a page ID word as do the other index types.
 * This is OK because the opaque data is only 8 bytes and so can be reliably
 * distinguished by size.  Revisit this if the size ever increases.
 */
typedef struct GinPageOpaqueData
{
	BlockNumber rightlink;		/* next page if any */
	OffsetNumber maxoff;		/* number entries on GIN_DATA page: number of
								 * heap ItemPointer on GIN_DATA|GIN_LEAF page
								 * and number of records on GIN_DATA &
								 * ~GIN_LEAF page */
	uint16		flags;			/* see bit definitions below */
} GinPageOpaqueData;

typedef GinPageOpaqueData *GinPageOpaque;

#define GIN_ROOT_BLKNO	(0)

#define GIN_DATA		  (1 << 0)
#define GIN_LEAF		  (1 << 1)
#define GIN_DELETED		  (1 << 2)

/*
 * Works on page
 */
#define GinPageGetOpaque(page) ( (GinPageOpaque) PageGetSpecialPointer(page) )

#define GinPageIsLeaf(page)    ( GinPageGetOpaque(page)->flags & GIN_LEAF )
#define GinPageSetLeaf(page)   ( GinPageGetOpaque(page)->flags |= GIN_LEAF )
#define GinPageSetNonLeaf(page)    ( GinPageGetOpaque(page)->flags &= ~GIN_LEAF )
#define GinPageIsData(page)    ( GinPageGetOpaque(page)->flags & GIN_DATA )
#define GinPageSetData(page)   ( GinPageGetOpaque(page)->flags |= GIN_DATA )

#define GinPageIsDeleted(page) ( GinPageGetOpaque(page)->flags & GIN_DELETED)
#define GinPageSetDeleted(page)    ( GinPageGetOpaque(page)->flags |= GIN_DELETED)
#define GinPageSetNonDeleted(page) ( GinPageGetOpaque(page)->flags &= ~GIN_DELETED)

#define GinPageRightMost(page) ( GinPageGetOpaque(page)->rightlink == InvalidBlockNumber)

/*
 * Define our ItemPointerGet(BlockNumber|GetOffsetNumber)
 * to prevent asserts
 */

#define GinItemPointerGetBlockNumber(pointer) \
	BlockIdGetBlockNumber(&(pointer)->ip_blkid)

#define GinItemPointerGetOffsetNumber(pointer) \
	((pointer)->ip_posid)

typedef struct
{
	BlockIdData child_blkno;	/* use it instead of BlockNumber to save space
								 * on page */
	ItemPointerData key;
} PostingItem;

#define PostingItemGetBlockNumber(pointer) \
	BlockIdGetBlockNumber(&(pointer)->child_blkno)

#define PostingItemSetBlockNumber(pointer, blockNumber) \
	BlockIdSet(&((pointer)->child_blkno), (blockNumber))

/*
 * Support work on IndexTuple on leaf pages
 */
#define GinGetNPosting(itup)	GinItemPointerGetOffsetNumber(&(itup)->t_tid)
#define GinSetNPosting(itup,n)	ItemPointerSetOffsetNumber(&(itup)->t_tid,(n))
#define GIN_TREE_POSTING		((OffsetNumber)0xffff)
#define GinIsPostingTree(itup)	( GinGetNPosting(itup)==GIN_TREE_POSTING )
#define GinSetPostingTree(itup, blkno)	( GinSetNPosting((itup),GIN_TREE_POSTING ), ItemPointerSetBlockNumber(&(itup)->t_tid, blkno) )
#define GinGetPostingTree(itup) GinItemPointerGetBlockNumber(&(itup)->t_tid)

#define GinGetOrigSizePosting(itup) GinItemPointerGetBlockNumber(&(itup)->t_tid)
#define GinSetOrigSizePosting(itup,n)	ItemPointerSetBlockNumber(&(itup)->t_tid,(n))
#define GinGetPosting(itup)			( (ItemPointer)(( ((char*)(itup)) + SHORTALIGN(GinGetOrigSizePosting(itup)) )) )

#define GinMaxItemSize \
	((BLCKSZ - SizeOfPageHeaderData - \
		MAXALIGN(sizeof(GinPageOpaqueData))) / 3 - sizeof(ItemIdData))


/*
 * Data (posting tree) pages
 */
#define GinDataPageGetData(page)	\
	(PageGetContents(page)+MAXALIGN(sizeof(ItemPointerData)))
#define GinDataPageGetRightBound(page)	((ItemPointer)PageGetContents(page))
#define GinSizeOfItem(page) ( (GinPageIsLeaf(page)) ? sizeof(ItemPointerData) : sizeof(PostingItem) )
#define GinDataPageGetItem(page,i) ( GinDataPageGetData(page) + ((i)-1) * GinSizeOfItem(page) )

#define GinDataPageGetFreeSpace(page)	\
	( BLCKSZ - SizeOfPageHeaderData - MAXALIGN(sizeof(GinPageOpaqueData)) - \
		GinPageGetOpaque(page)->maxoff * GinSizeOfItem(page) - \
		MAXALIGN(sizeof(ItemPointerData)))



#define GIN_UNLOCK	BUFFER_LOCK_UNLOCK
#define GIN_SHARE	BUFFER_LOCK_SHARE
#define GIN_EXCLUSIVE  BUFFER_LOCK_EXCLUSIVE

typedef struct GinState
{
	FmgrInfo	compareFn;
	FmgrInfo	extractValueFn;
	FmgrInfo	extractQueryFn;
	FmgrInfo	consistentFn;

	TupleDesc	tupdesc;
} GinState;

/* XLog stuff */

#define XLOG_GIN_CREATE_INDEX  0x00

#define XLOG_GIN_CREATE_PTREE  0x10

typedef struct ginxlogCreatePostingTree
{
	RelFileNode node;
	BlockNumber blkno;
	uint32		nitem;
	/* follows list of heap's ItemPointer */
} ginxlogCreatePostingTree;

#define XLOG_GIN_INSERT  0x20

typedef struct ginxlogInsert
{
	RelFileNode node;
	BlockNumber blkno;
	BlockNumber updateBlkno;
	OffsetNumber offset;
	bool		isDelete;
	bool		isData;
	bool		isLeaf;
	OffsetNumber nitem;

	/*
	 * follows: tuples or ItemPointerData or PostingItem or list of
	 * ItemPointerData
	 */
} ginxlogInsert;

#define XLOG_GIN_SPLIT	0x30

typedef struct ginxlogSplit
{
	RelFileNode node;
	BlockNumber lblkno;
	BlockNumber rootBlkno;
	BlockNumber rblkno;
	BlockNumber rrlink;
	OffsetNumber separator;
	OffsetNumber nitem;

	bool		isData;
	bool		isLeaf;
	bool		isRootSplit;

	BlockNumber leftChildBlkno;
	BlockNumber updateBlkno;

	ItemPointerData rightbound; /* used only in posting tree */
	/* follows: list of tuple or ItemPointerData or PostingItem */
} ginxlogSplit;

#define XLOG_GIN_VACUUM_PAGE	0x40

typedef struct ginxlogVacuumPage
{
	RelFileNode node;
	BlockNumber blkno;
	OffsetNumber nitem;
	/* follows content of page */
} ginxlogVacuumPage;

#define XLOG_GIN_DELETE_PAGE	0x50

typedef struct ginxlogDeletePage
{
	RelFileNode node;
	BlockNumber blkno;
	BlockNumber parentBlkno;
	OffsetNumber parentOffset;
	BlockNumber leftBlkno;
	BlockNumber rightLink;
} ginxlogDeletePage;

/* ginutil.c */
extern Datum ginoptions(PG_FUNCTION_ARGS);
extern void initGinState(GinState *state, Relation index);
extern Buffer GinNewBuffer(Relation index);
extern void GinInitBuffer(Buffer b, uint32 f);
extern void GinInitPage(Page page, uint32 f, Size pageSize);
extern int	compareEntries(GinState *ginstate, Datum a, Datum b);
extern Datum *extractEntriesS(GinState *ginstate, Datum value,
				int32 *nentries, bool *needUnique);
extern Datum *extractEntriesSU(GinState *ginstate, Datum value, int32 *nentries);
extern Page GinPageGetCopyPage(Page page);

/* gininsert.c */
extern Datum ginbuild(PG_FUNCTION_ARGS);
extern Datum gininsert(PG_FUNCTION_ARGS);

/* ginxlog.c */
extern void gin_redo(XLogRecPtr beginLoc, XLogRecPtr lsn, XLogRecord *record);
extern void gin_desc(StringInfo buf, XLogRecPtr beginLoc, XLogRecord *record);
extern void gin_xlog_startup(void);
extern void gin_xlog_cleanup(void);
extern bool gin_safe_restartpoint(void);

/* ginbtree.c */

typedef struct GinBtreeStack
{
	BlockNumber blkno;
	Buffer		buffer;
	OffsetNumber off;
	/* predictNumber contains prediction number of pages on current level */
	uint32		predictNumber;
	struct GinBtreeStack *parent;
} GinBtreeStack;

typedef struct GinBtreeData *GinBtree;

typedef struct GinBtreeData
{
	/* search methods */
	BlockNumber (*findChildPage) (GinBtree, GinBtreeStack *);
	bool		(*isMoveRight) (GinBtree, Page);
	bool		(*findItem) (GinBtree, GinBtreeStack *);

	/* insert methods */
	OffsetNumber (*findChildPtr) (GinBtree, Page, BlockNumber, OffsetNumber);
	BlockNumber (*getLeftMostPage) (GinBtree, Page);
	bool		(*isEnoughSpace) (GinBtree, Buffer, OffsetNumber);
	void		(*placeToPage) (GinBtree, Buffer, OffsetNumber, XLogRecData **);
	Page		(*splitPage) (GinBtree, Buffer, Buffer, OffsetNumber, XLogRecData **);
	void		(*fillRoot) (GinBtree, Buffer, Buffer, Buffer);

	bool		searchMode;

	Relation	index;
	GinState   *ginstate;
	bool		fullScan;
	bool		isBuild;

	BlockNumber rightblkno;

	/* Entry options */
	Datum		entryValue;
	IndexTuple	entry;
	bool		isDelete;

	/* Data (posting tree) option */
	ItemPointerData *items;
	uint32		nitem;
	uint32		curitem;

	PostingItem pitem;
} GinBtreeData;

extern GinBtreeStack *ginPrepareFindLeafPage(GinBtree btree, BlockNumber blkno);
extern GinBtreeStack *ginFindLeafPage(GinBtree btree, GinBtreeStack *stack);
extern void freeGinBtreeStack(GinBtreeStack *stack);
extern void ginInsertValue(GinBtree btree, GinBtreeStack *stack);
extern void findParents(GinBtree btree, GinBtreeStack *stack, BlockNumber rootBlkno);

/* ginentrypage.c */
extern IndexTuple GinFormTuple(GinState *ginstate, Datum key, ItemPointerData *ipd, uint32 nipd);
extern Datum ginGetHighKey(GinState *ginstate, Page page);
extern void prepareEntryScan(GinBtree btree, Relation index, Datum value, GinState *ginstate);
extern void entryFillRoot(GinBtree btree, Buffer root, Buffer lbuf, Buffer rbuf);
extern IndexTuple ginPageGetLinkItup(Buffer buf);

/* gindatapage.c */
extern int	compareItemPointers(ItemPointer a, ItemPointer b);
extern void MergeItemPointers(ItemPointerData *dst,
				  ItemPointerData *a, uint32 na,
				  ItemPointerData *b, uint32 nb);

extern void GinDataPageAddItem(Page page, void *data, OffsetNumber offset);
extern void PageDeletePostingItem(Page page, OffsetNumber offset);

typedef struct
{
	GinBtreeData btree;
	GinBtreeStack *stack;
} GinPostingTreeScan;

extern GinPostingTreeScan *prepareScanPostingTree(Relation index,
					   BlockNumber rootBlkno, bool searchMode);
extern void insertItemPointer(GinPostingTreeScan *gdi,
				  ItemPointerData *items, uint32 nitem);
extern Buffer scanBeginPostingTree(GinPostingTreeScan *gdi);
extern void dataFillRoot(GinBtree btree, Buffer root, Buffer lbuf, Buffer rbuf);
extern void prepareDataScan(GinBtree btree, Relation index);

/* ginscan.c */

typedef struct GinScanEntryData *GinScanEntry;

typedef struct GinScanEntryData
{
	/* link to the equals entry in current scan key */
	GinScanEntry master;

	/*
	 * link to values reported to consistentFn, points to
	 * GinScanKey->entryRes[i]
	 */
	bool	   *pval;

	/* entry, got from extractQueryFn */
	Datum		entry;

	/* Current page in posting tree */
	Buffer		buffer;

	/* current ItemPointer to heap */
	ItemPointerData curItem;

	/* used for Posting list and one page in Posting tree */
	ItemPointerData *list;
	uint32			 nlist;
	OffsetNumber     offset;

	bool		isFinished;
	bool		reduceResult;
	uint32		predictNumberResult;
} GinScanEntryData;

typedef struct GinScanKeyData
{
	/* Number of entries in query (got by extractQueryFn) */
	uint32		nentries;

	/* array of ItemPointer result, reported to consistentFn */
	bool	   *entryRes;

	/* array of scans per entry */
	GinScanEntry scanEntry;

	/* for calling consistentFn(GinScanKey->entryRes, strategy, query) */
	StrategyNumber strategy;
	Datum		query;

	ItemPointerData curItem;
	bool		firstCall;
	bool		isFinished;
} GinScanKeyData;

typedef GinScanKeyData *GinScanKey;

typedef struct GinScanOpaqueData
{
	MemoryContext tempCtx;
	GinState	ginstate;

	GinScanKey	keys;
	uint32		nkeys;
	bool		isVoidRes;		/* true if ginstate.extractQueryFn guarantees
								 * that nothing will be found */

	GinScanKey	markPos;
} GinScanOpaqueData;

typedef GinScanOpaqueData *GinScanOpaque;

extern Datum ginbeginscan(PG_FUNCTION_ARGS);
extern Datum ginendscan(PG_FUNCTION_ARGS);
extern Datum ginrescan(PG_FUNCTION_ARGS);
extern Datum ginmarkpos(PG_FUNCTION_ARGS);
extern Datum ginrestrpos(PG_FUNCTION_ARGS);
extern void newScanKey(IndexScanDesc scan);

/* ginget.c */
extern PGDLLIMPORT int GinFuzzySearchLimit;

#define ItemPointerSetMax(p)	ItemPointerSet( (p), (BlockNumber)0xffffffff, (OffsetNumber)0xffff )
#define ItemPointerIsMax(p) ( GinItemPointerGetBlockNumber(p) == (BlockNumber)0xffffffff && GinItemPointerGetOffsetNumber(p) == (OffsetNumber)0xffff )
#define ItemPointerSetMin(p)	ItemPointerSet( (p), (BlockNumber)0, (OffsetNumber)0)
#define ItemPointerIsMin(p) ( GinItemPointerGetBlockNumber(p) == (BlockNumber)0 && GinItemPointerGetOffsetNumber(p) == (OffsetNumber)0 )

extern Datum gingetbitmap(PG_FUNCTION_ARGS);
extern Datum gingettuple(PG_FUNCTION_ARGS);

/* ginvacuum.c */
extern Datum ginbulkdelete(PG_FUNCTION_ARGS);
extern Datum ginvacuumcleanup(PG_FUNCTION_ARGS);

/* ginarrayproc.c */
extern Datum ginarrayextract(PG_FUNCTION_ARGS);
extern Datum ginqueryarrayextract(PG_FUNCTION_ARGS);
extern Datum ginarrayconsistent(PG_FUNCTION_ARGS);

/* ginbulk.c */
typedef struct EntryAccumulator
{
	Datum		value;
	uint32		length;
	uint32		number;
	ItemPointerData *list;
	bool		shouldSort;
	struct EntryAccumulator *left;
	struct EntryAccumulator *right;
} EntryAccumulator;

typedef struct
{
	GinState   *ginstate;
	EntryAccumulator *entries;
	uint32		maxdepth;
	EntryAccumulator **stack;
	uint32		stackpos;
	long		allocatedMemory;

	uint32		length;
	EntryAccumulator *entryallocator;
} BuildAccumulator;

extern void ginInitBA(BuildAccumulator *accum);
extern void ginInsertRecordBA(BuildAccumulator *accum,
				  ItemPointer heapptr, Datum *entries, int32 nentry);
extern ItemPointerData *ginGetEntry(BuildAccumulator *accum, Datum *entry, uint32 *n);

extern void gin_mask(char *pagedata, BlockNumber blkno);

#endif<|MERGE_RESOLUTION|>--- conflicted
+++ resolved
@@ -4,11 +4,7 @@
  *
  *	Copyright (c) 2006-2008, PostgreSQL Global Development Group
  *
-<<<<<<< HEAD
  *	$PostgreSQL: pgsql/src/include/access/gin.h,v 1.16.2.3 2009/06/05 18:50:52 tgl Exp $
-=======
- *	$PostgreSQL: pgsql/src/include/access/gin.h,v 1.17 2008/04/10 22:25:25 tgl Exp $
->>>>>>> 4e82a954
  *--------------------------------------------------------------------------
  */
 
