/*-------------------------------------------------------------------------
 *
 * tupdesc.h
 *	  POSTGRES tuple descriptor definitions.
 *
 *
 * Portions Copyright (c) 1996-2019, PostgreSQL Global Development Group
 * Portions Copyright (c) 1994, Regents of the University of California
 *
 * src/include/access/tupdesc.h
 *
 *-------------------------------------------------------------------------
 */
#ifndef TUPDESC_H
#define TUPDESC_H

#include "access/attnum.h"
#include "catalog/pg_attribute.h"
#include "nodes/pg_list.h"


typedef struct AttrDefault
{
	AttrNumber	adnum;
	char	   *adbin;			/* nodeToString representation of expr */
} AttrDefault;

typedef struct ConstrCheck
{
	char	   *ccname;
	char	   *ccbin;			/* nodeToString representation of expr */
	bool		ccvalid;
	bool		ccnoinherit;	/* this is a non-inheritable constraint */
} ConstrCheck;

/* This structure contains constraints of a tuple */
typedef struct TupleConstr
{
	AttrDefault *defval;		/* array */
	ConstrCheck *check;			/* array */
	struct AttrMissing *missing;	/* missing attributes values, NULL if none */
	uint16		num_defval;
	uint16		num_check;
	bool		has_not_null;
	bool		has_generated_stored;
} TupleConstr;

/*
 * This struct is passed around within the backend to describe the structure
 * of tuples.  For tuples coming from on-disk relations, the information is
 * collected from the pg_attribute, pg_attrdef, and pg_constraint catalogs.
 * Transient row types (such as the result of a join query) have anonymous
 * TupleDesc structs that generally omit any constraint info; therefore the
 * structure is designed to let the constraints be omitted efficiently.
 *
 * Note that only user attributes, not system attributes, are mentioned in
 * TupleDesc.
 *
 * If the tupdesc is known to correspond to a named rowtype (such as a table's
 * rowtype) then tdtypeid identifies that type and tdtypmod is -1.  Otherwise
 * tdtypeid is RECORDOID, and tdtypmod can be either -1 for a fully anonymous
 * row type, or a value >= 0 to allow the rowtype to be looked up in the
 * typcache.c type cache.
 *
 * Note that tdtypeid is never the OID of a domain over composite, even if
 * we are dealing with values that are known (at some higher level) to be of
 * a domain-over-composite type.  This is because tdtypeid/tdtypmod need to
 * match up with the type labeling of composite Datums, and those are never
 * explicitly marked as being of a domain type, either.
 *
 * Tuple descriptors that live in caches (relcache or typcache, at present)
 * are reference-counted: they can be deleted when their reference count goes
 * to zero.  Tuple descriptors created by the executor need no reference
 * counting, however: they are simply created in the appropriate memory
 * context and go away when the context is freed.  We set the tdrefcount
 * field of such a descriptor to -1, while reference-counted descriptors
 * always have tdrefcount >= 0.
 */
typedef struct TupleDescData
{
	int			natts;			/* number of attributes in the tuple */
	Oid			tdtypeid;		/* composite type ID for tuple type */
	int32		tdtypmod;		/* typmod for tuple type */
	int			tdrefcount;		/* reference count, or -1 if not counting */
	TupleConstr *constr;		/* constraints, or NULL if none */
	/* attrs[N] is the description of Attribute Number N+1 */
	FormData_pg_attribute attrs[FLEXIBLE_ARRAY_MEMBER];
}			TupleDescData;
typedef struct TupleDescData *TupleDesc;

<<<<<<< HEAD
/*
 * When dispatching a planned statement from QD to QEs, we need to be able
 * to transmit TupleDescs. TupleDesc doesn't have the Node header, so for
 * convenience of the read and out functions, we wrap them in TupleDescNode
 * structs, which do.
 *
 * These are never serialized on disk, only in the read/outfast protocol,
 * as part of PlannedStmts.
 */
typedef struct tupleDescNode
{
	NodeTag		type;
	int			natts;
	TupleDesc	tuple;
} TupleDescNode;

/* Accessor for the i'th attribute of tupdesc. */
#define TupleDescAttr(tupdesc, i) ((tupdesc)->attrs[(i)])
=======
/* Accessor for the i'th attribute of tupdesc. */
#define TupleDescAttr(tupdesc, i) (&(tupdesc)->attrs[(i)])
>>>>>>> 9e1c9f95

extern TupleDesc CreateTemplateTupleDesc(int natts);

extern TupleDesc CreateTupleDesc(int natts, Form_pg_attribute *attrs);

extern TupleDesc CreateTupleDescCopy(TupleDesc tupdesc);

extern TupleDesc CreateTupleDescCopyConstr(TupleDesc tupdesc);

#define TupleDescSize(src) \
	(offsetof(struct TupleDescData, attrs) + \
	 (src)->natts * sizeof(FormData_pg_attribute))

extern void TupleDescCopy(TupleDesc dst, TupleDesc src);

extern void TupleDescCopyEntry(TupleDesc dst, AttrNumber dstAttno,
							   TupleDesc src, AttrNumber srcAttno);

extern void FreeTupleDesc(TupleDesc tupdesc);

extern void IncrTupleDescRefCount(TupleDesc tupdesc);
extern void DecrTupleDescRefCount(TupleDesc tupdesc);

#define PinTupleDesc(tupdesc) \
	do { \
		if ((tupdesc)->tdrefcount >= 0) \
			IncrTupleDescRefCount(tupdesc); \
	} while (0)

#define ReleaseTupleDesc(tupdesc) \
	do { \
		if ((tupdesc)->tdrefcount >= 0) \
			DecrTupleDescRefCount(tupdesc); \
	} while (0)

extern bool equalTupleDescs(TupleDesc tupdesc1, TupleDesc tupdesc2, bool strict);

extern uint32 hashTupleDesc(TupleDesc tupdesc);

extern void TupleDescInitEntry(TupleDesc desc,
							   AttrNumber attributeNumber,
							   const char *attributeName,
							   Oid oidtypeid,
							   int32 typmod,
							   int attdim);

extern void TupleDescInitBuiltinEntry(TupleDesc desc,
									  AttrNumber attributeNumber,
									  const char *attributeName,
									  Oid oidtypeid,
									  int32 typmod,
									  int attdim);

extern void TupleDescInitEntryCollation(TupleDesc desc,
										AttrNumber attributeNumber,
										Oid collationid);

extern TupleDesc BuildDescForRelation(List *schema);

extern TupleDesc BuildDescFromLists(List *names, List *types, List *typmods, List *collations);

#endif							/* TUPDESC_H */<|MERGE_RESOLUTION|>--- conflicted
+++ resolved
@@ -88,7 +88,6 @@
 }			TupleDescData;
 typedef struct TupleDescData *TupleDesc;
 
-<<<<<<< HEAD
 /*
  * When dispatching a planned statement from QD to QEs, we need to be able
  * to transmit TupleDescs. TupleDesc doesn't have the Node header, so for
@@ -106,11 +105,7 @@
 } TupleDescNode;
 
 /* Accessor for the i'th attribute of tupdesc. */
-#define TupleDescAttr(tupdesc, i) ((tupdesc)->attrs[(i)])
-=======
-/* Accessor for the i'th attribute of tupdesc. */
 #define TupleDescAttr(tupdesc, i) (&(tupdesc)->attrs[(i)])
->>>>>>> 9e1c9f95
 
 extern TupleDesc CreateTemplateTupleDesc(int natts);
 
