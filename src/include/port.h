--- conflicted
+++ resolved
@@ -3,17 +3,10 @@
  * port.h
  *	  Header for src/port/ compatibility functions.
  *
-<<<<<<< HEAD
  * Portions Copyright (c) 1996-2010, PostgreSQL Global Development Group
  * Portions Copyright (c) 1994, Regents of the University of California
  *
  * $PostgreSQL: pgsql/src/include/port.h,v 1.134 2010/05/15 14:44:13 tgl Exp $
-=======
- * Portions Copyright (c) 1996-2008, PostgreSQL Global Development Group
- * Portions Copyright (c) 1994, Regents of the University of California
- *
- * $PostgreSQL: pgsql/src/include/port.h,v 1.116.2.6 2009/11/14 15:39:41 mha Exp $
->>>>>>> d13f41d2
  *
  *-------------------------------------------------------------------------
  */
@@ -307,11 +300,7 @@
 
 extern bool rmtree(const char *path, bool rmtopdir);
 
-<<<<<<< HEAD
-/*
-=======
-/* 
->>>>>>> d13f41d2
+/*
  * stat() is not guaranteed to set the st_size field on win32, so we
  * redefine it to our own implementation that is.
  *
@@ -323,12 +312,8 @@
  */
 #if defined(WIN32) && !defined(__CYGWIN__) && !defined(UNSAFE_STAT_OK)
 #include <sys/stat.h>
-<<<<<<< HEAD
 extern int	pgwin32_safestat(const char *path, struct stat * buf);
 
-=======
-extern int	pgwin32_safestat(const char *path, struct stat *buf);
->>>>>>> d13f41d2
 #define stat(a,b) pgwin32_safestat(a,b)
 #endif
 
@@ -350,13 +335,6 @@
 #define popen(a,b) _popen(a,b)
 #define pclose(a) _pclose(a)
 
-<<<<<<< HEAD
-=======
-/* Missing rand functions */
-extern long lrand48(void);
-extern void srand48(long seed);
-
->>>>>>> d13f41d2
 /* New versions of MingW have gettimeofday, old mingw and msvc don't */
 #ifndef HAVE_GETTIMEOFDAY
 /* Last parameter not used */
@@ -478,7 +456,6 @@
 /* port/chklocale.c */
 extern int	pg_get_encoding_from_locale(const char *ctype);
 
-<<<<<<< HEAD
 /* port/inet_net_ntop.c */
 extern char *inet_net_ntop(int af, const void *src, int bits,
 			  char *dst, size_t size);
@@ -492,6 +469,4 @@
 /* port/quotes.c */
 extern char *escape_single_quotes_ascii(const char *src);
 
-=======
->>>>>>> d13f41d2
 #endif   /* PG_PORT_H */