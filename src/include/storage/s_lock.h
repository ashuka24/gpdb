/*-------------------------------------------------------------------------
 *
 * s_lock.h
 *	   Hardware-dependent implementation of spinlocks.
 *
 *	NOTE: none of the macros in this file are intended to be called directly.
 *	Call them through the hardware-independent macros in spin.h.
 *
 *	The following hardware-dependent macros must be provided for each
 *	supported platform:
 *
 *	void S_INIT_LOCK(slock_t *lock)
 *		Initialize a spinlock (to the unlocked state).
 *
 *	void S_LOCK(slock_t *lock)
 *		Acquire a spinlock, waiting if necessary.
 *		Time out and abort() if unable to acquire the lock in a
 *		"reasonable" amount of time --- typically ~ 1 minute.
 *
 *	void S_UNLOCK(slock_t *lock)
 *		Unlock a previously acquired lock.
 *
 *	bool S_LOCK_FREE(slock_t *lock)
 *		Tests if the lock is free. Returns TRUE if free, FALSE if locked.
 *		This does *not* change the state of the lock.
 *
 *	void SPIN_DELAY(void)
 *		Delay operation to occur inside spinlock wait loop.
 *
 *	Note to implementors: there are default implementations for all these
 *	macros at the bottom of the file.  Check if your platform can use
 *	these or needs to override them.
 *
 *  Usually, S_LOCK() is implemented in terms of an even lower-level macro
 *	TAS():
 *
 *	int TAS(slock_t *lock)
 *		Atomic test-and-set instruction.  Attempt to acquire the lock,
 *		but do *not* wait.	Returns 0 if successful, nonzero if unable
 *		to acquire the lock.
 *
 *	TAS() is NOT part of the API, and should never be called directly.
 *
 *	CAUTION: on some platforms TAS() may sometimes report failure to acquire
 *	a lock even when the lock is not locked.  For example, on Alpha TAS()
 *	will "fail" if interrupted.  Therefore TAS() should always be invoked
 *	in a retry loop, even if you are certain the lock is free.
 *
 *	ANOTHER CAUTION: be sure that TAS() and S_UNLOCK() represent sequence
 *	points, ie, loads and stores of other values must not be moved across
 *	a lock or unlock.  In most cases it suffices to make the operation be
 *	done through a "volatile" pointer.
 *
 *	On most supported platforms, TAS() uses a tas() function written
 *	in assembly language to execute a hardware atomic-test-and-set
 *	instruction.  Equivalent OS-supplied mutex routines could be used too.
 *
 *	If no system-specific TAS() is available (ie, HAVE_SPINLOCKS is not
 *	defined), then we fall back on an emulation that uses SysV semaphores
 *	(see spin.c).  This emulation will be MUCH MUCH slower than a proper TAS()
 *	implementation, because of the cost of a kernel call per lock or unlock.
 *	An old report is that Postgres spends around 40% of its time in semop(2)
 *	when using the SysV semaphore code.
 *
 *
<<<<<<< HEAD
 * Portions Copyright (c) 1996-2010, PostgreSQL Global Development Group
=======
 * Portions Copyright (c) 1996-2009, PostgreSQL Global Development Group
>>>>>>> b0a6ad70
 * Portions Copyright (c) 1994, Regents of the University of California
 *
 *	  $PostgreSQL: pgsql/src/include/storage/s_lock.h,v 1.166 2009/01/01 17:24:01 momjian Exp $
 *
 *-------------------------------------------------------------------------
 */
#ifndef S_LOCK_H
#define S_LOCK_H

#include "storage/pg_sema.h"

#ifdef HAVE_SPINLOCKS	/* skip spinlocks if requested */


#if defined(__GNUC__) || defined(__INTEL_COMPILER)
/*************************************************************************
 * All the gcc inlines
 * Gcc consistently defines the CPU as __cpu__.
 * Other compilers use __cpu or __cpu__ so we test for both in those cases.
 */

/*----------
 * Standard gcc asm format (assuming "volatile slock_t *lock"):

	__asm__ __volatile__(
		"	instruction	\n"
		"	instruction	\n"
		"	instruction	\n"
:		"=r"(_res), "+m"(*lock)		// return register, in/out lock value
:		"r"(lock)					// lock pointer, in input register
:		"memory", "cc");			// show clobbered registers here

 * The output-operands list (after first colon) should always include
 * "+m"(*lock), whether or not the asm code actually refers to this
 * operand directly.  This ensures that gcc believes the value in the
 * lock variable is used and set by the asm code.  Also, the clobbers
 * list (after third colon) should always include "memory"; this prevents
 * gcc from thinking it can cache the values of shared-memory fields
 * across the asm code.  Add "cc" if your asm code changes the condition
 * code register, and also list any temp registers the code uses.
 *----------
 */


#ifdef __i386__		/* 32-bit i386 */
#define HAS_TEST_AND_SET

typedef unsigned char slock_t;

#define TAS(lock) tas(lock)

static __inline__ int
tas(volatile slock_t *lock)
{
	register slock_t _res = 1;

	/*
	 * Use a non-locking test before asserting the bus lock.  Note that the
	 * extra test appears to be a small loss on some x86 platforms and a small
	 * win on others; it's by no means clear that we should keep it.
	 */
	__asm__ __volatile__(
		"	cmpb	$0,%1	\n"
		"	jne		1f		\n"
		"	lock			\n"
		"	xchgb	%0,%1	\n"
		"1: \n"
:		"+q"(_res), "+m"(*lock)
:
:		"memory", "cc");
	return (int) _res;
}

#define SPIN_DELAY() spin_delay()

static __inline__ void
spin_delay(void)
{
	/*
	 * This sequence is equivalent to the PAUSE instruction ("rep" is
	 * ignored by old IA32 processors if the following instruction is
	 * not a string operation); the IA-32 Architecture Software
	 * Developer's Manual, Vol. 3, Section 7.7.2 describes why using
	 * PAUSE in the inner loop of a spin lock is necessary for good
	 * performance:
	 *
	 *     The PAUSE instruction improves the performance of IA-32
	 *     processors supporting Hyper-Threading Technology when
	 *     executing spin-wait loops and other routines where one
	 *     thread is accessing a shared lock or semaphore in a tight
	 *     polling loop. When executing a spin-wait loop, the
	 *     processor can suffer a severe performance penalty when
	 *     exiting the loop because it detects a possible memory order
	 *     violation and flushes the core processor's pipeline. The
	 *     PAUSE instruction provides a hint to the processor that the
	 *     code sequence is a spin-wait loop. The processor uses this
	 *     hint to avoid the memory order violation and prevent the
	 *     pipeline flush. In addition, the PAUSE instruction
	 *     de-pipelines the spin-wait loop to prevent it from
	 *     consuming execution resources excessively.
	 */
	__asm__ __volatile__(
		" rep; nop			\n");
}

#endif	 /* __i386__ */


#ifdef __x86_64__		/* AMD Opteron, Intel EM64T */
#define HAS_TEST_AND_SET

typedef unsigned char slock_t;

#define TAS(lock) tas(lock)

static __inline__ int
tas(volatile slock_t *lock)
{
	register slock_t _res = 1;

	/*
	 * On Opteron, using a non-locking test before the locking instruction
	 * is a huge loss.  On EM64T, it appears to be a wash or small loss,
	 * so we needn't bother to try to distinguish the sub-architectures.
	 */
	__asm__ __volatile__(
		"	lock			\n"
		"	xchgb	%0,%1	\n"
:		"+q"(_res), "+m"(*lock)
:
:		"memory", "cc");
	return (int) _res;
}

#define SPIN_DELAY() spin_delay()

static __inline__ void
spin_delay(void)
{
	/*
	 * Adding a PAUSE in the spin delay loop is demonstrably a no-op on
	 * Opteron, but it may be of some use on EM64T, so we keep it.
	 */
	__asm__ __volatile__(
		" rep; nop			\n");
}

#endif	 /* __x86_64__ */


#if defined(__ia64__) || defined(__ia64)	/* Intel Itanium */
#define HAS_TEST_AND_SET

typedef unsigned int slock_t;

#define TAS(lock) tas(lock)

#ifndef __INTEL_COMPILER

static __inline__ int
tas(volatile slock_t *lock)
{
	long int	ret;

	__asm__ __volatile__(
		"	xchg4 	%0=%1,%2	\n"
:		"=r"(ret), "+m"(*lock)
:		"r"(1)
:		"memory");
	return (int) ret;
}

#else /* __INTEL_COMPILER */

static __inline__ int
tas(volatile slock_t *lock)
{
	int		ret;

	ret = _InterlockedExchange(lock,1);	/* this is a xchg asm macro */

	return ret;
}

#endif /* __INTEL_COMPILER */
#endif	 /* __ia64__ || __ia64 */

/*
 * On ARM and ARM64, we use __sync_lock_test_and_set(int *, int) if available.
 *
 * We use the int-width variant of the builtin because it works on more chips
 * than other widths.
 */
#if defined(__arm__) || defined(__arm) || defined(__aarch64__) || defined(__aarch64)
#ifdef HAVE_GCC_INT_ATOMICS
#define HAS_TEST_AND_SET

#define TAS(lock) tas(lock)

typedef int slock_t;

static __inline__ int
tas(volatile slock_t *lock)
{
	return __sync_lock_test_and_set(lock, 1);
}

#define S_UNLOCK(lock) __sync_lock_release(lock)

#endif   /* HAVE_GCC_INT_ATOMICS */
#endif   /* __arm__ || __arm || __aarch64__ || __aarch64 */

/* S/390 and S/390x Linux (32- and 64-bit zSeries) */
#if defined(__s390__) || defined(__s390x__)
#define HAS_TEST_AND_SET

typedef unsigned int slock_t;

#define TAS(lock)	   tas(lock)

static __inline__ int
tas(volatile slock_t *lock)
{
	int			_res = 0;

	__asm__	__volatile__(
		"	cs 	%0,%3,0(%2)		\n"
:		"+d"(_res), "+m"(*lock)
:		"a"(lock), "d"(1)
:		"memory", "cc");
	return _res;
}

#endif	 /* __s390__ || __s390x__ */


#if defined(__sparc__)		/* Sparc */
#define HAS_TEST_AND_SET

typedef unsigned char slock_t;

#define TAS(lock) tas(lock)

static __inline__ int
tas(volatile slock_t *lock)
{
	register slock_t _res;

	/*
	 *	See comment in /pg/backend/port/tas/solaris_sparc.s for why this
	 *	uses "ldstub", and that file uses "cas".  gcc currently generates
	 *	sparcv7-targeted binaries, so "cas" use isn't possible.
	 */
	__asm__ __volatile__(
		"	ldstub	[%2], %0	\n"
:		"=r"(_res), "+m"(*lock)
:		"r"(lock)
:		"memory");
	return (int) _res;
}

#endif	 /* __sparc__ */


/* PowerPC */
#if defined(__ppc__) || defined(__powerpc__) || defined(__ppc64__) || defined(__powerpc64__)
#define HAS_TEST_AND_SET

#if defined(__ppc64__) || defined(__powerpc64__)
typedef unsigned long slock_t;
#else
typedef unsigned int slock_t;
#endif

#define TAS(lock) tas(lock)
/*
 * NOTE: per the Enhanced PowerPC Architecture manual, v1.0 dated 7-May-2002,
 * an isync is a sufficient synchronization barrier after a lwarx/stwcx loop.
 */
static __inline__ int
tas(volatile slock_t *lock)
{
	slock_t _t;
	int _res;

	__asm__ __volatile__(
"	lwarx   %0,0,%3		\n"
"	cmpwi   %0,0		\n"
"	bne     1f			\n"
"	addi    %0,%0,1		\n"
"	stwcx.  %0,0,%3		\n"
"	beq     2f         	\n"
"1:	li      %1,1		\n"
"	b		3f			\n"
"2:						\n"
"	isync				\n"
"	li      %1,0		\n"
"3:						\n"

:	"=&r"(_t), "=r"(_res), "+m"(*lock)
:	"r"(lock)
:	"memory", "cc");
	return _res;
}

/* PowerPC S_UNLOCK is almost standard but requires a "sync" instruction */
#define S_UNLOCK(lock)	\
do \
{ \
	__asm__ __volatile__ ("	sync \n"); \
	*((volatile slock_t *) (lock)) = 0; \
} while (0)

#endif /* powerpc */


/* Linux Motorola 68k */
#if (defined(__mc68000__) || defined(__m68k__)) && defined(__linux__)
#define HAS_TEST_AND_SET

typedef unsigned char slock_t;

#define TAS(lock) tas(lock)

static __inline__ int
tas(volatile slock_t *lock)
{
	register int rv;

	__asm__	__volatile__(
		"	clrl	%0		\n"
		"	tas		%1		\n"
		"	sne		%0		\n"
:		"=d"(rv), "+m"(*lock)
:
:		"memory", "cc");
	return rv;
}

#endif	 /* (__mc68000__ || __m68k__) && __linux__ */


/*
 * VAXen -- even multiprocessor ones
 * (thanks to Tom Ivar Helbekkmo)
 */
#if defined(__vax__)
#define HAS_TEST_AND_SET

typedef unsigned char slock_t;

#define TAS(lock) tas(lock)

static __inline__ int
tas(volatile slock_t *lock)
{
	register int	_res;

	__asm__ __volatile__(
		"	movl 	$1, %0			\n"
		"	bbssi	$0, (%2), 1f	\n"
		"	clrl	%0				\n"
		"1: \n"
:		"=&r"(_res), "+m"(*lock)
:		"r"(lock)
:		"memory");
	return _res;
}

#endif	 /* __vax__ */


#if defined(__ns32k__)		/* National Semiconductor 32K */
#define HAS_TEST_AND_SET

typedef unsigned char slock_t;

#define TAS(lock) tas(lock)

static __inline__ int
tas(volatile slock_t *lock)
{
	register int	_res;

	__asm__ __volatile__(
		"	sbitb	0, %1	\n"
		"	sfsd	%0		\n"
:		"=r"(_res), "+m"(*lock)
:
:		"memory");
	return _res;
}

#endif	 /* __ns32k__ */


#if defined(__alpha) || defined(__alpha__)	/* Alpha */
/*
 * Correct multi-processor locking methods are explained in section 5.5.3
 * of the Alpha AXP Architecture Handbook, which at this writing can be
 * found at ftp://ftp.netbsd.org/pub/NetBSD/misc/dec-docs/index.html.
 * For gcc we implement the handbook's code directly with inline assembler.
 */
#define HAS_TEST_AND_SET

typedef unsigned long slock_t;

#define TAS(lock)  tas(lock)

static __inline__ int
tas(volatile slock_t *lock)
{
	register slock_t _res;

	__asm__	__volatile__(
		"	ldq		$0, %1	\n"
		"	bne		$0, 2f	\n"
		"	ldq_l	%0, %1	\n"
		"	bne		%0, 2f	\n"
		"	mov		1,  $0	\n"
		"	stq_c	$0, %1	\n"
		"	beq		$0, 2f	\n"
		"	mb				\n"
		"	br		3f		\n"
		"2:	mov		1, %0	\n"
		"3:					\n"
:		"=&r"(_res), "+m"(*lock)
:
:		"memory", "0");
	return (int) _res;
}

#define S_UNLOCK(lock)	\
do \
{\
	__asm__ __volatile__ ("	mb \n"); \
	*((volatile slock_t *) (lock)) = 0; \
} while (0)

#endif /* __alpha || __alpha__ */


#if defined(__mips__) && !defined(__sgi)	/* non-SGI MIPS */
/* Note: on SGI we use the OS' mutex ABI, see below */
/* Note: R10000 processors require a separate SYNC */
#define HAS_TEST_AND_SET

typedef unsigned int slock_t;

#define TAS(lock) tas(lock)

static __inline__ int
tas(volatile slock_t *lock)
{
	register volatile slock_t *_l = lock;
	register int _res;
	register int _tmp;

	__asm__ __volatile__(
		"       .set push           \n"
		"       .set mips2          \n"
		"       .set noreorder      \n"
		"       .set nomacro        \n"
		"       ll      %0, %2      \n"
		"       or      %1, %0, 1   \n"
		"       sc      %1, %2      \n"
		"       xori    %1, 1       \n"
		"       or      %0, %0, %1  \n"
		"       sync                \n"
		"       .set pop              "
:		"=&r" (_res), "=&r" (_tmp), "+R" (*_l)
:
:		"memory");
	return _res;
}

/* MIPS S_UNLOCK is almost standard but requires a "sync" instruction */
#define S_UNLOCK(lock)	\
do \
{ \
	__asm__ __volatile__( \
		"       .set push           \n" \
		"       .set mips2          \n" \
		"       .set noreorder      \n" \
		"       .set nomacro        \n" \
		"       sync                \n" \
		"       .set pop              "); \
	*((volatile slock_t *) (lock)) = 0; \
} while (0)

#endif /* __mips__ && !__sgi */


#if defined(__m32r__) && defined(HAVE_SYS_TAS_H)	/* Renesas' M32R */
#define HAS_TEST_AND_SET

#include <sys/tas.h>

typedef int slock_t;

#define TAS(lock) tas(lock)

#endif /* __m32r__ */


/* These live in s_lock.c, but only for gcc */


#if defined(__m68k__) && !defined(__linux__)	/* non-Linux Motorola 68k */
#define HAS_TEST_AND_SET

typedef unsigned char slock_t;
#endif


#endif	/* defined(__GNUC__) || defined(__INTEL_COMPILER) */



/*
 * ---------------------------------------------------------------------
 * Platforms that use non-gcc inline assembly:
 * ---------------------------------------------------------------------
 */

#if !defined(HAS_TEST_AND_SET)	/* We didn't trigger above, let's try here */


#if defined(USE_UNIVEL_CC)		/* Unixware compiler */
#define HAS_TEST_AND_SET

typedef unsigned char slock_t;

#define TAS(lock)	tas(lock)

asm int
tas(volatile slock_t *s_lock)
{
/* UNIVEL wants %mem in column 1, so we don't pg_indent this file */
%mem s_lock
	pushl %ebx
	movl s_lock, %ebx
	movl $255, %eax
	lock
	xchgb %al, (%ebx)
	popl %ebx
}

#endif	 /* defined(USE_UNIVEL_CC) */


#if defined(__alpha) || defined(__alpha__)	/* Tru64 Unix Alpha compiler */
/*
 * The Tru64 compiler doesn't support gcc-style inline asm, but it does
 * have some builtin functions that accomplish much the same results.
 * For simplicity, slock_t is defined as long (ie, quadword) on Alpha
 * regardless of the compiler in use.  LOCK_LONG and UNLOCK_LONG only
 * operate on an int (ie, longword), but that's OK as long as we define
 * S_INIT_LOCK to zero out the whole quadword.
 */
#define HAS_TEST_AND_SET

typedef unsigned long slock_t;

#include <alpha/builtins.h>
#define S_INIT_LOCK(lock)  (*(lock) = 0)
#define TAS(lock)		   (__LOCK_LONG_RETRY((lock), 1) == 0)
#define S_UNLOCK(lock)	   __UNLOCK_LONG(lock)

#endif	 /* __alpha || __alpha__ */


#if defined(__hppa) || defined(__hppa__)	/* HP PA-RISC, GCC and HP compilers */
/*
 * HP's PA-RISC
 *
 * See src/backend/port/hpux/tas.c.template for details about LDCWX.  Because
 * LDCWX requires a 16-byte-aligned address, we declare slock_t as a 16-byte
 * struct.  The active word in the struct is whichever has the aligned address;
 * the other three words just sit at -1.
 *
 * When using gcc, we can inline the required assembly code.
 */
#define HAS_TEST_AND_SET

typedef struct
{
	int			sema[4];
} slock_t;

#define TAS_ACTIVE_WORD(lock)	((volatile int *) (((uintptr_t) (lock) + 15) & ~15))

#if defined(__GNUC__)

static __inline__ int
tas(volatile slock_t *lock)
{
	volatile int *lockword = TAS_ACTIVE_WORD(lock);
	register int lockval;

	__asm__ __volatile__(
		"	ldcwx	0(0,%2),%0	\n"
:		"=r"(lockval), "+m"(*lockword)
:		"r"(lockword)
:		"memory");
	return (lockval == 0);
}

#endif /* __GNUC__ */

#define S_UNLOCK(lock)	(*TAS_ACTIVE_WORD(lock) = -1)

#define S_INIT_LOCK(lock) \
	do { \
		volatile slock_t *lock_ = (lock); \
		lock_->sema[0] = -1; \
		lock_->sema[1] = -1; \
		lock_->sema[2] = -1; \
		lock_->sema[3] = -1; \
	} while (0)

#define S_LOCK_FREE(lock)	(*TAS_ACTIVE_WORD(lock) != 0)

#endif	 /* __hppa || __hppa__ */


#if defined(__hpux) && defined(__ia64) && !defined(__GNUC__)

#define HAS_TEST_AND_SET

typedef unsigned int slock_t;

#include <ia64/sys/inline.h>
#define TAS(lock) _Asm_xchg(_SZ_W, lock, 1, _LDHINT_NONE)

#endif	/* HPUX on IA64, non gcc */


#if defined(__sgi)	/* SGI compiler */
/*
 * SGI IRIX 5
 * slock_t is defined as a unsigned long. We use the standard SGI
 * mutex API.
 *
 * The following comment is left for historical reasons, but is probably
 * not a good idea since the mutex ABI is supported.
 *
 * This stuff may be supplemented in the future with Masato Kataoka's MIPS-II
 * assembly from his NECEWS SVR4 port, but we probably ought to retain this
 * for the R3000 chips out there.
 */
#define HAS_TEST_AND_SET

typedef unsigned long slock_t;

#include "mutex.h"
#define TAS(lock)	(test_and_set(lock,1))
#define S_UNLOCK(lock)	(test_then_and(lock,0))
#define S_INIT_LOCK(lock)	(test_then_and(lock,0))
#define S_LOCK_FREE(lock)	(test_then_add(lock,0) == 0)
#endif	 /* __sgi */


#if defined(sinix)		/* Sinix */
/*
 * SINIX / Reliant UNIX
 * slock_t is defined as a struct abilock_t, which has a single unsigned long
 * member. (Basically same as SGI)
 */
#define HAS_TEST_AND_SET

#include "abi_mutex.h"
typedef abilock_t slock_t;

#define TAS(lock)	(!acquire_lock(lock))
#define S_UNLOCK(lock)	release_lock(lock)
#define S_INIT_LOCK(lock)	init_lock(lock)
#define S_LOCK_FREE(lock)	(stat_lock(lock) == UNLOCKED)
#endif	 /* sinix */


#if defined(_AIX)	/* AIX */
/*
 * AIX (POWER)
 */
#define HAS_TEST_AND_SET

#include <sys/atomic_op.h>

typedef int slock_t;

#define TAS(lock)			_check_lock((slock_t *) (lock), 0, 1)
#define S_UNLOCK(lock)		_clear_lock((slock_t *) (lock), 0)
#endif	 /* _AIX */


#if defined (nextstep)		/* Nextstep */
#define HAS_TEST_AND_SET

typedef struct mutex slock_t;

#define S_LOCK(lock)	mutex_lock(lock)
#define S_UNLOCK(lock)	mutex_unlock(lock)
#define S_INIT_LOCK(lock)	mutex_init(lock)
/* For Mach, we have to delve inside the entrails of `struct mutex'.  Ick! */
#define S_LOCK_FREE(alock)	((alock)->lock == 0)
#endif	 /* nextstep */


/* These are in s_lock.c */


#if defined(sun3)		/* Sun3 */
#define HAS_TEST_AND_SET

typedef unsigned char slock_t;
#endif


#if defined(__SUNPRO_C) && (defined(__i386) || defined(__x86_64__) || defined(__sparc__) || defined(__sparc))
#define HAS_TEST_AND_SET

#if defined(__i386) || defined(__x86_64__) || defined(__sparcv9) || defined(__sparcv8plus)
typedef unsigned int slock_t;
#else
typedef unsigned char slock_t;
#endif

extern slock_t pg_atomic_cas(volatile slock_t *lock, slock_t with,
									  slock_t cmp);

#define TAS(a) (pg_atomic_cas((a), 1, 0) != 0)
#endif


#ifdef WIN32_ONLY_COMPILER
typedef LONG slock_t;

#define HAS_TEST_AND_SET
#define TAS(lock) (InterlockedCompareExchange(lock, 1, 0))

#define SPIN_DELAY() spin_delay()

/* If using Visual C++ on Win64, inline assembly is unavailable.
 * Use a _mm_pause instrinsic instead of rep nop.
 */
#if defined(_WIN64)
static __forceinline void
spin_delay(void)
{
	_mm_pause();
}
#else
static __forceinline void
spin_delay(void)
{
	/* See comment for gcc code. Same code, MASM syntax */
	__asm rep nop;
}
#endif

#endif

  
#endif	/* !defined(HAS_TEST_AND_SET) */


/* Blow up if we didn't have any way to do spinlocks */
#ifndef HAS_TEST_AND_SET
#error Greenplum does not have native spinlock support on this platform.  To continue the compilation, rerun configure using --disable-spinlocks.  However, performance will be poor.  Please report this to bugs@greenplum.org.
#endif


#else	/* !HAVE_SPINLOCKS */


/*
 * Fake spinlock implementation using semaphores --- slow and prone
 * to fall foul of kernel limits on number of semaphores, so don't use this
 * unless you must!  The subroutines appear in spin.c.
 */
typedef PGSemaphoreData slock_t;

extern bool s_lock_free_sema(volatile slock_t *lock);
extern void s_unlock_sema(volatile slock_t *lock);
extern void s_init_lock_sema(volatile slock_t *lock);
extern int	tas_sema(volatile slock_t *lock);

#define S_LOCK_FREE(lock)	s_lock_free_sema(lock)
#define S_UNLOCK(lock)	 s_unlock_sema(lock)
#define S_INIT_LOCK(lock)	s_init_lock_sema(lock)
#define TAS(lock)	tas_sema(lock)


#endif	/* HAVE_SPINLOCKS */


/*
 * Default Definitions - override these above as needed.
 */

#if !defined(S_LOCK)
#define S_LOCK(lock) \
	do { \
		if (TAS(lock)) \
			s_lock((lock), __FILE__, __LINE__); \
	} while (0)
#endif	 /* S_LOCK */

#if !defined(S_LOCK_FREE)
#define S_LOCK_FREE(lock)	(*(lock) == 0)
#endif	 /* S_LOCK_FREE */

#if !defined(S_UNLOCK)
#define S_UNLOCK(lock)		(*((volatile slock_t *) (lock)) = 0)
#endif	 /* S_UNLOCK */

#if !defined(S_INIT_LOCK)
#define S_INIT_LOCK(lock)	S_UNLOCK(lock)
#endif	 /* S_INIT_LOCK */

#if !defined(SPIN_DELAY)
#define SPIN_DELAY()	((void) 0)
#endif	 /* SPIN_DELAY */

#if !defined(TAS)
extern int	tas(volatile slock_t *lock);		/* in port/.../tas.s, or
												 * s_lock.c */

#define TAS(lock)		tas(lock)
#endif	 /* TAS */

extern slock_t dummy_spinlock;

/*
 * Platform-independent out-of-line support routines
 */
extern void s_lock(volatile slock_t *lock, const char *file, int line);

/* Support for dynamic adjustment of spins_per_delay */
#define DEFAULT_SPINS_PER_DELAY  100

extern void set_spins_per_delay(int shared_spins_per_delay);
extern int	recompute_spins_per_delay(int shared_spins_per_delay);

#endif	 /* S_LOCK_H */<|MERGE_RESOLUTION|>--- conflicted
+++ resolved
@@ -63,11 +63,7 @@
  *	when using the SysV semaphore code.
  *
  *
-<<<<<<< HEAD
- * Portions Copyright (c) 1996-2010, PostgreSQL Global Development Group
-=======
  * Portions Copyright (c) 1996-2009, PostgreSQL Global Development Group
->>>>>>> b0a6ad70
  * Portions Copyright (c) 1994, Regents of the University of California
  *
  *	  $PostgreSQL: pgsql/src/include/storage/s_lock.h,v 1.166 2009/01/01 17:24:01 momjian Exp $
