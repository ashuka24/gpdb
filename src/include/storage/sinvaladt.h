--- conflicted
+++ resolved
@@ -8,22 +8,14 @@
  * must be delivered to all already-running backends before it can be
  * forgotten.  (If we run out of space, we instead deliver a "RESET"
  * message to backends that have fallen too far behind.)
-<<<<<<< HEAD
  *
-=======
- * 
->>>>>>> 49f001d8
  * The struct type SharedInvalidationMessage, defining the contents of
  * a single message, is defined in sinval.h.
  *
  * Portions Copyright (c) 1996-2012, PostgreSQL Global Development Group
  * Portions Copyright (c) 1994, Regents of the University of California
  *
-<<<<<<< HEAD
  * src/include/storage/sinvaladt.h
-=======
- * $PostgreSQL: pgsql/src/include/storage/sinvaladt.h,v 1.49 2008/07/01 02:09:34 tgl Exp $
->>>>>>> 49f001d8
  *
  *-------------------------------------------------------------------------
  */
@@ -37,18 +29,11 @@
  */
 extern Size SInvalShmemSize(void);
 extern void CreateSharedInvalidationState(void);
-<<<<<<< HEAD
 extern void SharedInvalBackendInit(bool sendOnly);
+extern bool BackendIdIsActive(int backendID);
 
 extern void SIInsertDataEntries(const SharedInvalidationMessage *data, int n);
 extern int	SIGetDataEntries(SharedInvalidationMessage *data, int datasize);
-=======
-extern void SharedInvalBackendInit(void);
-extern bool BackendIdIsActive(int backendID);
-
-extern void SIInsertDataEntries(const SharedInvalidationMessage *data, int n);
-extern int SIGetDataEntries(SharedInvalidationMessage *data, int datasize);
->>>>>>> 49f001d8
 extern void SICleanupQueue(bool callerHasWriteLock, int minFree);
 
 extern LocalTransactionId GetNextLocalTransactionId(void);
