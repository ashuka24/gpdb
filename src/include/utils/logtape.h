/*-------------------------------------------------------------------------
 *
 * logtape.h
 *	  Management of "logical tapes" within temporary files.
 *
 * See logtape.c for explanations.
 *
 * Portions Copyright (c) 1996-2019, PostgreSQL Global Development Group
 * Portions Copyright (c) 1994, Regents of the University of California
 *
 * src/include/utils/logtape.h
 *
 *-------------------------------------------------------------------------
 */

#ifndef LOGTAPE_H
#define LOGTAPE_H

<<<<<<< HEAD
#include "storage/buffile.h"
#include "utils/workfile_mgr.h"
=======
#include "storage/sharedfileset.h"

/* LogicalTapeSet is an opaque type whose details are not known outside logtape.c. */
>>>>>>> 9e1c9f95

typedef struct LogicalTapePos
{
	int64 blkNum;
	int64 offset;

} LogicalTapePos;

/* LogicalTapeSet and LogicalTape are opaque types whose details are not known outside logtape.c. */
typedef struct LogicalTape LogicalTape;
typedef struct LogicalTapeSet LogicalTapeSet;

/*
 * The approach tuplesort.c takes to parallel external sorts is that workers,
 * whose state is almost the same as independent serial sorts, are made to
 * produce a final materialized tape of sorted output in all cases.  This is
 * frozen, just like any case requiring a final materialized tape.  However,
 * there is one difference, which is that freezing will also export an
 * underlying shared fileset BufFile for sharing.  Freezing produces TapeShare
 * metadata for the worker when this happens, which is passed along through
 * shared memory to leader.
 *
 * The leader process can then pass an array of TapeShare metadata (one per
 * worker participant) to LogicalTapeSetCreate(), alongside a handle to a
 * shared fileset, which is sufficient to construct a new logical tapeset that
 * consists of each of the tapes materialized by workers.
 *
 * Note that while logtape.c does create an empty leader tape at the end of the
 * tapeset in the leader case, it can never be written to due to a restriction
 * in the shared buffile infrastructure.
 */
typedef struct TapeShare
{
	/*
	 * Currently, all the leader process needs is the location of the
	 * materialized tape's first block.
	 */
	long		firstblocknumber;
} TapeShare;

/*
 * prototypes for functions in logtape.c
 */

<<<<<<< HEAD
extern LogicalTape *LogicalTapeCreate(LogicalTapeSet *lts, LogicalTape *lt); 
extern LogicalTapeSet *LogicalTapeSetCreate(int ntapes);
extern LogicalTapeSet *LogicalTapeSetCreate_File(BufFile *ewfile, int ntapes);
extern LogicalTapeSet *LoadLogicalTapeSetState(BufFile *pfile, BufFile *tapefile);

extern void LogicalTapeSetClose(LogicalTapeSet *lts, workfile_set *workset);
extern void LogicalTapeSetForgetFreeSpace(LogicalTapeSet *lts);

extern size_t LogicalTapeRead(LogicalTapeSet *lts, LogicalTape *lt, void *ptr, size_t size);
extern void LogicalTapeWrite(LogicalTapeSet *lts, LogicalTape *lt, void *ptr, size_t size);
extern void LogicalTapeFlush(LogicalTapeSet *lts, LogicalTape *lt, BufFile *pstatefile);
extern void LogicalTapeRewind(LogicalTapeSet *lts, LogicalTape *lt, bool forWrite);
extern void LogicalTapeFreeze(LogicalTapeSet *lts, LogicalTape *lt);
extern bool LogicalTapeBackspace(LogicalTapeSet *lts, LogicalTape *lt, size_t size);
extern bool LogicalTapeSeek(LogicalTapeSet *lts, LogicalTape *lt, LogicalTapePos *pos); 
extern void LogicalTapeTell(LogicalTapeSet *lts, LogicalTape *lt, LogicalTapePos *pos);
extern void LogicalTapeUnfrozenTell(LogicalTapeSet *lts, LogicalTape *lt, LogicalTapePos *pos);

=======
extern LogicalTapeSet *LogicalTapeSetCreate(int ntapes, TapeShare *shared,
											SharedFileSet *fileset, int worker);
extern void LogicalTapeSetClose(LogicalTapeSet *lts);
extern void LogicalTapeSetForgetFreeSpace(LogicalTapeSet *lts);
extern size_t LogicalTapeRead(LogicalTapeSet *lts, int tapenum,
							  void *ptr, size_t size);
extern void LogicalTapeWrite(LogicalTapeSet *lts, int tapenum,
							 void *ptr, size_t size);
extern void LogicalTapeRewindForRead(LogicalTapeSet *lts, int tapenum,
									 size_t buffer_size);
extern void LogicalTapeRewindForWrite(LogicalTapeSet *lts, int tapenum);
extern void LogicalTapeFreeze(LogicalTapeSet *lts, int tapenum,
							  TapeShare *share);
extern size_t LogicalTapeBackspace(LogicalTapeSet *lts, int tapenum,
								   size_t size);
extern void LogicalTapeSeek(LogicalTapeSet *lts, int tapenum,
							long blocknum, int offset);
extern void LogicalTapeTell(LogicalTapeSet *lts, int tapenum,
							long *blocknum, int *offset);
>>>>>>> 9e1c9f95
extern long LogicalTapeSetBlocks(LogicalTapeSet *lts);
extern void LogicalTapeSetForgetFreeSpace(LogicalTapeSet *lts);

extern LogicalTape *LogicalTapeSetGetTape(LogicalTapeSet *lts, int tapenum);
extern int LogicalTapeGetTapeNum(LogicalTapeSet *lts, LogicalTape *lt);
extern LogicalTape *LogicalTapeSetDuplicateTape(LogicalTapeSet *lts, LogicalTape *lt);

#endif							/* LOGTAPE_H */<|MERGE_RESOLUTION|>--- conflicted
+++ resolved
@@ -16,24 +16,10 @@
 #ifndef LOGTAPE_H
 #define LOGTAPE_H
 
-<<<<<<< HEAD
-#include "storage/buffile.h"
-#include "utils/workfile_mgr.h"
-=======
 #include "storage/sharedfileset.h"
 
 /* LogicalTapeSet is an opaque type whose details are not known outside logtape.c. */
->>>>>>> 9e1c9f95
 
-typedef struct LogicalTapePos
-{
-	int64 blkNum;
-	int64 offset;
-
-} LogicalTapePos;
-
-/* LogicalTapeSet and LogicalTape are opaque types whose details are not known outside logtape.c. */
-typedef struct LogicalTape LogicalTape;
 typedef struct LogicalTapeSet LogicalTapeSet;
 
 /*
@@ -68,26 +54,6 @@
  * prototypes for functions in logtape.c
  */
 
-<<<<<<< HEAD
-extern LogicalTape *LogicalTapeCreate(LogicalTapeSet *lts, LogicalTape *lt); 
-extern LogicalTapeSet *LogicalTapeSetCreate(int ntapes);
-extern LogicalTapeSet *LogicalTapeSetCreate_File(BufFile *ewfile, int ntapes);
-extern LogicalTapeSet *LoadLogicalTapeSetState(BufFile *pfile, BufFile *tapefile);
-
-extern void LogicalTapeSetClose(LogicalTapeSet *lts, workfile_set *workset);
-extern void LogicalTapeSetForgetFreeSpace(LogicalTapeSet *lts);
-
-extern size_t LogicalTapeRead(LogicalTapeSet *lts, LogicalTape *lt, void *ptr, size_t size);
-extern void LogicalTapeWrite(LogicalTapeSet *lts, LogicalTape *lt, void *ptr, size_t size);
-extern void LogicalTapeFlush(LogicalTapeSet *lts, LogicalTape *lt, BufFile *pstatefile);
-extern void LogicalTapeRewind(LogicalTapeSet *lts, LogicalTape *lt, bool forWrite);
-extern void LogicalTapeFreeze(LogicalTapeSet *lts, LogicalTape *lt);
-extern bool LogicalTapeBackspace(LogicalTapeSet *lts, LogicalTape *lt, size_t size);
-extern bool LogicalTapeSeek(LogicalTapeSet *lts, LogicalTape *lt, LogicalTapePos *pos); 
-extern void LogicalTapeTell(LogicalTapeSet *lts, LogicalTape *lt, LogicalTapePos *pos);
-extern void LogicalTapeUnfrozenTell(LogicalTapeSet *lts, LogicalTape *lt, LogicalTapePos *pos);
-
-=======
 extern LogicalTapeSet *LogicalTapeSetCreate(int ntapes, TapeShare *shared,
 											SharedFileSet *fileset, int worker);
 extern void LogicalTapeSetClose(LogicalTapeSet *lts);
@@ -101,18 +67,13 @@
 extern void LogicalTapeRewindForWrite(LogicalTapeSet *lts, int tapenum);
 extern void LogicalTapeFreeze(LogicalTapeSet *lts, int tapenum,
 							  TapeShare *share);
+extern void LogicalTapeSetExtend(LogicalTapeSet *lts, int nAdditional);
 extern size_t LogicalTapeBackspace(LogicalTapeSet *lts, int tapenum,
 								   size_t size);
 extern void LogicalTapeSeek(LogicalTapeSet *lts, int tapenum,
 							long blocknum, int offset);
 extern void LogicalTapeTell(LogicalTapeSet *lts, int tapenum,
 							long *blocknum, int *offset);
->>>>>>> 9e1c9f95
 extern long LogicalTapeSetBlocks(LogicalTapeSet *lts);
-extern void LogicalTapeSetForgetFreeSpace(LogicalTapeSet *lts);
-
-extern LogicalTape *LogicalTapeSetGetTape(LogicalTapeSet *lts, int tapenum);
-extern int LogicalTapeGetTapeNum(LogicalTapeSet *lts, LogicalTape *lt);
-extern LogicalTape *LogicalTapeSetDuplicateTape(LogicalTapeSet *lts, LogicalTape *lt);
 
 #endif							/* LOGTAPE_H */