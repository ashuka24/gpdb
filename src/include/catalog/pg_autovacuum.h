/*-------------------------------------------------------------------------
 *
 * pg_autovacuum.h
 *	  definition of the system "autovacuum" relation (pg_autovacuum)
 *
<<<<<<< HEAD
 * Portions Copyright (c) 1996-2008, PostgreSQL Global Development Group
=======
 * Portions Copyright (c) 1996-2007, PostgreSQL Global Development Group
>>>>>>> 29dccf5f
 * Portions Copyright (c) 1994, Regents of the University of California
 *
 * $PostgreSQL: pgsql/src/include/catalog/pg_autovacuum.h,v 1.6 2007/01/05 22:19:52 momjian Exp $
 *
 *-------------------------------------------------------------------------
 */
#ifndef PG_AUTOVACUUM_H
#define PG_AUTOVACUUM_H

#include "catalog/genbki.h"

/* TIDYCAT_BEGINFAKEDEF

   CREATE TABLE pg_autovacuum
   with (oid=false, relid=1248)
   (
   vacrelid          oid, 
   enabled           boolean, 
   vac_base_thresh   integer, 
   vac_scale_factor  real, 
   anl_base_thresh   integer, 
   anl_scale_factor  real, 
   vac_cost_delay    integer, 
   vac_cost_limit    integer, 
   freeze_min_age    integer, 
   freeze_max_age    integer
   );

   create unique index on pg_autovacuum(vacrelid) with (indexid=1250, CamelCase=AutovacuumRelid);

   TIDYCAT_ENDFAKEDEF
*/


/* ----------------
 *		pg_autovacuum definition.	cpp turns this into
 *		typedef struct FormData_pg_autovacuum
 * ----------------
 */
#define AutovacuumRelationId	1248
CATALOG(pg_autovacuum,1248) BKI_WITHOUT_OIDS
{
	Oid			vacrelid;			/* OID of table */
	bool		enabled;			/* enabled for this table? */
	int4		vac_base_thresh;	/* base threshold value */
	float4		vac_scale_factor;	/* reltuples scaling factor */
	int4		anl_base_thresh;	/* base threshold value */
	float4		anl_scale_factor;	/* reltuples scaling factor */
	int4		vac_cost_delay;		/* vacuum cost-based delay */
	int4		vac_cost_limit;		/* vacuum cost limit */
	int4		freeze_min_age;		/* vacuum min freeze age */
	int4		freeze_max_age;		/* max age before forcing vacuum */
} FormData_pg_autovacuum;

/* ----------------
 *		Form_pg_autovacuum corresponds to a pointer to a tuple with
 *		the format of pg_autovacuum relation.
 * ----------------
 */
typedef FormData_pg_autovacuum *Form_pg_autovacuum;

/* ----------------
 *		compiler constants for pg_autovacuum
 * ----------------
 */
#define Natts_pg_autovacuum							10
#define Anum_pg_autovacuum_vacrelid					1
#define Anum_pg_autovacuum_enabled					2
#define Anum_pg_autovacuum_vac_base_thresh			3
#define Anum_pg_autovacuum_vac_scale_factor			4
#define Anum_pg_autovacuum_anl_base_thresh			5
#define Anum_pg_autovacuum_anl_scale_factor			6
#define Anum_pg_autovacuum_vac_cost_delay			7
#define Anum_pg_autovacuum_vac_cost_limit			8
#define Anum_pg_autovacuum_freeze_min_age			9
#define Anum_pg_autovacuum_freeze_max_age			10

/* There are no preloaded tuples in pg_autovacuum.h */

#endif   /* PG_AUTOVACUUM_H */<|MERGE_RESOLUTION|>--- conflicted
+++ resolved
@@ -3,11 +3,7 @@
  * pg_autovacuum.h
  *	  definition of the system "autovacuum" relation (pg_autovacuum)
  *
-<<<<<<< HEAD
  * Portions Copyright (c) 1996-2008, PostgreSQL Global Development Group
-=======
- * Portions Copyright (c) 1996-2007, PostgreSQL Global Development Group
->>>>>>> 29dccf5f
  * Portions Copyright (c) 1994, Regents of the University of California
  *
  * $PostgreSQL: pgsql/src/include/catalog/pg_autovacuum.h,v 1.6 2007/01/05 22:19:52 momjian Exp $
