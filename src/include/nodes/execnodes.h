/*-------------------------------------------------------------------------
 *
 * execnodes.h
 *	  definitions for executor state nodes
 *
 *
 * Portions Copyright (c) 2005-2009, Greenplum inc
 * Portions Copyright (c) 1996-2009, PostgreSQL Global Development Group
 * Portions Copyright (c) 1994, Regents of the University of California
 *
<<<<<<< HEAD
 * $PostgreSQL: pgsql/src/include/nodes/execnodes.h,v 1.161.2.2 2007/04/26 23:24:57 tgl Exp $
=======
 * $PostgreSQL: pgsql/src/include/nodes/execnodes.h,v 1.162 2006/12/04 02:06:55 tgl Exp $
>>>>>>> 782d68e3
 *
 *-------------------------------------------------------------------------
 */
#ifndef EXECNODES_H
#define EXECNODES_H

#include "access/relscan.h"
#include "nodes/params.h"
#include "nodes/plannodes.h"
#include "nodes/relation.h"
#include "nodes/tidbitmap.h"
#include "utils/hsearch.h"
#include "gpmon/gpmon.h"                /* gpmon_packet_t */
#include "utils/tuplestore.h"

/*
 * partition selector ids start from 1. Sometimes we use 0 to initialize variables
 */
#define InvalidPartitionSelectorId  0

struct CdbDispatchResults;              /* in cdbdispatchresult.h */
struct CdbExplain_ShowStatCtx;          /* private, in "cdb/cdbexplain.c" */
struct ChunkTransportState;             /* #include "cdb/cdbinterconnect.h" */
struct StringInfoData;                  /* #include "lib/stringinfo.h" */
struct MemTupleBinding;
struct MemTupleData;
struct HeapScanDescData;
struct IndexScanDescData;
struct FileScanDescData;
struct MirroredBufferPoolBulkLoadInfo;
struct SliceTable;

/* ----------------
 *	  IndexInfo information
 *
 *		this struct holds the information needed to construct new index
 *		entries for a particular index.  Used for both index_build and
 *		retail creation of index entries.
 *
 *		NumIndexAttrs		number of columns in this index
 *		KeyAttrNumbers		underlying-rel attribute numbers used as keys
 *							(zeroes indicate expressions)
 *		Expressions			expr trees for expression entries, or NIL if none
 *		ExpressionsState	exec state for expressions, or NIL if none
 *		Predicate			partial-index predicate, or NIL if none
 *		PredicateState		exec state for predicate, or NIL if none
 *		Unique				is it a unique index?
 *		Concurrent			are we doing a concurrent index build?
 * ----------------
 */
typedef struct IndexInfo
{
	NodeTag		type;
	int			ii_NumIndexAttrs;
	AttrNumber	ii_KeyAttrNumbers[INDEX_MAX_KEYS];
	List	   *ii_Expressions; /* list of Expr */
	List	   *ii_ExpressionsState;	/* list of ExprState */
	List	   *ii_Predicate;	/* list of Expr */
	List	   *ii_PredicateState;		/* list of ExprState */
	bool		ii_Unique;
	bool		ii_Concurrent;

	/* Additional info needed by index creation.
	 * Used for
	 * (1) bitmap indexes to store oids that are needed for lov heap and lov index.
	 * (2) append-only tables to store oids for their block directory relations
	 *     and indexes
	 */
	void       *opaque;

} IndexInfo;

typedef struct IndexInfoOpaque
{
	Oid        comptypeOid; /* the complex type oid for the lov heap. */
	Oid        heapOid;  /* Oid for the lov heap in the bitmap index. */
	Oid        indexOid; /* Oid for the lov index in the bitmap index. */
	Oid        heapRelfilenode; /* Oid for the relfilenode of the lov heap in the bitmap index. */
	Oid        indexRelfilenode;/* Oid for the relfilenode of the lov index in the bitmap index. */
	Oid        blkdirRelOid; /* Oid for block directory relation */
	Oid        blkdirIdxOid; /* Oid for block directory index */
	Oid        blkdirComptypeOid; /* complex type Oid for block directry relation */
} IndexInfoOpaque;

/* ----------------
 *	  ExprContext_CB
 *
 *		List of callbacks to be called at ExprContext shutdown.
 * ----------------
 */
typedef void (*ExprContextCallbackFunction) (Datum arg);

typedef struct ExprContext_CB
{
	struct ExprContext_CB *next;
	ExprContextCallbackFunction function;
	Datum		arg;
} ExprContext_CB;

/* ----------------
 *	  ExprContext
 *
 *		This class holds the "current context" information
 *		needed to evaluate expressions for doing tuple qualifications
 *		and tuple projections.	For example, if an expression refers
 *		to an attribute in the current inner tuple then we need to know
 *		what the current inner tuple is and so we look at the expression
 *		context.
 *
 *	There are two memory contexts associated with an ExprContext:
 *	* ecxt_per_query_memory is a query-lifespan context, typically the same
 *	  context the ExprContext node itself is allocated in.	This context
 *	  can be used for purposes such as storing function call cache info.
 *	* ecxt_per_tuple_memory is a short-term context for expression results.
 *	  As the name suggests, it will typically be reset once per tuple,
 *	  before we begin to evaluate expressions for that tuple.  Each
 *	  ExprContext normally has its very own per-tuple memory context.
 *
 *	CurrentMemoryContext should be set to ecxt_per_tuple_memory before
 *	calling ExecEvalExpr() --- see ExecEvalExprSwitchContext().
 * ----------------
 */
typedef struct ExprContext
{
	NodeTag		type;

	/* Tuples that Var nodes in expression may refer to */
	TupleTableSlot *ecxt_scantuple;
	TupleTableSlot *ecxt_innertuple;
	TupleTableSlot *ecxt_outertuple;

	/* Memory contexts for expression evaluation --- see notes above */
	MemoryContext ecxt_per_query_memory;
	MemoryContext ecxt_per_tuple_memory;

	/* Values to substitute for Param nodes in expression */
	ParamExecData *ecxt_param_exec_vals;		/* for PARAM_EXEC params */
	ParamListInfo ecxt_param_list_info; /* for other param types */

	/*
	 * Values to substitute for Aggref nodes in the expressions of an Agg
	 * node, or for WindowFunc nodes within a WindowAgg node.
	 */
	Datum	   *ecxt_aggvalues; /* precomputed values for aggs/windowfuncs */
	bool	   *ecxt_aggnulls;	/* null flags for aggs/windowfuncs */

	/* Value to substitute for CaseTestExpr nodes in expression */
	Datum		caseValue_datum;
	bool		caseValue_isNull;

	/* Value to substitute for CoerceToDomainValue nodes in expression */
	Datum		domainValue_datum;
	bool		domainValue_isNull;

	/* Link to containing EState (NULL if a standalone ExprContext) */
	struct EState *ecxt_estate;

	/* Functions to call back when ExprContext is shut down */
	ExprContext_CB *ecxt_callbacks;

	/* Representing the final grouping and group_id for a tuple
	 * in a grouping extension query. */
	uint64      grouping;
	uint32      group_id;
} ExprContext;

/*
 * Set-result status returned by ExecEvalExpr()
 */
typedef enum
{
	ExprSingleResult,			/* expression does not return a set */
	ExprMultipleResult,			/* this result is an element of a set */
	ExprEndResult				/* there are no more elements in the set */
} ExprDoneCond;

/*
 * Return modes for functions returning sets.  Note values must be chosen
 * as separate bits so that a bitmask can be formed to indicate supported
 * modes.
 */
typedef enum
{
	SFRM_ValuePerCall = 0x01,	/* one value returned per call */
	SFRM_Materialize = 0x02		/* result set instantiated in Tuplestore */
} SetFunctionReturnMode;

/*
 * When calling a function that might return a set (multiple rows),
 * a node of this type is passed as fcinfo->resultinfo to allow
 * return status to be passed back.  A function returning set should
 * raise an error if no such resultinfo is provided.
 */
typedef struct ReturnSetInfo
{
	NodeTag		type;
	/* values set by caller: */
	ExprContext *econtext;		/* context function is being called in */
	TupleDesc	expectedDesc;	/* tuple descriptor expected by caller */
	int			allowedModes;	/* bitmask: return modes caller can handle */
	/* result status from function (but pre-initialized by caller): */
	SetFunctionReturnMode returnMode;	/* actual return mode */
	ExprDoneCond isDone;		/* status for ValuePerCall mode */
	/* fields filled by function in Materialize return mode: */
	Tuplestorestate *setResult; /* holds the complete returned tuple set */
	TupleDesc	setDesc;		/* actual descriptor for returned tuples */
} ReturnSetInfo;

/* ----------------
 *		ProjectionInfo node information
 *
 *		This is all the information needed to perform projections ---
 *		that is, form new tuples by evaluation of targetlist expressions.
 *		Nodes which need to do projections create one of these.
 *
 *		ExecProject() evaluates the tlist, forms a tuple, and stores it
 *		in the given slot.	Note that the result will be a "virtual" tuple
 *		unless ExecMaterializeSlot() is then called to force it to be
 *		converted to a physical tuple.	The slot must have a tupledesc
 *		that matches the output of the tlist!
 *
 *		The planner very often produces tlists that consist entirely of
 *		simple Var references (lower levels of a plan tree almost always
 *		look like that).  So we have an optimization to handle that case
 *		with minimum overhead.
 *
 *		targetlist		target list for projection
 *		exprContext		expression context in which to evaluate targetlist
 *		slot			slot to place projection result in
 *		itemIsDone		workspace for ExecProject
 *		isVarList		TRUE if simple-Var-list optimization applies
 *		varSlotOffsets	array indicating which slot each simple Var is from
 *		varNumbers		array indicating attr numbers of simple Vars
 *		lastInnerVar	highest attnum from inner tuple slot (0 if none)
 *		lastOuterVar	highest attnum from outer tuple slot (0 if none)
 *		lastScanVar		highest attnum from scan tuple slot (0 if none)
 * ----------------
 */
typedef struct ProjectionInfo
{
	NodeTag		type;
	List	   *pi_targetlist;
	ExprContext *pi_exprContext;
	TupleTableSlot *pi_slot;
	ExprDoneCond *pi_itemIsDone;
	bool		pi_isVarList;
	int		   *pi_varSlotOffsets;
	int		   *pi_varNumbers;
	int			pi_lastInnerVar;
	int			pi_lastOuterVar;
	int			pi_lastScanVar;
} ProjectionInfo;

/* ----------------
 *	  JunkFilter
 *
 *	  This class is used to store information regarding junk attributes.
 *	  A junk attribute is an attribute in a tuple that is needed only for
 *	  storing intermediate information in the executor, and does not belong
 *	  in emitted tuples.  For example, when we do an UPDATE query,
 *	  the planner adds a "junk" entry to the targetlist so that the tuples
 *	  returned to ExecutePlan() contain an extra attribute: the ctid of
 *	  the tuple to be updated.	This is needed to do the update, but we
 *	  don't want the ctid to be part of the stored new tuple!  So, we
 *	  apply a "junk filter" to remove the junk attributes and form the
 *	  real output tuple.  The junkfilter code also provides routines to
 *	  extract the values of the junk attribute(s) from the input tuple.
 *
 *	  targetList:		the original target list (including junk attributes).
 *	  cleanTupType:		the tuple descriptor for the "clean" tuple (with
 *						junk attributes removed).
 *	  cleanMap:			A map with the correspondence between the non-junk
 *						attribute numbers of the "original" tuple and the
 *						attribute numbers of the "clean" tuple.
 *	  resultSlot:		tuple slot used to hold cleaned tuple.
 *	  junkAttNo:		not used by junkfilter code.  Can be used by caller
 *						to remember the attno of a specific junk attribute
 *						(execMain.c stores the "ctid" attno here).
 * ----------------
 */
typedef struct JunkFilter
{
	NodeTag		type;
	List	   *jf_targetList;
	TupleDesc	jf_cleanTupType;
	AttrNumber *jf_cleanMap;
	TupleTableSlot *jf_resultSlot;
	AttrNumber	jf_junkAttNo;
} JunkFilter;

typedef void *RelationUpdateDesc;
typedef void *RelationDeleteDesc;

/* ----------------
 *	  ResultRelInfo information
 *
 *		Whenever we update an existing relation, we have to
 *		update indices on the relation, and perhaps also fire triggers.
 *		The ResultRelInfo class is used to hold all the information needed
 *		about a result relation, including indices.. -cim 10/15/89
 *
 *		RangeTableIndex			result relation's range table index
 *		RelationDesc			relation descriptor for result relation
 *		NumIndices				# of indices existing on result relation
 *		IndexRelationDescs		array of relation descriptors for indices
 *		IndexRelationInfo		array of key/attr info for indices
 *		TrigDesc				triggers to be fired, if any
 *		TrigFunctions			cached lookup info for trigger functions
 *		TrigInstrument			optional runtime measurements for triggers
 *		ConstraintExprs			array of constraint-checking expr states
 *		junkFilter				for removing junk attributes from tuples
 *		projectReturning		for computing a RETURNING list
 *		tupdesc_match			???
 *		mt_bind					???
 *		aoInsertDesc			context for appendonly relation buffered INSERT.
 *		aoDeleteDesc			context for appendonly relation buffered DELETE.
 *		ao_segno				the AO segfile we inserted into.
 *		extinsertDesc			???
 *		aosegno					???
 *		aoprocessed				???
 *		partInsertMap			map input attrno to target attrno
 *		partSlot				TupleTableSlot for the target part relation
 *		resultSlot          	TupleTableSlot for the target relation
 * ----------------
 */
typedef struct ResultRelInfo
{
	NodeTag		type;
	Index		ri_RangeTableIndex;
	Relation	ri_RelationDesc;
	int			ri_NumIndices;
	RelationPtr ri_IndexRelationDescs;
	IndexInfo **ri_IndexRelationInfo;
	TriggerDesc *ri_TrigDesc;
	FmgrInfo   *ri_TrigFunctions;
	struct Instrumentation *ri_TrigInstrument;
	List	  **ri_ConstraintExprs;
	JunkFilter *ri_junkFilter;
	ProjectionInfo *ri_projectReturning;
	int			tupdesc_match;
	struct MemTupleBinding *mt_bind;

	struct AppendOnlyInsertDescData *ri_aoInsertDesc;
	struct AOCSInsertDescData *ri_aocsInsertDesc;
	struct ExternalInsertDescData *ri_extInsertDesc;

	RelationDeleteDesc ri_deleteDesc;
	RelationUpdateDesc ri_updateDesc;

	int			ri_aosegno;
	uint64		ri_aoprocessed; /* tuples added/deleted for AO */
	struct AttrMap *ri_partInsertMap;
	TupleTableSlot *ri_partSlot;
	TupleTableSlot *ri_resultSlot;
	/* Parent relation in checkPartitionUpdate */
	Relation	ri_PartitionParent;
	/* tupdesc_match for checkPartitionUpdate */
	int			ri_PartCheckTupDescMatch;
	/* Attribute map in checkPartitionUpdate */
	struct AttrMap *ri_PartCheckMap;
} ResultRelInfo;

typedef struct ShareNodeEntry
{
	NodeTag		type;

	Node	   *sharePlan;
	Node	   *shareState;
	int			refcount; /* reference count to guard from too-eager-free risk */
} ShareNodeEntry;

/*
 * PartitionAccessMethods
 *    Defines the lookup access methods for partitions, one for each level.
 */
typedef struct PartitionAccessMethods
{
	/* Number of partition levels */
	int			partLevels;

	/* Access methods, one for each level */
	void	  **amstate;

	/* Memory context for access methods */
	MemoryContext part_cxt;
} PartitionAccessMethods;

typedef struct PartitionState
{
	NodeTag		type;

	AttrNumber	max_partition_attr;
	int			result_partition_array_size; /* max elements of result relation array */
	HTAB	   *result_partition_hash;
	PartitionAccessMethods *accessMethods;
} PartitionState;

/*
 * PartitionMetadata
 *   Defines the metadata for partitions.
 */
typedef struct PartitionMetadata
{
	PartitionNode *partsAndRules;
	PartitionAccessMethods *accessMethods;
} PartitionMetadata;

/*
 * PartOidEntry
 *   Defines an entry in the shared partOid hash table.
 */
typedef struct PartOidEntry
{
	/* oid of an individual leaf partition */
	Oid			partOid;

	/* list of partition selectors that produced the above part oid */
	List	   *selectorList;
} PartOidEntry;

/*
 * DynamicPartitionIterator
 *   Defines the iterator state to iterate over a set of partitions.
 */
typedef struct DynamicPartitionIterator
{
	/* An HTAB of partition oids to work on. */
	HTAB	   *partitionOids;

	/* The current HTAB iterator */
	HASH_SEQ_STATUS *partitionIterator;

	/*
	 * If the HTAB is not completely iterated, we need to
	 * call hash_seq_term.
	 */
	bool		shouldCallHashSeqTerm;

	/* The relation oid at current iterator position. */
	Oid			curRelOid;

	/*
	 * The per-partition memory context to prevent memory leak during
	 * processing multiple partitions.
	 */
	MemoryContext partitionMemoryContext;
} DynamicPartitionIterator;

/*
 * DynamicTableScanInfo
 *   Encapsulate the information that is needed to maintain the pid indexes
 * for all dynamic table scans in a plan.
 */
typedef struct DynamicTableScanInfo
{
	/*
	 * The total number of unique dynamic table scans in the plan.
	 */
	int			numScans;

	/*
	 * List containing the number of partition selectors for every scan id.
	 * Element #i in the list corresponds to scan id i
	 */
	List	   *numSelectorsPerScanId;

	/*
	 * An array of pid indexes, one for each unique dynamic table scans.
	 * Each of these pid indexes maintains unique pids that are involved
	 * in the scan.
	 */
	HTAB	  **pidIndexes;

	/*
	 * An array of *pointers* to DynamicPartitionIterator to record the
	 * current hash table iterator position.
	 */
	DynamicPartitionIterator **iterators;

	/*
	 * Partitioning metadata for all relevant partition tables.
	 */
	List	   *partsMetadata;

	/*
	 * The memory context in which pidIndexes are allocated.
	 */
	MemoryContext memoryContext;
} DynamicTableScanInfo;

/*
 * Number of pids used when initializing the pid-index hash table for each dynamic
 * table scan.
 */
#define INITIAL_NUM_PIDS 1000

/*
 * The initial estimate size for dynamic table scan pid-index array, and the
 * default incremental number when the array is out of space.
 */
#define NUM_PID_INDEXES_ADDED 10

/*
 * The global variable for the information relevant to dynamic table scans.
 * During execution, this will point to the value initialized in EState.
 */
extern DynamicTableScanInfo *dynamicTableScanInfo;

/* ----------------
 *	  EState information
 *
 * Master working state for an Executor invocation
 * ----------------
 */
typedef struct EState
{
	NodeTag		type;

	/* Basic state for all query types: */
	ScanDirection es_direction; /* current scan direction */
	Snapshot	es_snapshot;	/* time qual to use */
	Snapshot	es_crosscheck_snapshot; /* crosscheck time qual for RI */
	List	   *es_range_table; /* List of RangeTableEntrys */

	/* Info about target table for insert/update/delete queries: */
	ResultRelInfo *es_result_relations; /* array of ResultRelInfos */
	int			es_num_result_relations;		/* length of array */
	ResultRelInfo *es_result_relation_info;		/* currently active array elt */
	JunkFilter *es_junkFilter;	/* currently active junk filter */

	/* partitioning info for target relation */
	PartitionNode *es_result_partitions;

	/* AO fileseg info for target relation */
	List	   *es_result_aosegnos;

	TupleTableSlot *es_trig_tuple_slot; /* for trigger output tuples */

	/* Stuff used for SELECT INTO: */
	Relation	es_into_relation_descriptor;
	bool		es_into_relation_is_bulkload;

	ItemPointerData es_into_relation_last_heap_tid;

	struct MirroredBufferPoolBulkLoadInfo *es_into_relation_bulkloadinfo;

	/* Parameter info: */
	ParamListInfo es_param_list_info;	/* values of external params */
	ParamExecData *es_param_exec_vals;	/* values of internal params */

	/* Other working state: */
	MemoryContext es_query_cxt; /* per-query context in which EState lives */

	TupleTable	es_tupleTable;	/* Array of TupleTableSlots */

	uint64		es_processed;	/* # of tuples processed */
	Oid			es_lastoid;		/* last oid processed (by INSERT) */
	List	   *es_rowMarks;	/* not good place, but there is no other */

	bool		es_is_subquery;	/* true if subquery (es_query_cxt not mine) */

	bool		es_instrument;	/* true requests runtime instrumentation */
	bool		es_select_into; /* true if doing SELECT INTO */
	bool		es_into_oids;	/* true to generate OIDs in SELECT INTO */

	List	   *es_exprcontexts;	/* List of ExprContexts within EState */

	/*
	 * this ExprContext is for per-output-tuple operations, such as constraint
	 * checks and index-value computations.  It will be reset for each output
	 * tuple.  Note that it will be created only if needed.
	 */
	ExprContext *es_per_tuple_exprcontext;

	/* Below is to re-evaluate plan qual in READ COMMITTED mode */
	PlannedStmt *es_plannedstmt;	/* link to top of plan tree */
	struct evalPlanQual *es_evalPlanQual;		/* chain of PlanQual states */
	bool	   *es_evTupleNull; /* local array of EPQ status */
	HeapTuple  *es_evTuple;		/* shared array of EPQ substitute tuples */
	bool		es_useEvalPlan; /* evaluating EPQ tuples? */

	/* Additions for MPP plan slicing. */
	struct SliceTable *es_sliceTable;

	/* Data structure for node sharing */
	List	  **es_sharenode;

	int			active_recv_id;
	void	   *motionlayer_context;  /* Motion Layer state */
	struct ChunkTransportState *interconnect_context; /* Interconnect state */

	/* MPP used resources */
	bool		es_interconnect_is_setup;   /* is interconnect set-up?    */

	bool		es_got_eos;			/* was end-of-stream recieved? */

	bool		cancelUnfinished;	/* when we're cleaning up, we need to make sure that we know it */

	/* results from qExec processes */
	struct CdbDispatcherState *dispatcherState;

	/* CDB: EXPLAIN ANALYZE statistics */
	struct CdbExplain_ShowStatCtx  *showstatctx;

	/* CDB: partitioning state info */
	PartitionState *es_partition_state;

	/*
	 * The slice number for the current node that is
	 * being processed. During the tree traversal,
	 * this value is set by Motion and InitPlan nodes.
	 *
	 * currentSliceIdInPlan and currentExecutingSliceId
	 * are basically the same, except for InitPlan nodes.
	 * For InitPlan nodes, the nodes in the top slice have
	 * an assigned slice id in the plan, while the executing
	 * slice id for these nodes is the root slice id.
	 */
	int			currentSliceIdInPlan;
	int			currentExecutingSliceId;

	/*
	 * Each subplan has its own EState. This value indicates
	 * the level of the corresponding subplan for this EState
	 * with respect to the main plan tree.
	 *
	 * This is used to determine whether we could eager free
	 * the Material node on top of Broadcast inside a subplan
	 * (for supporting correlated subqueries). The Material
	 * node can be eager-free'ed only when this value is 0.
	 */
	int			subplanLevel;

	/*
	 * The root slice id for this EState.
	 */
	int			rootSliceId;

	struct PlanState *planstate;        /* plan's state tree */
	/*
	 * Information relevant to dynamic table scans.
	 */
	DynamicTableScanInfo *dynamicTableScanInfo;
} EState;

struct PlanState;
struct MotionState;

extern struct MotionState *getMotionState(struct PlanState *ps, int sliceIndex);
extern int LocallyExecutingSliceIndex(EState *estate);
extern int RootSliceIndex(EState *estate);
#ifdef USE_ASSERT_CHECKING
extern void SliceLeafMotionStateAreValid(struct MotionState *ms);
#endif

/* es_rowMarks is a list of these structs: */
typedef struct ExecRowMark
{
	Relation	relation;		/* opened and RowShareLock'd relation */
	Index		rti;			/* its range table index */
	bool		forUpdate;		/* true = FOR UPDATE, false = FOR SHARE */
	bool		noWait;			/* NOWAIT option */
	AttrNumber	ctidAttNo;		/* resno of its ctid junk attribute */
} ExecRowMark;


/* ----------------------------------------------------------------
 *				 Tuple Hash Tables
 *
 * All-in-memory tuple hash tables are used for a number of purposes.
 * ----------------------------------------------------------------
 */
typedef struct TupleHashEntryData *TupleHashEntry;
typedef struct TupleHashTableData *TupleHashTable;

typedef struct TupleHashEntryData
{
	/* firstTuple must be the first field in this struct! */
	struct MemTupleData *firstTuple;	/* copy of first tuple in this group */
	/* there may be additional data beyond the end of this struct */
} TupleHashEntryData;			/* VARIABLE LENGTH STRUCT */

typedef struct TupleHashTableData
{
	HTAB	   *hashtab;		/* underlying dynahash table */
	int			numCols;		/* number of columns in lookup key */
	AttrNumber *keyColIdx;		/* attr numbers of key columns */
	FmgrInfo   *eqfunctions;	/* lookup data for comparison functions */
	FmgrInfo   *hashfunctions;	/* lookup data for hash functions */
	MemoryContext tablecxt;		/* memory context containing table */
	MemoryContext tempcxt;		/* context for function evaluations */
	Size		entrysize;		/* actual size to make each hash entry */
	TupleTableSlot *tableslot;	/* slot for referencing table entries */
	TupleTableSlot *inputslot;	/* current input tuple's slot */
} TupleHashTableData;

typedef HASH_SEQ_STATUS TupleHashIterator;

/*
 * Use InitTupleHashIterator/TermTupleHashIterator for a read/write scan.
 * Use ResetTupleHashIterator if the table can be frozen (in this case no
 * explicit scan termination is needed).
 */
#define InitTupleHashIterator(htable, iter) \
	hash_seq_init(iter, (htable)->hashtab)
#define TermTupleHashIterator(iter) \
	hash_seq_term(iter)
#define ResetTupleHashIterator(htable, iter) \
	do { \
		hash_freeze((htable)->hashtab); \
		hash_seq_init(iter, (htable)->hashtab); \
	} while (0)
#define ScanTupleHashTable(iter) \
	((TupleHashEntry) hash_seq_search(iter))

/* Abstraction of different memory management calls */
typedef struct MemoryManagerContainer
{
	void *manager; /* memory manager instance */
	void *(*alloc)(void *manager, Size len);
	void (*free)(void *manager, void *pointer);
	/*
	 * If existing space is too small, the realloced space is how many
	 * times of the existing one.
	 */
	int realloc_ratio;
} MemoryManagerContainer;

static inline void *cxt_alloc(void *manager, Size len)
{
	return MemoryContextAlloc((MemoryContext)manager, len);
}

static inline void cxt_free(void *manager, void *pointer)
{
    UnusedArg(manager);
	if (pointer != NULL)
		pfree(pointer);
}

/* ----------------------------------------------------------------
 *				 Expression State Trees
 *
 * Each executable expression tree has a parallel ExprState tree.
 *
 * Unlike PlanState, there is not an exact one-for-one correspondence between
 * ExprState node types and Expr node types.  Many Expr node types have no
 * need for node-type-specific run-time state, and so they can use plain
 * ExprState or GenericExprState as their associated ExprState node type.
 * ----------------------------------------------------------------
 */

/* ----------------
 *		ExprState node
 *
 * ExprState is the common superclass for all ExprState-type nodes.
 *
 * It can also be instantiated directly for leaf Expr nodes that need no
 * local run-time state (such as Var, Const, or Param).
 *
 * To save on dispatch overhead, each ExprState node contains a function
 * pointer to the routine to execute to evaluate the node.
 * ----------------
 */

typedef struct ExprState ExprState;

typedef Datum (*ExprStateEvalFunc) (ExprState *expression,
												ExprContext *econtext,
												bool *isNull,
												ExprDoneCond *isDone);

struct ExprState
{
	NodeTag		type;
	Expr	   *expr;			/* associated Expr node */
	ExprStateEvalFunc evalfunc; /* routine to run to execute node */
};

/* ----------------
 *		GenericExprState node
 *
 * This is used for Expr node types that need no local run-time state,
 * but have one child Expr node.
 * ----------------
 */
typedef struct GenericExprState
{
	ExprState	xprstate;
	ExprState  *arg;			/* state of my child node */
} GenericExprState;

/* ----------------
 *		AggrefExprState node
 * ----------------
 */
typedef struct AggrefExprState
{
	ExprState	xprstate;
	List	   *args;			/* states of argument expressions */
	List	   *inputTargets;	/* combined TargetList */
	List	   *inputSortClauses; /* list of SortClause */
	int			aggno;			/* ID number for agg within its plan node */
} AggrefExprState;

/*
 * ----------------
 *		GroupingFuncExprState node
 * ----------------
 */
typedef struct GroupingFuncExprState
{
	ExprState  xprstate;
	List          *args;
	int        ngrpcols;   /* number of unique grouping attributes */
} GroupingFuncExprState;

/* ----------------
 *        WindowRefExprState node
 * ----------------
 */
typedef struct WindowRefExprState
{
	ExprState        xprstate;
	struct WindowState *windowstate; /* reflect parent window state */
	List           *args;                        /* states of argument expressions */
	bool           *argtypbyval;        /* pg_type.typbyval for each argument */
	int16           *argtyplen;                /* pg_type.typlen of each argument */
	int                        refno;                        /* index in window state's wrxstates list */
	int                        funcno;                        /* index in window state's func_state array */
	// bool                isAgg;                        /* aggregate-derived? */
	char                winkind;                /* pg_window.winkind */
} WindowRefExprState;

/* ----------------
 *		ArrayRefExprState node
 *
 * Note: array types can be fixed-length (typlen > 0), but only when the
 * element type is itself fixed-length.  Otherwise they are varlena structures
 * and have typlen = -1.  In any case, an array type is never pass-by-value.
 * ----------------
 */
typedef struct ArrayRefExprState
{
	ExprState	xprstate;
	List	   *refupperindexpr;	/* states for child nodes */
	List	   *reflowerindexpr;
	ExprState  *refexpr;
	ExprState  *refassgnexpr;
	int16		refattrlength;	/* typlen of array type */
	int16		refelemlength;	/* typlen of the array element type */
	bool		refelembyval;	/* is the element type pass-by-value? */
	char		refelemalign;	/* typalign of the element type */
} ArrayRefExprState;

/* ----------------
 *		FuncExprState node
 *
 * Although named for FuncExpr, this is also used for OpExpr, DistinctExpr,
 * and NullIf nodes; be careful to check what xprstate.expr is actually
 * pointing at!
 * ----------------
 */
typedef struct FuncExprState
{
	ExprState	xprstate;
	List	   *args;			/* states of argument expressions */

	/*
	 * Function manager's lookup info for the target function.  If func.fn_oid
	 * is InvalidOid, we haven't initialized it yet (nor any of the following
	 * fields).
	 */
	FmgrInfo	func;

	/*
	 * For a set-returning function (SRF) that returns a tuplestore, we
	 * keep the tuplestore here and dole out the result rows one at a time.
	 * The slot holds the row currently being returned.
	 */
	Tuplestorestate *funcResultStore;
	TupleTableSlot *funcResultSlot;

	/*
	 * In some cases we need to compute a tuple descriptor for the function's
	 * output.  If so, it's stored here.
	 */
	TupleDesc	funcResultDesc;
	bool		funcReturnsTuple;	/* valid when funcResultDesc isn't NULL */

	/*
	 * We need to store argument values across calls when evaluating a SRF
	 * that uses value-per-call mode.
	 *
	 * setArgsValid is true when we are evaluating a set-valued function and
	 * we are in the middle of a call series; we want to pass the same
	 * argument values to the function again (and again, until it returns
	 * ExprEndResult).
	 */
	bool		setArgsValid;

	/*
	 * Flag to remember whether we found a set-valued argument to the
	 * function. This causes the function result to be a set as well. Valid
	 * only when setArgsValid is true or funcResultStore isn't NULL.
	 */
	bool		setHasSetArg;	/* some argument returns a set */

	/*
	 * Flag to remember whether we have registered a shutdown callback for
	 * this FuncExprState.	We do so only if funcResultStore or setArgsValid
	 * has been set at least once (since all the callback is for is to release
	 * the tuplestore or clear setArgsValid).
	 */
	bool		shutdown_reg;	/* a shutdown callback is registered */

	/*
	 * Current argument data for a set-valued function; contains valid data
	 * only if setArgsValid is true.
	 */
	FunctionCallInfoData setArgs;

	/* Fast Path */
	ExprState  *fp_arg[2];
	Datum		fp_datum[2];
	bool		fp_null[2];
} FuncExprState;

/* ----------------
 *		ScalarArrayOpExprState node
 *
 * This is a FuncExprState plus some additional data.
 * ----------------
 */
typedef struct ScalarArrayOpExprState
{
	FuncExprState fxprstate;
	/* Cached info about array element type */
	Oid			element_type;
	int16		typlen;
	bool		typbyval;
	char		typalign;

	/* Fast path x in ('A', 'B', 'C') */
	int			fp_n;
	int		   *fp_len;
	Datum	   *fp_datum;
} ScalarArrayOpExprState;

/* ----------------
 *		BoolExprState node
 * ----------------
 */
typedef struct BoolExprState
{
	ExprState	xprstate;
	List	   *args;			/* states of argument expression(s) */
} BoolExprState;

/* ----------------
 *		PartOidExprState node
 * ----------------
 */
typedef struct PartOidExprState
{
	ExprState	xprstate;

	/* accepted leaf PartitionConstraints for current tuple */
	struct PartitionConstraints **acceptedLeafPart;
} PartOidExprState;

/* ----------------
 *		PartDefaultExprState node
 * ----------------
 */
typedef struct PartDefaultExprState
{
	ExprState	xprstate;

	/* accepted partitions for all levels */
	struct PartitionConstraints **levelPartConstraints;
} PartDefaultExprState;

/* ----------------
 *		PartBoundExprState node
 * ----------------
 */
typedef struct PartBoundExprState
{
	ExprState	xprstate;

	/* accepted partitions for all levels */
	struct PartitionConstraints **levelPartConstraints;
} PartBoundExprState;

/* ----------------
 *		PartBoundInclusionExprState node
 * ----------------
 */
typedef struct PartBoundInclusionExprState
{
	ExprState	xprstate;

	/* accepted partitions for all levels */
	struct PartitionConstraints **levelPartConstraints;
} PartBoundInclusionExprState;

/* ----------------
 *		PartBoundOpenExprState node
 * ----------------
 */
typedef struct PartBoundOpenExprState
{
	ExprState	xprstate;

	/* accepted partitions for all levels */
	struct PartitionConstraints **levelPartConstraints;
} PartBoundOpenExprState;

/* ----------------
 *		SubPlanState node
 * ----------------
 */
typedef struct SubPlanState
{
	ExprState	xprstate;
	EState	   *sub_estate;		/* subselect plan has its own EState */
	struct PlanState *planstate;	/* subselect plan's state tree */
	ExprState  *testexpr;		/* state of combining expression */
	List	   *args;			/* states of argument expression(s) */
	bool		needShutdown;	/* TRUE = need to shutdown subplan */

	struct MemTupleData *curTuple;                /* copy of most recent tuple from subplan */
	/* these are used when hashing the subselect's output: */
	ProjectionInfo *projLeft;	/* for projecting lefthand exprs */
	ProjectionInfo *projRight;	/* for projecting subselect output */
	TupleHashTable hashtable;	/* hash table for no-nulls subselect rows */
	TupleHashTable hashnulls;	/* hash table for rows with null(s) */
	bool		havehashrows;	/* TRUE if hashtable is not empty */
	bool		havenullrows;	/* TRUE if hashnulls is not empty */

	MemoryContext hashtablecxt;	/* memory context containing hash tables */
	MemoryContext hashtempcxt;	/* temp memory context for hash tables */
	ExprContext *innerecontext;	/* working context for comparisons */
	AttrNumber *keyColIdx;		/* control data for hash tables */
	FmgrInfo   *eqfunctions;	/* comparison functions for hash tables */
	FmgrInfo   *hashfunctions;	/* lookup data for hash functions */
	struct StringInfoData  *cdbextratextbuf;    /* to pass text to cdbexplain */
} SubPlanState;

/* ----------------
 *		FieldSelectState node
 * ----------------
 */
typedef struct FieldSelectState
{
	ExprState	xprstate;
	ExprState  *arg;			/* input expression */
	TupleDesc	argdesc;		/* tupdesc for most recent input */
} FieldSelectState;

/* ----------------
 *		FieldStoreState node
 * ----------------
 */
typedef struct FieldStoreState
{
	ExprState	xprstate;
	ExprState  *arg;			/* input tuple value */
	List	   *newvals;		/* new value(s) for field(s) */
	TupleDesc	argdesc;		/* tupdesc for most recent input */
} FieldStoreState;

/* ----------------
 *		ConvertRowtypeExprState node
 * ----------------
 */
typedef struct ConvertRowtypeExprState
{
	ExprState	xprstate;
	ExprState  *arg;			/* input tuple value */
	TupleDesc	indesc;			/* tupdesc for source rowtype */
	TupleDesc	outdesc;		/* tupdesc for result rowtype */
	AttrNumber *attrMap;		/* indexes of input fields, or 0 for null */
	Datum	   *invalues;		/* workspace for deconstructing source */
	bool	   *inisnull;
	Datum	   *outvalues;		/* workspace for constructing result */
	bool	   *outisnull;
} ConvertRowtypeExprState;

/* ----------------
 *		CaseExprState node
 * ----------------
 */
typedef struct CaseExprState
{
	ExprState	xprstate;
	ExprState  *arg;			/* implicit equality comparison argument */
	List	   *args;			/* the arguments (list of WHEN clauses) */
	ExprState  *defresult;		/* the default result (ELSE clause) */
} CaseExprState;

/* ----------------
 *		CaseWhenState node
 * ----------------
 */
typedef struct CaseWhenState
{
	ExprState	xprstate;
	ExprState  *expr;			/* condition expression */
	ExprState  *result;			/* substitution result */
} CaseWhenState;

/* ----------------
 *		ArrayExprState node
 *
 * Note: ARRAY[] expressions always produce varlena arrays, never fixed-length
 * arrays.
 * ----------------
 */
typedef struct ArrayExprState
{
	ExprState	xprstate;
	List	   *elements;		/* states for child nodes */
	int16		elemlength;		/* typlen of the array element type */
	bool		elembyval;		/* is the element type pass-by-value? */
	char		elemalign;		/* typalign of the element type */
} ArrayExprState;

/* ----------------
 *		RowExprState node
 * ----------------
 */
typedef struct RowExprState
{
	ExprState	xprstate;
	List	   *args;			/* the arguments */
	TupleDesc	tupdesc;		/* descriptor for result tuples */
} RowExprState;

/* ----------------
 *		RowCompareExprState node
 * ----------------
 */
typedef struct RowCompareExprState
{
	ExprState	xprstate;
	List	   *largs;			/* the left-hand input arguments */
	List	   *rargs;			/* the right-hand input arguments */
	FmgrInfo   *funcs;			/* array of comparison function info */
} RowCompareExprState;

/* ----------------
 *		CoalesceExprState node
 * ----------------
 */
typedef struct CoalesceExprState
{
	ExprState	xprstate;
	List	   *args;			/* the arguments */
} CoalesceExprState;

/* ----------------
 *		MinMaxExprState node
 * ----------------
 */
typedef struct MinMaxExprState
{
	ExprState	xprstate;
	List	   *args;			/* the arguments */
	FmgrInfo	cfunc;			/* lookup info for comparison func */
} MinMaxExprState;

/* ----------------
 *		NullTestState node
 * ----------------
 */
typedef struct NullTestState
{
	ExprState	xprstate;
	ExprState  *arg;			/* input expression */
	bool		argisrow;		/* T if input is of a composite type */
	/* used only if argisrow: */
	TupleDesc	argdesc;		/* tupdesc for most recent input */
} NullTestState;

/* ----------------
 *		CoerceToDomainState node
 * ----------------
 */
typedef struct CoerceToDomainState
{
	ExprState	xprstate;
	ExprState  *arg;			/* input expression */
	/* Cached list of constraints that need to be checked */
	List	   *constraints;	/* list of DomainConstraintState nodes */
} CoerceToDomainState;


/* ----------------
 *		PercentileExprState node
 * ----------------
 */
typedef struct PercentileExprState
{
	ExprState	xprstate;
	List	   *args;			/* states of argument expressions */
	List	   *tlist;			/* combined TargetList */
	int			aggno;			/* ID number within its plan node */
} PercentileExprState;

/*
 * DomainConstraintState - one item to check during CoerceToDomain
 *
 * Note: this is just a Node, and not an ExprState, because it has no
 * corresponding Expr to link to.  Nonetheless it is part of an ExprState
 * tree, so we give it a name following the xxxState convention.
 */
typedef enum DomainConstraintType
{
	DOM_CONSTRAINT_NOTNULL,
	DOM_CONSTRAINT_CHECK
} DomainConstraintType;

typedef struct DomainConstraintState
{
	NodeTag		type;
	DomainConstraintType constrainttype;		/* constraint type */
	char	   *name;			/* name of constraint (for error msgs) */
	ExprState  *check_expr;		/* for CHECK, a boolean expression */
} DomainConstraintState;


/* ----------------------------------------------------------------
 *				 Executor State Trees
 *
 * An executing query has a PlanState tree paralleling the Plan tree
 * that describes the plan.
 * ----------------------------------------------------------------
 */

/* ----------------
 *		PlanState node
 *
 * We never actually instantiate any PlanState nodes; this is just the common
 * abstract superclass for all PlanState-type nodes.
 * ----------------
 */
typedef struct PlanState
{
	NodeTag		type;

	Plan	   *plan;			/* associated Plan node */

	EState	   *state;			/* at execution time, state's of individual
								 * nodes point to one EState for the whole
								 * top-level plan */

	bool		fHadSentGpmon;

	/*
	 * Common structural data for all Plan types.  These links to subsidiary
	 * state trees parallel links in the associated plan tree (except for the
	 * subPlan list, which does not exist in the plan tree).
	 */
	List	   *targetlist;		/* target list to be computed at this node */
	List	   *qual;			/* implicitly-ANDed qual conditions */
	struct PlanState *lefttree; /* input plan tree(s) */
	struct PlanState *righttree;
	List	   *initPlan;		/* Init SubPlanState nodes (un-correlated expr
								 * subselects) */
	List	   *subPlan;		/* SubPlanState nodes in my expressions */

	/*
	 * State for management of parameter-change-driven rescanning
	 */
	Bitmapset  *chgParam;		/* set of IDs of changed Params */

	/*
	 * Indicate whether it is unsafe to eager free the memory used by this node when
	 * this node outputted its last row.
	 *
	 * The unsafe cases are Mark/Restore, Rescan on Material/Sort on top of a Motion.
	 */
	bool		delayEagerFree;

	/*
	 * Other run-time state needed by most if not all node types.
	 */
	TupleTableSlot *ps_OuterTupleSlot;	/* slot for current "outer" tuple */
	TupleTableSlot *ps_ResultTupleSlot; /* slot for my result tuples */
	ExprContext *ps_ExprContext;	/* node's expression-evaluation context */
	ProjectionInfo *ps_ProjInfo;	/* info for doing tuple projection */

	/*
	 * EXPLAIN ANALYZE statistics collection
	 */
	struct Instrumentation *instrument;     /* runtime stats for this node */
	struct StringInfoData  *cdbexplainbuf;  /* EXPLAIN ANALYZE report buf */
	void      (*cdbexplainfun)(struct PlanState *planstate, struct StringInfoData *buf);
	/* callback before ExecutorEnd */

	/*
	 * GpMon packet
	 */
	int		gpmon_plan_tick;
	gpmon_packet_t gpmon_pkt;
} PlanState;

typedef struct Gpmon_NameUnit_MaxVal
{
	char	   *name;
	char	   *unit;
	int64		maxval;
} Gpmon_NameUnit_MaxVal;

typedef struct Gpmon_NameVal_Text
{
	char	   *name;
	char	   *value;
} Gpmon_NameVal_Text;

/* Gpperfmon helper functions defined in execGpmon.h */
extern char *GetScanRelNameGpmon(Oid relid, char schema_table_name[SCAN_REL_NAME_BUF_SIZE]);
extern void CheckSendPlanStateGpmonPkt(PlanState *ps);
extern void EndPlanStateGpmonPkt(PlanState *ps);
extern void InitPlanNodeGpmonPkt(Plan* plan, gpmon_packet_t *gpmon_pkt, EState *estate,
								 PerfmonNodeType type, int64 rowsout_est,
								 char* relname);


extern uint64 PlanStateOperatorMemKB(const PlanState *ps);

static inline void Gpmon_M_Incr(gpmon_packet_t *pkt, int nth)
{
	++pkt->u.qexec.measures[nth];
}
static inline void Gpmon_M_Incr_Rows_Out(gpmon_packet_t *pkt)
{
    ++pkt->u.qexec.rowsout;
}
static inline void Gpmon_M_Add_Rows_Out(gpmon_packet_t *pkt, int val)
{
    pkt->u.qexec.rowsout += val;
}
static inline void Gpmon_M_Add(gpmon_packet_t *pkt, int nth, int val)
{
	pkt->u.qexec.measures[nth] += val;
}
static inline void Gpmon_M_Set(gpmon_packet_t *pkt, int nth, int64 val)
{
	pkt->u.qexec.measures[nth] = val;
}
static inline int64 Gpmon_M_Get(gpmon_packet_t *pkt, int nth)
{
	return pkt->u.qexec.measures[nth];
}
static inline void Gpmon_M_Reset(gpmon_packet_t *pkt, int nth)
{
	pkt->u.qexec.measures[nth] = 0;
}

/* ----------------
 *	these are are defined to avoid confusion problems with "left"
 *	and "right" and "inner" and "outer".  The convention is that
 *	the "left" plan is the "outer" plan and the "right" plan is
 *	the inner plan, but these make the code more readable.
 * ----------------
 */
#define innerPlanState(node)		(((PlanState *)(node))->righttree)
#define outerPlanState(node)		(((PlanState *)(node))->lefttree)


/* ----------------
 *	 ResultState information
 * ----------------
 */
typedef struct ResultState
{
	PlanState	ps;				/* its first field is NodeTag */
	ExprState  *resconstantqual;
	bool		inputFullyConsumed;		/* are we done? */
	bool		rs_checkqual;	/* do we need to check the qual? */
	bool		isSRF;			/* state flag for processing set-valued
								 * functions in targetlist */
	ExprDoneCond lastSRFCond;	/* Applicable only if isSRF is true.
								 * Represents the last done flag */
} ResultState;

/* ----------------
 *	 RepeatState information
 * ----------------
 */
typedef struct RepeatState
{
	PlanState	ps;				/* its first field is NodeTag */

	bool		repeat_done;	/* are we done? */
	TupleTableSlot *slot;		/* The current tuple */
	int			repeat_count;	/* The number of repeats for the current tuple */
	ExprState  *expr_state;		/* The state to evaluate the expression */
} RepeatState;

/* ----------------
 *	 AppendState information
 *
 *		nplans			how many plans are in the list
 *		whichplan		which plan is being executed (0 .. n-1)
 *		firstplan		first plan to execute (usually 0)
 *		lastplan		last plan to execute (usually n-1)
 * ----------------
 */
typedef struct AppendState
{
	PlanState	ps;				/* its first field is NodeTag */
	PlanState **appendplans;	/* array of PlanStates for my inputs */
	int			eflags;			/* used to initialize each subplan */
	int			as_nplans;
	int			as_whichplan;
	int			as_firstplan;
	int			as_lastplan;
} AppendState;

/*
 * SequenceState
 */
typedef struct SequenceState
{
	PlanState	ps;
	PlanState **subplans;
	int			numSubplans;

	/*
	 * True if no subplan has been executed.
	 */
	bool		initState;
} SequenceState;

/* ----------------
 *	 BitmapAndState information
 * ----------------
 */
typedef struct BitmapAndState
{
	PlanState	ps;				/* its first field is NodeTag */
	PlanState **bitmapplans;	/* array of PlanStates for my inputs */
	int			nplans;			/* number of input plans */
	Node	   *bitmap;			/* output stream bitmap */
} BitmapAndState;

/* ----------------
 *	 BitmapOrState information
 * ----------------
 */
typedef struct BitmapOrState
{
	PlanState	ps;				/* its first field is NodeTag */
	PlanState **bitmapplans;	/* array of PlanStates for my inputs */
	int			nplans;			/* number of input plans */
	Node	   *bitmap;			/* output bitmap */
} BitmapOrState;

/* ----------------------------------------------------------------
 *	                  Scan State Information
 * ----------------------------------------------------------------
 */

/* What stage the scan node is currently
 *
 * 	SCAN_INIT: we are initializing the scan state
 * 	SCAN_FIRST: part of the initialization is done and we are
 * 		ready to scan the first relation of possibly multiple
 * 		relations, if it is a dynamic scan.
 * 	SCAN_SCAN: all initializations for reading tuples are done
 * 		and we are either reading tuples, or ready to read tuples
 * 	SCAN_MARKPOS: we have marked a position in the scan state
 * 	SCAN_NEXT: we are done with the current relation and waiting
 * 		for the next relation (if multi-partition)
 * 	SCAN_DONE: we are done with all relations/partitions, but
 * 		the scan state is still valid for a ReScan (i.e., we
 * 		haven't destroyed our scan state yet)
 * 	SCAN_END: we are completely done. We cannot ReScan, without
 * 		redoing the whole initialization phase again.
 */
typedef enum
{
        SCAN_INIT           = 0,
        SCAN_FIRST          = 1,
        SCAN_SCAN           = 2,
        SCAN_MARKPOS        = 4,
        SCAN_NEXT           = 8,
        SCAN_DONE           = 16,
        SCAN_RESCAN         = 32,
        SCAN_END            = 64,
} ScanStatus;

/*
 * TableType
 *   Enum for different types of tables.
 */
typedef enum
{
	TableTypeHeap = 0,
	TableTypeAppendOnly = 1,
	TableTypeAOCS = 2,
	TableTypeInvalid,
} TableType;

/* ----------------
 *	 ScanState information
 *
 *		ScanState extends PlanState for node types that represent
 *		scans of an underlying relation.  It can also be used for nodes
 *		that scan the output of an underlying plan node --- in that case,
 *		only ScanTupleSlot is actually useful, and it refers to the tuple
 *		retrieved from the subplan.
 *
 *		currentRelation    relation being scanned (NULL if none)
 *		ScanTupleSlot	   pointer to slot in tuple table holding scan tuple
 *		scan_state		   the stage of scanning
 *		tableType		   the table type of the target relation
 * ----------------
 */
typedef struct ScanState
{
	PlanState	ps;				/* its first field is NodeTag */
	Relation	ss_currentRelation;
	TupleTableSlot *ss_ScanTupleSlot;

	int			scan_state;

	/* The type of the table that is being scanned */
	TableType	tableType;
} ScanState;

/*
 * SeqScanOpaqueData
 *   Additional state data (in addition to ScanState) for scanning heap table.
 */
typedef struct SeqScanOpaqueData
{
	struct HeapScanDescData * ss_currentScanDesc;

	struct {
		HeapTupleData item[512];
		int bot, top;
		HeapTuple last;
		int seen_EOS;
	} ss_heapTupleData;

} SeqScanOpaqueData;

/*
 * SeqScanState
 *   State data for scanning heap table.
 */
typedef struct SeqScanState
{
	ScanState ss;
	SeqScanOpaqueData *opaque;
} SeqScanState;

/*
 * These structs store information about index quals that don't have simple
 * constant right-hand sides.  See comments for ExecIndexBuildScanKeys()
 * for discussion.
 */
typedef struct
{
	ScanKey		scan_key;		/* scankey to put value into */
	ExprState  *key_expr;		/* expr to evaluate to get value */
} IndexRuntimeKeyInfo;

typedef struct
{
	ScanKey		scan_key;		/* scankey to put value into */
	ExprState  *array_expr;		/* expr to evaluate to get array value */
	int			next_elem;		/* next array element to use */
	int			num_elems;		/* number of elems in current array value */
	Datum	   *elem_values;	/* array of num_elems Datums */
	bool	   *elem_nulls;		/* array of num_elems is-null flags */
} IndexArrayKeyInfo;

/* ----------------
 *	 IndexScanState information
 *
 *		indexqualorig	   execution state for indexqualorig expressions
 *		ScanKeys		   Skey structures to scan index rel
 *		NumScanKeys		   number of Skey structs
 *		RuntimeKeys		   info about Skeys that must be evaluated at runtime
 *		NumRuntimeKeys	   number of RuntimeKeys structs
 *		RuntimeKeysReady   true if runtime Skeys have been computed
 *		RuntimeContext	   expr context for evaling runtime Skeys
 *		RelationDesc	   index relation descriptor
 *		ScanDesc		   index scan descriptor
 * ----------------
 */
typedef struct IndexScanState
{
	ScanState	ss;				/* its first field is NodeTag */
	List	   *indexqualorig;
	ScanKey		iss_ScanKeys;
	int			iss_NumScanKeys;
	IndexRuntimeKeyInfo *iss_RuntimeKeys;
	int			iss_NumRuntimeKeys;
	IndexArrayKeyInfo *iss_ArrayKeys;
	int			iss_NumArrayKeys;
	bool		iss_RuntimeKeysReady;
	ExprContext *iss_RuntimeContext;
	Relation	iss_RelationDesc;
	struct IndexScanDescData *iss_ScanDesc;

	/*
	 * tableOid is the oid of the partition or relation on which our current
	 * index relation is defined.
	 */
	Oid			tableOid;
} IndexScanState;

/*
 * DynamicIndexScanState
 */
typedef struct DynamicIndexScanState
{
	IndexScanState indexScanState;

	/*
	* Partition id index that mantains all unique partition ids for the
	* DynamicIndexScan.
	*/
	HTAB *pidxIndex;

	/*
	* Status of the part to retrieve (result of the sequential search in a hash table).
	*/
	HASH_SEQ_STATUS pidxStatus;

	/* Like DynamicTableScanState, this flag is required to handle error condition.
	 * This flag prevent ExecEndDynamicIndexScan from calling hash_seq_term() or
	 * a NULL hash table. */
	bool shouldCallHashSeqTerm;

	/*
	 * We will create a new copy of logicalIndexInfo in this memory context for
	 * each partition. This memory context will be reset per-partition to free
	 * up previous partition's logicalIndexInfo memory
	 */
	MemoryContext partitionMemoryContext;

	/* The partition oid for which the current varnos are mapped */
	Oid columnLayoutOid;
} DynamicIndexScanState;


/* ----------------
 *	 BitmapIndexScanState information
 * ----------------
 */
typedef struct BitmapIndexScanState
{
	IndexScanState indexScanState;		/* pseudo inheritance */
	Node            *bitmap;			/* output bitmap */
	MemoryContext partitionMemoryContext;
} BitmapIndexScanState;

/* ----------------
 *	 BitmapHeapScanState information
 *
 *		bitmapqualorig	   execution state for bitmapqualorig expressions
 *		tbm				   bitmap obtained from child index scan(s)
 *		tbmres			   current-page data
 * ----------------
 */
typedef struct BitmapHeapScanState
{
	ScanState	ss;				/* its first field is NodeTag */
	struct HeapScanDescData *ss_currentScanDesc;
	List	   *bitmapqualorig;
	Node	   *tbm;
	TBMIterateResult *tbmres;
} BitmapHeapScanState;

/* ----------------
 *	 BitmapAppendOnlyScanState information
 *
 *		bitmapqualorig	   execution state for bitmapqualorig expressions
 *		tbm				   bitmap obtained from child index scan(s)
 *		tbmres			   current-page data
 * ----------------
 */
typedef struct BitmapAppendOnlyScanState
{
	ScanState		 ss;     /* its first field is NodeTag */

	struct AppendOnlyFetchDescData	*baos_currentAOFetchDesc;
	struct AOCSFetchDescData *baos_currentAOCSFetchDesc;
	List	   *baos_bitmapqualorig;
	Node  		*baos_tbm;
	TBMIterateResult *baos_tbmres;
	bool		baos_gotpage;
	int			baos_cindex;
	bool		baos_lossy;
	int			baos_ntuples;
	bool        isAORow; /* If this is for AO Row tables. */
} BitmapAppendOnlyScanState;

/* ----------------
 *	 BitmapTableScanState information
 *
 *		scanDesc			an opaque (scan method dependent) scan descriptor
 *		bitmapqualorig		execution state for bitmapqualorig expressions
 *		tbm					bitmap obtained from child index scan(s)
 *		tbmres				current bitmap-page data
 *		isLossyBitmapPage	is the current bitmap-page lossy?
 *		recheckTuples		should the tuples be rechecked for eligibility because of visibility issues
 *		needNewBitmapPage	are we done with current bitmap page and therefore need a new one?
 *		iterator			an opaque iterator object to iterate a bitmap page and the corresponding table data
 * ----------------
 */
typedef struct BitmapTableScanState
{
	ScanState        			ss;                                /* its first field is NodeTag */

	void 						*scanDesc;
	List           				*bitmapqualorig;
	Node  						*tbm;
	TBMIterateResult 	*tbmres;
	bool						isLossyBitmapPage;
	bool						recheckTuples;
	bool						needNewBitmapPage;
	void						*iterator;
} BitmapTableScanState;

/* ----------------
 *	 TidScanState information
 *
 *		NumTids		   number of tids in this scan
 *		TidPtr		   index of currently fetched tid
 *		TidList		   evaluated item pointers (array of size NumTids)
 * ----------------
 */
typedef struct TidScanState
{
	ScanState	ss;				/* its first field is NodeTag */
	List	   *tss_tidquals;	/* list of ExprState nodes */
	int			tss_NumTids;
	int			tss_TidPtr;
	int			tss_MarkTidPtr;
	ItemPointerData *tss_TidList;
	HeapTupleData tss_htup;
} TidScanState;

/* ----------------
 *	 SubqueryScanState information
 *
 *		SubqueryScanState is used for scanning a sub-query in the range table.
 *		The sub-query will have its own EState, which we save here.
 *		ScanTupleSlot references the current output tuple of the sub-query.
 *
 *		SubEState		   exec state for sub-query
 * ----------------
 */
typedef struct SubqueryScanState
{
	ScanState	ss;				/* its first field is NodeTag */
	PlanState  *subplan;
	EState	   *sss_SubEState;
	bool		cdb_want_ctid;	/* true => ctid is referenced in targetlist */
	ItemPointerData cdb_fake_ctid;
} SubqueryScanState;

/* ----------------
 *	 FunctionScanState information
 *
 *		Function nodes are used to scan the results of a
 *		function appearing in FROM (typically a function returning set).
 *
 *		tupdesc				expected return tuple description
 *		tuplestorestate		private state of tuplestore.c
 *		funcexpr			state for function expression being evaluated
 *		cdb_want_ctid		true => ctid is referenced in targetlist
 *		cdb_fake_ctid
 *		cdb_mark_ctid
 * ----------------
 */
typedef struct FunctionScanState
{
	ScanState	ss;				/* its first field is NodeTag */
	TupleDesc	tupdesc;
	Tuplestorestate *tuplestorestate;
	ExprState  *funcexpr;
	bool		cdb_want_ctid;
	ItemPointerData cdb_fake_ctid;
	ItemPointerData cdb_mark_ctid;
} FunctionScanState;


/* ----------------
 * TableFunctionState information
 *
 *   Table Function nodes are used to scan the results of a table function
 *   operating over a table as input.
 * ----------------
 */
typedef struct TableFunctionState
{
	ScanState	ss;				/* Table Function is a Scan */
	struct AnyTableData *inputscan;		/* subquery scan data */
	TupleDesc	resultdesc;		/* Function Result descriptor */
	HeapTupleData tuple;		/* Returned tuple */
	FuncExprState *fcache;		/* Function Call Cache */
	FunctionCallInfoData fcinfo;	/* Function Call Context */
	ReturnSetInfo rsinfo;		/* Resultset Context */
	bool		is_rowtype;		/* Function returns records */
	bool		is_firstcall;
	bytea	   *userdata;		/* bytea given by describe func */
} TableFunctionState;


/* ----------------
 *	 ValuesScanState information
 *
 *		ValuesScan nodes are used to scan the results of a VALUES list
 *
 *		rowcontext			per-expression-list context
 *		exprlists			array of expression lists being evaluated
 *		array_len			size of array
 *		curr_idx			current array index (0-based)
 *		marked_idx			marked position (for mark/restore)
 *
 *	Note: ss.ps.ps_ExprContext is used to evaluate any qual or projection
 *	expressions attached to the node.  We create a second ExprContext,
 *	rowcontext, in which to build the executor expression state for each
 *	Values sublist.  Resetting this context lets us get rid of expression
 *	state for each row, avoiding major memory leakage over a long values list.
 * ----------------
 */
typedef struct ValuesScanState
{
	ScanState	ss;				/* its first field is NodeTag */
	ExprContext *rowcontext;
	List	  **exprlists;
	int			array_len;
	int			curr_idx;
	int			marked_idx;
	bool		cdb_want_ctid;	/* true => ctid is referenced in targetlist */
} ValuesScanState;

/* ----------------
 *         ExternalScanState information
 *
 *	 ExternalScan nodes are used to scan external tables
 *
 *	 ess_ScanDesc                the state of the file data scan
 * ----------------
 */
typedef struct ExternalScanState
{
	ScanState	ss;
	struct FileScanDescData *ess_ScanDesc;
	bool		cdb_want_ctid;
	ItemPointerData cdb_fake_ctid;
} ExternalScanState;

/* ----------------
 * AppendOnlyScanState information
 *
 *   AppendOnlyScan nodes are used to scan append only tables
 *
 *   aos_ScanDesc is the additional data that is needed for scanning
 * AppendOnly table.
 * ----------------
 */
typedef struct AppendOnlyScanState
{
	ScanState	ss;
	struct AppendOnlyScanDescData *aos_ScanDesc;
} AppendOnlyScanState;

/*
 * AOCSScanOpaqueData
 *    Additional data (in addition to ScanState) for scanning AppendOnly
 * columnar table.
 */
typedef struct AOCSScanOpaqueData
{
	/*
	 * The array to indicate columns that are involved in the scan.
	 */
	bool	   *proj;
	int			ncol;

	struct AOCSScanDescData *scandesc;
} AOCSScanOpaqueData;

/* -----------------------------------------------
 *      AOCSScanState
 * -----------------------------------------------
 */
typedef struct AOCSScanState
{
	ScanState ss;
	AOCSScanOpaqueData *opaque;
} AOCSScanState;

/*
 * TableScanState
 *   Encapsulate the scan state for different table type.
 *
 * During execution, the 'opaque' is mapped to different XXXOpaqueData
 * for different table type.
 */
typedef struct TableScanState
{
	ScanState	ss;

	/*
	 * Opaque data that is associated with different table type.
	 */
	void	   *opaque;
} TableScanState;

/*
 * DynamicTableScanState
 */
typedef struct DynamicTableScanState
{
	TableScanState tableScanState;

	/*
	 * Pid index that maintains all unique partition pids for this dynamic
	 * table scan to scan.
	 */
	HTAB *pidIndex;

	/*
	 * The status of sequentially scan the pid index.
	 */
	HASH_SEQ_STATUS pidStatus;

	/*
	 * Should we call hash_seq_term()? This is required
	 * to handle error condition, where we are required to explicitly
	 * call hash_seq_term(). Also, if we don't have any partition, this
	 * flag should prevent ExecEndDynamicTableScan from calling
	 * hash_seq_term() on a NULL hash table.
	 */
	bool shouldCallHashSeqTerm;

	/*
	 * The first partition requires initialization of expression states,
	 * such as qual and targetlist, regardless of whether we need to re-map varattno
	 */
	bool firstPartition;
	/*
	 * lastRelOid is the last relation that corresponds to the
	 * varattno mapping of qual and target list. Each time we open a new partition, we will
	 * compare the last relation with current relation by using varattnos_map()
	 * and then convert the varattno to the new varattno
	 */
	Oid lastRelOid;

	/*
	 * scanrelid is the RTE index for this scan node. It will be used to select
	 * varno whose varattno will be remapped, if necessary
	 */
	Index scanrelid;

	/*
	 * This memory context will be reset per-partition to free
	 * up previous partition's memory
	 */
	MemoryContext partitionMemoryContext;


} DynamicTableScanState;

/* ----------------------------------------------------------------
 *				 Join State Information
 * ----------------------------------------------------------------
 */

/* ----------------
 *	 JoinState information
 *
 *		Superclass for state nodes of join plans.
 * ----------------
 */
typedef struct JoinState
{
	PlanState	ps;
	JoinType	jointype;
	List	   *joinqual;		/* JOIN quals (in addition to ps.qual) */
} JoinState;

/* ----------------
 *	 NestLoopState information
 *
 *		NeedNewOuter	   true if need new outer tuple on next call
 *		MatchedOuter	   true if found a join match for current outer tuple
 *		NullInnerTupleSlot prepared null tuple for left outer joins
 * ----------------
 */
typedef struct NestLoopState
{
	JoinState	js;				/* its first field is NodeTag */
	bool		nl_NeedNewOuter;
	bool		nl_MatchedOuter;
	bool		nl_innerSquelchNeeded;	/*CDB*/
	bool		nl_QuitIfEmptyInner;    /*CDB*/
	bool		shared_outer;
	bool		prefetch_inner;
	bool		reset_inner; /*CDB-OLAP*/
	bool		require_inner_reset; /*CDB-OLAP*/

	TupleTableSlot *nl_NullInnerTupleSlot;

	List	   *nl_InnerJoinKeys;        /* list of ExprState nodes */
	List	   *nl_OuterJoinKeys;        /* list of ExprState nodes */
	bool		nl_innerSideScanned;      /* set to true once we've scanned all inner tuples the first time */
	bool		nl_qualResultForNull;     /* the value of the join condition when one of the sides contains a NULL */
} NestLoopState;

/* ----------------
 *	 MergeJoinState information
 *
 *		NumClauses		   number of mergejoinable join clauses
 *		Clauses			   info for each mergejoinable clause
 *		JoinState		   current "state" of join.  see execdefs.h
 *		FillOuter		   true if should emit unjoined outer tuples anyway
 *		FillInner		   true if should emit unjoined inner tuples anyway
 *		MatchedOuter	   true if found a join match for current outer tuple
 *		MatchedInner	   true if found a join match for current inner tuple
 *		OuterTupleSlot	   slot in tuple table for cur outer tuple
 *		InnerTupleSlot	   slot in tuple table for cur inner tuple
 *		MarkedTupleSlot    slot in tuple table for marked tuple
 *		NullOuterTupleSlot prepared null tuple for right outer joins
 *		NullInnerTupleSlot prepared null tuple for left outer joins
 *		OuterEContext	   workspace for computing outer tuple's join values
 *		InnerEContext	   workspace for computing inner tuple's join values
 * ----------------
 */
/* private in nodeMergejoin.c: */
typedef struct MergeJoinClauseData *MergeJoinClause;

typedef struct MergeJoinState
{
	JoinState	js;				/* its first field is NodeTag */
	int			mj_NumClauses;
	MergeJoinClause mj_Clauses; /* array of length mj_NumClauses */
	int			mj_JoinState;
	bool		mj_FillOuter;
	bool		mj_FillInner;
	bool		mj_MatchedOuter;
	bool		mj_MatchedInner;
	TupleTableSlot *mj_OuterTupleSlot;
	TupleTableSlot *mj_InnerTupleSlot;
	TupleTableSlot *mj_MarkedTupleSlot;
	TupleTableSlot *mj_NullOuterTupleSlot;
	TupleTableSlot *mj_NullInnerTupleSlot;
	ExprContext *mj_OuterEContext;
	ExprContext *mj_InnerEContext;
	bool		prefetch_inner; /* MPP-3300 */
	bool		mj_squelchInner; /* MPP-3300 */
} MergeJoinState;

/* ----------------
 *	 HashJoinState information
 *
 *		hj_HashTable			hash table for the hashjoin
 *								(NULL if table not built yet)
 *		hj_CurHashValue			hash value for current outer tuple
 *		hj_CurBucketNo			bucket# for current outer tuple
 *		hj_CurTuple				last inner tuple matched to current outer
 *								tuple, or NULL if starting search
 *								(CurHashValue, CurBucketNo and CurTuple are
 *								 undefined if OuterTupleSlot is empty!)
 *		hj_OuterHashKeys		the outer hash keys in the hashjoin condition
 *		hj_InnerHashKeys		the inner hash keys in the hashjoin condition
 *		hj_HashOperators		the join operators in the hashjoin condition
 *		hj_OuterTupleSlot		tuple slot for outer tuples
 *		hj_HashTupleSlot		tuple slot for hashed tuples
 *		hj_NullInnerTupleSlot	prepared null tuple for left outer joins
 *		hj_FirstOuterTupleSlot	first tuple retrieved from outer plan
 *		hj_NeedNewOuter			true if need new outer tuple on next call
 *		hj_MatchedOuter			true if found a join match for current outer
 *		hj_OuterNotEmpty		true if outer relation known not empty
 *		hj_nonequijoin			true to force hash table to keep nulls
 * ----------------
 */

/* these structs are defined in executor/hashjoin.h: */
typedef struct HashJoinTupleData *HashJoinTuple;
typedef struct HashJoinTableData *HashJoinTable;

typedef struct HashJoinState
{
	JoinState	js;				/* its first field is NodeTag */
	List	   *hashclauses;	/* list of ExprState nodes (hash) */
	List	   *hashqualclauses;	/* CDB: list of ExprState nodes (match) */
	HashJoinTable hj_HashTable;
	uint32		hj_CurHashValue;
	int			hj_CurBucketNo;
	HashJoinTuple hj_CurTuple;
	List	   *hj_OuterHashKeys;		/* list of ExprState nodes */
	List	   *hj_InnerHashKeys;		/* list of ExprState nodes */
	List	   *hj_HashOperators;		/* list of operator OIDs */
	TupleTableSlot *hj_OuterTupleSlot;
	TupleTableSlot *hj_HashTupleSlot;
	TupleTableSlot *hj_NullInnerTupleSlot;
	TupleTableSlot *hj_FirstOuterTupleSlot;
	bool		hj_NeedNewOuter;
	bool		hj_MatchedOuter;
	bool		hj_OuterNotEmpty;
	bool		hj_InnerEmpty;  /* set to true if inner side is empty */
	bool		prefetch_inner;
	bool		hj_nonequijoin;

	/* true if found matching and usable cached workfiles */
	bool cached_workfiles_found;
	/* set after loading nbatch and nbuckets from cached workfile */
	bool cached_workfiles_batches_buckets_loaded;
	/* set after loading cached workfiles */
	bool cached_workfiles_loaded;
	/* set if the operator created workfiles */
	bool workfiles_created;
	/* number of batches when we loaded from the state. -1 means not loaded yet */
	int nbatch_loaded_state;
} HashJoinState;


/* ----------------------------------------------------------------
 *				 Materialization State Information
 * ----------------------------------------------------------------
 */

/* ----------------
 *         Generic tuplestore structure
 *	 used to communicate between ShareInputScan nodes,
 *	 Materialize and Sort
 *
 * ----------------
 */
typedef union GenericTupStore
{
	struct NTupleStore        *matstore;     /* Used by Materialize */
	struct Tuplesortstate_mk  *sortstore_mk; /* Used by Sort when gp_enable_mk_sort = true */
	struct Tuplesortstate     *sortstore;    /* Used by Sort when gp_enable_mk_sort = false */
} GenericTupStore;

/* ----------------
 *	 MaterialState information
 *
 *		materialize nodes are used to materialize the results
 *		of a subplan into a temporary file.
 *
 *		ss.ss_ScanTupleSlot refers to output of underlying plan.
 * ----------------
 */
typedef struct MaterialState
{
	ScanState	ss;				/* its first field is NodeTag */
	bool		randomAccess;	/* need random access to subplan output? */
	bool		eof_underlying; /* reached end of underlying plan? */
	bool		ts_destroyed;	/* called destroy tuple store? */

	GenericTupStore *ts_state;	/* private state of tuplestore.c */
	void	   *ts_pos;
	void	   *ts_markpos;
	void	   *share_lk_ctxt;

	bool		cached_workfiles_found;  /* true if found matching and usable cached workfiles */
} MaterialState;

/* ----------------
 *	  ShareInputScanState information
 *
 *		State of each scanner of the ShareInput node
 * ----------------
 */
typedef struct ShareInputScanState
{
	ScanState	ss;
	/*
	 * Depends on share_type, we should have a tuplestore_state, tuplestore_pos
	 * or tuplesort_state, tuplesort_pos
	 */
	GenericTupStore *ts_state;
	void	   *ts_pos;
	void	   *ts_markpos;

	void	   *share_lk_ctxt;
	bool		freed; /* is this node already freed? */
} ShareInputScanState;

/* XXX Should move into buf file */
extern void *shareinput_reader_waitready(int share_id, PlanGenerator planGen);
extern void *shareinput_writer_notifyready(int share_id, int nsharer_xslice_notify_ready, PlanGenerator planGen);
extern void shareinput_reader_notifydone(void *, int share_id);
extern void shareinput_writer_waitdone(void *, int share_id, int nsharer_xslice_wait_done);
extern void shareinput_create_bufname_prefix(char* p, int size, int share_id);

/* ----------------
 *	 SortState information
 * ----------------
 */
typedef struct SortState
{
	ScanState	ss;				/* its first field is NodeTag */
	bool		randomAccess;	/* need random access to sort output? */
	bool		sort_Done;		/* sort completed yet? */
	GenericTupStore *tuplesortstate; /* private state of tuplesort.c */
	/* CDB */ /* limit state */
	ExprState  *limitOffset;	/* OFFSET parameter, or NULL if none */
	ExprState  *limitCount;		/* COUNT parameter, or NULL if none */
	bool		noduplicates;	/* true if discard duplicate rows */

	void	   *share_lk_ctxt;

	bool		cached_workfiles_found; /* true if found matching and usable cached workfiles */
	bool		cached_workfiles_loaded; /* set after loading cached workfiles */
} SortState;

/* ---------------------
 *	AggState information
 *
 *	ss.ss_ScanTupleSlot refers to output of underlying plan.
 *
 *	Note: ss.ps.ps_ExprContext contains ecxt_aggvalues and
 *	ecxt_aggnulls arrays, which hold the computed agg values for the current
 *	input group during evaluation of an Agg node's output tuple(s).  We
 *	create a second ExprContext, tmpcontext, in which to evaluate input
 *	expressions and run the aggregate transition functions.
 * -------------------------
 */
/* these structs are private in nodeAgg.c: */
typedef struct AggStatePerAggData *AggStatePerAgg;
typedef struct AggStatePerGroupData *AggStatePerGroup;

typedef struct AggState
{
	ScanState	ss;				/* its first field is NodeTag */
	List	   *aggs;			/* all Aggref nodes in targetlist & quals */
	int			numaggs;		/* length of list (could be zero!) */
	FmgrInfo   *eqfunctions;	/* per-grouping-field equality fns */
	FmgrInfo   *hashfunctions;	/* per-grouping-field hash fns */
	AggStatePerAgg peragg;		/* per-Aggref information */
	MemoryContext aggcontext;	/* memory context for long-lived data */
	ExprContext *tmpcontext;	/* econtext for input expressions */
	bool		agg_done;		/* indicates completion of Agg scan */
	bool        has_partial_agg;/* indicate if a partial aggregate result
								 * has been calculated in the previous call.
								 */

	/* these fields are used in AGG_PLAIN and AGG_SORTED modes: */
	AggStatePerGroup pergroup;	/* per-Aggref-per-group working state */
	struct MemTupleData *grp_firstTuple; /* copy of first tuple of current group */
	/* these fields are used in AGG_HASHED mode: */
	TupleHashTable hashtable;	/* hash table with one entry per group */
	TupleTableSlot *hashslot;	/* slot for loading hash table */
	List	   *hash_needed;	/* list of columns needed in hash table */
	TupleHashIterator hashiter; /* for iterating through hash table */

	/* MPP */
	struct HashAggTable *hhashtable;
	MemoryManagerContainer mem_manager;

	/* ROLLUP */
	AggStatePerGroup perpassthru; /* per-Aggref-per-pass-through-tuple working state */

	/*
	 * The following are used to define how to modify input tuples to
	 * satisfy the rollup level of this Agg node.
	 */
	int			num_attrs;	/* number of grouping attributes for the Agg node */
	Datum	   *replValues;
	bool	   *replIsnull;
	bool	   *doReplace;
	List	   *percs;			/* all PercentileExpr nodes in targetlist & quals */

	/* true if found matching and usable cached workfiles */
	bool		cached_workfiles_found;
	/* set after loading cached workfiles */
	bool		cached_workfiles_loaded;
	/* set if the operator created workfiles */
	bool		workfiles_created;

} AggState;


/* ---------------------
 *        WindowState information
 * -------------------------
 */
typedef struct WindowStatePerLevelData *WindowStatePerLevel;
typedef struct WindowStatePerFunctionData *WindowStatePerFunction;
typedef struct WindowInputBufferData *WindowInputBuffer;

typedef struct WindowState
{
	PlanState	ps;			/* its first field is NodeTag */
	List	   *wrxstates;	/* all WindowRefExprState nodes in targetlist */
	FmgrInfo   *eqfunctions; /* equality fns for partition key */
	TupleTableSlot *priorslot;	/* place for prior tuple */
	TupleTableSlot *curslot;		/* current tuple */
	TupleTableSlot *spare;		/* current tuple */
	TupleTableSlot *saveslot;	/* convenient place holder */

	/* meta data about the current slot */
	bool		cur_slot_is_new;	/* is this a slot from a buffer or outer plan */
	bool		cur_slot_part_break; /* slot breaks the partition key */
	int			cur_slot_key_break; /* break level of the key in the slot */
        
	/* Array of working states per distinct window function */
	int			numfuncs;
	WindowStatePerFunction func_state;
        
	/* Per row state */
	int64		row_index;

	int			numlevels;

	WindowStatePerLevel level_state;

	/* memory context for transition value processing */
	/* XXX: we should probably have one context per level, so that we can
	 * reset it when there's a key change at that level
	 */
	MemoryContext transcontext;
	MemoryManagerContainer mem_manager;

	/*
	 * context for comparing datums immediately.
	 * we need reset this context every time we run comparison,
	 * since window frame may contain unlimited number of rows.
	 */
	MemoryContext cmpcontext;

	/* framed window functions need access to their frames */
	WindowStatePerFunction cur_funcstate;

	/* input buffer */
	WindowInputBuffer input_buffer;

	/* Indicate if any function need a peer count. */
	bool		need_peercount;

	/* A char buffer to temporarily hold serialized data
	 * before writing them to the frame buffer.
	 *
	 * Use this pre-allocated buffer to avoid doing
	 * palloc/pfree many times.
	 *
	 * The size of this array is specified by 'max_size'.
	 */
	char		*serial_array;
	Size		max_size;
} WindowState;

/* ----------------
 *	 UniqueState information
 *
 *		Unique nodes are used "on top of" sort nodes to discard
 *		duplicate tuples returned from the sort phase.	Basically
 *		all it does is compare the current tuple from the subplan
 *		with the previously fetched tuple (stored in its result slot).
 *		If the two are identical in all interesting fields, then
 *		we just fetch another tuple from the sort and try again.
 * ----------------
 */
typedef struct UniqueState
{
	PlanState	ps;				/* its first field is NodeTag */
	FmgrInfo   *eqfunctions;	/* per-field lookup data for equality fns */
	MemoryContext tempContext;	/* short-term context for comparisons */
} UniqueState;

/* ----------------
 *	 HashState information
 * ----------------
 */
typedef struct HashState
{
	PlanState	ps;				/* its first field is NodeTag */
	HashJoinTable hashtable;	/* hash table for the hashjoin */
	List	   *hashkeys;		/* list of ExprState nodes */
	bool		hs_keepnull;	/* Keep nulls */
	bool		hs_quit_if_hashkeys_null;	/* quit building hash table if hashkeys are all null */
	bool		hs_hashkeys_null;	/* found an instance wherein hashkeys are all null */
	/* hashkeys is same as parent's hj_InnerHashKeys */
} HashState;

/* ----------------
 *	 SetOpState information
 *
 *		SetOp nodes are used "on top of" sort nodes to discard
 *		duplicate tuples returned from the sort phase.	These are
 *		more complex than a simple Unique since we have to count
 *		how many duplicates to return.
 * ----------------
 */
typedef struct SetOpState
{
	PlanState	ps;				/* its first field is NodeTag */
	FmgrInfo   *eqfunctions;	/* per-field lookup data for equality fns */
	bool		subplan_done;	/* has subplan returned EOF? */
	long		numLeft;		/* number of left-input dups of cur group */
	long		numRight;		/* number of right-input dups of cur group */
	long		numOutput;		/* number of dups left to output */
} SetOpState;

/* ----------------
 *	 LimitState information
 *
 *		Limit nodes are used to enforce LIMIT/OFFSET clauses.
 *		They just select the desired subrange of their subplan's output.
 *
 * offset is the number of initial tuples to skip (0 does nothing).
 * count is the number of tuples to return after skipping the offset tuples.
 * If no limit count was specified, count is undefined and noCount is true.
 * When lstate == LIMIT_INITIAL, offset/count/noCount haven't been set yet.
 * ----------------
 */
typedef enum
{
	LIMIT_INITIAL,				/* initial state for LIMIT node */
	LIMIT_EMPTY,				/* there are no returnable rows */
	LIMIT_INWINDOW,				/* have returned a row in the window */
	LIMIT_SUBPLANEOF,			/* at EOF of subplan (within window) */
	LIMIT_WINDOWEND,			/* stepped off end of window */
	LIMIT_WINDOWSTART			/* stepped off beginning of window */
} LimitStateCond;

typedef struct LimitState
{
	PlanState	ps;				/* its first field is NodeTag */
	ExprState  *limitOffset;	/* OFFSET parameter, or NULL if none */
	ExprState  *limitCount;		/* COUNT parameter, or NULL if none */
	int64		offset;			/* current OFFSET value */
	int64		count;			/* current COUNT, if any */
	bool		noCount;		/* if true, ignore count */
	LimitStateCond lstate;		/* state machine status, as above */
	int64		position;		/* 1-based index of last tuple returned */
	TupleTableSlot *subSlot;	/* tuple last obtained from subplan */
} LimitState;

/*
 * DML Operations
 */

/*
 * ExecNode for DML.
 * This operator contains a Plannode in PlanState.
 * The Plannode contains indexes to the resjunk columns
 * needed for deciding the action (Insert/Delete), the table oid
 * and the tuple ctid.
 */
typedef struct DMLState
{
	PlanState	ps;
	JunkFilter *junkfilter;			/* filter that removes junk and dropped attributes */
	TupleTableSlot *cleanedUpSlot;	/* holds 'final' tuple which matches the target relation schema */
} DMLState;

/*
 * ExecNode for Split.
 * This operator contains a Plannode in PlanState.
 * The Plannode contains indexes to the ctid, insert, delete, resjunk columns
 * needed for adding the action (Insert/Delete).
 * A MemoryContext and TupleTableSlot are maintained to keep the INSERT
 * tuple until requested.
 */
typedef struct SplitUpdateState
{
	PlanState	ps;
	bool		processInsert;	/* flag that specifies the operator's next
								 * action. */
	TupleTableSlot *insertTuple;	/* tuple to Insert */
	TupleTableSlot *deleteTuple;	/* tuple to Delete */
} SplitUpdateState;

/*
 * ExecNode for AssertOp.
 * This operator contains a Plannode that contains the expressions
 * to execute.
 */
typedef struct AssertOpState
{
	PlanState	ps;
} AssertOpState;

/*
 * ExecNode for RowTrigger.
 * This operator contains a Plannode that contains the triggers
 * to execute.
 */
typedef struct RowTriggerState
{
	PlanState	ps;
	TupleTableSlot *newTuple;	/* stores new values */
	TupleTableSlot *oldTuple;	/* stores old values */
	TupleTableSlot *triggerTuple;		/* stores returned values by the
										 * trigger */

} RowTriggerState;


typedef enum MotionStateType
{
	MOTIONSTATE_NONE,			/* The motion state is not decided, or non
								 * active in a slice (neither send nor recv) */
	MOTIONSTATE_SEND,			/* The motion is sender */
	MOTIONSTATE_RECV,			/* The motion is recver */
} MotionStateType;

/* ----------------
 *         MotionState information
 * ----------------
 */
typedef struct MotionState
{
	PlanState	ps;				/* its first field is NodeTag */
	MotionStateType mstype;		/* Motion state type */
	bool		stopRequested;	/* set when we want transfer to stop */

	/* For motion send */
	bool		sentEndOfStream;	/* set when end-of-stream has successfully been sent */
	List	   *hashExpr;		/* state struct used for evaluating the hash expressions */
	struct CdbHash *cdbhash;	/* hash api object */

	/* For Motion recv */
	void	   *tupleheap;		/* data structure for match merge in sorted motion node */
	int			routeIdNext;	/* for a sorted motion node, the routeId to get next (same as
								 * the routeId last returned ) */
	bool		tupleheapReady; /* for a sorted motion node, false until we have a tuple from 
								 * each source segindex */

	/* The following can be used for debugging, usage stats, etc.  */
	int			numTuplesFromChild;	/* Number of tuples received from child */
	int			numTuplesToAMS;		/* Number of tuples from child that were sent to AMS */
	int			numTuplesFromAMS;	/* Number of tuples received from AMS */
	int			numTuplesToParent;	/* Number of tuples either from child or AMS that were sent to parent */

	struct timeval otherTime;   /* time accumulator used in sending motion node to keep track of time
								 * spent getting the next tuple (not sending). this could mean time spent
								 * in another motion node receiving. */

	struct timeval motionTime;  /* time accumulator for time spent in motion node.  For sending motion node
								 * it is just the amount of time actually sending the tuple thru the
								 * interconnect.  For receiving motion node, it is the time spent waiting
								 * and processing of the next incoming tuple.
								 */

	Oid		   *outputFunArray;	/* output functions for each column (debug only) */

	int			numInputSegs;	/* the number of segments on the sending slice */
} MotionState;

/*
 * ExecNode for PartitionSelector.
 * This operator contains a Plannode in PlanState.
 */
typedef struct PartitionSelectorState
{
	PlanState ps;                                       /* its first field is NodeTag */
	PartitionNode *rootPartitionNode;                   /* PartitionNode for root table */
	PartitionAccessMethods *accessMethods;              /* Access method for partition */
	struct PartitionConstraints **levelPartConstraints; /* accepted partitions for all levels */
	struct PartitionConstraints **acceptedLeafPart;     /* accepted leaf PartitionConstraints for current tuple */
	List *levelEqExprStates;                            /* ExprState for equality expressions for all levels */
	List *levelExprStates;                              /* ExprState for general expressions for all levels */
	ExprState *residualPredicateExprState;              /* ExprState for evaluating residual predicate */
	ExprState *propagationExprState;                    /* ExprState for evaluating propagation expression */

} PartitionSelectorState;

extern void sendInitGpmonPkts(Plan *node, EState *estate);
extern void initGpmonPktForResult(Plan *planNode, gpmon_packet_t *gpmon_pkt, EState *estate);
extern void initGpmonPktForAppend(Plan *planNode, gpmon_packet_t *gpmon_pkt, EState *estate);
extern void initGpmonPktForSequence(Plan *planNode, gpmon_packet_t *gpmon_pkt, EState *estate);
extern void initGpmonPktForBitmapAnd(Plan *planNode, gpmon_packet_t *gpmon_pkt, EState *estate);
extern void initGpmonPktForBitmapOr(Plan *planNode, gpmon_packet_t *gpmon_pkt, EState *estate);
extern void initGpmonPktForTableScan(Plan *planNode, gpmon_packet_t *gpmon_pkt, EState *estate);
extern void initGpmonPktForDynamicTableScan(Plan *planNode, gpmon_packet_t *gpmon_pkt, EState *estate);
extern void initGpmonPktForExternalScan(Plan *planNode, gpmon_packet_t *gpmon_pkt, EState *estate);
extern void initGpmonPktForIndexScan(Plan *planNode, gpmon_packet_t *gpmon_pkt, EState *estate);
extern void initGpmonPktForDynamicIndexScan(Plan *planNode, gpmon_packet_t *gpmon_pkt, EState *estate);
extern void initGpmonPktForBitmapIndexScan(Plan *planNode, gpmon_packet_t *gpmon_pkt, EState *estate);
extern void initGpmonPktForBitmapHeapScan(Plan *planNode, gpmon_packet_t *gpmon_pkt, EState *estate);
extern void initGpmonPktForBitmapAppendOnlyScan(Plan *planNode, gpmon_packet_t *gpmon_pkt, EState *estate);
extern void initGpmonPktForTidScan(Plan *planNode, gpmon_packet_t *gpmon_pkt, EState *estate);
extern void initGpmonPktForSubqueryScan(Plan *planNode, gpmon_packet_t *gpmon_pkt, EState *estate);
extern void initGpmonPktForFunctionScan(Plan *planNode, gpmon_packet_t *gpmon_pkt, EState *estate);
extern void initGpmonPktForValuesScan(Plan *planNode, gpmon_packet_t *gpmon_pkt, EState *estate);
extern void initGpmonPktForNestLoop(Plan *planNode, gpmon_packet_t *gpmon_pkt, EState *estate);
extern void initGpmonPktForMergeJoin(Plan *planNode, gpmon_packet_t *gpmon_pkt, EState *estate);
extern void initGpmonPktForHashJoin(Plan *planNode, gpmon_packet_t *gpmon_pkt, EState *estate);
extern void initGpmonPktForMaterial(Plan *planNode, gpmon_packet_t *gpmon_pkt, EState *estate);
extern void initGpmonPktForSort(Plan *planNode, gpmon_packet_t *gpmon_pkt, EState *estate);
extern void initGpmonPktForGroup(Plan *planNode, gpmon_packet_t *gpmon_pkt, EState *estate);
extern void initGpmonPktForAgg(Plan *planNode, gpmon_packet_t *gpmon_pkt, EState *estate);
extern void initGpmonPktForUnique(Plan *planNode, gpmon_packet_t *gpmon_pkt, EState *estate);
extern void initGpmonPktForHash(Plan *planNode, gpmon_packet_t *gpmon_pkt, EState *estate);
extern void initGpmonPktForSetOp(Plan *planNode, gpmon_packet_t *gpmon_pkt, EState *estate);
extern void initGpmonPktForLimit(Plan *planNode, gpmon_packet_t *gpmon_pkt, EState *estate);
extern void initGpmonPktForMotion(Plan *planNode, gpmon_packet_t *gpmon_pkt, EState *estate);
extern void initGpmonPktForShareInputScan(Plan *planNode, gpmon_packet_t *gpmon_pkt, EState *estate);
extern void initGpmonPktForWindow(Plan *planNode, gpmon_packet_t *gpmon_pkt, EState *estate);
extern void initGpmonPktForRepeat(Plan *planNode, gpmon_packet_t *gpmon_pkt, EState *estate);
extern void initGpmonPktForDefunctOperators(Plan *planNode, gpmon_packet_t *gpmon_pkt, EState *estate);
extern void initGpmonPktForDML(Plan *planNode, gpmon_packet_t *gpmon_pkt, EState *estate);
extern void initGpmonPktForPartitionSelector(Plan *planNode, gpmon_packet_t *gpmon_pkt, EState *estate);
/*
 * The funcion pointers to init gpmon package for each plan node.
 * The order of the function pointers are the same as the one defined in
 * NodeTag (nodes.h).
 */
extern void (*initGpmonPktFuncs[T_Plan_End - T_Plan_Start])(Plan *planNode, gpmon_packet_t *gpmon_pkt, EState *estate);

#endif   /* EXECNODES_H */<|MERGE_RESOLUTION|>--- conflicted
+++ resolved
@@ -8,11 +8,7 @@
  * Portions Copyright (c) 1996-2009, PostgreSQL Global Development Group
  * Portions Copyright (c) 1994, Regents of the University of California
  *
-<<<<<<< HEAD
- * $PostgreSQL: pgsql/src/include/nodes/execnodes.h,v 1.161.2.2 2007/04/26 23:24:57 tgl Exp $
-=======
  * $PostgreSQL: pgsql/src/include/nodes/execnodes.h,v 1.162 2006/12/04 02:06:55 tgl Exp $
->>>>>>> 782d68e3
  *
  *-------------------------------------------------------------------------
  */
