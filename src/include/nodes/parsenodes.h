--- conflicted
+++ resolved
@@ -205,12 +205,8 @@
 {
 	NodeTag		type;
 	List	   *names;			/* qualified name (list of Value strings) */
-<<<<<<< HEAD
-	Oid			typid;		    /* type identified by OID */
+	Oid			typeOid;		/* type identified by OID */
 	bool		timezone;		/* timezone specified? */
-=======
-	Oid			typeOid;		/* type identified by OID */
->>>>>>> 78a09145
 	bool		setof;			/* is a set? */
 	bool		pct_type;		/* %TYPE specified? */
 	List	   *typmods;		/* type modifier expression(s) */
@@ -300,7 +296,6 @@
 /*
  * FuncCall - a function or aggregate invocation
  *
-<<<<<<< HEAD
  * agg_order (if not NIL) indicates we saw 'foo(... ORDER BY ...)', or if
  * agg_within_group is true, it was 'foo(...) WITHIN GROUP (ORDER BY ...)'.
  * agg_star indicates we saw a 'foo(*)' construct, while agg_distinct
@@ -308,27 +303,15 @@
  * *must* be an aggregate call.  Otherwise, it might be either an
  * aggregate or some other kind of function.  However, if FILTER or OVER is
  * present it had better be an aggregate or window function.
-=======
- * agg_order (if not NIL) indicates we saw 'foo(... ORDER BY ...)'.
- * agg_star indicates we saw a 'foo(*)' construct, while agg_distinct
- * indicates we saw 'foo(DISTINCT ...)'.  In any of these cases, the
- * construct *must* be an aggregate call.  Otherwise, it might be either an
- * aggregate or some other kind of function.  However, if OVER is present
- * it had better be an aggregate or window function.
->>>>>>> 78a09145
  */
 typedef struct FuncCall
 {
 	NodeTag		type;
 	List	   *funcname;		/* qualified name of function */
 	List	   *args;			/* the arguments (list of exprs) */
-<<<<<<< HEAD
 	List	   *agg_order;		/* ORDER BY (list of SortBy) */
 	Node	   *agg_filter;		/* FILTER clause, if any */
 	bool		agg_within_group;		/* ORDER BY appeared in WITHIN GROUP */
-=======
-	List       *agg_order;      /* ORDER BY (list of SortBy) */
->>>>>>> 78a09145
 	bool		agg_star;		/* argument was really '*' */
 	bool		agg_distinct;	/* arguments were labeled DISTINCT */
 	bool		func_variadic;	/* last argument was labeled VARIADIC */
@@ -526,11 +509,8 @@
 	int			inhcount;		/* number of times column is inherited */
 	bool		is_local;		/* column has local (non-inherited) def'n */
 	bool		is_not_null;	/* NOT NULL constraint specified? */
-<<<<<<< HEAD
 	AttrNumber	attnum;			/* attribute number */
-=======
 	char		storage;		/* attstorage setting, or 0 for default */
->>>>>>> 78a09145
 	Node	   *raw_default;	/* default value (untransformed parse tree) */
 	Node	   *cooked_default; /* default value (transformed expr tree) */
 	List	   *constraints;	/* other constraints on column */
@@ -1375,12 +1355,9 @@
 								 * index, constraint, or parent table */
 	Node	   *transform;		/* transformation expr for ALTER TYPE */
 	DropBehavior behavior;		/* RESTRICT or CASCADE for DROP cases */
-<<<<<<< HEAD
 	bool		part_expanded;	/* expands from another command, for partitioning */
 	List	   *partoids;		/* If applicable, OIDs of partition part tables */
-=======
 	bool		missing_ok;		/* skip error if missing? */
->>>>>>> 78a09145
 } AlterTableCmd;
 
 
@@ -1778,37 +1755,7 @@
 	CONSTR_ATTR_IMMEDIATE
 } ConstrType;
 
-<<<<<<< HEAD
-typedef struct Constraint
-{
-	NodeTag		type;
-	ConstrType	contype;
-	char	   *name;			/* name, or NULL if unnamed */
-	Node	   *raw_expr;		/* expr, as untransformed parse tree */
-	char	   *cooked_expr;	/* expr, as nodeToString representation */
-	List	   *keys;			/* String nodes naming referenced column(s) */
-	List	   *options;		/* options from WITH clause */
-	char	   *indexspace;		/* index tablespace for PKEY/UNIQUE
-								 * constraints; NULL for default */
-} Constraint;
-
-/* ----------
- * Definitions for FOREIGN KEY constraints in CreateStmt
- *
- * Note: FKCONSTR_ACTION_xxx values are stored into pg_constraint.confupdtype
- * and pg_constraint.confdeltype columns; FKCONSTR_MATCH_xxx values are
- * stored into pg_constraint.confmatchtype.  Changing the code values may
- * require an initdb!
- *
- * If skip_validation is true then we skip checking that the existing rows
- * in the table satisfy the constraint, and just install the catalog entries
- * for the constraint.  This is currently used only during CREATE TABLE
- * (when we know the table must be empty).
- * ----------
- */
-=======
 /* Foreign key action codes */
->>>>>>> 78a09145
 #define FKCONSTR_ACTION_NOACTION	'a'
 #define FKCONSTR_ACTION_RESTRICT	'r'
 #define FKCONSTR_ACTION_CASCADE		'c'
@@ -1856,12 +1803,11 @@
 	char		fk_upd_action;	/* ON UPDATE action */
 	char		fk_del_action;	/* ON DELETE action */
 	bool		skip_validation;	/* skip validation of existing rows? */
-<<<<<<< HEAD
 	Oid			trig1Oid;
 	Oid			trig2Oid;
 	Oid			trig3Oid;
 	Oid			trig4Oid;
-} FkConstraint;
+} Constraint;
 
 /* ----------
  * Definitions for Table Partition clauses in CreateStmt
@@ -1873,9 +1819,6 @@
 	PARTTYP_RANGE,
 	PARTTYP_LIST
 } PartitionByType;
-=======
-} Constraint;
->>>>>>> 78a09145
 
 typedef enum PartitionByVerbosity		/* control Partition messaging */
 {
@@ -2102,12 +2045,8 @@
 	bool		isconstraint;	/* This is a constraint trigger */
 	bool		deferrable;		/* [NOT] DEFERRABLE */
 	bool		initdeferred;	/* INITIALLY {DEFERRED|IMMEDIATE} */
-<<<<<<< HEAD
-	RangeVar   *constrrel;		/* opposite relation */
+	RangeVar   *constrrel;		/* opposite relation, if RI trigger */
 	Oid			trigOid;
-=======
-	RangeVar   *constrrel;		/* opposite relation, if RI trigger */
->>>>>>> 78a09145
 } CreateTrigStmt;
 
 /* ----------------------
@@ -2483,22 +2422,16 @@
 	List	   *indexParams;	/* a list of IndexElem */
 	List	   *options;		/* options from WITH clause */
 	Node	   *whereClause;	/* qualification (partial-index predicate) */
-<<<<<<< HEAD
+	List	   *excludeOpNames;	/* exclusion operator names, or NIL if none */
 	bool		is_part_child;	/* in service of a part of a partition? */
-	bool		unique;			/* is index unique? */
-	bool		primary;		/* is index on primary key? */
-	bool		isconstraint;	/* is it from a CONSTRAINT clause? */
-	char	   *altconname;		/* constraint name, if desired name differs
-								 * from idxname and isconstraint, else NULL. */
-=======
-	List	   *excludeOpNames;	/* exclusion operator names, or NIL if none */
 	bool		unique;			/* is index unique? */
 	bool		primary;		/* is index on primary key? */
 	bool		isconstraint;	/* is it from a CONSTRAINT clause? */
 	bool		deferrable;		/* is the constraint DEFERRABLE? */
 	bool		initdeferred;	/* is the constraint INITIALLY DEFERRED? */
->>>>>>> 78a09145
 	bool		concurrent;		/* should this be a concurrent index build? */
+	char	   *altconname;		/* constraint name, if desired name differs
+								 * from idxname and isconstraint, else NULL. */
 	bool		is_split_part;	/* Is this for SPLIT PARTITION command? */
 } IndexStmt;
 
@@ -2574,11 +2507,7 @@
 	NodeTag		type;
 	char	   *source_text;	/* source text of anonymous code block */
 	Oid			langOid;		/* OID of selected language */
-<<<<<<< HEAD
-	bool		langIsTrusted;	/* trusted property of the language */
-=======
 	bool        langIsTrusted;  /* trusted property of the language */
->>>>>>> 78a09145
 } InlineCodeBlock;
 
 /* ----------------------
@@ -2852,21 +2781,14 @@
 	VACOPT_ANALYZE		= 1 << 1,	/* do ANALYZE */
 	VACOPT_VERBOSE		= 1 << 2,	/* print progress info */
 	VACOPT_FREEZE		= 1 << 3,	/* FREEZE option */
-	VACOPT_FULL			= 1 << 4	/* FULL (non-concurrent) vacuum */
+	VACOPT_FULL			= 1 << 4,	/* FULL (non-concurrent) vacuum */
+	VACOPT_ROOTONLY		= 1 << 5	/* only ANALYZE root partition tables */
 } VacuumOption;
 
 typedef struct VacuumStmt
 {
 	NodeTag		type;
-<<<<<<< HEAD
-	bool		vacuum;			/* do VACUUM step */
-	bool		full;			/* do FULL (non-concurrent) vacuum */
-	bool		analyze;		/* do ANALYZE step */
-	bool		verbose;		/* print progress info */
-	bool		rootonly;		/* only ANALYZE root partition tables */
-=======
 	int			options;		/* OR of VacuumOption flags */
->>>>>>> 78a09145
 	int			freeze_min_age; /* min freeze age, or -1 to use default */
 	int			freeze_table_age;		/* age at which to scan whole table */
 	RangeVar   *relation;		/* single table to process, or NULL */
@@ -2924,13 +2846,7 @@
 {
 	NodeTag		type;
 	Node	   *query;			/* the query (as a raw parse tree) */
-<<<<<<< HEAD
-	bool		verbose;		/* print plan info */
-	bool		analyze;		/* get statistics by executing plan */
-	bool		dxl;			/* display plan in dxl format */
-=======
 	List	   *options;		/* list of DefElem nodes */
->>>>>>> 78a09145
 } ExplainStmt;
 
 /* ----------------------
