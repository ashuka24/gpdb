--- conflicted
+++ resolved
@@ -12,13 +12,9 @@
  * identifying statement boundaries in multi-statement source strings.
  *
  *
-<<<<<<< HEAD
  * Portions Copyright (c) 2006-2009, Greenplum inc
  * Portions Copyright (c) 2012-Present Pivotal Software, Inc.
- * Portions Copyright (c) 1996-2016, PostgreSQL Global Development Group
-=======
  * Portions Copyright (c) 1996-2019, PostgreSQL Global Development Group
->>>>>>> 9e1c9f95
  * Portions Copyright (c) 1994, Regents of the University of California
  *
  * src/include/nodes/parsenodes.h
@@ -32,13 +28,9 @@
 #include "nodes/lockoptions.h"
 #include "nodes/primnodes.h"
 #include "nodes/value.h"
-<<<<<<< HEAD
+#include "partitioning/partdefs.h"
+
 #include "catalog/gp_distribution_policy.h"
-
-typedef struct PartitionNode PartitionNode; /* see relation.h */
-=======
-#include "partitioning/partdefs.h"
-
 
 typedef enum OverridingKind
 {
@@ -46,7 +38,6 @@
 	OVERRIDING_USER_VALUE,
 	OVERRIDING_SYSTEM_VALUE
 } OverridingKind;
->>>>>>> 9e1c9f95
 
 /* Possible sources of a Query */
 typedef enum QuerySource
@@ -212,14 +203,20 @@
 	List	   *constraintDeps; /* a list of pg_constraint OIDs that the query
 								 * depends on to be semantically valid */
 
-<<<<<<< HEAD
-	List	   *withCheckOptions;		/* a list of WithCheckOption's, which
-										 * are only added during rewrite and
-										 * therefore are not written out as
-										 * part of Query. */
-=======
 	List	   *withCheckOptions;	/* a list of WithCheckOption's (added
 									 * during rewrite) */
+
+	/*
+	 * MPP: Used only on QD. Don't serialize. Holds the result distribution
+	 * policy for SELECT ... INTO and set operations.
+	 */
+	struct GpPolicy *intoPolicy;
+
+	/*
+	 * GPDB: Used to indicate this query is part of CTAS or COPY so that its plan
+	 * would always be dispatched in parallel.
+	 */
+	ParentStmtType	parentStmtType;
 
 	/*
 	 * The following two fields identify the portion of the source text string
@@ -229,20 +226,6 @@
 	 */
 	int			stmt_location;	/* start location, or -1 if unknown */
 	int			stmt_len;		/* length in bytes; 0 means "rest of string" */
-} Query;
->>>>>>> 9e1c9f95
-
-	/*
-	 * MPP: Used only on QD. Don't serialize. Holds the result distribution
-	 * policy for SELECT ... INTO and set operations.
-	 */
-	struct GpPolicy *intoPolicy;
-
-	/*
-	 * GPDB: Used to indicate this query is part of CTAS or COPY so that its plan
-	 * would always be dispatched in parallel.
-	 */
-	ParentStmtType	parentStmtType;
 } Query;
 
 /****************************************************************************
@@ -717,6 +700,17 @@
 	char		storage;		/* attstorage setting, or 0 for default */
 	Node	   *raw_default;	/* default value (untransformed parse tree) */
 	Node	   *cooked_default; /* default value (transformed expr tree) */
+
+	/*
+	 * A "cooked missing val" is a pre-computed value to store in
+	 * pg_attribute.attmissingval. It's always a single-element array.
+	 * It's computed in the QD, and dispatched to the segments in ADD COLUMN,
+	 * so that every segment gets the same value.
+	 */
+	bool		hasCookedMissingVal;
+	Datum		missingVal;
+	bool		missingIsNull;
+
 	char		identity;		/* attidentity setting */
 	RangeVar   *identitySequence;	/* to store identity sequence name for
 									 * ALTER TABLE ... ADD COLUMN */
@@ -839,7 +833,6 @@
 	int			location;		/* token location, or -1 if unknown */
 } XmlSerialize;
 
-<<<<<<< HEAD
 /*
  * DISTRIBUTED BY (<col> [opcass] [, ...])
  */
@@ -851,7 +844,6 @@
 	int			location;		/* token location, or -1 if unknown */
 } DistributionKeyElem;
 
-=======
 /* Partitioning related definitions */
 
 /*
@@ -881,7 +873,10 @@
 	char	   *strategy;		/* partitioning strategy ('hash', 'list' or
 								 * 'range') */
 	List	   *partParams;		/* List of PartitionElems */
-	int			location;		/* token location, or -1 if unknown */
+
+	struct GpPartitionDefinition *gpPartDef;
+	struct PartitionSpec         *subPartSpec;     /* subpartition specification */
+	int                          location;		/* token location, or -1 if unknown */
 } PartitionSpec;
 
 /* Internal codes for partitioning strategies */
@@ -948,7 +943,6 @@
 	RangeVar   *name;			/* name of partition to attach/detach */
 	PartitionBoundSpec *bound;	/* FOR VALUES, if attaching */
 } PartitionCmd;
->>>>>>> 9e1c9f95
 
 /****************************************************************************
  *	Nodes for a Query tree
@@ -1051,17 +1045,14 @@
 	RTE_FUNCTION,				/* function in FROM */
 	RTE_TABLEFUNC,				/* TableFunc(.., column list) */
 	RTE_VALUES,					/* VALUES (<exprlist>), (<exprlist>), ... */
-<<<<<<< HEAD
-	RTE_VOID,                   /* CDB: deleted RTE */
-	RTE_CTE,					/* common table expr (WITH list element) */
-	RTE_TABLEFUNCTION,          /* CDB: Functions over multiset input */
-=======
 	RTE_CTE,					/* common table expr (WITH list element) */
 	RTE_NAMEDTUPLESTORE,		/* tuplestore, e.g. for AFTER triggers */
 	RTE_RESULT					/* RTE represents an empty FROM clause; such
 								 * RTEs are added by the planner, they're not
 								 * present during parsing or rewriting */
->>>>>>> 9e1c9f95
+	,
+	RTE_VOID,                   /* CDB: deleted RTE */
+	RTE_TABLEFUNCTION,          /* CDB: Functions over multiset input */
 } RTEKind;
 
 typedef struct RangeTblEntry
@@ -1237,16 +1228,11 @@
 	List	   *funccolnames;	/* column names (list of String) */
 	List	   *funccoltypes;	/* OID list of column type OIDs */
 	List	   *funccoltypmods; /* integer list of column typmods */
-<<<<<<< HEAD
-	List	   *funccolcollations;		/* OID list of column collation OIDs */
+	List	   *funccolcollations;	/* OID list of column collation OIDs */
 
 	bytea	   *funcuserdata;	/* describe function user data. assume bytea */
 
-/* This is set during planning for use by the executor: */
-=======
-	List	   *funccolcollations;	/* OID list of column collation OIDs */
 	/* This is set during planning for use by the executor: */
->>>>>>> 9e1c9f95
 	Bitmapset  *funcparams;		/* PARAM_EXEC Param IDs affecting this func */
 } RangeTblFunction;
 
@@ -1866,6 +1852,10 @@
 	OBJECT_RESGROUP
 } ObjectType;
 
+/* Event triggers and extended statistics are only stored on the QD node.*/
+#define shouldDispatchForObject(object_type) \
+	(object_type != OBJECT_EVENT_TRIGGER && object_type != OBJECT_STATISTIC_EXT)
+
 /* ----------------------
  *		Create Schema Statement
  *
@@ -1901,6 +1891,20 @@
 } DropBehavior;
 
 /* ----------------------
+ *		Compound utility
+ *
+ * ----------------------
+ */
+typedef struct CompoundUtilityStmt
+{
+	NodeTag		type;
+
+	List	   *schemaElts;		/* schema components (list of parsenodes) */
+
+} CompoundUtilityStmt;
+
+
+/* ----------------------
  *	Alter Table
  * ----------------------
  */
@@ -1911,6 +1915,10 @@
 	List	   *cmds;			/* list of subcommands */
 	ObjectType	relkind;		/* type of object */
 	bool		missing_ok;		/* skip error if table missing */
+
+	int			lockmode;
+	List	   *wqueue;
+	bool	   is_internal;     /* GPDB: set for internal generated alter table stmt */
 } AlterTableStmt;
 
 typedef enum AlterTableType
@@ -1919,7 +1927,6 @@
 	AT_AddColumnRecurse,		/* internal to commands/tablecmds.c */
 	AT_AddColumnToView,			/* implicitly via CREATE OR REPLACE VIEW */
 	AT_ColumnDefault,			/* alter column default */
-	AT_ColumnDefaultRecurse,	/* internal to commands/tablecmds.c */
 	AT_DropNotNull,				/* alter column drop not null */
 	AT_SetNotNull,				/* alter column set not null */
 	AT_CheckNotNull,			/* check column is already marked not null */
@@ -1978,28 +1985,24 @@
 	AT_ForceRowSecurity,		/* FORCE ROW SECURITY */
 	AT_NoForceRowSecurity,		/* NO FORCE ROW SECURITY */
 	AT_GenericOptions,			/* OPTIONS (...) */
-<<<<<<< HEAD
+	AT_AttachPartition,			/* ATTACH PARTITION */
+	AT_DetachPartition,			/* DETACH PARTITION */
+	AT_AddIdentity,				/* ADD IDENTITY */
+	AT_SetIdentity,				/* SET identity column options */
+	AT_DropIdentity,			/* DROP IDENTITY */
+
 	AT_SetDistributedBy,		/* SET DISTRIBUTED BY */
 	AT_ExpandTable,          /* EXPAND DISTRIBUTED */
-	/* CDB: Partitioned Tables */
+
+	/* GPDB: Legacy commands to manipulate partitions */
 	AT_PartAdd,					/* Add */
-	AT_PartAddForSplit,			/* Add, as subcommand of a split */
 	AT_PartAlter,				/* Alter */
 	AT_PartDrop,				/* Drop */
 	AT_PartExchange,			/* Exchange */
 	AT_PartRename,				/* Rename */
 	AT_PartSetTemplate,			/* Set Subpartition Template */
 	AT_PartSplit,				/* Split */
-	AT_PartTruncate,			/* Truncate */
-	AT_PartAddInternal,			/* CREATE TABLE time partition addition */
-	AT_PartAttachIndex			/* ALTER INDEX ATTACH PARTITION (not exposed to user) */
-=======
-	AT_AttachPartition,			/* ATTACH PARTITION */
-	AT_DetachPartition,			/* DETACH PARTITION */
-	AT_AddIdentity,				/* ADD IDENTITY */
-	AT_SetIdentity,				/* SET identity column options */
-	AT_DropIdentity				/* DROP IDENTITY */
->>>>>>> 9e1c9f95
+	AT_PartTruncate				/* Truncate */
 } AlterTableType;
 
 typedef struct ReplicaIdentityStmt
@@ -2014,73 +2017,88 @@
 	NodeTag		type;
 	AlterTableType subtype;		/* Type of table alteration to apply */
 	char	   *name;			/* column, constraint, or trigger to act on,
-<<<<<<< HEAD
-								 * or new owner or tablespace */
-	Node	   *newowner;		/* RoleSpec */
-=======
 								 * or tablespace */
 	int16		num;			/* attribute number for columns referenced by
 								 * number */
 	RoleSpec   *newowner;
->>>>>>> 9e1c9f95
 	Node	   *def;			/* definition of new column, index,
 								 * constraint, or parent table */
 	Node	   *transform;		/* transformation expr for ALTER TYPE */
 	DropBehavior behavior;		/* RESTRICT or CASCADE for DROP cases */
-	bool		part_expanded;	/* expands from another command, for partitioning */
-	List	   *partoids;		/* If applicable, OIDs of partition part tables */
 	bool		missing_ok;		/* skip error if missing? */
-	/* addition info for partition table */
-	Bitmapset	*ps_none;
-	Bitmapset	*ps_root;
-	Bitmapset	*ps_interior;
-	Bitmapset	*ps_leaf;
+
+	/*
+	 * Extra information dispatched from QD to QEs in AT_SetDistributedBy and
+	 * AT_ExpandTable
+	 */
+	int	        backendId;     /* backend ID on QD, if a temporary table was created */
+
+	GpPolicy   *policy;
+
 } AlterTableCmd;
 
-
-typedef struct SetDistributionCmd
-{
-	NodeTag		type;
-	int	        backendId;     /* backend ID on QD */
-	List	   *relids;            /* oid of relations(partitions) which have related temporary table */
-} SetDistributionCmd;
-
-
-typedef enum AlterPartitionIdType
+typedef enum GpAlterPartitionIdType
 {
 	AT_AP_IDNone,				/* no ID */
 	AT_AP_IDName,				/* IDentify by Name */
 	AT_AP_IDValue,				/* IDentifier FOR Value */
-	AT_AP_IDRank,				/* IDentifier FOR Rank */
-	AT_AP_ID_oid,				/* IDentifier by oid (for internal use only) */
-	AT_AP_IDList,				/* List of IDentifier(for internal use only) */
-	AT_AP_IDRule,				/* partition rule (for internal use only) */
 	AT_AP_IDDefault,			/* IDentify DEFAULT partition */
-	AT_AP_IDRangeVar			/* IDentify Partition by RangeVar */
-} AlterPartitionIdType;
-
-typedef struct AlterPartitionId /* Identify a partition by name, val, pos */
-{
-	NodeTag		type;
-	AlterPartitionIdType idtype;/* Type of table alteration to apply */
+} GpAlterPartitionIdType;
+
+typedef struct GpAlterPartitionId /* Identify a partition by name, val, pos */
+{
+	NodeTag		type;
+	GpAlterPartitionIdType idtype;/* Type of table alteration to apply */
 	Node	   *partiddef;		/* partition id definition */
-	int					location;	/* token location, or -1 if unknown */
-} AlterPartitionId;
-
-typedef struct AlterPartitionCmd/* one subcmd of an ALTER TABLE...PARTITION */
-{
-	NodeTag		type;
-	Node	   *partid;			/* partition id */
-	Node	   *arg1;			/* argument 1 */
-	Node	   *arg2;			/* argument 2 */
-	int					location;	/* token location, or -1 if unknown */
-} AlterPartitionCmd;
-
-typedef struct InheritPartitionCmd
-{
-	NodeTag		type;
-	RangeVar   *parent;
-} InheritPartitionCmd;
+	int			location;		/* token location, or -1 if unknown */
+} GpAlterPartitionId;
+
+typedef struct GpDropPartitionCmd
+{
+	NodeTag		type;
+	Node	   *partid;			/* partition id of the partition to drop */
+	DropBehavior behavior;		/* RESTRICT or CASCADE */
+	bool	   missing_ok;
+} GpDropPartitionCmd;
+
+typedef struct GpAlterPartitionCmd
+{
+	NodeTag		type;
+	GpAlterPartitionId 	   *partid;			/* partition id of the partition to add */
+	Node       *arg;            /* argument 1 */
+	int         location;   /* token location, or -1 if unknown */
+} GpAlterPartitionCmd;
+
+/*
+ * In PostgreSQL, the lower boundary is always inclusive and the upper
+ * boundary is exclusive. The legacy syntax was more flexible.
+ */
+typedef enum GpPartitionEdgeBounding
+{
+	PART_EDGE_UNSPECIFIED,
+	PART_EDGE_INCLUSIVE,
+	PART_EDGE_EXCLUSIVE
+} GpPartitionEdgeBounding;
+
+/* the "values" of a START or END spec in a RANGE partition */
+typedef struct GpPartitionRangeItem
+{
+	NodeTag					type;
+	List					*val;		/*  value */
+	GpPartitionEdgeBounding edge;		/* inclusive/exclusive ? */
+	int						location;	/* token location, or -1 if unknown */
+} GpPartitionRangeItem;
+
+typedef struct GpSplitPartitionCmd
+{
+	NodeTag				 type;
+	GpAlterPartitionId	 *partid;
+	GpPartitionRangeItem *start;
+	GpPartitionRangeItem *end;
+	List				 *at;
+	GpAlterPartitionCmd  *arg2;
+	int					 location;
+} GpSplitPartitionCmd;
 
 /* ----------------------
  * Alter Collation
@@ -2130,27 +2148,6 @@
 	ACL_TARGET_DEFAULTS			/* ALTER DEFAULT PRIVILEGES */
 } GrantTargetType;
 
-<<<<<<< HEAD
-typedef enum GrantObjectType
-{
-	ACL_OBJECT_COLUMN,			/* column */
-	ACL_OBJECT_RELATION,		/* table, view */
-	ACL_OBJECT_SEQUENCE,		/* sequence */
-	ACL_OBJECT_DATABASE,		/* database */
-	ACL_OBJECT_EXTPROTOCOL,		/* external table protocol */
-	ACL_OBJECT_DOMAIN,			/* domain */
-	ACL_OBJECT_FDW,				/* foreign-data wrapper */
-	ACL_OBJECT_FOREIGN_SERVER,	/* foreign server */
-	ACL_OBJECT_FUNCTION,		/* function */
-	ACL_OBJECT_LANGUAGE,		/* procedural language */
-	ACL_OBJECT_LARGEOBJECT,		/* largeobject */
-	ACL_OBJECT_NAMESPACE,		/* namespace */
-	ACL_OBJECT_TABLESPACE,		/* tablespace */
-	ACL_OBJECT_TYPE				/* type */
-} GrantObjectType;
-
-=======
->>>>>>> 9e1c9f95
 typedef struct GrantStmt
 {
 	NodeTag		type;
@@ -2258,16 +2255,11 @@
 								 * for all columns */
 	bool		is_from;		/* TO or FROM */
 	bool		is_program;		/* is 'filename' a program to popen? */
-	bool		skip_ext_partition;		/* skip external partitions */
 	char	   *filename;		/* filename, or NULL for STDIN/STDOUT */
 	List	   *options;		/* List of DefElem nodes */
-<<<<<<< HEAD
+	Node	   *whereClause;	/* WHERE condition (or NULL) */
+
 	Node	   *sreh;			/* Single row error handling info */
-	/* Convenient location for dispatch of misc meta data */
-	PartitionNode *partitions;
-=======
-	Node	   *whereClause;	/* WHERE condition (or NULL) */
->>>>>>> 9e1c9f95
 } CopyStmt;
 
 /* ----------------------
@@ -2324,13 +2316,9 @@
 	List	   *tableElts;		/* column definitions (list of ColumnDef) */
 	List	   *inhRelations;	/* relations to inherit from (list of
 								 * inhRelation) */
-<<<<<<< HEAD
-	List	   *inhOids;		/* list relations Oids to inherit from */
-	int			parentOidCount; /* count of parent with OIDs */
-=======
 	PartitionBoundSpec *partbound;	/* FOR VALUES clause */
 	PartitionSpec *partspec;	/* PARTITION BY clause */
->>>>>>> 9e1c9f95
+
 	TypeName   *ofTypename;		/* OF typename */
 	List	   *constraints;	/* constraints (list of Constraint nodes) */
 	List	   *options;		/* options from WITH clause */
@@ -2342,23 +2330,14 @@
 	DistributedBy *distributedBy;   /* what columns we distribute the data by */
 	Node       *partitionBy;     /* what columns we partition the data by */
 	char	    relKind;         /* CDB: force relkind to this */
-	char		relStorage;
-	List	   *deferredStmts;	/* CDB: Statements, e.g., partial indexes, that can't be
-								 * analyzed until after CREATE (until the target table
-								 * is created and visible). */
-	bool		is_part_child;	/* CDB: child table in a partition? Marked during analysis for
-								 * interior or leaf parts of the new table.  Not marked for a
-								 * a partition root or ordinary table.
-								 */
-	bool        is_part_parent; /* CDB: Marked during analysis for top and interior
-								 * parent of partition tables which don't contain
-								 * any data */
-	bool		is_add_part;	/* CDB: is create adding a part to a partition? */
-	bool		is_split_part;	/* CDB: is create spliting a part? */
 	Oid			ownerid;		/* OID of the role to own this. if InvalidOid, GetUserId() */
 	bool		buildAoBlkdir; /* whether to build the block directory for an AO table */
 	List	   *attr_encodings; /* attribute storage directives */
 	bool		isCtas;			/* CDB: is create table as */
+
+	/* names chosen for partition indexes */
+	List	   *part_idx_oids;
+	List	   *part_idx_names;
 } CreateStmt;
 
 /* ----------------------
@@ -2524,121 +2503,69 @@
 	/* Fields used for constraints that allow a NOT VALID specification */
 	bool		skip_validation;	/* skip validation of existing rows? */
 	bool		initially_valid;	/* start the new constraint as valid */
-	Oid			trig1Oid;
-	Oid			trig2Oid;
-	Oid			trig3Oid;
-	Oid			trig4Oid;
 } Constraint;
 
 /* ----------
  * Definitions for Table Partition clauses in CreateStmt
  *
+ * These are GPDB extensions to the PostgreSQL syntax, to allow specifying
+ * partitions as part of the CREATE TABLE command that creates the
+ * partitioned table. For example:
+ *
+ * create table foo_p (i int, j int)
+ * partition by range(j) (start(1) end(10) every(1));
+ *
+ * The "partition by range(j)" is PostgreSQL syntax, but the "(start(1)
+ * end(10) every(1)" is GPDB specific.
  * ----------
  */
-typedef enum PartitionByType			/* types of Partitions */
-{
-	PARTTYP_RANGE,
-	PARTTYP_LIST
-} PartitionByType;
-
-typedef enum PartitionByVerbosity		/* control Partition messaging */
-{
-	PART_VERBO_NORMAL, 		/* normal (all messages) */
-	PART_VERBO_NODISTRO, 	/* NO DISTRIBution policy messages */
-	PART_VERBO_NOPARTNAME   /* NO distro or partition name messages
-							   (for SET SUBPARTITION TEMPLATE) */
-} PartitionByVerbosity;
-
-typedef struct PartitionBy			/* the Partition By clause */
-{
-	NodeTag				type;
-	PartitionByType		partType;
-	List			   *keys;		/* key columns (Partition By ...) */
-	List			   *keyopclass;	/* opclass for each key */
-	Node			   *subPart;	/* optional subpartn (PartitionBy ptr) */
-	Node			   *partSpec;	/* specification or template */
-	Node			   *partDefault;/* DEFAULT partition (if exists) */
-	int				    partDepth;	/* depth (starting at zero) */
-	RangeVar		   *parentRel;	/* parent relation */
-	bool				bKeepMe;    /* keep the top-level pby [nefarious] */
-	int				    partQuiet;	/* PartitionByVerbosity */
-	int					location;	/* token location, or -1 if unknown */
-} PartitionBy;
 
 /*
  * An element in a partition configuration. This represents a single clause --
  * or perhaps an expansion of a single clause.
  */
-typedef struct PartitionElem
+typedef struct GpPartDefElem
 {
 	NodeTag				type;
 	char			   *partName;	/* partition name (optional) */
 	Node			   *boundSpec;	/* boundary specification */
 	Node			   *subSpec;	/* subpartition spec */
 	bool                isDefault;	/* TRUE if default partition declaration */
-	Node			   *storeAttr;	/* storage clause attributes */
-	char			   *AddPartDesc;/* set by tablecmds.c:atpxAddPart */
-	int					partno;		/* number of the partition element */
-	long				rrand;		/* if not zero, "random" id for relname */
+	List 			   *options;	/* options from WITH clause */
+	char 			   *accessMethod;	/* table access method */
+	char			   *tablespacename; /* table space to use, or NULL */
 	List			   *colencs;	/* column encoding clauses */
 	int					location;	/* token location, or -1 if unknown */
-} PartitionElem;
-
-typedef enum PartitionEdgeBounding
-{
-	PART_EDGE_UNSPECIFIED,
-	PART_EDGE_INCLUSIVE,
-	PART_EDGE_EXCLUSIVE
-} PartitionEdgeBounding;
-
-/* a "Range Item" is the "values" portition of a LIST partition, or
- * the "values" of a START, END, or EVERY spec in a RANGE partition */
-typedef struct PartitionRangeItem
+} GpPartDefElem;
+
+/* partition boundary specification */
+typedef struct GpPartitionRangeSpec
 {
 	NodeTag				type;
-	List			   *partRangeVal;	/*  value */
-	PartitionEdgeBounding partedge;		/* inclusive/exclusive ? */
-	int					everycount;		/* if EVERY, how many in the set */
+
+	GpPartitionRangeItem	*partStart;		/* start of range */
+	GpPartitionRangeItem	*partEnd;		/* end */
+	List 			   *partEvery;		/* every specification */
+	/* MPP-6297: check for WITH (tablename=name) clause */
 	int					location;		/* token location, or -1 if unknown */
-} PartitionRangeItem;
-
-/* partition boundary specification */
-typedef struct PartitionBoundSpec
-{
-	NodeTag				type;
-	Node			   *partStart;		/* start of range */
-	Node			   *partEnd;		/* end */
-	Node 			   *partEvery;		/* every specification */
-	List 			   *everyGenList;	/* generated EVERY partitions */
-	/* MPP-6297: check for WITH (tablename=name) clause */
-	char			   *pWithTnameStr;	/* and disable EVERY if tname set */
-	int					location;		/* token location, or -1 if unknown */
-} PartitionBoundSpec;
+} GpPartitionRangeSpec;
 
 /* VALUES clause specification */
-typedef struct PartitionValuesSpec
+typedef struct GpPartitionListSpec
 {
 	NodeTag				type;
 	List			   *partValues;		/* VALUES clause for LIST partition */
 	int					location;
-} PartitionValuesSpec;
-
-typedef struct PartitionSpec			/* a Partition Specification */
+} GpPartitionListSpec;
+
+typedef struct GpPartitionDefinition	/* a Partition Definition */
 {
 	NodeTag				type;
-	List			   *partElem;		/* partition element list */
+	List			   *partDefElems;	/* partition definition element list */
 	List			   *enc_clauses;	/* ENCODING () clauses */
-	Node			   *subSpec;		/* subpartition spec */
 	bool				istemplate;
 	int					location;		/* token location, or -1 if unknown */
-} PartitionSpec;
-
-typedef struct ExpandStmtSpec
-{
-	NodeTag				type;
-	/* for ctas method */
-	Oid					backendId;
-} ExpandStmtSpec;
+} GpPartitionDefinition;
 
 /* ----------------------
  *		Create/Drop TableSpace Statements
@@ -2904,7 +2831,6 @@
 	bool		deferrable;		/* [NOT] DEFERRABLE */
 	bool		initdeferred;	/* INITIALLY {DEFERRED|IMMEDIATE} */
 	RangeVar   *constrrel;		/* opposite relation, if RI trigger */
-	Oid			trigOid;
 } CreateTrigStmt;
 
 /* ----------------------
@@ -3093,12 +3019,10 @@
 	List	   *defnames;		/* qualified name (list of Value strings) */
 	List	   *args;			/* a list of TypeName (if needed) */
 	List	   *definition;		/* a list of DefElem */
-<<<<<<< HEAD
-	bool		trusted;		/* used only for PROTOCOL as this point */
-=======
 	bool		if_not_exists;	/* just do nothing if it already exists? */
 	bool		replace;		/* replace if already exists? */
->>>>>>> 9e1c9f95
+
+	bool		trusted;		/* used only for PROTOCOL as this point */
 } DefineStmt;
 
 /* ----------------------
@@ -3184,7 +3108,6 @@
 	ObjectType	removeType;		/* object type */
 	DropBehavior behavior;		/* RESTRICT or CASCADE behavior */
 	bool		missing_ok;		/* skip error if object is missing? */
-	bool		bAllowPartn;	/* allow action on a partition */
 	bool		concurrent;		/* drop index concurrently? */
 } DropStmt;
 
@@ -3249,6 +3172,9 @@
  * CURRENT OF. It can be passed to SPI_prepare_cursor.
  */
 #define CURSOR_OPT_UPDATABLE	0x0200	/* updateable with CURRENT OF, if possible */
+
+/* GPDB additions */
+#define CURSOR_OPT_SKIP_FOREIGN_PARTITIONS	0x1000	/* don't expand foreign partitions */
 
 typedef struct DeclareCursorStmt
 {
@@ -3321,7 +3247,6 @@
 	List	   *excludeOpNames; /* exclusion operator names, or NIL if none */
 	char	   *idxcomment;		/* comment to apply to index, or NULL */
 	Oid			indexOid;		/* OID of an existing index, if any */
-	bool		is_part_child;	/* in service of a part of a partition? */
 	Oid			oldNode;		/* relfilenode of existing storage, if any */
 	bool		unique;			/* is index unique? */
 	bool		primary;		/* is index a primary key? */
@@ -3331,14 +3256,8 @@
 	bool		transformed;	/* true when transformIndexStmt is finished */
 	bool		concurrent;		/* should this be a concurrent index build? */
 	bool		if_not_exists;	/* just do nothing if index already exists? */
-<<<<<<< HEAD
-	bool		is_split_part;	/* Is this for SPLIT PARTITION command? */
-	Oid			parentIndexId;	/* attach to a parent index if set */
-	Oid			parentConstraintId;		/* attach to a parent constraint if set */
-=======
 	bool		reset_default_tblspc;	/* reset default_tablespace prior to
 										 * executing */
->>>>>>> 9e1c9f95
 } IndexStmt;
 
 /* ----------------------
@@ -3446,19 +3365,13 @@
 	ObjectType	renameType;		/* OBJECT_TABLE, OBJECT_COLUMN, etc */
 	ObjectType	relationType;	/* if column name, associated relation type */
 	RangeVar   *relation;		/* in case it's a table */
-<<<<<<< HEAD
 	Oid			objid;			/* in case it's a table */
-	List	   *object;			/* in case it's some other object */
-	List	   *objarg;			/* argument types, if applicable */
-=======
 	Node	   *object;			/* in case it's some other object */
->>>>>>> 9e1c9f95
 	char	   *subname;		/* name of contained object (column, rule,
 								 * trigger, etc) */
 	char	   *newname;		/* the new name */
 	DropBehavior behavior;		/* RESTRICT or CASCADE behavior */
 
-	bool		bAllowPartn;	/* allow action on a partition */
 	bool		missing_ok;		/* skip error if missing? */
 } RenameStmt;
 
@@ -3755,33 +3668,9 @@
  * just one node type for both.
  * ----------------------
  */
+
 typedef struct VacuumStmt
 {
-<<<<<<< HEAD
-	VACOPT_VACUUM = 1 << 0,		/* do VACUUM */
-	VACOPT_ANALYZE = 1 << 1,	/* do ANALYZE */
-	VACOPT_VERBOSE = 1 << 2,	/* print progress info */
-	VACOPT_FREEZE = 1 << 3,		/* FREEZE option */
-	VACOPT_FULL = 1 << 4,		/* FULL (non-concurrent) vacuum */
-	VACOPT_NOWAIT = 1 << 5,		/* don't wait to get lock (autovacuum only) */
-	VACOPT_SKIPTOAST = 1 << 6,	/* don't process the TOAST table, if any */
-	VACOPT_DISABLE_PAGE_SKIPPING = 1 << 7,		/* don't skip any pages */
-
-	VACOPT_ROOTONLY = 1 << 8,	/* only ANALYZE root partition tables */
-	VACOPT_FULLSCAN = 1 << 9,	/* ANALYZE using full table scan */
-
-	/* AO vacuum phases. Mutually exclusive */
-	VACOPT_AO_PRE_CLEANUP_PHASE = 1 << 10,
-	VACOPT_AO_COMPACT_PHASE = 1 << 11,
-	VACOPT_AO_POST_CLEANUP_PHASE = 1 << 12
-} VacuumOption;
-
-#define VACUUM_AO_PHASE_MASK (VACOPT_AO_PRE_CLEANUP_PHASE | \
-							  VACOPT_AO_COMPACT_PHASE | \
-							  VACOPT_AO_POST_CLEANUP_PHASE)
-
-typedef struct VacuumStmt
-=======
 	NodeTag		type;
 	List	   *options;		/* list of DefElem nodes */
 	List	   *rels;			/* list of VacuumRelation, or NIL for all */
@@ -3796,7 +3685,6 @@
  * failure to open/lock the relation.
  */
 typedef struct VacuumRelation
->>>>>>> 9e1c9f95
 {
 	NodeTag		type;
 	RangeVar   *relation;		/* table name to process, or NULL */
@@ -3930,11 +3818,8 @@
 	RangeVar   *relation;		/* Table or index to reindex */
 	const char *name;			/* name of database to reindex */
 	int			options;		/* Reindex options flags */
-<<<<<<< HEAD
+	bool		concurrent;		/* reindex concurrently? */
 	Oid			relid;			/* oid of TABLE, used by QE */
-=======
-	bool		concurrent;		/* reindex concurrently? */
->>>>>>> 9e1c9f95
 } ReindexStmt;
 
 /* ----------------------
