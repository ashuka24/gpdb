/*-------------------------------------------------------------------------
 *
 * typecmds.h
 *	  prototypes for typecmds.c.
 *
 *
 * Portions Copyright (c) 1996-2019, PostgreSQL Global Development Group
 * Portions Copyright (c) 1994, Regents of the University of California
 *
 * src/include/commands/typecmds.h
 *
 *-------------------------------------------------------------------------
 */
#ifndef TYPECMDS_H
#define TYPECMDS_H

#include "catalog/dependency.h"
#include "access/htup.h"
#include "catalog/dependency.h"
#include "nodes/parsenodes.h"


#define DEFAULT_TYPDELIM		','

extern ObjectAddress DefineType(ParseState *pstate, List *names, List *parameters);
extern void RemoveTypeById(Oid typeOid);
extern ObjectAddress DefineDomain(CreateDomainStmt *stmt);
extern ObjectAddress DefineEnum(CreateEnumStmt *stmt);
extern ObjectAddress DefineRange(CreateRangeStmt *stmt);
extern ObjectAddress AlterEnum(AlterEnumStmt *stmt);
extern ObjectAddress DefineCompositeType(RangeVar *typevar, List *coldeflist);
extern Oid	AssignTypeArrayOid(void);

extern ObjectAddress AlterDomainDefault(List *names, Node *defaultRaw);
extern ObjectAddress AlterDomainNotNull(List *names, bool notNull);
extern ObjectAddress AlterDomainAddConstraint(List *names, Node *constr,
											  ObjectAddress *constrAddr);
extern ObjectAddress AlterDomainValidateConstraint(List *names, const char *constrName);
extern ObjectAddress AlterDomainDropConstraint(List *names, const char *constrName,
											   DropBehavior behavior, bool missing_ok);

extern void checkDomainOwner(HeapTuple tup);

extern ObjectAddress RenameType(RenameStmt *stmt);

extern ObjectAddress AlterTypeOwner(List *names, Oid newOwnerId, ObjectType objecttype);
extern void AlterTypeOwner_oid(Oid typeOid, Oid newOwnerId, bool hasDependEntry);
extern void AlterTypeOwnerInternal(Oid typeOid, Oid newOwnerId);

extern ObjectAddress AlterTypeNamespace(List *names, const char *newschema,
<<<<<<< HEAD
				   ObjectType objecttype, Oid *oldschema);

extern Oid	AlterTypeNamespace_oid(Oid typeOid, Oid nspOid, ObjectAddresses *objsMoved);
extern Oid AlterTypeNamespaceInternal(Oid typeOid, Oid nspOid,
						   bool isImplicitArray,
						   bool errorOnTableType,
						   ObjectAddresses *objsMoved);
extern void AlterTypeArray(Oid typeOid, Oid arrayOid);

extern void AlterType(AlterTypeStmt *stmt);
=======
										ObjectType objecttype, Oid *oldschema);
extern Oid	AlterTypeNamespace_oid(Oid typeOid, Oid nspOid, ObjectAddresses *objsMoved);
extern Oid	AlterTypeNamespaceInternal(Oid typeOid, Oid nspOid,
									   bool isImplicitArray,
									   bool errorOnTableType,
									   ObjectAddresses *objsMoved);
>>>>>>> 9e1c9f95

#endif							/* TYPECMDS_H */<|MERGE_RESOLUTION|>--- conflicted
+++ resolved
@@ -29,7 +29,7 @@
 extern ObjectAddress DefineRange(CreateRangeStmt *stmt);
 extern ObjectAddress AlterEnum(AlterEnumStmt *stmt);
 extern ObjectAddress DefineCompositeType(RangeVar *typevar, List *coldeflist);
-extern Oid	AssignTypeArrayOid(void);
+extern Oid AssignTypeArrayOid(char *arrayTypeName, Oid typeNamespace);
 
 extern ObjectAddress AlterDomainDefault(List *names, Node *defaultRaw);
 extern ObjectAddress AlterDomainNotNull(List *names, bool notNull);
@@ -48,24 +48,13 @@
 extern void AlterTypeOwnerInternal(Oid typeOid, Oid newOwnerId);
 
 extern ObjectAddress AlterTypeNamespace(List *names, const char *newschema,
-<<<<<<< HEAD
-				   ObjectType objecttype, Oid *oldschema);
+										ObjectType objecttype, Oid *oldschema);
 
 extern Oid	AlterTypeNamespace_oid(Oid typeOid, Oid nspOid, ObjectAddresses *objsMoved);
 extern Oid AlterTypeNamespaceInternal(Oid typeOid, Oid nspOid,
-						   bool isImplicitArray,
-						   bool errorOnTableType,
-						   ObjectAddresses *objsMoved);
-extern void AlterTypeArray(Oid typeOid, Oid arrayOid);
-
+									  bool isImplicitArray,
+									  bool errorOnTableType,
+									  ObjectAddresses *objsMoved);
 extern void AlterType(AlterTypeStmt *stmt);
-=======
-										ObjectType objecttype, Oid *oldschema);
-extern Oid	AlterTypeNamespace_oid(Oid typeOid, Oid nspOid, ObjectAddresses *objsMoved);
-extern Oid	AlterTypeNamespaceInternal(Oid typeOid, Oid nspOid,
-									   bool isImplicitArray,
-									   bool errorOnTableType,
-									   ObjectAddresses *objsMoved);
->>>>>>> 9e1c9f95
 
 #endif							/* TYPECMDS_H */