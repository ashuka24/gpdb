--- conflicted
+++ resolved
@@ -39,10 +39,7 @@
 	bool		analyze;		/* print actual times */
 	bool		costs;			/* print estimated costs */
 	bool		buffers;		/* print buffer usage */
-<<<<<<< HEAD
 	bool		dxl;			/* CDB: print DXL */
-=======
->>>>>>> ab93f90c
 	bool		timing;			/* print detailed node timing */
 	bool		summary;		/* print total planning and execution timing */
 	ExplainFormat format;		/* output format */
@@ -51,7 +48,6 @@
 	List	   *rtable;			/* range table */
 	List	   *rtable_names;	/* alias names for RTEs */
 	int			indent;			/* current indentation level */
-<<<<<<< HEAD
 	ExplainStateExtra *extra;	/* pointer to additional data */
 
     /* CDB */
@@ -59,10 +55,6 @@
     Slice          *currentSlice;   /* slice whose nodes we are visiting */
 
 	PlanState  *parentPlanState;
-=======
-	List	   *grouping_stack; /* format-specific grouping state */
-	List	   *deparse_cxt;	/* context list for deparsing expressions */
->>>>>>> ab93f90c
 } ExplainState;
 
 /* Hook for plugins to get control in ExplainOneQuery() */
