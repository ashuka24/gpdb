--- conflicted
+++ resolved
@@ -4,13 +4,9 @@
  *	  prototypes for pathnode.c, relnode.c.
  *
  *
-<<<<<<< HEAD
  * Portions Copyright (c) 2005-2008, Greenplum inc
  * Portions Copyright (c) 2012-Present Pivotal Software, Inc.
- * Portions Copyright (c) 1996-2010, PostgreSQL Global Development Group
-=======
  * Portions Copyright (c) 1996-2011, PostgreSQL Global Development Group
->>>>>>> a4bebdd9
  * Portions Copyright (c) 1994, Regents of the University of California
  *
  * src/include/optimizer/pathnode.h
@@ -72,20 +68,15 @@
 					  List *bitmapquals);
 extern TidPath *create_tidscan_path(PlannerInfo *root, RelOptInfo *rel,
 					List *tidquals);
-<<<<<<< HEAD
 extern AppendPath *create_append_path(PlannerInfo *root, RelOptInfo *rel, List *subpaths);
-=======
-extern AppendPath *create_append_path(RelOptInfo *rel, List *subpaths);
 extern MergeAppendPath *create_merge_append_path(PlannerInfo *root,
 						 RelOptInfo *rel,
 						 List *subpaths,
 						 List *pathkeys);
->>>>>>> a4bebdd9
 extern ResultPath *create_result_path(List *quals);
 extern MaterialPath *create_material_path(PlannerInfo *root, RelOptInfo *rel, Path *subpath);
 extern UniquePath *create_unique_path(PlannerInfo *root, RelOptInfo *rel,
 				   Path *subpath, SpecialJoinInfo *sjinfo);
-<<<<<<< HEAD
 extern UniquePath *create_unique_rowid_path(PlannerInfo *root,
 						 RelOptInfo *rel,
                          Path        *subpath,
@@ -96,14 +87,7 @@
 extern Path *create_valuesscan_path(PlannerInfo *root, RelOptInfo *rel, RangeTblEntry *rte);
 extern Path *create_ctescan_path(PlannerInfo *root, RelOptInfo *rel, List *pathkeys);
 extern Path *create_worktablescan_path(PlannerInfo *root, RelOptInfo *rel, CdbLocusType ctelocus);
-=======
-extern Path *create_subqueryscan_path(RelOptInfo *rel, List *pathkeys);
-extern Path *create_functionscan_path(PlannerInfo *root, RelOptInfo *rel);
-extern Path *create_valuesscan_path(PlannerInfo *root, RelOptInfo *rel);
-extern Path *create_ctescan_path(PlannerInfo *root, RelOptInfo *rel);
-extern Path *create_worktablescan_path(PlannerInfo *root, RelOptInfo *rel);
 extern ForeignPath *create_foreignscan_path(PlannerInfo *root, RelOptInfo *rel);
->>>>>>> a4bebdd9
 
 extern bool path_contains_inner_index(Path *path);
 extern NestPath *create_nestloop_path(PlannerInfo *root,
