--- conflicted
+++ resolved
@@ -4,13 +4,9 @@
  *	  prototypes for various files in optimizer/plan
  *
  *
-<<<<<<< HEAD
  * Portions Copyright (c) 2005-2009, Greenplum inc
  * Portions Copyright (c) 2012-Present Pivotal Software, Inc.
- * Portions Copyright (c) 1996-2013, PostgreSQL Global Development Group
-=======
  * Portions Copyright (c) 1996-2014, PostgreSQL Global Development Group
->>>>>>> ab76208e
  * Portions Copyright (c) 1994, Regents of the University of California
  *
  * src/include/optimizer/planmain.h
@@ -213,13 +209,9 @@
 						   Plan *subplan);
 extern ModifyTable *make_modifytable(PlannerInfo *root,
 				 CmdType operation, bool canSetTag,
-<<<<<<< HEAD
-				 List *resultRelations, List *subplans, List *returningLists,
-				 List *is_split_updates,
-=======
 				 List *resultRelations, List *subplans,
 				 List *withCheckOptionLists, List *returningLists,
->>>>>>> ab76208e
+				 List *is_split_updates,
 				 List *rowMarks, int epqParam);
 extern bool is_projection_capable_plan(Plan *plan);
 extern Plan *add_sort_cost(PlannerInfo *root, Plan *input, 
