/*-------------------------------------------------------------------------
 *
 * nodeHashjoin.h
 *	  prototypes for nodeHashjoin.c
 *
 *
 * Portions Copyright (c) 1996-2019, PostgreSQL Global Development Group
 * Portions Copyright (c) 1994, Regents of the University of California
 *
 * src/include/executor/nodeHashjoin.h
 *
 *-------------------------------------------------------------------------
 */
#ifndef NODEHASHJOIN_H
#define NODEHASHJOIN_H

#include "access/parallel.h"
#include "nodes/execnodes.h"
#include "storage/buffile.h"

extern HashJoinState *ExecInitHashJoin(HashJoin *node, EState *estate, int eflags);
extern void ExecEndHashJoin(HashJoinState *node);
extern void ExecReScanHashJoin(HashJoinState *node);
extern void ExecShutdownHashJoin(HashJoinState *node);
extern void ExecHashJoinEstimate(HashJoinState *state, ParallelContext *pcxt);
extern void ExecHashJoinInitializeDSM(HashJoinState *state, ParallelContext *pcxt);
extern void ExecHashJoinReInitializeDSM(HashJoinState *state, ParallelContext *pcxt);
extern void ExecHashJoinInitializeWorker(HashJoinState *state,
										 ParallelWorkerContext *pwcxt);

<<<<<<< HEAD
extern void ExecHashJoinSaveTuple(PlanState *ps, MemTuple tuple, uint32 hashvalue,
								  HashJoinTable hashtable, BufFile **fileptr,
								  MemoryContext bfCxt);
extern void ExecSquelchHashJoin(HashJoinState *node);
=======
extern void ExecHashJoinSaveTuple(MinimalTuple tuple, uint32 hashvalue,
								  BufFile **fileptr);
>>>>>>> 9e1c9f95

#endif							/* NODEHASHJOIN_H */<|MERGE_RESOLUTION|>--- conflicted
+++ resolved
@@ -28,14 +28,9 @@
 extern void ExecHashJoinInitializeWorker(HashJoinState *state,
 										 ParallelWorkerContext *pwcxt);
 
-<<<<<<< HEAD
-extern void ExecHashJoinSaveTuple(PlanState *ps, MemTuple tuple, uint32 hashvalue,
+extern void ExecHashJoinSaveTuple(PlanState *ps, MinimalTuple tuple, uint32 hashvalue,
 								  HashJoinTable hashtable, BufFile **fileptr,
 								  MemoryContext bfCxt);
 extern void ExecSquelchHashJoin(HashJoinState *node);
-=======
-extern void ExecHashJoinSaveTuple(MinimalTuple tuple, uint32 hashvalue,
-								  BufFile **fileptr);
->>>>>>> 9e1c9f95
 
 #endif							/* NODEHASHJOIN_H */