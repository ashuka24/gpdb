/*-------------------------------------------------------------------------
 *
 * hashjoin.h
 *	  internal structures for hash joins
 *
 *
<<<<<<< HEAD
 * Portions Copyright (c) 2007-2008, Greenplum inc
 * Portions Copyright (c) 2012-Present Pivotal Software, Inc.
 * Portions Copyright (c) 1996-2016, PostgreSQL Global Development Group
=======
 * Portions Copyright (c) 1996-2019, PostgreSQL Global Development Group
>>>>>>> 9e1c9f95
 * Portions Copyright (c) 1994, Regents of the University of California
 *
 * src/include/executor/hashjoin.h
 *
 *-------------------------------------------------------------------------
 */
#ifndef HASHJOIN_H
#define HASHJOIN_H

#include "nodes/execnodes.h"
<<<<<<< HEAD
#include "cdb/cdbexplain.h"			/* CdbExplain_Agg */
#include "storage/buffile.h"
#include "utils/workfile_mgr.h"

struct StringInfoData;                  /* #include "lib/stringinfo.h" */

=======
#include "port/atomics.h"
#include "storage/barrier.h"
#include "storage/buffile.h"
#include "storage/lwlock.h"
>>>>>>> 9e1c9f95

/* ----------------------------------------------------------------
 *				hash-join hash table structures
 *
 * Each active hashjoin has a HashJoinTable control block, which is
 * palloc'd in the executor's per-query context.  All other storage needed
 * for the hashjoin is kept in private memory contexts, two for each hashjoin.
 * This makes it easy and fast to release the storage when we don't need it
 * anymore.  (Exception: data associated with the temp files lives in the
 * per-query context too, since we always call buffile.c in that context.)
 *
 * The hashtable contexts are made children of the per-query context, ensuring
 * that they will be discarded at end of statement even if the join is
 * aborted early by an error.  (Likewise, any temporary files we make will
 * be cleaned up by the virtual file manager in event of an error.)
 *
 * Storage that should live through the entire join is allocated from the
 * "hashCxt", while storage that is only wanted for the current batch is
 * allocated in the "batchCxt".  By resetting the batchCxt at the end of
 * each batch, we free all the per-batch storage reliably and without tedium.
 *
 * During first scan of inner relation, we get its tuples from executor.
 * If nbatch > 1 then tuples that don't belong in first batch get saved
 * into inner-batch temp files. The same statements apply for the
 * first scan of the outer relation, except we write tuples to outer-batch
 * temp files.  After finishing the first scan, we do the following for
 * each remaining batch:
 *	1. Read tuples from inner batch file, load into hash buckets.
 *	2. Read tuples from outer batch file, match to hash buckets and output.
 *
 * It is possible to increase nbatch on the fly if the in-memory hash table
 * gets too big.  The hash-value-to-batch computation is arranged so that this
 * can only cause a tuple to go into a later batch than previously thought,
 * never into an earlier batch.  When we increase nbatch, we rescan the hash
 * table and dump out any tuples that are now of a later batch to the correct
 * inner batch file.  Subsequently, while reading either inner or outer batch
 * files, we might find tuples that no longer belong to the current batch;
 * if so, we just dump them out to the correct batch file.
 * ----------------------------------------------------------------
 */

/* these are in nodes/execnodes.h: */
/* typedef struct HashJoinTupleData *HashJoinTuple; */
/* typedef struct HashJoinTableData *HashJoinTable; */

typedef struct HashJoinTupleData
{
	/* link to next tuple in same bucket */
	union
	{
		struct HashJoinTupleData *unshared;
		dsa_pointer shared;
	}			next;
	uint32		hashvalue;		/* tuple's hash code */
	/* Tuple data, in MinimalTuple format, follows on a MAXALIGN boundary */
}			HashJoinTupleData;

#define HJTUPLE_OVERHEAD  MAXALIGN(sizeof(HashJoinTupleData))
#define HJTUPLE_MINTUPLE(hjtup)  \
	((MemTuple) ((char *) (hjtup) + HJTUPLE_OVERHEAD))

/*
 * If the outer relation's distribution is sufficiently nonuniform, we attempt
 * to optimize the join by treating the hash values corresponding to the outer
 * relation's MCVs specially.  Inner relation tuples matching these hash
 * values go into the "skew" hashtable instead of the main hashtable, and
 * outer relation tuples with these hash values are matched against that
 * table instead of the main one.  Thus, tuples with these hash values are
 * effectively handled as part of the first batch and will never go to disk.
 * The skew hashtable is limited to SKEW_WORK_MEM_PERCENT of the total memory
 * allowed for the join; while building the hashtables, we decrease the number
 * of MCVs being specially treated if needed to stay under this limit.
 *
 * Note: you might wonder why we look at the outer relation stats for this,
 * rather than the inner.  One reason is that the outer relation is typically
 * bigger, so we get more I/O savings by optimizing for its most common values.
 * Also, for similarly-sized relations, the planner prefers to put the more
 * uniformly distributed relation on the inside, so we're more likely to find
 * interesting skew in the outer relation.
 */
typedef struct HashSkewBucket
{
	uint32		hashvalue;		/* common hash value */
	HashJoinTuple tuples;		/* linked list of inner-relation tuples */
} HashSkewBucket;

#define SKEW_BUCKET_OVERHEAD  MAXALIGN(sizeof(HashSkewBucket))
#define INVALID_SKEW_BUCKET_NO	(-1)
#define SKEW_WORK_MEM_PERCENT  2
#define SKEW_MIN_OUTER_FRACTION  0.01

/*
 * To reduce palloc overhead, the HashJoinTuples for the current batch are
 * packed in 32kB buffers instead of pallocing each tuple individually.
 */
typedef struct HashMemoryChunkData
{
	int			ntuples;		/* number of tuples stored in this chunk */
	size_t		maxlen;			/* size of the chunk's tuple buffer */
	size_t		used;			/* number of buffer bytes already used */

	/* pointer to the next chunk (linked list) */
	union
	{
		struct HashMemoryChunkData *unshared;
		dsa_pointer shared;
	}			next;

	/*
	 * The chunk's tuple buffer starts after the HashMemoryChunkData struct,
	 * at offset HASH_CHUNK_HEADER_SIZE (which must be maxaligned).  Note that
	 * that offset is not included in "maxlen" or "used".
	 */
}			HashMemoryChunkData;

typedef struct HashMemoryChunkData *HashMemoryChunk;

#define HASH_CHUNK_SIZE			(32 * 1024L)
#define HASH_CHUNK_HEADER_SIZE	MAXALIGN(sizeof(HashMemoryChunkData))
#define HASH_CHUNK_DATA(hc)		(((char *) (hc)) + HASH_CHUNK_HEADER_SIZE)
/* tuples exceeding HASH_CHUNK_THRESHOLD bytes are put in their own chunk */
#define HASH_CHUNK_THRESHOLD	(HASH_CHUNK_SIZE / 4)

<<<<<<< HEAD
/* Statistics collection workareas for EXPLAIN ANALYZE */
typedef struct HashJoinBatchStats
{
    uint64      outerfilesize;
    uint64      innerfilesize;
    uint64      irdbytes;           /* inner bytes read from workfile */
    uint64      ordbytes;           /* outer bytes read from workfile */
    uint64      iwrbytes;           /* inner bytes written (to later batches) */
    uint64      owrbytes;           /* outer bytes written (to later batches) */
    uint64      hashspace_final;    /* work_mem for tuples kept in hash table */
    uint64      spillspace_in;      /* work_mem from lower batches to this one */
    uint64      spillspace_out;     /* work_mem from this batch to higher ones */
    uint64      spillrows_out;      /* rows spilled from this batch to higher */
} HashJoinBatchStats;

typedef struct HashJoinTableStats
{
    struct StringInfoData  *joinexplainbuf; /* Join operator's report buf */
    HashJoinBatchStats     *batchstats;     /* -> array[0..nbatchstats-1] */
    int                     nbatchstats;    /* num of batchstats slots */
    int                     endedbatch;     /* index of last batch ended */

    /* These statistics are cumulative over all nontrivial batches... */
    int                     nonemptybatches;    /* num of nontrivial batches */
    Size                    workmem_max;        /* work_mem high water mark */
    CdbExplain_Agg          chainlength;        /* hash chain length stats */
} HashJoinTableStats;


/*
 * HashJoinTableData
 */
=======
/*
 * For each batch of a Parallel Hash Join, we have a ParallelHashJoinBatch
 * object in shared memory to coordinate access to it.  Since they are
 * followed by variable-sized objects, they are arranged in contiguous memory
 * but not accessed directly as an array.
 */
typedef struct ParallelHashJoinBatch
{
	dsa_pointer buckets;		/* array of hash table buckets */
	Barrier		batch_barrier;	/* synchronization for joining this batch */

	dsa_pointer chunks;			/* chunks of tuples loaded */
	size_t		size;			/* size of buckets + chunks in memory */
	size_t		estimated_size; /* size of buckets + chunks while writing */
	size_t		ntuples;		/* number of tuples loaded */
	size_t		old_ntuples;	/* number of tuples before repartitioning */
	bool		space_exhausted;

	/*
	 * Variable-sized SharedTuplestore objects follow this struct in memory.
	 * See the accessor macros below.
	 */
} ParallelHashJoinBatch;

/* Accessor for inner batch tuplestore following a ParallelHashJoinBatch. */
#define ParallelHashJoinBatchInner(batch)							\
	((SharedTuplestore *)											\
	 ((char *) (batch) + MAXALIGN(sizeof(ParallelHashJoinBatch))))

/* Accessor for outer batch tuplestore following a ParallelHashJoinBatch. */
#define ParallelHashJoinBatchOuter(batch, nparticipants) \
	((SharedTuplestore *)												\
	 ((char *) ParallelHashJoinBatchInner(batch) +						\
	  MAXALIGN(sts_estimate(nparticipants))))

/* Total size of a ParallelHashJoinBatch and tuplestores. */
#define EstimateParallelHashJoinBatch(hashtable)						\
	(MAXALIGN(sizeof(ParallelHashJoinBatch)) +							\
	 MAXALIGN(sts_estimate((hashtable)->parallel_state->nparticipants)) * 2)

/* Accessor for the nth ParallelHashJoinBatch given the base. */
#define NthParallelHashJoinBatch(base, n)								\
	((ParallelHashJoinBatch *)											\
	 ((char *) (base) +													\
	  EstimateParallelHashJoinBatch(hashtable) *  (n)))

/*
 * Each backend requires a small amount of per-batch state to interact with
 * each ParallelHashJoinBatch.
 */
typedef struct ParallelHashJoinBatchAccessor
{
	ParallelHashJoinBatch *shared;	/* pointer to shared state */

	/* Per-backend partial counters to reduce contention. */
	size_t		preallocated;	/* pre-allocated space for this backend */
	size_t		ntuples;		/* number of tuples */
	size_t		size;			/* size of partition in memory */
	size_t		estimated_size; /* size of partition on disk */
	size_t		old_ntuples;	/* how many tuples before repartitioning? */
	bool		at_least_one_chunk; /* has this backend allocated a chunk? */

	bool		done;			/* flag to remember that a batch is done */
	SharedTuplestoreAccessor *inner_tuples;
	SharedTuplestoreAccessor *outer_tuples;
} ParallelHashJoinBatchAccessor;

/*
 * While hashing the inner relation, any participant might determine that it's
 * time to increase the number of buckets to reduce the load factor or batches
 * to reduce the memory size.  This is indicated by setting the growth flag to
 * these values.
 */
typedef enum ParallelHashGrowth
{
	/* The current dimensions are sufficient. */
	PHJ_GROWTH_OK,
	/* The load factor is too high, so we need to add buckets. */
	PHJ_GROWTH_NEED_MORE_BUCKETS,
	/* The memory budget would be exhausted, so we need to repartition. */
	PHJ_GROWTH_NEED_MORE_BATCHES,
	/* Repartitioning didn't help last time, so don't try to do that again. */
	PHJ_GROWTH_DISABLED
} ParallelHashGrowth;

/*
 * The shared state used to coordinate a Parallel Hash Join.  This is stored
 * in the DSM segment.
 */
typedef struct ParallelHashJoinState
{
	dsa_pointer batches;		/* array of ParallelHashJoinBatch */
	dsa_pointer old_batches;	/* previous generation during repartition */
	int			nbatch;			/* number of batches now */
	int			old_nbatch;		/* previous number of batches */
	int			nbuckets;		/* number of buckets */
	ParallelHashGrowth growth;	/* control batch/bucket growth */
	dsa_pointer chunk_work_queue;	/* chunk work queue */
	int			nparticipants;
	size_t		space_allowed;
	size_t		total_tuples;	/* total number of inner tuples */
	LWLock		lock;			/* lock protecting the above */

	Barrier		build_barrier;	/* synchronization for the build phases */
	Barrier		grow_batches_barrier;
	Barrier		grow_buckets_barrier;
	pg_atomic_uint32 distributor;	/* counter for load balancing */

	SharedFileSet fileset;		/* space for shared temporary files */
} ParallelHashJoinState;

/* The phases for building batches, used by build_barrier. */
#define PHJ_BUILD_ELECTING				0
#define PHJ_BUILD_ALLOCATING			1
#define PHJ_BUILD_HASHING_INNER			2
#define PHJ_BUILD_HASHING_OUTER			3
#define PHJ_BUILD_DONE					4

/* The phases for probing each batch, used by for batch_barrier. */
#define PHJ_BATCH_ELECTING				0
#define PHJ_BATCH_ALLOCATING			1
#define PHJ_BATCH_LOADING				2
#define PHJ_BATCH_PROBING				3
#define PHJ_BATCH_DONE					4

/* The phases of batch growth while hashing, for grow_batches_barrier. */
#define PHJ_GROW_BATCHES_ELECTING		0
#define PHJ_GROW_BATCHES_ALLOCATING		1
#define PHJ_GROW_BATCHES_REPARTITIONING 2
#define PHJ_GROW_BATCHES_DECIDING		3
#define PHJ_GROW_BATCHES_FINISHING		4
#define PHJ_GROW_BATCHES_PHASE(n)		((n) % 5)	/* circular phases */

/* The phases of bucket growth while hashing, for grow_buckets_barrier. */
#define PHJ_GROW_BUCKETS_ELECTING		0
#define PHJ_GROW_BUCKETS_ALLOCATING		1
#define PHJ_GROW_BUCKETS_REINSERTING	2
#define PHJ_GROW_BUCKETS_PHASE(n)		((n) % 3)	/* circular phases */

>>>>>>> 9e1c9f95
typedef struct HashJoinTableData
{
	int			nbuckets;		/* # buckets in the in-memory hash table */
	int			log2_nbuckets;	/* its log2 (nbuckets must be a power of 2) */

	int			nbuckets_original;	/* # buckets when starting the first hash */
	int			nbuckets_optimal;	/* optimal # buckets (per batch) */
	int			log2_nbuckets_optimal;	/* log2(nbuckets_optimal) */

	/* buckets[i] is head of list of tuples in i'th in-memory bucket */
	union
	{
		/* unshared array is per-batch storage, as are all the tuples */
		struct HashJoinTupleData **unshared;
		/* shared array is per-query DSA area, as are all the tuples */
		dsa_pointer_atomic *shared;
	}			buckets;

	bool		keepNulls;		/* true to store unmatchable NULL tuples */

	bool		skewEnabled;	/* are we using skew optimization? */
	HashSkewBucket **skewBucket;	/* hashtable of skew buckets */
	int			skewBucketLen;	/* size of skewBucket array (a power of 2!) */
	int			nSkewBuckets;	/* number of active skew buckets */
	int		   *skewBucketNums; /* array indexes of active skew buckets */

	int			nbatch;			/* number of batches */
	int			curbatch;		/* current batch #; 0 during 1st pass */

	int			nbatch_original;	/* nbatch when we started inner scan */
	int			nbatch_outstart;	/* nbatch when we started outer scan */

	bool		growEnabled;	/* flag to shut off nbatch increases */

<<<<<<< HEAD
	uint64		totalTuples;	/* # tuples obtained from inner plan */
	uint64		skewTuples;		/* # tuples inserted into skew tuples */
=======
	double		totalTuples;	/* # tuples obtained from inner plan */
	double		partialTuples;	/* # tuples obtained from inner plan by me */
	double		skewTuples;		/* # tuples inserted into skew tuples */
>>>>>>> 9e1c9f95

	/*
	 * These arrays are allocated for the life of the hash join, but only if
	 * nbatch > 1.  A file is opened only when we first write a tuple into it
	 * (otherwise its pointer remains NULL).  Note that the zero'th array
	 * elements never get used, since we will process rather than dump out any
	 * tuples of batch zero.
	 */
	BufFile	  **innerBatchFile; /* buffered virtual temp file per batch */
	BufFile   **outerBatchFile; /* buffered virtual temp file per batch */

	/* Representation of all spill file names, for spill file reuse */
	workfile_set * work_set;

	BufFile	   *state_file;

	/*
	 * Info about the datatype-specific hash functions for the datatypes being
	 * hashed. These are arrays of the same length as the number of hash join
	 * clauses (hash keys).
	 */
	FmgrInfo   *outer_hashfunctions;	/* lookup data for hash functions */
	FmgrInfo   *inner_hashfunctions;	/* lookup data for hash functions */
	bool	   *hashStrict;		/* is each hash join operator strict? */
	Oid		   *collations;

	Size		spaceUsed;		/* memory space currently used by tuples */
	Size		spaceAllowed;	/* upper limit for space used */
	Size		spacePeak;		/* peak space used */
	Size		spaceUsedSkew;	/* skew hash table's current space usage */
	Size		spaceAllowedSkew;	/* upper limit for skew hashtable */

	MemoryContext hashCxt;		/* context for whole-hash-join storage */
	MemoryContext batchCxt;		/* context for this-batch-only storage */
	MemoryContext bfCxt;		/* CDB */ /* context for temp buf file */

    HashJoinTableStats *stats;  /* statistics workarea for EXPLAIN ANALYZE */
    bool		eagerlyReleased; /* Has this hash-table been eagerly released? */

    HashJoinState * hjstate; /* reference to the enclosing HashJoinState */
    bool first_pass; /* Is this the first pass (pre-rescan) */

	/* used for dense allocation of tuples (into linked chunks) */
	HashMemoryChunk chunks;		/* one list for the whole batch */

	/* Shared and private state for Parallel Hash. */
	HashMemoryChunk current_chunk;	/* this backend's current chunk */
	dsa_area   *area;			/* DSA area to allocate memory from */
	ParallelHashJoinState *parallel_state;
	ParallelHashJoinBatchAccessor *batches;
	dsa_pointer current_chunk_shared;
}			HashJoinTableData;

#endif							/* HASHJOIN_H */<|MERGE_RESOLUTION|>--- conflicted
+++ resolved
@@ -4,13 +4,9 @@
  *	  internal structures for hash joins
  *
  *
-<<<<<<< HEAD
  * Portions Copyright (c) 2007-2008, Greenplum inc
  * Portions Copyright (c) 2012-Present Pivotal Software, Inc.
- * Portions Copyright (c) 1996-2016, PostgreSQL Global Development Group
-=======
  * Portions Copyright (c) 1996-2019, PostgreSQL Global Development Group
->>>>>>> 9e1c9f95
  * Portions Copyright (c) 1994, Regents of the University of California
  *
  * src/include/executor/hashjoin.h
@@ -21,19 +17,15 @@
 #define HASHJOIN_H
 
 #include "nodes/execnodes.h"
-<<<<<<< HEAD
-#include "cdb/cdbexplain.h"			/* CdbExplain_Agg */
-#include "storage/buffile.h"
-#include "utils/workfile_mgr.h"
-
-struct StringInfoData;                  /* #include "lib/stringinfo.h" */
-
-=======
 #include "port/atomics.h"
 #include "storage/barrier.h"
 #include "storage/buffile.h"
 #include "storage/lwlock.h"
->>>>>>> 9e1c9f95
+
+#include "cdb/cdbexplain.h"			/* CdbExplain_Agg */
+#include "utils/workfile_mgr.h"
+
+struct StringInfoData;                  /* #include "lib/stringinfo.h" */
 
 /* ----------------------------------------------------------------
  *				hash-join hash table structures
@@ -93,7 +85,7 @@
 
 #define HJTUPLE_OVERHEAD  MAXALIGN(sizeof(HashJoinTupleData))
 #define HJTUPLE_MINTUPLE(hjtup)  \
-	((MemTuple) ((char *) (hjtup) + HJTUPLE_OVERHEAD))
+	((MinimalTuple) ((char *) (hjtup) + HJTUPLE_OVERHEAD))
 
 /*
  * If the outer relation's distribution is sufficiently nonuniform, we attempt
@@ -157,7 +149,6 @@
 /* tuples exceeding HASH_CHUNK_THRESHOLD bytes are put in their own chunk */
 #define HASH_CHUNK_THRESHOLD	(HASH_CHUNK_SIZE / 4)
 
-<<<<<<< HEAD
 /* Statistics collection workareas for EXPLAIN ANALYZE */
 typedef struct HashJoinBatchStats
 {
@@ -188,10 +179,6 @@
 
 
 /*
- * HashJoinTableData
- */
-=======
-/*
  * For each batch of a Parallel Hash Join, we have a ParallelHashJoinBatch
  * object in shared memory to coordinate access to it.  Since they are
  * followed by variable-sized objects, they are arranged in contiguous memory
@@ -330,7 +317,6 @@
 #define PHJ_GROW_BUCKETS_REINSERTING	2
 #define PHJ_GROW_BUCKETS_PHASE(n)		((n) % 3)	/* circular phases */
 
->>>>>>> 9e1c9f95
 typedef struct HashJoinTableData
 {
 	int			nbuckets;		/* # buckets in the in-memory hash table */
@@ -365,14 +351,9 @@
 
 	bool		growEnabled;	/* flag to shut off nbatch increases */
 
-<<<<<<< HEAD
 	uint64		totalTuples;	/* # tuples obtained from inner plan */
+	uint64		partialTuples;	/* # tuples obtained from inner plan by me */
 	uint64		skewTuples;		/* # tuples inserted into skew tuples */
-=======
-	double		totalTuples;	/* # tuples obtained from inner plan */
-	double		partialTuples;	/* # tuples obtained from inner plan by me */
-	double		skewTuples;		/* # tuples inserted into skew tuples */
->>>>>>> 9e1c9f95
 
 	/*
 	 * These arrays are allocated for the life of the hash join, but only if
