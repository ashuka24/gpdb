--
-- Test result value processing
--

CREATE OR REPLACE FUNCTION perl_int(int) RETURNS INTEGER AS $$
return undef;
$$ LANGUAGE plperl;

SELECT perl_int(11);
SELECT * FROM perl_int(42);

CREATE OR REPLACE FUNCTION perl_int(int) RETURNS INTEGER AS $$
return $_[0] + 1;
$$ LANGUAGE plperl;

SELECT perl_int(11);
SELECT * FROM perl_int(42);


CREATE OR REPLACE FUNCTION perl_set_int(int) RETURNS SETOF INTEGER AS $$
return undef;
$$ LANGUAGE plperl;

SELECT perl_set_int(5);
SELECT * FROM perl_set_int(5);

CREATE OR REPLACE FUNCTION perl_set_int(int) RETURNS SETOF INTEGER AS $$
return [0..$_[0]];
$$ LANGUAGE plperl;

SELECT perl_set_int(5);
SELECT * FROM perl_set_int(5);


CREATE TYPE testnestperl AS (f5 integer[]);
CREATE TYPE testrowperl AS (f1 integer, f2 text, f3 text, f4 testnestperl);

CREATE OR REPLACE FUNCTION perl_row() RETURNS testrowperl AS $$
    return undef;
$$ LANGUAGE plperl;

SELECT perl_row();
SELECT * FROM perl_row();


CREATE OR REPLACE FUNCTION perl_row() RETURNS testrowperl AS $$
    return {f2 => 'hello', f1 => 1, f3 => 'world', 'f4' => { 'f5' => [[1]] } };
$$ LANGUAGE plperl;

SELECT perl_row();
SELECT * FROM perl_row();


CREATE OR REPLACE FUNCTION perl_set() RETURNS SETOF testrowperl AS $$
    return undef;
$$  LANGUAGE plperl;

SELECT perl_set();
SELECT * FROM perl_set();

CREATE OR REPLACE FUNCTION perl_set() RETURNS SETOF testrowperl AS $$
    return [
        { f1 => 1, f2 => 'Hello', f3 =>  'World' },
        undef,
        { f1 => 3, f2 => 'Hello', f3 =>  'PL/Perl', 'f4' => {} },
        { f1 => 4, f2 => 'Hello', f3 =>  'PL/Perl', 'f4' => { 'f5' => undef }},
        { f1 => 5, f2 => 'Hello', f3 =>  'PL/Perl', 'f4' => { 'f5' => '{1}' }},
        { f1 => 6, f2 => 'Hello', f3 =>  'PL/Perl', 'f4' => { 'f5' => [1] }},
    ];
$$  LANGUAGE plperl;

SELECT perl_set();
SELECT * FROM perl_set();

CREATE OR REPLACE FUNCTION perl_set() RETURNS SETOF testrowperl AS $$
    return [
        { f1 => 1, f2 => 'Hello', f3 =>  'World' },
        { f1 => 2, f2 => 'Hello', f3 =>  'PostgreSQL', 'f4' => undef },
        { f1 => 3, f2 => 'Hello', f3 =>  'PL/Perl', 'f4' => {} },
        { f1 => 4, f2 => 'Hello', f3 =>  'PL/Perl', 'f4' => { 'f5' => undef }},
        { f1 => 5, f2 => 'Hello', f3 =>  'PL/Perl', 'f4' => { 'f5' => '{1}' }},
        { f1 => 6, f2 => 'Hello', f3 =>  'PL/Perl', 'f4' => { 'f5' => [1] }},
        { f1 => 7, f2 => 'Hello', f3 =>  'PL/Perl', 'f4' => '({1})' },
    ];
$$  LANGUAGE plperl;

SELECT perl_set();
SELECT * FROM perl_set();

CREATE OR REPLACE FUNCTION perl_record() RETURNS record AS $$
    return undef;
$$ LANGUAGE plperl;

SELECT perl_record();
SELECT * FROM perl_record();
SELECT * FROM perl_record() AS (f1 integer, f2 text, f3 text, f4 testnestperl);

CREATE OR REPLACE FUNCTION perl_record() RETURNS record AS $$
    return {f2 => 'hello', f1 => 1, f3 => 'world', 'f4' => { 'f5' => [1] } };
$$ LANGUAGE plperl;

SELECT perl_record();
SELECT * FROM perl_record();
SELECT * FROM perl_record() AS (f1 integer, f2 text, f3 text, f4 testnestperl);


CREATE OR REPLACE FUNCTION perl_record_set() RETURNS SETOF record AS $$
    return undef;
$$  LANGUAGE plperl;

SELECT perl_record_set();
SELECT * FROM perl_record_set();
SELECT * FROM perl_record_set() AS (f1 integer, f2 text, f3 text);

CREATE OR REPLACE FUNCTION perl_record_set() RETURNS SETOF record AS $$
    return [
        { f1 => 1, f2 => 'Hello', f3 =>  'World' },
        undef,
        { f1 => 3, f2 => 'Hello', f3 =>  'PL/Perl' }
    ];
$$  LANGUAGE plperl;

SELECT perl_record_set();
SELECT * FROM perl_record_set();
SELECT * FROM perl_record_set() AS (f1 integer, f2 text, f3 text);

CREATE OR REPLACE FUNCTION perl_record_set() RETURNS SETOF record AS $$
    return [
        { f1 => 1, f2 => 'Hello', f3 =>  'World' },
        { f1 => 2, f2 => 'Hello', f3 =>  'PostgreSQL' },
        { f1 => 3, f2 => 'Hello', f3 =>  'PL/Perl' }
    ];
$$  LANGUAGE plperl;

SELECT perl_record_set();
SELECT * FROM perl_record_set();
SELECT * FROM perl_record_set() AS (f1 integer, f2 text, f3 text);

CREATE OR REPLACE FUNCTION
perl_out_params(f1 out integer, f2 out text, f3 out text) AS $$
    return {f2 => 'hello', f1 => 1, f3 => 'world'};
$$ LANGUAGE plperl;

SELECT perl_out_params();
SELECT * FROM perl_out_params();
SELECT (perl_out_params()).f2;

CREATE OR REPLACE FUNCTION
perl_out_params_set(out f1 integer, out f2 text, out f3 text)
RETURNS SETOF record AS $$
    return [
        { f1 => 1, f2 => 'Hello', f3 =>  'World' },
        { f1 => 2, f2 => 'Hello', f3 =>  'PostgreSQL' },
        { f1 => 3, f2 => 'Hello', f3 =>  'PL/Perl' }
    ];
$$  LANGUAGE plperl;

SELECT perl_out_params_set();
SELECT * FROM perl_out_params_set();
SELECT (perl_out_params_set()).f3;

--
-- Check behavior with erroneous return values
--

CREATE TYPE footype AS (x INTEGER, y INTEGER);

CREATE OR REPLACE FUNCTION foo_good() RETURNS SETOF footype AS $$
return [
    {x => 1, y => 2},
    {x => 3, y => 4}
];
$$ LANGUAGE plperl;

SELECT * FROM foo_good();

CREATE OR REPLACE FUNCTION foo_bad() RETURNS footype AS $$
    return {y => 3, z => 4};
$$ LANGUAGE plperl;

SELECT * FROM foo_bad();

CREATE OR REPLACE FUNCTION foo_bad() RETURNS footype AS $$
return 42;
$$ LANGUAGE plperl;

SELECT * FROM foo_bad();

CREATE OR REPLACE FUNCTION foo_bad() RETURNS footype AS $$
return [
    [1, 2],
    [3, 4]
];
$$ LANGUAGE plperl;

SELECT * FROM foo_bad();

CREATE OR REPLACE FUNCTION foo_set_bad() RETURNS SETOF footype AS $$
    return 42;
$$ LANGUAGE plperl;

SELECT * FROM foo_set_bad();

CREATE OR REPLACE FUNCTION foo_set_bad() RETURNS SETOF footype AS $$
    return {y => 3, z => 4};
$$ LANGUAGE plperl;

SELECT * FROM foo_set_bad();

CREATE OR REPLACE FUNCTION foo_set_bad() RETURNS SETOF footype AS $$
return [
    [1, 2],
    [3, 4]
];
$$ LANGUAGE plperl;

SELECT * FROM foo_set_bad();

CREATE OR REPLACE FUNCTION foo_set_bad() RETURNS SETOF footype AS $$
return [
    {y => 3, z => 4}
];
$$ LANGUAGE plperl;

SELECT * FROM foo_set_bad();

--
-- Check passing a tuple argument
--

CREATE OR REPLACE FUNCTION perl_get_field(footype, text) RETURNS integer AS $$
    return $_[0]->{$_[1]};
$$ LANGUAGE plperl;

SELECT perl_get_field((11,12), 'x');
SELECT perl_get_field((11,12), 'y');
SELECT perl_get_field((11,12), 'z');

--
-- Test return_next
--

CREATE OR REPLACE FUNCTION perl_srf_rn() RETURNS SETOF RECORD AS $$
my $i = 0;
for ("World", "PostgreSQL", "PL/Perl") {
    return_next({f1=>++$i, f2=>'Hello', f3=>$_});
}
return;
$$ language plperl;
SELECT * from perl_srf_rn() AS (f1 INTEGER, f2 TEXT, f3 TEXT);

--
-- Test spi_query/spi_fetchrow
--

CREATE OR REPLACE FUNCTION perl_spi_func() RETURNS SETOF INTEGER AS $$
my $x = spi_query("select 1 as a union select 2 as a");
while (defined (my $y = spi_fetchrow($x))) {
    return_next($y->{a});
}
return;
$$ LANGUAGE plperl;
SELECT * from perl_spi_func();

--
-- Test spi_fetchrow abort
--
CREATE OR REPLACE FUNCTION perl_spi_func2() RETURNS INTEGER AS $$
my $x = spi_query("select 1 as a union select 2 as a");
spi_cursor_close( $x);
return 0;
$$ LANGUAGE plperl;
SELECT * from perl_spi_func2();


---
--- Test recursion via SPI
---


CREATE OR REPLACE FUNCTION recurse(i int) RETURNS SETOF TEXT LANGUAGE plperl
AS $$

  my $i = shift;
  foreach my $x (1..$i)
  {
    return_next "hello $x";
  }
  if ($i > 2)
  {
    my $z = $i-1;
    my $cursor = spi_query("select * from recurse($z)");
    while (defined(my $row = spi_fetchrow($cursor)))
    {
      return_next "recurse $i: $row->{recurse}";
    }
  }
  return undef;

$$;

SELECT * FROM recurse(2);
SELECT * FROM recurse(3);


---
--- Test array return
---
CREATE OR REPLACE FUNCTION  array_of_text() RETURNS TEXT[][]
LANGUAGE plperl as $$
    return [['a"b',undef,'c,d'],['e\\f',undef,'g']];
$$;

SELECT array_of_text();

--
-- Test spi_prepare/spi_exec_prepared/spi_freeplan
--
CREATE OR REPLACE FUNCTION perl_spi_prepared(INTEGER) RETURNS INTEGER AS $$
   my $x = spi_prepare('select $1 AS a', 'INTEGER');
   my $q = spi_exec_prepared( $x, $_[0] + 1);
   spi_freeplan($x);
return $q->{rows}->[0]->{a};
$$ LANGUAGE plperl;
SELECT * from perl_spi_prepared(42);

--
-- Test spi_prepare/spi_query_prepared/spi_freeplan
--
CREATE OR REPLACE FUNCTION perl_spi_prepared_set(INTEGER, INTEGER) RETURNS SETOF INTEGER AS $$
  my $x = spi_prepare('SELECT $1 AS a union select $2 as a', 'INT4', 'INT4');
  my $q = spi_query_prepared( $x, 1+$_[0], 2+$_[1]);
  while (defined (my $y = spi_fetchrow($q))) {
      return_next $y->{a};
  }
  spi_freeplan($x);
  return;
$$ LANGUAGE plperl;
SELECT * from perl_spi_prepared_set(1,2);

--
-- Test prepare with a type with spaces
--
CREATE OR REPLACE FUNCTION perl_spi_prepared_double(double precision) RETURNS double precision AS $$
  my $x = spi_prepare('SELECT 10.0 * $1 AS a', 'DOUBLE PRECISION');
  my $q = spi_query_prepared($x,$_[0]);
  my $result;
  while (defined (my $y = spi_fetchrow($q))) {
      $result = $y->{a};
  }
  spi_freeplan($x);
  return $result;
$$ LANGUAGE plperl;
SELECT perl_spi_prepared_double(4.35) as "double precision";

--
-- Test with a bad type
--
CREATE OR REPLACE FUNCTION perl_spi_prepared_bad(double precision) RETURNS double precision AS $$
  my $x = spi_prepare('SELECT 10.0 * $1 AS a', 'does_not_exist');
  my $q = spi_query_prepared($x,$_[0]);
  my $result;
  while (defined (my $y = spi_fetchrow($q))) {
      $result = $y->{a};
  }
  spi_freeplan($x);
  return $result;
$$ LANGUAGE plperl;
SELECT perl_spi_prepared_bad(4.35) as "double precision";

<<<<<<< HEAD
-- Test with a row type
CREATE OR REPLACE FUNCTION perl_spi_prepared() RETURNS INTEGER AS $$
   my $x = spi_prepare('select $1::footype AS a', 'footype');
   my $q = spi_exec_prepared( $x, '(1, 2)');
   spi_freeplan($x);
return $q->{rows}->[0]->{a}->{x};
$$ LANGUAGE plperl;
SELECT * from perl_spi_prepared();

CREATE OR REPLACE FUNCTION perl_spi_prepared_row(footype) RETURNS footype AS $$
   my $footype = shift;
   my $x = spi_prepare('select $1 AS a', 'footype');
   my $q = spi_exec_prepared( $x, {}, $footype );
   spi_freeplan($x);
return $q->{rows}->[0]->{a};
$$ LANGUAGE plperl;
SELECT * from perl_spi_prepared_row('(1, 2)');

-- simple test of a DO block
DO $$
  $a = 'This is a test';
  elog(NOTICE, $a);
$$ LANGUAGE plperl;

-- check that restricted operations are rejected in a plperl DO block
DO $$ use Config; $$ LANGUAGE plperl;
=======
--
-- Test detection of unsafe operations
CREATE OR REPLACE FUNCTION perl_unsafe1() RETURNS void AS $$
	my $fd = fileno STDERR;
$$ LANGUAGE plperl;

-- check safe behavior when a function body is replaced during execution
CREATE OR REPLACE FUNCTION self_modify(INTEGER) RETURNS INTEGER AS $$
   spi_exec_query('CREATE OR REPLACE FUNCTION self_modify(INTEGER) RETURNS INTEGER AS \'return $_[0] * 3;\' LANGUAGE plperl;');
   spi_exec_query('select self_modify(42) AS a');
   return $_[0] * 2;
$$ LANGUAGE plperl;

SELECT self_modify(42);
SELECT self_modify(42);
>>>>>>> d13f41d2
<|MERGE_RESOLUTION|>--- conflicted
+++ resolved
@@ -368,7 +368,6 @@
 $$ LANGUAGE plperl;
 SELECT perl_spi_prepared_bad(4.35) as "double precision";
 
-<<<<<<< HEAD
 -- Test with a row type
 CREATE OR REPLACE FUNCTION perl_spi_prepared() RETURNS INTEGER AS $$
    my $x = spi_prepare('select $1::footype AS a', 'footype');
@@ -387,15 +386,6 @@
 $$ LANGUAGE plperl;
 SELECT * from perl_spi_prepared_row('(1, 2)');
 
--- simple test of a DO block
-DO $$
-  $a = 'This is a test';
-  elog(NOTICE, $a);
-$$ LANGUAGE plperl;
-
--- check that restricted operations are rejected in a plperl DO block
-DO $$ use Config; $$ LANGUAGE plperl;
-=======
 --
 -- Test detection of unsafe operations
 CREATE OR REPLACE FUNCTION perl_unsafe1() RETURNS void AS $$
@@ -411,4 +401,12 @@
 
 SELECT self_modify(42);
 SELECT self_modify(42);
->>>>>>> d13f41d2
+
+-- simple test of a DO block
+DO $$
+  $a = 'This is a test';
+  elog(NOTICE, $a);
+$$ LANGUAGE plperl;
+
+-- check that restricted operations are rejected in a plperl DO block
+DO $$ use Config; $$ LANGUAGE plperl;