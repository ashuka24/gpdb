use strict;
use warnings;

use PostgresNode;
use TestLib;
use Test::More tests => 18;

program_help_ok('reindexdb');
program_version_ok('reindexdb');
program_options_handling_ok('reindexdb');

my $node = get_new_node('main');
$node->init;
$node->start;

$ENV{PGOPTIONS} = '-c gp_session_role=utility --client-min-messages=WARNING';

$node->issues_sql_like(
	[ 'reindexdb', 'postgres' ],
	qr/statement: REINDEX DATABASE postgres;/,
	'SQL REINDEX run');

$node->safe_psql('postgres',
	'CREATE TABLE test1 (a int); CREATE INDEX test1x ON test1 (a);');
$node->issues_sql_like(
	[ 'reindexdb', '-t', 'test1', 'postgres' ],
	qr/statement: REINDEX TABLE public\.test1;/,
	'reindex specific table');
$node->issues_sql_like(
	[ 'reindexdb', '-i', 'test1x', 'postgres' ],
	qr/statement: REINDEX INDEX public\.test1x;/,
	'reindex specific index');
<<<<<<< HEAD
issues_sql_like(
=======
$node->issues_sql_like(
	[ 'reindexdb', '-S', 'pg_catalog', 'postgres' ],
	qr/statement: REINDEX SCHEMA pg_catalog;/,
	'reindex specific schema');
$node->issues_sql_like(
>>>>>>> b5bce6c1
	[ 'reindexdb', '-s', 'postgres' ],
	qr/statement: REINDEX SYSTEM postgres;/,
	'reindex system tables');
$node->issues_sql_like(
	[ 'reindexdb', '-v', '-t', 'test1', 'postgres' ],
	qr/statement: REINDEX \(VERBOSE\) TABLE public\.test1;/,
	'reindex with verbose output');<|MERGE_RESOLUTION|>--- conflicted
+++ resolved
@@ -3,7 +3,7 @@
 
 use PostgresNode;
 use TestLib;
-use Test::More tests => 18;
+use Test::More tests => 20;
 
 program_help_ok('reindexdb');
 program_version_ok('reindexdb');
@@ -30,15 +30,11 @@
 	[ 'reindexdb', '-i', 'test1x', 'postgres' ],
 	qr/statement: REINDEX INDEX public\.test1x;/,
 	'reindex specific index');
-<<<<<<< HEAD
-issues_sql_like(
-=======
 $node->issues_sql_like(
 	[ 'reindexdb', '-S', 'pg_catalog', 'postgres' ],
 	qr/statement: REINDEX SCHEMA pg_catalog;/,
 	'reindex specific schema');
 $node->issues_sql_like(
->>>>>>> b5bce6c1
 	[ 'reindexdb', '-s', 'postgres' ],
 	qr/statement: REINDEX SYSTEM postgres;/,
 	'reindex system tables');
