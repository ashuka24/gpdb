--- conflicted
+++ resolved
@@ -196,7 +196,7 @@
 	PGconn	   *conn;
 
 	conn = connectDatabase(dbname, host, port, username, prompt_password,
-						   progname, echo, false);
+						   progname, echo, false, false);
 
 	initPQExpBuffer(&sql);
 
@@ -204,20 +204,12 @@
 	if (verbose)
 		appendPQExpBufferStr(&sql, " VERBOSE");
 	if (table)
-<<<<<<< HEAD
 	{
 		appendPQExpBufferChar(&sql, ' ');
 		appendQualifiedRelation(&sql, table, conn, progname, echo);
 	}
 	appendPQExpBufferChar(&sql, ';');
 
-=======
-		appendPQExpBuffer(&sql, " %s", table);
-	appendPQExpBufferChar(&sql, ';');
-
-	conn = connectDatabase(dbname, host, port, username, prompt_password,
-						   progname, false, false);
->>>>>>> b5bce6c1
 	if (!executeMaintenanceCommand(conn, sql.data, echo))
 	{
 		if (table)
