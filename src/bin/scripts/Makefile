#-------------------------------------------------------------------------
#
# Makefile for src/bin/scripts
#
# Portions Copyright (c) 1996-2008, PostgreSQL Global Development Group
# Portions Copyright (c) 1994, Regents of the University of California
#
<<<<<<< HEAD
# $PostgreSQL: pgsql/src/bin/scripts/Makefile,v 1.42 2009/03/07 02:09:22 alvherre Exp $
=======
# $PostgreSQL: pgsql/src/bin/scripts/Makefile,v 1.39 2008/01/01 19:45:56 momjian Exp $
>>>>>>> d13f41d2
#
#-------------------------------------------------------------------------

PGFILEDESC = "PostgreSQL utility"
subdir = src/bin/scripts
top_builddir = ../../..
include $(top_builddir)/src/Makefile.global

ifneq ($(PORTNAME), win32)
override CFLAGS += $(PTHREAD_CFLAGS) -pthread
endif

# The frontend doesn't need everything that's in LIBS, some are backend only
LIBS := $(filter-out -lresolv -lbz2, $(LIBS))
# This program isn't interactive, so doesn't need these
LIBS := $(filter-out -lreadline -ledit -ltermcap -lncurses -lcurses -lcurl -lssl -lcrypto -lz, $(LIBS))


PROGRAMS = createdb createlang createuser dropdb droplang dropuser clusterdb vacuumdb reindexdb

override CPPFLAGS := -I$(top_srcdir)/src/bin/pg_dump -I$(top_srcdir)/src/bin/psql -I$(libpq_srcdir) $(CPPFLAGS)

# I don't think we really need libpgport for any of the scripts, but
# if we don't have it, we'd need to filter out -lpgport, otherwise we get a link error on solaris and win32
# we should revisit this and see if that is the better way to go.

all: submake-libpq submake-libpgport $(PROGRAMS)

%: %.o $(WIN32RES)
	$(CC) $(CFLAGS) $^ $(libpq_pgport) $(LDFLAGS) $(LIBS) -o $@$(X)

createdb: createdb.o common.o dumputils.o kwlookup.o keywords.o
createlang: createlang.o common.o print.o mbprint.o
createuser: createuser.o common.o dumputils.o kwlookup.o keywords.o
dropdb: dropdb.o common.o dumputils.o kwlookup.o keywords.o
droplang: droplang.o common.o print.o mbprint.o
dropuser: dropuser.o common.o dumputils.o kwlookup.o keywords.o
clusterdb: clusterdb.o common.o dumputils.o kwlookup.o keywords.o
vacuumdb: vacuumdb.o common.o
reindexdb: reindexdb.o common.o dumputils.o kwlookup.o keywords.o

dumputils.c keywords.c: % : $(top_srcdir)/src/bin/pg_dump/%
	rm -f $@ && $(LN_S) $< .

print.c mbprint.c : % : $(top_srcdir)/src/bin/psql/%
	rm -f $@ && $(LN_S) $< .

kwlookup.c: % : $(top_srcdir)/src/backend/parser/%
	rm -f $@ && $(LN_S) $< .

install: all installdirs
	$(INSTALL_PROGRAM) createdb$(X)   '$(DESTDIR)$(bindir)'/createdb$(X)
	$(INSTALL_PROGRAM) dropdb$(X)     '$(DESTDIR)$(bindir)'/dropdb$(X)
	$(INSTALL_PROGRAM) createlang$(X) '$(DESTDIR)$(bindir)'/createlang$(X)
	$(INSTALL_PROGRAM) droplang$(X)   '$(DESTDIR)$(bindir)'/droplang$(X)
	$(INSTALL_PROGRAM) createuser$(X) '$(DESTDIR)$(bindir)'/createuser$(X)
	$(INSTALL_PROGRAM) dropuser$(X)   '$(DESTDIR)$(bindir)'/dropuser$(X)
	$(INSTALL_PROGRAM) clusterdb$(X)  '$(DESTDIR)$(bindir)'/clusterdb$(X)
	$(INSTALL_PROGRAM) vacuumdb$(X)   '$(DESTDIR)$(bindir)'/vacuumdb$(X)
	$(INSTALL_PROGRAM) reindexdb$(X)  '$(DESTDIR)$(bindir)'/reindexdb$(X)

installdirs:
	$(MKDIR_P) '$(DESTDIR)$(bindir)'

uninstall:
	rm -f $(addprefix '$(DESTDIR)$(bindir)'/, $(addsuffix $(X), $(PROGRAMS)))


clean distclean maintainer-clean:
	rm -f $(addsuffix $(X), $(PROGRAMS)) $(addsuffix .o, $(PROGRAMS))
	rm -f common.o dumputils.o kwlookup.o keywords.o print.o mbprint.o $(WIN32RES)
	rm -f dumputils.c print.c mbprint.c kwlookup.c keywords.c<|MERGE_RESOLUTION|>--- conflicted
+++ resolved
@@ -5,11 +5,7 @@
 # Portions Copyright (c) 1996-2008, PostgreSQL Global Development Group
 # Portions Copyright (c) 1994, Regents of the University of California
 #
-<<<<<<< HEAD
 # $PostgreSQL: pgsql/src/bin/scripts/Makefile,v 1.42 2009/03/07 02:09:22 alvherre Exp $
-=======
-# $PostgreSQL: pgsql/src/bin/scripts/Makefile,v 1.39 2008/01/01 19:45:56 momjian Exp $
->>>>>>> d13f41d2
 #
 #-------------------------------------------------------------------------
 
