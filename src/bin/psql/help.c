/*
 * psql - the PostgreSQL interactive terminal
 *
<<<<<<< HEAD
 * Copyright (c) 2000-2010, PostgreSQL Global Development Group
=======
 * Copyright (c) 2000-2009, PostgreSQL Global Development Group
>>>>>>> b0a6ad70
 *
 * $PostgreSQL: pgsql/src/bin/psql/help.c,v 1.133 2009/01/01 17:23:55 momjian Exp $
 */
#include "postgres_fe.h"

#include <signal.h>

#ifndef WIN32
#ifdef HAVE_PWD_H
#include <pwd.h>				/* for getpwuid() */
#endif
#include <sys/types.h>			/* (ditto) */
#include <unistd.h>				/* for geteuid() */
#else
#include <win32.h>
#endif

#ifndef WIN32
#include <sys/ioctl.h>			/* for ioctl() */
#endif

#ifdef HAVE_TERMIOS_H
#include <termios.h>
#endif

#include "pqsignal.h"

#include "common.h"
#include "help.h"
#include "input.h"
#include "settings.h"
#include "sql_help.h"


/*
 * PLEASE:
 * If you change something in this file, also make the same changes
 * in the DocBook documentation, file ref/psql-ref.sgml. If you don't
 * know how to do it, please find someone who can help you.
 */


/*
 * usage
 *
 * print out command line arguments
 */
#define ON(var) (var ? _("on") : _("off"))

void
usage(void)
{
	const char *env;
	const char *user;

#ifndef WIN32
	struct passwd *pw = NULL;
#endif

	/* Find default user, in case we need it. */
	user = getenv("PGUSER");
	if (!user)
	{
#if !defined(WIN32) && !defined(__OS2__)
		pw = getpwuid(geteuid());
		if (pw)
			user = pw->pw_name;
		else
		{
			psql_error("could not get current user name: %s\n", strerror(errno));
			exit(EXIT_FAILURE);
		}
#else							/* WIN32 */
		char		buf[128];
		DWORD		bufsize = sizeof(buf) - 1;

		if (GetUserName(buf, &bufsize))
			user = buf;
#endif   /* WIN32 */
	}



#if 0
    /* psql 9.0 does it this way: */
	printf(_("psql is the PostgreSQL interactive terminal.\n\n"));
#else
/* GPDB : for compatibility with 4.0 and 3.3, say this */
/* >>> If this " is the start of the string then it ought to end there to fit in 80 columns >> " */
	printf(_("This is psql %s, the PostgreSQL interactive terminal (Greenplum version).\n\n"),
		   PG_VERSION);
#endif
	printf(_("Usage:\n"));
	printf(_("  psql [OPTION]... [DBNAME [USERNAME]]\n\n"));

	printf(_("General options:\n"));
	/* Display default database */
	env = getenv("PGDATABASE");
	if (!env)
		env = user;
	printf(_("  -c, --command=COMMAND    run only single command (SQL or internal) and exit\n"));
	printf(_("  -d, --dbname=DBNAME      database name to connect to (default: \"%s\")\n"), env);
	printf(_("  -f, --file=FILENAME      execute commands from file, then exit\n"));
	printf(_("  -l, --list               list available databases, then exit\n"));
	printf(_("  -v, --set=, --variable=NAME=VALUE\n"
			 "                           set psql variable NAME to VALUE\n"));
	printf(_("  -X, --no-psqlrc          do not read startup file (~/.psqlrc)\n"));
	printf(_("  -1 (\"one\"), --single-transaction\n"
			 "                           execute command file as a single transaction\n"));
	printf(_("  --help                   show this help, then exit\n"));
	printf(_("  --version                output version information, then exit\n"));

	printf(_("\nInput and output options:\n"));
	printf(_("  -a, --echo-all           echo all input from script\n"));
	printf(_("  -e, --echo-queries       echo commands sent to server\n"));
	printf(_("  -E, --echo-hidden        display queries that internal commands generate\n"));
	printf(_("  -L, --log-file=FILENAME  send session log to file\n"));
	printf(_("  -n, --no-readline        disable enhanced command line editing (readline)\n"));
	printf(_("  -o, --output=FILENAME    send query results to file (or |pipe)\n"));
	printf(_("  -q, --quiet              run quietly (no messages, only query output)\n"));
	printf(_("  -s, --single-step        single-step mode (confirm each query)\n"));
	printf(_("  -S, --single-line        single-line mode (end of line terminates SQL command)\n"));

	printf(_("\nOutput format options:\n"));
	printf(_("  -A, --no-align           unaligned table output mode\n"));
	printf(_("  -F, --field-separator=STRING\n"
	   "                           set field separator (default: \"%s\")\n"),
		   DEFAULT_FIELD_SEP);
	printf(_("  -H, --html               HTML table output mode\n"));
	printf(_("  -P, --pset=VAR[=ARG]     set printing option VAR to ARG (see \\pset command)\n"));
	printf(_("  -R, --record-separator=STRING\n"
	"                           set record separator (default: newline)\n"));
	printf(_("  -t, --tuples-only        print rows only\n"));
	printf(_("  -T, --table-attr=TEXT    set HTML table tag attributes (e.g., width, border)\n"));
	printf(_("  -x, --expanded           turn on expanded table output\n"));

	printf(_("\nConnection options:\n"));
	/* Display default host */
	env = getenv("PGHOST");
	printf(_("  -h, --host=HOSTNAME      database server host or socket directory (default: \"%s\")\n"),
		   env ? env : _("local socket"));
	/* Display default port */
	env = getenv("PGPORT");
	printf(_("  -p, --port=PORT          database server port (default: \"%s\")\n"),
		   env ? env : DEF_PGPORT_STR);
	/* Display default user */
	env = getenv("PGUSER");
	if (!env)
		env = user;
	printf(_("  -U, --username=USERNAME  database user name (default: \"%s\")\n"), env);
	printf(_("  -w, --no-password        never prompt for password\n"));
	printf(_("  -W, --password           force password prompt (should happen automatically)\n"));

	printf(_("\nFor more information, type \"\\?\" (for internal commands) or \"\\help\" (for SQL\n"
			 "commands) from within psql, or consult the psql section in the PostgreSQL\n"
			 "documentation.\n\n"));
	printf(_("Report bugs to <bugs@greenplum.org>.\n"));
}


/*
 * slashUsage
 *
 * print out help for the backslash commands
 */
void
slashUsage(unsigned short int pager)
{
	FILE	   *output;
	char	   *currdb;

	currdb = PQdb(pset.db);
	if (currdb == NULL)
		currdb = "";

	output = PageOutput(90, pager);

	/* if you add/remove a line here, change the row count above */

	fprintf(output, _("General\n"));
	fprintf(output, _("  \\copyright             show PostgreSQL usage and distribution terms\n"));
	fprintf(output, _("  \\g [FILE] or ;         execute query (and send results to file or |pipe)\n"));
	fprintf(output, _("  \\h [NAME]              help on syntax of SQL commands, * for all commands\n"));
	fprintf(output, _("  \\q                     quit psql\n"));
	fprintf(output, "\n");

	fprintf(output, _("Query Buffer\n"));
	fprintf(output, _("  \\e [FILE]              edit the query buffer (or file) with external editor\n"));
	fprintf(output, _("  \\ef [FUNCNAME]         edit function definition with external editor\n"));
	fprintf(output, _("  \\p                     show the contents of the query buffer\n"));
	fprintf(output, _("  \\r                     reset (clear) the query buffer\n"));
#ifdef USE_READLINE
	fprintf(output, _("  \\s [FILE]              display history or save it to file\n"));
#endif
	fprintf(output, _("  \\w FILE                write query buffer to file\n"));
	fprintf(output, "\n");

	fprintf(output, _("Input/Output\n"));
	fprintf(output, _("  \\copy ...      perform SQL COPY with data stream to the client host\n"));
	fprintf(output, _("  \\echo [STRING] write string to standard output\n"));
	fprintf(output, _("  \\i FILE        execute commands from file\n"));
	fprintf(output, _("  \\o [FILE]      send all query results to file or |pipe\n"));
	fprintf(output, _("  \\qecho [STRING] write string to query output stream (see \\o)\n"));
	fprintf(output, "\n");

	fprintf(output, _("Informational\n"));
	fprintf(output, _("  (options: S = show system objects, + = additional detail)\n"));
	fprintf(output, _("  \\d[S+]                 list tables, views, and sequences\n"));
	fprintf(output, _("  \\d[S+]  NAME           describe table, view, sequence, or index\n"));
	fprintf(output, _("  \\da[S]  [PATTERN]      list aggregates\n"));
	fprintf(output, _("  \\db[+]  [PATTERN]      list tablespaces\n"));
	fprintf(output, _("  \\dc[S]  [PATTERN]      list conversions\n"));
	fprintf(output, _("  \\dC     [PATTERN]      list casts\n"));
	fprintf(output, _("  \\dd[S]  [PATTERN]      show comments on objects\n"));
	fprintf(output, _("  \\ddp    [PATTERN]      list default privileges\n"));
	fprintf(output, _("  \\dD[S]  [PATTERN]      list domains\n"));
	fprintf(output, _("  \\des[+] [PATTERN]      list foreign servers\n"));
	fprintf(output, _("  \\deu[+] [PATTERN]      list user mappings\n"));
	fprintf(output, _("  \\dew[+] [PATTERN]      list foreign-data wrappers\n"));
	fprintf(output, _("  \\df[antw][S+] [PATRN]  list [only agg/normal/trigger/window] functions\n"));
	fprintf(output, _("  \\dF[+]  [PATTERN]      list text search configurations\n"));
	fprintf(output, _("  \\dFd[+] [PATTERN]      list text search dictionaries\n"));
	fprintf(output, _("  \\dFp[+] [PATTERN]      list text search parsers\n"));
	fprintf(output, _("  \\dFt[+] [PATTERN]      list text search templates\n"));
	fprintf(output, _("  \\dg[+]  [PATTERN]      list roles (groups)\n"));
	fprintf(output, _("  \\dx[+]  [PATTERN]      list extensions\n"));
	fprintf(output, _("  \\di[S+] [PATTERN]      list indexes\n"));
	fprintf(output, _("  \\dl                    list large objects, same as \\lo_list\n"));
	fprintf(output, _("  \\dn[+]  [PATTERN]      list schemas\n"));
	fprintf(output, _("  \\do[S]  [PATTERN]      list operators\n"));
	fprintf(output, _("  \\dp     [PATTERN]      list table, view, and sequence access privileges\n"));
	fprintf(output, _("  \\dr[S+] [PATTERN]      list foreign tables\n"));  /* GPDB Only */
	fprintf(output, _("  \\drds [PATRN1 [PATRN2]] list per-database role settings\n"));
	fprintf(output, _("  \\ds[S+] [PATTERN]      list sequences\n"));
	fprintf(output, _("  \\dt[S+] [PATTERN]      list tables\n"));
	fprintf(output, _("  \\dT[S+] [PATTERN]      list data types\n"));
	fprintf(output, _("  \\du[+]  [PATTERN]      list roles (users)\n"));
	fprintf(output, _("  \\dv[S+] [PATTERN]      list views\n"));
	fprintf(output, _("  \\dE     [PATTERN]      list external tables\n"));
	fprintf(output, _("  \\l[+]                  list all databases\n"));
	fprintf(output, _("  \\z      [PATTERN]      same as \\dp\n"));
	fprintf(output, "\n");

	fprintf(output, _("Formatting\n"));
	fprintf(output, _("  \\a                     toggle between unaligned and aligned output mode\n"));
	fprintf(output, _("  \\C [STRING]            set table title, or unset if none\n"));
	fprintf(output, _("  \\f [STRING]            show or set field separator for unaligned query output\n"));
	fprintf(output, _("  \\H                     toggle HTML output mode (currently %s)\n"),
			ON(pset.popt.topt.format == PRINT_HTML));
	fprintf(output, _("  \\pset NAME [VALUE]  set table output option\n"
					  "                 (NAME := {format|border|expanded|fieldsep|footer|null|\n"
					  "                 numericlocale|recordsep|tuples_only|title|tableattr|pager})\n"));
	fprintf(output, _("  \\t [on|off]    show only rows (currently %s)\n"),
			ON(pset.popt.topt.tuples_only));
	fprintf(output, _("  \\T [STRING]    set HTML <table> tag attributes, or unset if none\n"));
	fprintf(output, _("  \\x [on|off]    toggle expanded output (currently %s)\n"),
			ON(pset.popt.topt.expanded));
	fprintf(output, "\n");

	fprintf(output, _("Connection\n"));
	fprintf(output, _("  \\c[onnect] [DBNAME|- USER|- HOST|- PORT|-]\n"
	"                         connect to new database (currently \"%s\")\n"),
			PQdb(pset.db));
	fprintf(output, _("  \\encoding [ENCODING]   show or set client encoding\n"));
	fprintf(output, _("  \\password [USERNAME]   securely change the password for a user\n"));
	fprintf(output, _("  \\conninfo              display information about current connection\n"));
	fprintf(output, "\n");

	fprintf(output, _("Operating System\n"));
	fprintf(output, _("  \\cd [DIR]              change the current working directory\n"));
	fprintf(output, _("  \\timing [on|off]       toggle timing of commands (currently %s)\n"),
			ON(pset.timing));
	fprintf(output, _("  \\! [COMMAND]           execute command in shell or start interactive shell\n"));
	fprintf(output, "\n");

	fprintf(output, _("Variables\n"));
	fprintf(output, _("  \\prompt [TEXT] NAME    prompt user to set internal variable\n"));
	fprintf(output, _("  \\set [NAME [VALUE]]    set internal variable, or list all if no parameters\n"));
	fprintf(output, _("  \\unset NAME            unset (delete) internal variable\n"));
	fprintf(output, "\n");

	fprintf(output, _("Large Objects\n"));
	fprintf(output, _("  \\lo_export LOBOID FILE\n"
					  "  \\lo_import FILE [COMMENT]\n"
					  "  \\lo_list\n"
					  "  \\lo_unlink LOBOID      large object operations\n"));

	if (output != stdout)
	{
		pclose(output);
#ifndef WIN32
		pqsignal(SIGPIPE, SIG_DFL);
#endif
	}
}



/*
 * helpSQL -- help with SQL commands
 *
 * Note: we assume caller removed any trailing spaces in "topic".
 */
void
helpSQL(const char *topic, unsigned short int pager)
{
#define VALUE_OR_NULL(a) ((a) ? (a) : "")

	if (!topic || strlen(topic) == 0)
	{
		/* Print all the available command names */
		int			screen_width;
		int			ncolumns;
		int			nrows;
		FILE	   *output;
		int			i;
		int			j;

#ifdef TIOCGWINSZ
		struct winsize screen_size;

		if (ioctl(fileno(stdout), TIOCGWINSZ, &screen_size) == -1)
			screen_width = 80;	/* ioctl failed, assume 80 */
		else
			screen_width = screen_size.ws_col;
#else
		screen_width = 80;		/* default assumption */
#endif

		ncolumns = (screen_width - 3) / (QL_MAX_CMD_LEN + 1);
		ncolumns = Max(ncolumns, 1);
		nrows = (QL_HELP_COUNT + (ncolumns - 1)) / ncolumns;

		output = PageOutput(nrows + 1, pager);

		fputs(_("Available help:\n"), output);

		for (i = 0; i < nrows; i++)
		{
			fprintf(output, "  ");
			for (j = 0; j < ncolumns - 1; j++)
				fprintf(output, "%-*s",
						QL_MAX_CMD_LEN + 1,
						VALUE_OR_NULL(QL_HELP[i + j * nrows].cmd));
			if (i + j * nrows < QL_HELP_COUNT)
				fprintf(output, "%s",
						VALUE_OR_NULL(QL_HELP[i + j * nrows].cmd));
			fputc('\n', output);
		}

		/* Only close if we used the pager */
		if (output != stdout)
		{
			pclose(output);
#ifndef WIN32
			pqsignal(SIGPIPE, SIG_DFL);
#endif
		}
	}
	else
	{
		int			i,
					j,
					x = 0;
		bool		help_found = false;
		FILE	   *output;
		size_t		len,
					wordlen;
		int			nl_count = 0;

		/*
		 * We first try exact match, then first + second words, then first
		 * word only.
		 */
		len = strlen(topic);

		for (x = 1; x <= 3; x++)
		{
			if (x > 1)			/* Nothing on first pass - try the opening
								 * word(s) */
			{
				wordlen = j = 1;
				while (topic[j] != ' ' && j++ < len)
					wordlen++;
				if (x == 2)
				{
					j++;
					while (topic[j] != ' ' && j++ <= len)
						wordlen++;
				}
				if (wordlen >= len)		/* Don't try again if the same word */
				{
					output = PageOutput(nl_count, pager);
					break;
				}
				len = wordlen;
			}

			/* Count newlines for pager */
			for (i = 0; QL_HELP[i].cmd; i++)
			{
				if (pg_strncasecmp(topic, QL_HELP[i].cmd, len) == 0 ||
					strcmp(topic, "*") == 0)
				{
					nl_count += 5 + QL_HELP[i].nl_count;

					/* If we have an exact match, exit.  Fixes \h SELECT */
					if (pg_strcasecmp(topic, QL_HELP[i].cmd) == 0)
						break;
				}
			}

			output = PageOutput(nl_count, pager);

			for (i = 0; QL_HELP[i].cmd; i++)
			{
				if (pg_strncasecmp(topic, QL_HELP[i].cmd, len) == 0 ||
					strcmp(topic, "*") == 0)
				{
					PQExpBufferData buffer;

					initPQExpBuffer(&buffer);
					QL_HELP[i].syntaxfunc(&buffer);
					help_found = true;
					fprintf(output, _("Command:     %s\n"
									  "Description: %s\n"
									  "Syntax:\n%s\n\n"),
							QL_HELP[i].cmd,
							_(QL_HELP[i].help),
							buffer.data);
					/* If we have an exact match, exit.  Fixes \h SELECT */
					if (pg_strcasecmp(topic, QL_HELP[i].cmd) == 0)
						break;
				}
			}
			if (help_found)		/* Don't keep trying if we got a match */
				break;
		}

		if (!help_found)
			fprintf(output, _("No help available for \"%s\".\nTry \\h with no arguments to see available help.\n"), topic);

		/* Only close if we used the pager */
		if (output != stdout)
		{
			pclose(output);
#ifndef WIN32
			pqsignal(SIGPIPE, SIG_DFL);
#endif
		}
	}
}



void
print_copyright(void)
{
<<<<<<< HEAD
	puts("Greenplum Database version of PostgreSQL Database Management System\n"
		 "(formerly known as Postgres, then as Postgres95)\n\n"
		 "Portions Copyright (c) 2014-Present Pivotal Software, Inc.\n\n"
		 "Portions Copyright (c) 2011-2014 EMC\n\n"
		 "Portions Copyright (c) 1996-2011, PostgreSQL Global Development Group\n\n"
		 "Portions Copyright (c) 1994, The Regents of the University of California\n\n"
		 "Permission to use, copy, modify, and distribute this software and its\n"
=======
	puts(
		 "PostgreSQL Data Base Management System\n\n"
		 "Portions Copyright (c) 1996-2009, PostgreSQL Global Development Group\n\n"
		 "This software is based on Postgres95, formerly known as Postgres, which\n"
		 "contains the following notice:\n\n"
	"Portions Copyright(c) 1994, Regents of the University of California\n\n"
	"Permission to use, copy, modify, and distribute this software and its\n"
>>>>>>> b0a6ad70
		 "documentation for any purpose, without fee, and without a written agreement\n"
		 "is hereby granted, provided that the above copyright notice and this paragraph\n"
		 "and the following two paragraphs appear in all copies.\n\n"
		 "IN NO EVENT SHALL THE UNIVERSITY OF CALIFORNIA BE LIABLE TO ANY PARTY FOR\n"
		 "DIRECT, INDIRECT, SPECIAL, INCIDENTAL, OR CONSEQUENTIAL DAMAGES, INCLUDING LOST\n"
		 "PROFITS, ARISING OUT OF THE USE OF THIS SOFTWARE AND ITS DOCUMENTATION, EVEN IF\n"
		 "THE UNIVERSITY OF CALIFORNIA HAS BEEN ADVISED OF THE POSSIBILITY OF SUCH\n"
		 "DAMAGE.\n\n"
		 "THE UNIVERSITY OF CALIFORNIA SPECIFICALLY DISCLAIMS ANY WARRANTIES, INCLUDING,\n"
		 "BUT NOT LIMITED TO, THE IMPLIED WARRANTIES OF MERCHANTABILITY AND FITNESS FOR A\n"
		 "PARTICULAR PURPOSE.THE SOFTWARE PROVIDED HEREUNDER IS ON AN \"AS IS\" BASIS,\n"
		 "AND THE UNIVERSITY OF CALIFORNIA HAS NO OBLIGATIONS TO PROVIDE MAINTENANCE,\n"
		 "SUPPORT, UPDATES, ENHANCEMENTS, OR MODIFICATIONS."
		);
}<|MERGE_RESOLUTION|>--- conflicted
+++ resolved
@@ -1,11 +1,7 @@
 /*
  * psql - the PostgreSQL interactive terminal
  *
-<<<<<<< HEAD
  * Copyright (c) 2000-2010, PostgreSQL Global Development Group
-=======
- * Copyright (c) 2000-2009, PostgreSQL Global Development Group
->>>>>>> b0a6ad70
  *
  * $PostgreSQL: pgsql/src/bin/psql/help.c,v 1.133 2009/01/01 17:23:55 momjian Exp $
  */
@@ -464,23 +460,15 @@
 void
 print_copyright(void)
 {
-<<<<<<< HEAD
-	puts("Greenplum Database version of PostgreSQL Database Management System\n"
-		 "(formerly known as Postgres, then as Postgres95)\n\n"
+	puts(
+		 "Greenplum Database version of PostgreSQL Database Management System\n"
+		 "Portions Copyright (c) 1996-2011, PostgreSQL Global Development Group\n\n"
 		 "Portions Copyright (c) 2014-Present Pivotal Software, Inc.\n\n"
 		 "Portions Copyright (c) 2011-2014 EMC\n\n"
-		 "Portions Copyright (c) 1996-2011, PostgreSQL Global Development Group\n\n"
+		 "This software is based on Postgres95, formerly known as Postgres, which\n"
+		 "contains the following notice:\n\n"
 		 "Portions Copyright (c) 1994, The Regents of the University of California\n\n"
 		 "Permission to use, copy, modify, and distribute this software and its\n"
-=======
-	puts(
-		 "PostgreSQL Data Base Management System\n\n"
-		 "Portions Copyright (c) 1996-2009, PostgreSQL Global Development Group\n\n"
-		 "This software is based on Postgres95, formerly known as Postgres, which\n"
-		 "contains the following notice:\n\n"
-	"Portions Copyright(c) 1994, Regents of the University of California\n\n"
-	"Permission to use, copy, modify, and distribute this software and its\n"
->>>>>>> b0a6ad70
 		 "documentation for any purpose, without fee, and without a written agreement\n"
 		 "is hereby granted, provided that the above copyright notice and this paragraph\n"
 		 "and the following two paragraphs appear in all copies.\n\n"
