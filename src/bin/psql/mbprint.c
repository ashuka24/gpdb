--- conflicted
+++ resolved
@@ -1,11 +1,7 @@
 /*
  * psql - the PostgreSQL interactive terminal
  *
-<<<<<<< HEAD
  * Copyright (c) 2000-2010, PostgreSQL Global Development Group
-=======
- * Copyright (c) 2000-2009, PostgreSQL Global Development Group
->>>>>>> b0a6ad70
  *
  * $PostgreSQL: pgsql/src/bin/psql/mbprint.c,v 1.34 2009/01/01 17:23:55 momjian Exp $
  *
