#-------------------------------------------------------------------------
#
# Makefile for src/bin/pg_dump
#
<<<<<<< HEAD
# Portions Copyright (c) 1996-2009, PostgreSQL Global Development Group
=======
# Portions Copyright (c) 1996-2007, PostgreSQL Global Development Group
>>>>>>> 29dccf5f
# Portions Copyright (c) 1994, Regents of the University of California
#
# $PostgreSQL: pgsql/src/bin/pg_dump/Makefile,v 1.63 2007/01/05 22:19:48 momjian Exp $
#
#-------------------------------------------------------------------------

PGFILEDESC = "pg_dump/pg_restore/pg_dumpall - backup and restore PostgreSQL databases"
subdir = src/bin/pg_dump
top_builddir = ../../..
include $(top_builddir)/src/Makefile.global

ifneq ($(PORTNAME), win32)
override CFLAGS += $(PTHREAD_CFLAGS) -pthread -Wno-error
endif

# The frontend doesn't need everything that's in LIBS, some are backend only
LIBS := $(filter-out -lresolv, $(LIBS))
# This program isn't interactive, so doesn't need these
LIBS := $(filter-out -lreadline -ledit -ltermcap -lncurses -lcurses -lcurl -lssl -lcrypto, $(LIBS))


# the use of tempnam in pg_backup_tar.c causes a warning when using newer versions of GCC
override CPPFLAGS := -Wno-deprecated-declarations -DFRONTEND -I$(libpq_srcdir) $(CPPFLAGS)

OBJS=	pg_backup_archiver.o pg_backup_db.o pg_backup_custom.o \
	pg_backup_files.o pg_backup_null.o pg_backup_tar.o \
	dumputils.o $(WIN32RES)

KEYWRDOBJS = keywords.o kwlookup.o

kwlookup.c: % : $(top_srcdir)/src/backend/parser/%
	rm -f $@ && $(LN_S) $< .

all: submake-libpq submake-libpgport pg_dump pg_restore pg_dumpall \
    submake-cdb

pg_dump: pg_dump.o common.o pg_dump_sort.o $(OBJS) $(KEYWRDOBJS) $(libpq_builddir)/libpq.a 
	$(CC) $(CFLAGS) pg_dump.o common.o pg_dump_sort.o $(KEYWRDOBJS) $(OBJS) $(libpq_pgport) $(LDFLAGS) $(LIBS) -o $@$(X)

pg_restore: pg_restore.o $(OBJS) $(KEYWRDOBJS) $(libpq_builddir)/libpq.a
	$(CC) $(CFLAGS) pg_restore.o $(KEYWRDOBJS) $(OBJS) $(libpq_pgport) $(LDFLAGS) $(LIBS) -o $@$(X)

pg_dumpall: pg_dumpall.o dumputils.o $(KEYWRDOBJS) $(libpq_builddir)/libpq.a
	$(CC) $(CFLAGS) pg_dumpall.o dumputils.o $(KEYWRDOBJS) $(WIN32RES) $(libpq_pgport) $(LDFLAGS) $(LIBS) -o $@$(X)

submake-cdb: $(KEYWORDOBJS) $(OBJS)
	$(MAKE) -C cdb all

install: all installdirs
	$(INSTALL_PROGRAM) pg_dump$(X) '$(DESTDIR)$(bindir)'/pg_dump$(X)
	$(INSTALL_PROGRAM) pg_restore$(X) '$(DESTDIR)$(bindir)'/pg_restore$(X)
	$(INSTALL_PROGRAM) pg_dumpall$(X) '$(DESTDIR)$(bindir)'/pg_dumpall$(X)
	$(MAKE) -C cdb install

installdirs:
	$(MKDIR_P) '$(DESTDIR)$(bindir)'

uninstall:
	rm -f $(addprefix '$(DESTDIR)$(bindir)'/, pg_dump$(X) pg_restore$(X) pg_dumpall$(X))

clean distclean maintainer-clean:
	$(MAKE) -C cdb clean
	rm -f pg_dump$(X) pg_restore$(X) pg_dumpall$(X) $(OBJS) pg_dump.o common.o pg_dump_sort.o pg_restore.o pg_dumpall.o kwlookup.c $(KEYWRDOBJS)<|MERGE_RESOLUTION|>--- conflicted
+++ resolved
@@ -2,11 +2,7 @@
 #
 # Makefile for src/bin/pg_dump
 #
-<<<<<<< HEAD
 # Portions Copyright (c) 1996-2009, PostgreSQL Global Development Group
-=======
-# Portions Copyright (c) 1996-2007, PostgreSQL Global Development Group
->>>>>>> 29dccf5f
 # Portions Copyright (c) 1994, Regents of the University of California
 #
 # $PostgreSQL: pgsql/src/bin/pg_dump/Makefile,v 1.63 2007/01/05 22:19:48 momjian Exp $
